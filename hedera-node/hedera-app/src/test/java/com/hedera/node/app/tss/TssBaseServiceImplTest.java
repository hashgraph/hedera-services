/*
 * Copyright (C) 2024 Hedera Hashgraph, LLC
 *
 * Licensed under the Apache License, Version 2.0 (the "License");
 * you may not use this file except in compliance with the License.
 * You may obtain a copy of the License at
 *
 *      http://www.apache.org/licenses/LICENSE-2.0
 *
 * Unless required by applicable law or agreed to in writing, software
 * distributed under the License is distributed on an "AS IS" BASIS,
 * WITHOUT WARRANTIES OR CONDITIONS OF ANY KIND, either express or implied.
 * See the License for the specific language governing permissions and
 * limitations under the License.
 */

package com.hedera.node.app.tss;

import static com.hedera.node.app.tss.RosterToKey.CANDIDATE_ROSTER;
import static com.hedera.node.app.tss.TssKeyingStatus.KEYING_COMPLETE;
import static com.hedera.node.app.tss.TssKeyingStatus.WAITING_FOR_ENCRYPTION_KEYS;
import static com.hedera.node.app.tss.TssKeyingStatus.WAITING_FOR_THRESHOLD_TSS_MESSAGES;
import static com.hedera.node.app.tss.TssKeyingStatus.WAITING_FOR_THRESHOLD_TSS_VOTES;
import static com.hedera.node.app.tss.handlers.TssUtils.SIGNATURE_SCHEMA;
import static com.hedera.node.app.workflows.handle.steps.PlatformStateUpdatesTest.ROSTER_STATE;
import static com.hedera.node.app.workflows.standalone.TransactionExecutors.DEFAULT_NODE_INFO;
<<<<<<< HEAD
import static com.swirlds.platform.state.service.schemas.V0540RosterSchema.ROSTER_KEY;
import static com.swirlds.platform.state.service.schemas.V0540RosterSchema.ROSTER_STATES_KEY;
import static org.junit.jupiter.api.Assertions.*;
import static org.mockito.ArgumentMatchers.any;
import static org.mockito.ArgumentMatchers.anyLong;
import static org.mockito.ArgumentMatchers.argThat;
=======
import static org.assertj.core.api.AssertionsForClassTypes.assertThat;
import static org.junit.jupiter.api.Assertions.*;
>>>>>>> 4460aa82
import static org.mockito.BDDMockito.given;
import static org.mockito.Mockito.verify;
import static org.mockito.internal.verification.VerificationModeFactory.times;

import com.hedera.cryptography.bls.BlsPrivateKey;
import com.hedera.cryptography.bls.BlsPublicKey;
import com.hedera.cryptography.tss.api.TssMessage;
import com.hedera.cryptography.tss.api.TssPrivateShare;
import com.hedera.cryptography.tss.api.TssPublicShare;
import com.hedera.hapi.node.state.primitives.ProtoBytes;
import com.hedera.hapi.node.state.roster.Roster;
import com.hedera.hapi.node.state.roster.RosterEntry;
import com.hedera.hapi.node.state.roster.RosterState;
import com.hedera.hapi.node.state.roster.RoundRosterPair;
import com.hedera.hapi.services.auxiliary.tss.TssEncryptionKeyTransactionBody;
import com.hedera.hapi.services.auxiliary.tss.TssMessageTransactionBody;
import com.hedera.hapi.services.auxiliary.tss.TssVoteTransactionBody;
import com.hedera.node.app.fixtures.state.FakeState;
import com.hedera.node.app.roster.RosterService;
import com.hedera.node.app.spi.AppContext;
<<<<<<< HEAD
import com.hedera.node.app.tss.api.FakeGroupElement;
import com.hedera.node.app.tss.api.TssLibrary;
import com.hedera.node.app.tss.schemas.V0560TssBaseSchema;
import com.hedera.node.app.tss.schemas.V0570TssBaseSchema;
import com.hedera.node.app.tss.stores.ReadableTssStore;
=======
import com.hedera.node.app.tss.schemas.TssBaseTransplantSchema;
import com.hedera.node.app.tss.schemas.V0560TssBaseSchema;
import com.hedera.node.app.tss.schemas.V0580TssBaseSchema;
>>>>>>> 4460aa82
import com.hedera.node.config.testfixtures.HederaTestConfigBuilder;
import com.hedera.pbj.runtime.io.buffer.Bytes;
import com.swirlds.common.crypto.Signature;
import com.swirlds.common.crypto.SignatureType;
import com.swirlds.common.metrics.noop.NoOpMetrics;
import com.swirlds.metrics.api.Metrics;
<<<<<<< HEAD
import com.swirlds.platform.state.service.ReadableRosterStore;
import com.swirlds.state.State;
=======
import com.swirlds.state.lifecycle.Schema;
>>>>>>> 4460aa82
import com.swirlds.state.lifecycle.SchemaRegistry;
import java.math.BigInteger;
import java.security.SecureRandom;
import java.time.Instant;
import java.time.InstantSource;
import java.util.ArrayList;
import java.util.BitSet;
import java.util.HashMap;
import java.util.List;
import java.util.Map;
import java.util.Optional;
import java.util.concurrent.ConcurrentHashMap;
import java.util.concurrent.CountDownLatch;
import java.util.concurrent.ForkJoinPool;
import java.util.concurrent.TimeUnit;
import java.util.concurrent.atomic.AtomicInteger;
import java.util.concurrent.atomic.AtomicReference;
import java.util.function.BiConsumer;
import java.util.stream.IntStream;
import org.junit.jupiter.api.BeforeEach;
import org.junit.jupiter.api.Test;
import org.junit.jupiter.api.extension.ExtendWith;
<<<<<<< HEAD
import org.junit.jupiter.params.ParameterizedTest;
import org.junit.jupiter.params.provider.EnumSource;
=======
import org.mockito.ArgumentCaptor;
>>>>>>> 4460aa82
import org.mockito.Mock;
import org.mockito.junit.jupiter.MockitoExtension;

@ExtendWith(MockitoExtension.class)
class TssBaseServiceImplTest {
    private static final Bytes SOURCE_HASH = Bytes.wrap("SOURCE");
    private static final Bytes TARGET_HASH = Bytes.wrap("TARGET");
    private static final Roster SOURCE_ROSTER = Roster.newBuilder()
            .rosterEntries(
                    new RosterEntry(0L, 4L, Bytes.EMPTY, List.of()),
                    new RosterEntry(1L, 3L, Bytes.EMPTY, List.of()),
                    new RosterEntry(2L, 2L, Bytes.EMPTY, List.of()))
            .build();
    private static final Roster TARGET_ROSTER = Roster.newBuilder()
            .rosterEntries(
                    new RosterEntry(0L, 1L, Bytes.EMPTY, List.of()),
                    new RosterEntry(1L, 2L, Bytes.EMPTY, List.of()),
                    new RosterEntry(2L, 3L, Bytes.EMPTY, List.of()),
                    new RosterEntry(3L, 4L, Bytes.EMPTY, List.of()))
            .build();
    final BlsPublicKey FAKE_PUBLIC_KEY =
            new BlsPublicKey(new FakeGroupElement(BigInteger.valueOf(10L)), SIGNATURE_SCHEMA);
    final BlsPrivateKey FAKE_PRIVATE_KEY = BlsPrivateKey.create(SIGNATURE_SCHEMA, new SecureRandom());
    private static final Signature FAKE_SIGNATURE = new Signature(SignatureType.RSA, new byte[384]);
    private final TssMessage TSS_MESSAGE = () -> "test".getBytes();

    private CountDownLatch latch;
    private final List<byte[]> receivedMessageHashes = new ArrayList<>();
    private final List<byte[]> receivedSignatures = new ArrayList<>();
    private final BiConsumer<byte[], byte[]> trackingConsumer = (a, b) -> {
        receivedMessageHashes.add(a);
        receivedSignatures.add(b);
        latch.countDown();
    };
    private final AtomicInteger numCalls = new AtomicInteger();
    private final BiConsumer<byte[], byte[]> secondConsumer = (a, b) -> numCalls.incrementAndGet();

    @Mock
    private SchemaRegistry registry;

    @Mock
    private AppContext.Gossip gossip;

    @Mock(strictness = Mock.Strictness.LENIENT)
    private AppContext appContext;

    @Mock(strictness = Mock.Strictness.LENIENT)
    private ReadableRosterStore rosterStore;

    @Mock(strictness = Mock.Strictness.LENIENT)
    private ReadableTssStore tssStore;

    @Mock(strictness = Mock.Strictness.LENIENT)
    private TssLibrary tssLibrary;

    private Metrics metrics = new NoOpMetrics();
    private State state;
    private TssBaseServiceImpl subject;

    @BeforeEach
    void setUp() {
        final ConcurrentHashMap<ProtoBytes, Roster> rosters = new ConcurrentHashMap<>();
        final AtomicReference<RosterState> rosterStateBackingStore = new AtomicReference<>(ROSTER_STATE);
        rosterStateBackingStore.set(RosterState.newBuilder()
                .roundRosterPairs(List.of(RoundRosterPair.newBuilder()
                        .activeRosterHash(SOURCE_HASH)
                        .roundNumber(1)
                        .build()))
                .candidateRosterHash(TARGET_HASH)
                .build());
        rosters.put(ProtoBytes.newBuilder().value(SOURCE_HASH).build(), SOURCE_ROSTER);
        rosters.put(ProtoBytes.newBuilder().value(TARGET_HASH).build(), TARGET_ROSTER);
        state = new FakeState()
                .addService(
                        RosterService.NAME,
                        Map.of(
                                ROSTER_STATES_KEY, rosterStateBackingStore,
                                ROSTER_KEY, rosters))
                .addService(
                        TssBaseService.NAME,
                        Map.of(
                                V0570TssBaseSchema.TSS_ENCRYPTION_KEY_MAP_KEY,
                                new HashMap<>(),
                                V0560TssBaseSchema.TSS_MESSAGE_MAP_KEY,
                                new HashMap<>(),
                                V0560TssBaseSchema.TSS_VOTE_MAP_KEY,
                                new HashMap<>()));

        given(appContext.gossip()).willReturn(gossip);
        given(appContext.instantSource()).willReturn(InstantSource.system());
        given(appContext.configSupplier()).willReturn(HederaTestConfigBuilder::createConfig);
        given(appContext.selfNodeInfoSupplier()).willReturn(() -> DEFAULT_NODE_INFO);

        subject = new TssBaseServiceImpl(
                appContext,
                ForkJoinPool.commonPool(),
                ForkJoinPool.commonPool(),
                tssLibrary,
                ForkJoinPool.commonPool(),
                metrics);
    }

    @Test
    void onlyRegisteredConsumerReceiveCallbacks() throws InterruptedException {
        final var firstMessage = new byte[] {(byte) 0x01};
        final var secondMessage = new byte[] {(byte) 0x02};
        latch = new CountDownLatch(1);

        subject.registerLedgerSignatureConsumer(trackingConsumer);
        subject.registerLedgerSignatureConsumer(secondConsumer);

        subject.requestLedgerSignature(firstMessage, Instant.ofEpochSecond(1_234_567L));
        assertTrue(latch.await(1, TimeUnit.SECONDS));
        subject.unregisterLedgerSignatureConsumer(secondConsumer);
        latch = new CountDownLatch(1);
        subject.requestLedgerSignature(secondMessage, Instant.ofEpochSecond(1_234_567L));
        assertTrue(latch.await(1, TimeUnit.SECONDS));

        assertEquals(2, receivedMessageHashes.size());
        assertEquals(2, receivedSignatures.size());
        assertArrayEquals(firstMessage, receivedMessageHashes.getFirst());
        assertArrayEquals(secondMessage, receivedMessageHashes.getLast());
        assertEquals(1, numCalls.get());
    }

    @Test
    void placeholderRegistersSchemas() {
        final var captor = ArgumentCaptor.forClass(Schema.class);

        subject.registerSchemas(registry);

        verify(registry, times(2)).register(captor.capture());
        final var schemas = captor.getAllValues();
        assertThat(schemas.getFirst()).isInstanceOf(V0560TssBaseSchema.class);
        assertThat(schemas.getLast()).isInstanceOf(V0580TssBaseSchema.class);
        assertThat(schemas.getLast()).isInstanceOf(TssBaseTransplantSchema.class);
    }

    @Test
    void managesTssStatusWhenRosterToKeyIsNone() {
        final var oldStatus = new TssStatus(WAITING_FOR_THRESHOLD_TSS_MESSAGES, RosterToKey.NONE, Bytes.EMPTY);
        final var expectedTssStatus = new TssStatus(WAITING_FOR_ENCRYPTION_KEYS, CANDIDATE_ROSTER, Bytes.EMPTY);
        subject.setTssStatus(oldStatus);
        subject.updateTssStatus(
                true,
                Instant.ofEpochSecond(1_234_567L),
                new TssBaseServiceImpl.RosterAndTssInfo(
                        SOURCE_ROSTER,
                        SOURCE_HASH,
                        SOURCE_ROSTER,
                        SOURCE_HASH,
                        List.of(),
                        Optional.empty(),
                        List.of(),
                        null));
        assertEquals(expectedTssStatus, subject.getTssStatus());
    }

    @ParameterizedTest
    @EnumSource(
            value = RosterToKey.class,
            names = {"ACTIVE_ROSTER", "CANDIDATE_ROSTER"})
    void managesTssStatusWhenMessagesReachedThreshold(RosterToKey rosterToKey) {
        final var messages = IntStream.range(0, 8)
                .mapToObj(i ->
                        new TssMessageTransactionBody(SOURCE_HASH, TARGET_HASH, i * 2L + 1, Bytes.wrap("MESSAGE" + i)))
                .toList();
        final var oldStatus = new TssStatus(WAITING_FOR_THRESHOLD_TSS_MESSAGES, rosterToKey, Bytes.EMPTY);
        final var expectedTssStatus = new TssStatus(WAITING_FOR_THRESHOLD_TSS_VOTES, rosterToKey, Bytes.EMPTY);
        subject.setTssStatus(oldStatus);

        given(rosterStore.getCurrentRosterHash()).willReturn(SOURCE_HASH);
        given(tssLibrary.verifyTssMessage(any(), any())).willReturn(true);

        subject.generateParticipantDirectory(state);
        subject.updateTssStatus(
                true,
                Instant.ofEpochSecond(1_234_567L),
                new TssBaseServiceImpl.RosterAndTssInfo(
                        SOURCE_ROSTER,
                        SOURCE_HASH,
                        SOURCE_ROSTER,
                        SOURCE_HASH,
                        messages,
                        Optional.empty(),
                        List.of(),
                        null));
        assertEquals(expectedTssStatus, subject.getTssStatus());
    }

    @ParameterizedTest
    @EnumSource(
            value = RosterToKey.class,
            names = {"ACTIVE_ROSTER", "CANDIDATE_ROSTER"})
    void submitsTssMessageIfSelfHasNotSubmitted(RosterToKey rosterToKey) {
        final var messages = IntStream.range(0, 4)
                .mapToObj(i ->
                        new TssMessageTransactionBody(SOURCE_HASH, TARGET_HASH, i * 2L + 1, Bytes.wrap("MESSAGE" + i)))
                .toList();
        final var oldStatus = new TssStatus(WAITING_FOR_THRESHOLD_TSS_MESSAGES, rosterToKey, Bytes.EMPTY);
        final var expectedTssStatus = new TssStatus(WAITING_FOR_THRESHOLD_TSS_MESSAGES, rosterToKey, Bytes.EMPTY);
        subject.setTssStatus(oldStatus);

        given(rosterStore.getCurrentRosterHash()).willReturn(SOURCE_HASH);
        given(tssLibrary.verifyTssMessage(any(), any())).willReturn(true);
        given(tssLibrary.generateTssMessage(any())).willReturn(TSS_MESSAGE);
        given(tssLibrary.generateTssMessage(any(), any())).willReturn(TSS_MESSAGE);
        given(tssLibrary.computePublicShares(any(), any())).willReturn(List.of(new TssPublicShare(1, FAKE_PUBLIC_KEY)));
        given(tssLibrary.decryptPrivateShares(any(), any()))
                .willReturn(List.of(new TssPrivateShare(1, FAKE_PRIVATE_KEY)));
        assertFalse(subject.haveSentMessageForTargetRoster());
        given(tssStore.getMessagesForTarget(any())).willReturn(messages);

        subject.generateParticipantDirectory(state);
        subject.getTssKeysAccessor().generateKeyMaterialForActiveRoster(state);
        subject.updateTssStatus(
                true,
                Instant.ofEpochSecond(1_234_567L),
                new TssBaseServiceImpl.RosterAndTssInfo(
                        SOURCE_ROSTER,
                        SOURCE_HASH,
                        SOURCE_ROSTER,
                        SOURCE_HASH,
                        messages,
                        Optional.empty(),
                        List.of(),
                        null));
        if (rosterToKey == RosterToKey.ACTIVE_ROSTER) {
            verify(tssLibrary).generateTssMessage(any());
        } else {
            verify(tssLibrary).generateTssMessage(any(), any());
        }
        assertEquals(expectedTssStatus, subject.getTssStatus());
        assertTrue(subject.haveSentMessageForTargetRoster());
    }

    @ParameterizedTest
    @EnumSource(
            value = RosterToKey.class,
            names = {"ACTIVE_ROSTER", "CANDIDATE_ROSTER"})
    void managesTssStatusWhenKeyingComplete(RosterToKey rosterToKey) {
        final var oldStatus = new TssStatus(KEYING_COMPLETE, rosterToKey, Bytes.EMPTY);
        final var expectedTssStatus = new TssStatus(KEYING_COMPLETE, RosterToKey.NONE, Bytes.EMPTY);
        subject.setTssStatus(oldStatus);

        given(rosterStore.getCurrentRosterHash()).willReturn(SOURCE_HASH);
        given(rosterStore.getCandidateRoster()).willReturn(TARGET_ROSTER);

        subject.generateParticipantDirectory(state);
        subject.updateTssStatus(
                true,
                Instant.ofEpochSecond(1_234_567L),
                new TssBaseServiceImpl.RosterAndTssInfo(
                        SOURCE_ROSTER,
                        SOURCE_HASH,
                        SOURCE_ROSTER,
                        SOURCE_HASH,
                        List.of(),
                        Optional.empty(),
                        List.of(),
                        null));
        assertEquals(expectedTssStatus, subject.getTssStatus());
    }

    @ParameterizedTest
    @EnumSource(
            value = RosterToKey.class,
            names = {"ACTIVE_ROSTER", "CANDIDATE_ROSTER"})
    void managesTssStatusWhenVotesReachedThreshold(RosterToKey rosterToKey) {
        final var oldStatus = new TssStatus(WAITING_FOR_THRESHOLD_TSS_VOTES, rosterToKey, Bytes.EMPTY);
        final var expectedTssStatus = new TssStatus(KEYING_COMPLETE, rosterToKey, Bytes.wrap("ledger"));
        subject.setTssStatus(oldStatus);

        given(rosterStore.getCurrentRosterHash()).willReturn(SOURCE_HASH);
        given(rosterStore.getCandidateRoster()).willReturn(TARGET_ROSTER);

        subject.generateParticipantDirectory(state);
        subject.updateTssStatus(
                true,
                Instant.ofEpochSecond(1_234_567L),
                new TssBaseServiceImpl.RosterAndTssInfo(
                        SOURCE_ROSTER,
                        SOURCE_HASH,
                        TARGET_ROSTER,
                        TARGET_HASH,
                        List.of(),
                        Optional.of(TssVoteTransactionBody.newBuilder()
                                .ledgerId(Bytes.wrap("ledger"))
                                .tssVote(Bytes.wrap(
                                        BitSet.valueOf(new long[] {1L, 2L}).toByteArray()))
                                .build()),
                        List.of(),
                        null));
        assertEquals(expectedTssStatus, subject.getTssStatus());
    }

    @ParameterizedTest
    @EnumSource(
            value = RosterToKey.class,
            names = {"ACTIVE_ROSTER", "CANDIDATE_ROSTER"})
    void submitsVoteWhenSelfHasNotSubmittedVotes(RosterToKey rosterToKey) {
        final var messages = IntStream.range(0, 8)
                .mapToObj(i ->
                        new TssMessageTransactionBody(SOURCE_HASH, TARGET_HASH, i * 2L + 1, Bytes.wrap("MESSAGE" + i)))
                .toList();

        final var oldStatus = new TssStatus(WAITING_FOR_THRESHOLD_TSS_VOTES, rosterToKey, Bytes.EMPTY);
        final var expectedTssStatus = new TssStatus(WAITING_FOR_THRESHOLD_TSS_VOTES, rosterToKey, Bytes.EMPTY);
        subject.setTssStatus(oldStatus);

        given(rosterStore.getCurrentRosterHash()).willReturn(SOURCE_HASH);
        given(rosterStore.getCandidateRoster()).willReturn(TARGET_ROSTER);
        given(tssLibrary.computePublicShares(any(), any())).willReturn(List.of(new TssPublicShare(1, FAKE_PUBLIC_KEY)));
        given(tssLibrary.aggregatePublicShares(any())).willReturn(FAKE_PUBLIC_KEY);
        given(tssLibrary.verifyTssMessage(any(), any())).willReturn(true);
        given(gossip.sign(any())).willReturn(FAKE_SIGNATURE);

        subject.generateParticipantDirectory(state);
        subject.updateTssStatus(
                true,
                Instant.ofEpochSecond(1_234_567L),
                new TssBaseServiceImpl.RosterAndTssInfo(
                        SOURCE_ROSTER,
                        SOURCE_HASH,
                        TARGET_ROSTER,
                        TARGET_HASH,
                        messages,
                        Optional.empty(),
                        List.of(),
                        null));
        assertEquals(expectedTssStatus, subject.getTssStatus());
        assertTrue(subject.haveSentVoteForTargetRoster());
    }

    @Test
    void managesTssStatusOnIntializationWaitingForkeys() {
        final var expectedTssStatus =
                new TssStatus(WAITING_FOR_ENCRYPTION_KEYS, RosterToKey.ACTIVE_ROSTER, Bytes.EMPTY);

        given(rosterStore.getCurrentRosterHash()).willReturn(SOURCE_HASH);
        given(rosterStore.getActiveRoster()).willReturn(SOURCE_ROSTER);
        given(rosterStore.getCandidateRoster()).willReturn(null);
        given(tssLibrary.computePublicShares(any(), any())).willReturn(List.of(new TssPublicShare(1, FAKE_PUBLIC_KEY)));
        given(tssLibrary.aggregatePublicShares(any())).willReturn(FAKE_PUBLIC_KEY);
        given(tssLibrary.verifyTssMessage(any(), any())).willReturn(true);

        subject.generateParticipantDirectory(state);
        final var tssStatus = subject.computeInitialTssStatus(tssStore, rosterStore);
        assertEquals(expectedTssStatus, tssStatus);
    }

    @Test
    void managesTssStatusOnIntializationWaitingForMessages() {
        final var expectedTssStatus =
                new TssStatus(WAITING_FOR_THRESHOLD_TSS_MESSAGES, RosterToKey.ACTIVE_ROSTER, Bytes.EMPTY);

        given(rosterStore.getCurrentRosterHash()).willReturn(SOURCE_HASH);
        given(rosterStore.getActiveRoster()).willReturn(SOURCE_ROSTER);
        given(rosterStore.getCandidateRoster()).willReturn(null);
        given(tssLibrary.computePublicShares(any(), any())).willReturn(List.of(new TssPublicShare(1, FAKE_PUBLIC_KEY)));
        given(tssLibrary.aggregatePublicShares(any())).willReturn(FAKE_PUBLIC_KEY);
        given(tssLibrary.verifyTssMessage(any(), any())).willReturn(true);
        given(tssStore.getTssEncryptionKey(anyLong())).willReturn(TssEncryptionKeyTransactionBody.DEFAULT);

        subject.generateParticipantDirectory(state);
        final var tssStatus = subject.computeInitialTssStatus(tssStore, rosterStore);
        assertEquals(expectedTssStatus, tssStatus);
    }

    @Test
    void managesTssStatusOnIntializationWaitingForVotes() {
        final var messages = IntStream.range(0, 8)
                .mapToObj(i ->
                        new TssMessageTransactionBody(SOURCE_HASH, TARGET_HASH, i * 2L + 1, Bytes.wrap("MESSAGE" + i)))
                .toList();

        final var expectedTssStatus =
                new TssStatus(WAITING_FOR_THRESHOLD_TSS_VOTES, RosterToKey.ACTIVE_ROSTER, Bytes.EMPTY);

        given(rosterStore.getCurrentRosterHash()).willReturn(SOURCE_HASH);
        given(rosterStore.getActiveRoster()).willReturn(SOURCE_ROSTER);
        given(rosterStore.getCandidateRoster()).willReturn(null);
        given(tssLibrary.computePublicShares(any(), any())).willReturn(List.of(new TssPublicShare(1, FAKE_PUBLIC_KEY)));
        given(tssLibrary.aggregatePublicShares(any())).willReturn(FAKE_PUBLIC_KEY);
        given(tssLibrary.verifyTssMessage(any(), any())).willReturn(true);
        given(tssStore.getTssEncryptionKey(anyLong())).willReturn(TssEncryptionKeyTransactionBody.DEFAULT);
        given(tssStore.getMessagesForTarget(any())).willReturn(messages);

        subject.generateParticipantDirectory(state);
        final var tssStatus = subject.computeInitialTssStatus(tssStore, rosterStore);
        assertEquals(expectedTssStatus, tssStatus);
    }

    @Test
    void managesTssStatusOnIntializationWaitingForMessagesCandidateRoster() {
        final var expectedTssStatus = new TssStatus(WAITING_FOR_THRESHOLD_TSS_MESSAGES, CANDIDATE_ROSTER, Bytes.EMPTY);

        given(rosterStore.getCurrentRosterHash()).willReturn(SOURCE_HASH);
        given(rosterStore.getActiveRoster()).willReturn(SOURCE_ROSTER);
        given(rosterStore.getCandidateRoster()).willReturn(TARGET_ROSTER);
        given(tssLibrary.computePublicShares(any(), any())).willReturn(List.of(new TssPublicShare(1, FAKE_PUBLIC_KEY)));
        given(tssLibrary.aggregatePublicShares(any())).willReturn(FAKE_PUBLIC_KEY);
        given(tssLibrary.verifyTssMessage(any(), any())).willReturn(true);
        given(tssStore.getTssEncryptionKey(anyLong())).willReturn(TssEncryptionKeyTransactionBody.DEFAULT);
        given(tssStore.getMessage(any()))
                .willReturn(new TssMessageTransactionBody(SOURCE_HASH, TARGET_HASH, 1L, Bytes.EMPTY));
        given(tssStore.anyWinningVoteFor(SOURCE_HASH, rosterStore))
                .willReturn(Optional.of(TssVoteTransactionBody.DEFAULT));

        subject.generateParticipantDirectory(state);

        final var tssStatus = subject.computeInitialTssStatus(tssStore, rosterStore);
        assertEquals(expectedTssStatus, tssStatus);
    }

    @Test
    void managesTssStatusOnIntializationWaitingForVotesCandidateRoster() {
        final var expectedTssStatus = new TssStatus(WAITING_FOR_THRESHOLD_TSS_MESSAGES, CANDIDATE_ROSTER, Bytes.EMPTY);

        given(rosterStore.getCurrentRosterHash()).willReturn(SOURCE_HASH);
        given(rosterStore.getActiveRoster()).willReturn(SOURCE_ROSTER);
        given(rosterStore.getCandidateRoster()).willReturn(TARGET_ROSTER);
        given(tssLibrary.computePublicShares(any(), any())).willReturn(List.of(new TssPublicShare(1, FAKE_PUBLIC_KEY)));
        given(tssLibrary.aggregatePublicShares(any())).willReturn(FAKE_PUBLIC_KEY);
        given(tssLibrary.verifyTssMessage(any(), any())).willReturn(true);
        given(tssStore.getTssEncryptionKey(anyLong())).willReturn(TssEncryptionKeyTransactionBody.DEFAULT);
        given(tssStore.getMessage(any()))
                .willReturn(new TssMessageTransactionBody(SOURCE_HASH, TARGET_HASH, 1L, Bytes.EMPTY));
        given(tssStore.anyWinningVoteFor(SOURCE_HASH, rosterStore))
                .willReturn(Optional.of(TssVoteTransactionBody.DEFAULT));

        subject.generateParticipantDirectory(state);

        final var tssStatus = subject.computeInitialTssStatus(tssStore, rosterStore);
        assertEquals(expectedTssStatus, tssStatus);
    }
}<|MERGE_RESOLUTION|>--- conflicted
+++ resolved
@@ -24,17 +24,12 @@
 import static com.hedera.node.app.tss.handlers.TssUtils.SIGNATURE_SCHEMA;
 import static com.hedera.node.app.workflows.handle.steps.PlatformStateUpdatesTest.ROSTER_STATE;
 import static com.hedera.node.app.workflows.standalone.TransactionExecutors.DEFAULT_NODE_INFO;
-<<<<<<< HEAD
-import static com.swirlds.platform.state.service.schemas.V0540RosterSchema.ROSTER_KEY;
-import static com.swirlds.platform.state.service.schemas.V0540RosterSchema.ROSTER_STATES_KEY;
+import static com.swirlds.platform.state.service.schemas.V0540RosterBaseSchema.ROSTER_KEY;
+import static com.swirlds.platform.state.service.schemas.V0540RosterBaseSchema.ROSTER_STATES_KEY;
+import static org.assertj.core.api.AssertionsForClassTypes.assertThat;
 import static org.junit.jupiter.api.Assertions.*;
 import static org.mockito.ArgumentMatchers.any;
 import static org.mockito.ArgumentMatchers.anyLong;
-import static org.mockito.ArgumentMatchers.argThat;
-=======
-import static org.assertj.core.api.AssertionsForClassTypes.assertThat;
-import static org.junit.jupiter.api.Assertions.*;
->>>>>>> 4460aa82
 import static org.mockito.BDDMockito.given;
 import static org.mockito.Mockito.verify;
 import static org.mockito.internal.verification.VerificationModeFactory.times;
@@ -49,35 +44,28 @@
 import com.hedera.hapi.node.state.roster.RosterEntry;
 import com.hedera.hapi.node.state.roster.RosterState;
 import com.hedera.hapi.node.state.roster.RoundRosterPair;
+import com.hedera.hapi.node.state.tss.TssEncryptionKeys;
 import com.hedera.hapi.services.auxiliary.tss.TssEncryptionKeyTransactionBody;
 import com.hedera.hapi.services.auxiliary.tss.TssMessageTransactionBody;
 import com.hedera.hapi.services.auxiliary.tss.TssVoteTransactionBody;
 import com.hedera.node.app.fixtures.state.FakeState;
 import com.hedera.node.app.roster.RosterService;
 import com.hedera.node.app.spi.AppContext;
-<<<<<<< HEAD
 import com.hedera.node.app.tss.api.FakeGroupElement;
 import com.hedera.node.app.tss.api.TssLibrary;
-import com.hedera.node.app.tss.schemas.V0560TssBaseSchema;
-import com.hedera.node.app.tss.schemas.V0570TssBaseSchema;
-import com.hedera.node.app.tss.stores.ReadableTssStore;
-=======
 import com.hedera.node.app.tss.schemas.TssBaseTransplantSchema;
 import com.hedera.node.app.tss.schemas.V0560TssBaseSchema;
 import com.hedera.node.app.tss.schemas.V0580TssBaseSchema;
->>>>>>> 4460aa82
+import com.hedera.node.app.tss.stores.ReadableTssStore;
 import com.hedera.node.config.testfixtures.HederaTestConfigBuilder;
 import com.hedera.pbj.runtime.io.buffer.Bytes;
 import com.swirlds.common.crypto.Signature;
 import com.swirlds.common.crypto.SignatureType;
 import com.swirlds.common.metrics.noop.NoOpMetrics;
 import com.swirlds.metrics.api.Metrics;
-<<<<<<< HEAD
 import com.swirlds.platform.state.service.ReadableRosterStore;
 import com.swirlds.state.State;
-=======
 import com.swirlds.state.lifecycle.Schema;
->>>>>>> 4460aa82
 import com.swirlds.state.lifecycle.SchemaRegistry;
 import java.math.BigInteger;
 import java.security.SecureRandom;
@@ -100,12 +88,9 @@
 import org.junit.jupiter.api.BeforeEach;
 import org.junit.jupiter.api.Test;
 import org.junit.jupiter.api.extension.ExtendWith;
-<<<<<<< HEAD
 import org.junit.jupiter.params.ParameterizedTest;
 import org.junit.jupiter.params.provider.EnumSource;
-=======
 import org.mockito.ArgumentCaptor;
->>>>>>> 4460aa82
 import org.mockito.Mock;
 import org.mockito.junit.jupiter.MockitoExtension;
 
@@ -187,7 +172,7 @@
                 .addService(
                         TssBaseService.NAME,
                         Map.of(
-                                V0570TssBaseSchema.TSS_ENCRYPTION_KEY_MAP_KEY,
+                                V0580TssBaseSchema.TSS_ENCRYPTION_KEYS_KEY,
                                 new HashMap<>(),
                                 V0560TssBaseSchema.TSS_MESSAGE_MAP_KEY,
                                 new HashMap<>(),
@@ -280,7 +265,7 @@
         given(rosterStore.getCurrentRosterHash()).willReturn(SOURCE_HASH);
         given(tssLibrary.verifyTssMessage(any(), any())).willReturn(true);
 
-        subject.generateParticipantDirectory(state);
+        subject.ensureParticipantDirectoryKnown(state);
         subject.updateTssStatus(
                 true,
                 Instant.ofEpochSecond(1_234_567L),
@@ -319,7 +304,7 @@
         assertFalse(subject.haveSentMessageForTargetRoster());
         given(tssStore.getMessagesForTarget(any())).willReturn(messages);
 
-        subject.generateParticipantDirectory(state);
+        subject.ensureParticipantDirectoryKnown(state);
         subject.getTssKeysAccessor().generateKeyMaterialForActiveRoster(state);
         subject.updateTssStatus(
                 true,
@@ -354,7 +339,7 @@
         given(rosterStore.getCurrentRosterHash()).willReturn(SOURCE_HASH);
         given(rosterStore.getCandidateRoster()).willReturn(TARGET_ROSTER);
 
-        subject.generateParticipantDirectory(state);
+        subject.ensureParticipantDirectoryKnown(state);
         subject.updateTssStatus(
                 true,
                 Instant.ofEpochSecond(1_234_567L),
@@ -382,7 +367,7 @@
         given(rosterStore.getCurrentRosterHash()).willReturn(SOURCE_HASH);
         given(rosterStore.getCandidateRoster()).willReturn(TARGET_ROSTER);
 
-        subject.generateParticipantDirectory(state);
+        subject.ensureParticipantDirectoryKnown(state);
         subject.updateTssStatus(
                 true,
                 Instant.ofEpochSecond(1_234_567L),
@@ -423,7 +408,7 @@
         given(tssLibrary.verifyTssMessage(any(), any())).willReturn(true);
         given(gossip.sign(any())).willReturn(FAKE_SIGNATURE);
 
-        subject.generateParticipantDirectory(state);
+        subject.ensureParticipantDirectoryKnown(state);
         subject.updateTssStatus(
                 true,
                 Instant.ofEpochSecond(1_234_567L),
@@ -452,7 +437,7 @@
         given(tssLibrary.aggregatePublicShares(any())).willReturn(FAKE_PUBLIC_KEY);
         given(tssLibrary.verifyTssMessage(any(), any())).willReturn(true);
 
-        subject.generateParticipantDirectory(state);
+        subject.ensureParticipantDirectoryKnown(state);
         final var tssStatus = subject.computeInitialTssStatus(tssStore, rosterStore);
         assertEquals(expectedTssStatus, tssStatus);
     }
@@ -468,9 +453,10 @@
         given(tssLibrary.computePublicShares(any(), any())).willReturn(List.of(new TssPublicShare(1, FAKE_PUBLIC_KEY)));
         given(tssLibrary.aggregatePublicShares(any())).willReturn(FAKE_PUBLIC_KEY);
         given(tssLibrary.verifyTssMessage(any(), any())).willReturn(true);
-        given(tssStore.getTssEncryptionKey(anyLong())).willReturn(TssEncryptionKeyTransactionBody.DEFAULT);
-
-        subject.generateParticipantDirectory(state);
+        given(tssStore.getTssEncryptionKeys(anyLong())).willReturn(TssEncryptionKeys.newBuilder()
+                .currentEncryptionKey(Bytes.wrap("test")).build());
+
+        subject.ensureParticipantDirectoryKnown(state);
         final var tssStatus = subject.computeInitialTssStatus(tssStore, rosterStore);
         assertEquals(expectedTssStatus, tssStatus);
     }
@@ -491,10 +477,11 @@
         given(tssLibrary.computePublicShares(any(), any())).willReturn(List.of(new TssPublicShare(1, FAKE_PUBLIC_KEY)));
         given(tssLibrary.aggregatePublicShares(any())).willReturn(FAKE_PUBLIC_KEY);
         given(tssLibrary.verifyTssMessage(any(), any())).willReturn(true);
-        given(tssStore.getTssEncryptionKey(anyLong())).willReturn(TssEncryptionKeyTransactionBody.DEFAULT);
+        given(tssStore.getTssEncryptionKeys(anyLong())).willReturn(TssEncryptionKeys.newBuilder()
+                .currentEncryptionKey(Bytes.wrap("test")).build());
         given(tssStore.getMessagesForTarget(any())).willReturn(messages);
 
-        subject.generateParticipantDirectory(state);
+        subject.ensureParticipantDirectoryKnown(state);
         final var tssStatus = subject.computeInitialTssStatus(tssStore, rosterStore);
         assertEquals(expectedTssStatus, tssStatus);
     }
@@ -509,13 +496,15 @@
         given(tssLibrary.computePublicShares(any(), any())).willReturn(List.of(new TssPublicShare(1, FAKE_PUBLIC_KEY)));
         given(tssLibrary.aggregatePublicShares(any())).willReturn(FAKE_PUBLIC_KEY);
         given(tssLibrary.verifyTssMessage(any(), any())).willReturn(true);
-        given(tssStore.getTssEncryptionKey(anyLong())).willReturn(TssEncryptionKeyTransactionBody.DEFAULT);
+        given(tssStore.getTssEncryptionKeys(anyLong())).willReturn(TssEncryptionKeys.newBuilder()
+                .currentEncryptionKey(Bytes.wrap("test"))
+                .build());
         given(tssStore.getMessage(any()))
                 .willReturn(new TssMessageTransactionBody(SOURCE_HASH, TARGET_HASH, 1L, Bytes.EMPTY));
         given(tssStore.anyWinningVoteFor(SOURCE_HASH, rosterStore))
                 .willReturn(Optional.of(TssVoteTransactionBody.DEFAULT));
 
-        subject.generateParticipantDirectory(state);
+        subject.ensureParticipantDirectoryKnown(state);
 
         final var tssStatus = subject.computeInitialTssStatus(tssStore, rosterStore);
         assertEquals(expectedTssStatus, tssStatus);
@@ -531,13 +520,14 @@
         given(tssLibrary.computePublicShares(any(), any())).willReturn(List.of(new TssPublicShare(1, FAKE_PUBLIC_KEY)));
         given(tssLibrary.aggregatePublicShares(any())).willReturn(FAKE_PUBLIC_KEY);
         given(tssLibrary.verifyTssMessage(any(), any())).willReturn(true);
-        given(tssStore.getTssEncryptionKey(anyLong())).willReturn(TssEncryptionKeyTransactionBody.DEFAULT);
+        given(tssStore.getTssEncryptionKeys(anyLong())).willReturn(TssEncryptionKeys.newBuilder()
+                .currentEncryptionKey(Bytes.wrap("test")).build());
         given(tssStore.getMessage(any()))
                 .willReturn(new TssMessageTransactionBody(SOURCE_HASH, TARGET_HASH, 1L, Bytes.EMPTY));
         given(tssStore.anyWinningVoteFor(SOURCE_HASH, rosterStore))
                 .willReturn(Optional.of(TssVoteTransactionBody.DEFAULT));
 
-        subject.generateParticipantDirectory(state);
+        subject.ensureParticipantDirectoryKnown(state);
 
         final var tssStatus = subject.computeInitialTssStatus(tssStore, rosterStore);
         assertEquals(expectedTssStatus, tssStatus);
