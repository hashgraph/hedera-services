/*
 * Copyright (C) 2024 Hedera Hashgraph, LLC
 *
 * Licensed under the Apache License, Version 2.0 (the "License");
 * you may not use this file except in compliance with the License.
 * You may obtain a copy of the License at
 *
 *      http://www.apache.org/licenses/LICENSE-2.0
 *
 * Unless required by applicable law or agreed to in writing, software
 * distributed under the License is distributed on an "AS IS" BASIS,
 * WITHOUT WARRANTIES OR CONDITIONS OF ANY KIND, either express or implied.
 * See the License for the specific language governing permissions and
 * limitations under the License.
 */

package com.hedera.node.app.platform.event;

import com.hedera.node.app.version.HederaSoftwareVersion;
import com.swirlds.common.constructable.ConstructableRegistry;
import com.swirlds.common.constructable.ConstructableRegistryException;
import com.swirlds.common.crypto.Hash;
import com.swirlds.platform.event.PlatformEvent;
<<<<<<< HEAD
import com.swirlds.platform.event.hashing.PbjStreamHasher;
=======
import com.swirlds.platform.event.hashing.DefaultEventHasher;
>>>>>>> c1fac103
import com.swirlds.platform.recovery.internal.EventStreamSingleFileIterator;
import com.swirlds.platform.system.StaticSoftwareVersion;
import com.swirlds.platform.system.events.EventDescriptorWrapper;
import java.io.File;
import java.io.IOException;
import java.net.URISyntaxException;
import java.util.HashSet;
import java.util.Objects;
import java.util.Set;
import org.junit.jupiter.api.Assertions;
import org.junit.jupiter.api.BeforeAll;
import org.junit.jupiter.api.Disabled;
import org.junit.jupiter.api.Test;

public class EventMigrationTest {

    @BeforeAll
    public static void setUp() throws ConstructableRegistryException {
        ConstructableRegistry.getInstance().registerConstructables("");
        StaticSoftwareVersion.setSoftwareVersion(new HederaSoftwareVersion());
    }

    /**
     * Tests the migration of events as we are switching events to protobuf. The main thing we are testing is that the
     * hashes of old events can still be calculated when the code changes. This is done by calculating the hashes of the
     * events that are read and matching them to the parent descriptors inside the events. The parents of most events
     * will be present in the file, except for a few events at the beginning of the file.
     * <p>
     * Even though this could be considered a platform test, it needs to be in the services module because the event
     * contains a {@link SerializableSemVers} which is a services class
     */
    @Test
    @Disabled("disabled until #15101 is merged")
    public void migration() throws URISyntaxException, IOException {
        final int numEventsExpected = 637;
        final int unmatchedHashesExpected = 4;
        final Set<Hash> eventHashes = new HashSet<>();
        final Set<Hash> parentHashes = new HashSet<>();
        int numEventsFound = 0;

        try (final EventStreamSingleFileIterator iterator = new EventStreamSingleFileIterator(
                new File(this.getClass()
                                .getClassLoader()
                                .getResource("eventFiles/previewnet-53/2024-08-26T10_38_35.016340634Z.events")
                                .toURI())
                        .toPath(),
                false)) {
            while (iterator.hasNext()) {
                final PlatformEvent platformEvent = iterator.next().getPlatformEvent();
<<<<<<< HEAD

                new PbjStreamHasher().hashEvent(platformEvent);
                numEventsFound++;
=======
                new DefaultEventHasher().hashEvent(platformEvent);
                numEvents++;
>>>>>>> c1fac103
                eventHashes.add(platformEvent.getHash());
                platformEvent.getAllParents().stream()
                        .filter(Objects::nonNull)
                        .map(EventDescriptorWrapper::hash)
                        .forEach(parentHashes::add);
            }
        }

        Assertions.assertEquals(
                numEventsExpected,
                numEventsFound,
                "this file is expected to have %d events but has %d".formatted(numEventsExpected, numEventsFound));
        Assertions.assertEquals(
                numEventsExpected,
                eventHashes.size(),
                "we expected to have %d hashes (one for each event) but have %d"
                        .formatted(numEventsExpected, eventHashes.size()));
        eventHashes.removeAll(parentHashes);
        Assertions.assertEquals(
                unmatchedHashesExpected,
                eventHashes.size(),
                "the hashes of most parents are expected to match the hashes of events."
                        + " Number of unmatched hashes: " + eventHashes.size());
    }
}<|MERGE_RESOLUTION|>--- conflicted
+++ resolved
@@ -21,11 +21,7 @@
 import com.swirlds.common.constructable.ConstructableRegistryException;
 import com.swirlds.common.crypto.Hash;
 import com.swirlds.platform.event.PlatformEvent;
-<<<<<<< HEAD
-import com.swirlds.platform.event.hashing.PbjStreamHasher;
-=======
 import com.swirlds.platform.event.hashing.DefaultEventHasher;
->>>>>>> c1fac103
 import com.swirlds.platform.recovery.internal.EventStreamSingleFileIterator;
 import com.swirlds.platform.system.StaticSoftwareVersion;
 import com.swirlds.platform.system.events.EventDescriptorWrapper;
@@ -75,14 +71,8 @@
                 false)) {
             while (iterator.hasNext()) {
                 final PlatformEvent platformEvent = iterator.next().getPlatformEvent();
-<<<<<<< HEAD
-
-                new PbjStreamHasher().hashEvent(platformEvent);
+                new DefaultEventHasher().hashEvent(platformEvent);
                 numEventsFound++;
-=======
-                new DefaultEventHasher().hashEvent(platformEvent);
-                numEvents++;
->>>>>>> c1fac103
                 eventHashes.add(platformEvent.getHash());
                 platformEvent.getAllParents().stream()
                         .filter(Objects::nonNull)
