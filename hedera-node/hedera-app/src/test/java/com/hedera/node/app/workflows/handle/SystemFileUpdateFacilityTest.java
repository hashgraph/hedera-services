/*
 * Copyright (C) 2023 Hedera Hashgraph, LLC
 *
 * Licensed under the Apache License, Version 2.0 (the "License");
 * you may not use this file except in compliance with the License.
 * You may obtain a copy of the License at
 *
 *      http://www.apache.org/licenses/LICENSE-2.0
 *
 * Unless required by applicable law or agreed to in writing, software
 * distributed under the License is distributed on an "AS IS" BASIS,
 * WITHOUT WARRANTIES OR CONDITIONS OF ANY KIND, either express or implied.
 * See the License for the specific language governing permissions and
 * limitations under the License.
 */

package com.hedera.node.app.workflows.handle;

import static com.hedera.node.app.service.file.impl.FileServiceImpl.BLOBS_KEY;
import static org.assertj.core.api.Assertions.assertThatThrownBy;
import static org.mockito.Mockito.times;
import static org.mockito.Mockito.verify;
import static org.mockito.Mockito.when;

import com.hedera.hapi.node.base.FileID;
import com.hedera.hapi.node.file.FileAppendTransactionBody;
import com.hedera.hapi.node.file.FileUpdateTransactionBody;
import com.hedera.hapi.node.state.file.File;
import com.hedera.hapi.node.token.CryptoTransferTransactionBody;
import com.hedera.hapi.node.transaction.TransactionBody;
import com.hedera.node.app.config.ConfigProviderImpl;
import com.hedera.node.app.config.VersionedConfigImpl;
import com.hedera.node.app.fees.ExchangeRateManager;
import com.hedera.node.app.fixtures.state.FakeHederaState;
import com.hedera.node.app.service.file.FileService;
import com.hedera.node.app.spi.fixtures.TransactionFactory;
import com.hedera.node.app.throttle.ThrottleManager;
import com.hedera.node.config.converter.BytesConverter;
import com.hedera.node.config.converter.LongPairConverter;
import com.hedera.node.config.data.FilesConfig;
import com.hedera.node.config.data.LedgerConfig;
import com.hedera.pbj.runtime.io.buffer.Bytes;
import com.swirlds.test.framework.config.TestConfigBuilder;
import java.util.HashMap;
import java.util.Map;
import org.assertj.core.api.Assertions;
import org.junit.jupiter.api.BeforeEach;
import org.junit.jupiter.api.Test;
import org.junit.jupiter.api.extension.ExtendWith;
import org.mockito.Mock;
import org.mockito.Mock.Strictness;
import org.mockito.junit.jupiter.MockitoExtension;

@ExtendWith(MockitoExtension.class)
class SystemFileUpdateFacilityTest implements TransactionFactory {

    private static final Bytes FILE_BYTES = Bytes.wrap("Hello World");

    @Mock(strictness = Strictness.LENIENT)
    private ConfigProviderImpl configProvider;

    private FakeHederaState state;

    private Map<FileID, File> files;

    private SystemFileUpdateFacility subject;

    @Mock
<<<<<<< HEAD
    private ExchangeRateManager exchangeRateManager;
=======
    private ThrottleManager throttleManager;
>>>>>>> 810971de

    @BeforeEach
    void setUp() {
        files = new HashMap<>();
        state = new FakeHederaState().addService(FileService.NAME, Map.of(BLOBS_KEY, files));

        final var config = new TestConfigBuilder(false)
                .withConverter(new BytesConverter())
                .withConverter(new LongPairConverter())
                .withConfigDataType(FilesConfig.class)
                .withConfigDataType(LedgerConfig.class)
                .getOrCreateConfig();
        when(configProvider.getConfiguration()).thenReturn(new VersionedConfigImpl(config, 1L));

<<<<<<< HEAD
        subject = new SystemFileUpdateFacility(configProvider, exchangeRateManager);
=======
        subject = new SystemFileUpdateFacility(configProvider, throttleManager);
>>>>>>> 810971de
    }

    @SuppressWarnings("ConstantConditions")
    @Test
    void testMethodsWithInvalidArguments() {
        // given
        final var txBody = simpleCryptoTransfer().body();

        // then
        assertThatThrownBy(() -> new SystemFileUpdateFacility(null, null)).isInstanceOf(NullPointerException.class);

        assertThatThrownBy(() -> subject.handleTxBody(null, txBody)).isInstanceOf(NullPointerException.class);
        assertThatThrownBy(() -> subject.handleTxBody(state, null)).isInstanceOf(NullPointerException.class);
    }

    @Test
    void testCrytpoTransferShouldBeNoOp() {
        // given
        final var txBody = TransactionBody.newBuilder()
                .cryptoTransfer(CryptoTransferTransactionBody.DEFAULT)
                .build();

        // then
        Assertions.assertThatCode(() -> subject.handleTxBody(state, txBody)).doesNotThrowAnyException();
    }

    @Test
    void testUpdateConfigFile() {
        // given
        final var fileID = FileID.newBuilder().fileNum(121L).build();
        final var txBody = TransactionBody.newBuilder()
                .fileUpdate(FileUpdateTransactionBody.newBuilder().fileID(fileID));
        files.put(fileID, File.newBuilder().contents(FILE_BYTES).build());

        // when
        subject.handleTxBody(state, txBody.build());

        // then
        verify(configProvider).update(FILE_BYTES);
    }

    @Test
    void testAppendConfigFile() {
        // given
        final var fileID = FileID.newBuilder().fileNum(121L).build();
        final var txBody = TransactionBody.newBuilder()
                .fileAppend(FileAppendTransactionBody.newBuilder().fileID(fileID));
        files.put(fileID, File.newBuilder().contents(FILE_BYTES).build());

        // when
        subject.handleTxBody(state, txBody.build());

        // then
        verify(configProvider).update(FILE_BYTES);
    }

    @Test
<<<<<<< HEAD
    void exchangeRateManagerUpdatedOnFileUpdate() {
=======
    void throttleMangerUpdatedOnFileUpdate() {
>>>>>>> 810971de
        // given
        final var configuration = configProvider.getConfiguration();
        final var config = configuration.getConfigData(FilesConfig.class);

<<<<<<< HEAD
        final var fileNum = config.exchangeRates();
=======
        final var fileNum = config.throttleDefinitions();
>>>>>>> 810971de
        final var fileID = FileID.newBuilder().fileNum(fileNum).build();
        final var txBody = TransactionBody.newBuilder()
                .fileAppend(FileAppendTransactionBody.newBuilder().fileID(fileID));
        files.put(fileID, File.newBuilder().contents(FILE_BYTES).build());

        // when
        subject.handleTxBody(state, txBody.build());

        // then
<<<<<<< HEAD
        verify(exchangeRateManager, times(1)).update(SystemFileUpdateFacility.getFileContent(state, fileID));
=======
        verify(throttleManager, times(1)).update(SystemFileUpdateFacility.getFileContent(state, fileID));
>>>>>>> 810971de
    }
}<|MERGE_RESOLUTION|>--- conflicted
+++ resolved
@@ -66,11 +66,10 @@
     private SystemFileUpdateFacility subject;
 
     @Mock
-<<<<<<< HEAD
+    private ThrottleManager throttleManager;
+
+    @Mock
     private ExchangeRateManager exchangeRateManager;
-=======
-    private ThrottleManager throttleManager;
->>>>>>> 810971de
 
     @BeforeEach
     void setUp() {
@@ -85,11 +84,7 @@
                 .getOrCreateConfig();
         when(configProvider.getConfiguration()).thenReturn(new VersionedConfigImpl(config, 1L));
 
-<<<<<<< HEAD
-        subject = new SystemFileUpdateFacility(configProvider, exchangeRateManager);
-=======
-        subject = new SystemFileUpdateFacility(configProvider, throttleManager);
->>>>>>> 810971de
+        subject = new SystemFileUpdateFacility(configProvider, throttleManager, exchangeRateManager);
     }
 
     @SuppressWarnings("ConstantConditions")
@@ -147,20 +142,12 @@
     }
 
     @Test
-<<<<<<< HEAD
-    void exchangeRateManagerUpdatedOnFileUpdate() {
-=======
     void throttleMangerUpdatedOnFileUpdate() {
->>>>>>> 810971de
         // given
         final var configuration = configProvider.getConfiguration();
         final var config = configuration.getConfigData(FilesConfig.class);
 
-<<<<<<< HEAD
-        final var fileNum = config.exchangeRates();
-=======
         final var fileNum = config.throttleDefinitions();
->>>>>>> 810971de
         final var fileID = FileID.newBuilder().fileNum(fileNum).build();
         final var txBody = TransactionBody.newBuilder()
                 .fileAppend(FileAppendTransactionBody.newBuilder().fileID(fileID));
@@ -170,10 +157,25 @@
         subject.handleTxBody(state, txBody.build());
 
         // then
-<<<<<<< HEAD
+        verify(throttleManager, times(1)).update(SystemFileUpdateFacility.getFileContent(state, fileID));
+    }
+
+    @Test
+    void exchangeRateManagerUpdatedOnFileUpdate() {
+        // given
+        final var configuration = configProvider.getConfiguration();
+        final var config = configuration.getConfigData(FilesConfig.class);
+
+        final var fileNum = config.exchangeRates();
+        final var fileID = FileID.newBuilder().fileNum(fileNum).build();
+        final var txBody = TransactionBody.newBuilder()
+            .fileAppend(FileAppendTransactionBody.newBuilder().fileID(fileID));
+        files.put(fileID, File.newBuilder().contents(FILE_BYTES).build());
+
+        // when
+        subject.handleTxBody(state, txBody.build());
+
+        // then
         verify(exchangeRateManager, times(1)).update(SystemFileUpdateFacility.getFileContent(state, fileID));
-=======
-        verify(throttleManager, times(1)).update(SystemFileUpdateFacility.getFileContent(state, fileID));
->>>>>>> 810971de
     }
 }