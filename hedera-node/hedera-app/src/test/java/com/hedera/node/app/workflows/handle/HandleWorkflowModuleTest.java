/*
 * Copyright (C) 2024-2025 Hedera Hashgraph, LLC
 *
 * Licensed under the Apache License, Version 2.0 (the "License");
 * you may not use this file except in compliance with the License.
 * You may obtain a copy of the License at
 *
 *      http://www.apache.org/licenses/LICENSE-2.0
 *
 * Unless required by applicable law or agreed to in writing, software
 * distributed under the License is distributed on an "AS IS" BASIS,
 * WITHOUT WARRANTIES OR CONDITIONS OF ANY KIND, either express or implied.
 * See the License for the specific language governing permissions and
 * limitations under the License.
 */

package com.hedera.node.app.workflows.handle;

import static org.assertj.core.api.AssertionsForInterfaceTypes.assertThat;
import static org.junit.jupiter.api.Assertions.assertInstanceOf;
import static org.mockito.BDDMockito.given;

import com.hedera.hapi.node.base.ServiceEndpoint;
import com.hedera.hapi.node.state.roster.Roster;
import com.hedera.hapi.node.state.roster.RosterEntry;
<<<<<<< HEAD
import com.hedera.node.app.hints.handlers.HintsAggregationVoteHandler;
import com.hedera.node.app.hints.handlers.HintsHandlers;
import com.hedera.node.app.hints.handlers.HintsKeyPublicationHandler;
import com.hedera.node.app.hints.handlers.HintsPartialSignatureHandler;
=======
import com.hedera.node.app.hints.handlers.HintsHandlers;
import com.hedera.node.app.hints.handlers.HintsKeyPublicationHandler;
import com.hedera.node.app.hints.handlers.HintsPartialSignatureHandler;
import com.hedera.node.app.hints.handlers.HintsPreprocessingVoteHandler;
>>>>>>> 5377ab4c
import com.hedera.node.app.service.addressbook.impl.handlers.AddressBookHandlers;
import com.hedera.node.app.service.addressbook.impl.handlers.NodeCreateHandler;
import com.hedera.node.app.service.addressbook.impl.handlers.NodeDeleteHandler;
import com.hedera.node.app.service.addressbook.impl.handlers.NodeUpdateHandler;
import com.hedera.node.app.service.consensus.impl.handlers.ConsensusCreateTopicHandler;
import com.hedera.node.app.service.consensus.impl.handlers.ConsensusDeleteTopicHandler;
import com.hedera.node.app.service.consensus.impl.handlers.ConsensusHandlers;
import com.hedera.node.app.service.consensus.impl.handlers.ConsensusSubmitMessageHandler;
import com.hedera.node.app.service.consensus.impl.handlers.ConsensusUpdateTopicHandler;
import com.hedera.node.app.service.contract.impl.handlers.ContractCallHandler;
import com.hedera.node.app.service.contract.impl.handlers.ContractCreateHandler;
import com.hedera.node.app.service.contract.impl.handlers.ContractDeleteHandler;
import com.hedera.node.app.service.contract.impl.handlers.ContractHandlers;
import com.hedera.node.app.service.contract.impl.handlers.ContractSystemDeleteHandler;
import com.hedera.node.app.service.contract.impl.handlers.ContractSystemUndeleteHandler;
import com.hedera.node.app.service.contract.impl.handlers.ContractUpdateHandler;
import com.hedera.node.app.service.contract.impl.handlers.EthereumTransactionHandler;
import com.hedera.node.app.service.file.impl.handlers.FileAppendHandler;
import com.hedera.node.app.service.file.impl.handlers.FileCreateHandler;
import com.hedera.node.app.service.file.impl.handlers.FileDeleteHandler;
import com.hedera.node.app.service.file.impl.handlers.FileHandlers;
import com.hedera.node.app.service.file.impl.handlers.FileSystemDeleteHandler;
import com.hedera.node.app.service.file.impl.handlers.FileSystemUndeleteHandler;
import com.hedera.node.app.service.file.impl.handlers.FileUpdateHandler;
import com.hedera.node.app.service.networkadmin.impl.handlers.FreezeHandler;
import com.hedera.node.app.service.networkadmin.impl.handlers.NetworkAdminHandlers;
import com.hedera.node.app.service.networkadmin.impl.handlers.NetworkUncheckedSubmitHandler;
import com.hedera.node.app.service.schedule.impl.handlers.ScheduleCreateHandler;
import com.hedera.node.app.service.schedule.impl.handlers.ScheduleDeleteHandler;
import com.hedera.node.app.service.schedule.impl.handlers.ScheduleHandlers;
import com.hedera.node.app.service.schedule.impl.handlers.ScheduleSignHandler;
import com.hedera.node.app.service.token.impl.handlers.CryptoAddLiveHashHandler;
import com.hedera.node.app.service.token.impl.handlers.CryptoApproveAllowanceHandler;
import com.hedera.node.app.service.token.impl.handlers.CryptoCreateHandler;
import com.hedera.node.app.service.token.impl.handlers.CryptoDeleteAllowanceHandler;
import com.hedera.node.app.service.token.impl.handlers.CryptoDeleteHandler;
import com.hedera.node.app.service.token.impl.handlers.CryptoDeleteLiveHashHandler;
import com.hedera.node.app.service.token.impl.handlers.CryptoTransferHandler;
import com.hedera.node.app.service.token.impl.handlers.CryptoUpdateHandler;
import com.hedera.node.app.service.token.impl.handlers.TokenAccountWipeHandler;
import com.hedera.node.app.service.token.impl.handlers.TokenAssociateToAccountHandler;
import com.hedera.node.app.service.token.impl.handlers.TokenBurnHandler;
import com.hedera.node.app.service.token.impl.handlers.TokenCreateHandler;
import com.hedera.node.app.service.token.impl.handlers.TokenDeleteHandler;
import com.hedera.node.app.service.token.impl.handlers.TokenDissociateFromAccountHandler;
import com.hedera.node.app.service.token.impl.handlers.TokenFeeScheduleUpdateHandler;
import com.hedera.node.app.service.token.impl.handlers.TokenFreezeAccountHandler;
import com.hedera.node.app.service.token.impl.handlers.TokenGrantKycToAccountHandler;
import com.hedera.node.app.service.token.impl.handlers.TokenHandlers;
import com.hedera.node.app.service.token.impl.handlers.TokenMintHandler;
import com.hedera.node.app.service.token.impl.handlers.TokenPauseHandler;
import com.hedera.node.app.service.token.impl.handlers.TokenRevokeKycFromAccountHandler;
import com.hedera.node.app.service.token.impl.handlers.TokenUnfreezeAccountHandler;
import com.hedera.node.app.service.token.impl.handlers.TokenUnpauseHandler;
import com.hedera.node.app.service.token.impl.handlers.TokenUpdateHandler;
import com.hedera.node.app.service.util.impl.handlers.UtilHandlers;
import com.hedera.node.app.service.util.impl.handlers.UtilPrngHandler;
import com.hedera.node.app.workflows.dispatcher.TransactionHandlers;
import com.hedera.pbj.runtime.io.buffer.Bytes;
import java.util.List;
import org.junit.jupiter.api.Test;
import org.junit.jupiter.api.extension.ExtendWith;
import org.junit.jupiter.api.io.TempDir;
import org.mockito.Mock;
import org.mockito.junit.jupiter.MockitoExtension;

@ExtendWith(MockitoExtension.class)
class HandleWorkflowModuleTest {
    @Mock
    private NetworkAdminHandlers networkAdminHandlers;

    @Mock
    private ConsensusHandlers consensusHandlers;

    @Mock
    private FileHandlers fileHandlers;

    @Mock
    private ContractHandlers contractHandlers;

    @Mock
    private ScheduleHandlers scheduleHandlers;

    @Mock
    private TokenHandlers tokenHandlers;

    @Mock
    private UtilHandlers utilHandlers;

    @Mock
    private AddressBookHandlers addressBookHandlers;

    @Mock
    private HintsPreprocessingVoteHandler preprocessingVoteHandler;

    @Mock
    private HintsPartialSignatureHandler partialSignatureHandler;

    @Mock
    private HintsKeyPublicationHandler hintsKeyPublicationHandler;

    @Mock
    private ConsensusCreateTopicHandler consensusCreateTopicHandler;

    @Mock
    private ConsensusUpdateTopicHandler consensusUpdateTopicHandler;

    @Mock
    private ConsensusDeleteTopicHandler consensusDeleteTopicHandler;

    @Mock
    private ConsensusSubmitMessageHandler consensusSubmitMessageHandler;

    @Mock
    private ContractCreateHandler contractCreateHandler;

    @Mock
    private ContractUpdateHandler contractUpdateHandler;

    @Mock
    private ContractCallHandler contractCallHandler;

    @Mock
    private ContractDeleteHandler contractDeleteHandler;

    @Mock
    private ContractSystemDeleteHandler contractSystemDeleteHandler;

    @Mock
    private ContractSystemUndeleteHandler contractSystemUndeleteHandler;

    @Mock
    private EthereumTransactionHandler etherumTransactionHandler;

    @Mock
    private CryptoCreateHandler cryptoCreateHandler;

    @Mock
    private CryptoUpdateHandler cryptoUpdateHandler;

    @Mock
    private CryptoTransferHandler cryptoTransferHandler;

    @Mock
    private CryptoDeleteHandler cryptoDeleteHandler;

    @Mock
    private CryptoApproveAllowanceHandler cryptoApproveAllowanceHandler;

    @Mock
    private CryptoDeleteAllowanceHandler cryptoDeleteAllowanceHandler;

    @Mock
    private CryptoAddLiveHashHandler cryptoAddLiveHashHandler;

    @Mock
    private CryptoDeleteLiveHashHandler cryptoDeleteLiveHashHandler;

    @Mock
    private FileCreateHandler fileCreateHandler;

    @Mock
    private FileUpdateHandler fileUpdateHandler;

    @Mock
    private FileDeleteHandler fileDeleteHandler;

    @Mock
    private FileAppendHandler fileAppendHandler;

    @Mock
    private FileSystemDeleteHandler fileSystemDeleteHandler;

    @Mock
    private FileSystemUndeleteHandler fileSystemUndeleteHandler;

    @Mock
    private FreezeHandler freezeHandler;

    @Mock
    private NetworkUncheckedSubmitHandler networkUncheckedSubmitHandler;

    @Mock
    private ScheduleCreateHandler scheduleCreateHandler;

    @Mock
    private ScheduleSignHandler scheduleSignHandler;

    @Mock
    private ScheduleDeleteHandler scheduleDeleteHandler;

    @Mock
    private TokenCreateHandler tokenCreateHandler;

    @Mock
    private TokenUpdateHandler tokenUpdateHandler;

    @Mock
    private TokenMintHandler tokenMintHandler;

    @Mock
    private TokenBurnHandler tokenBurnHandler;

    @Mock
    private TokenDeleteHandler tokenDeleteHandler;

    @Mock
    private TokenAccountWipeHandler tokenAccountWipeHandler;

    @Mock
    private TokenFreezeAccountHandler tokenFreezeAccountHandler;

    @Mock
    private TokenUnfreezeAccountHandler tokenUnfreezeAccountHandler;

    @Mock
    private TokenGrantKycToAccountHandler tokenGrantKycToAccountHandler;

    @Mock
    private TokenRevokeKycFromAccountHandler tokenRevokeKycFromAccountHandler;

    @Mock
    private TokenAssociateToAccountHandler tokenAssociateToAccountHandler;

    @Mock
    private TokenDissociateFromAccountHandler tokenDissociateFromAccountHandler;

    @Mock
    private TokenFeeScheduleUpdateHandler tokenFeeScheduleUpdateHandler;

    @Mock
    private TokenPauseHandler tokenPauseHandler;

    @Mock
    private TokenUnpauseHandler tokenUnpauseHandler;

    @Mock
    private NodeCreateHandler nodeCreateHandler;

    @Mock
    private NodeUpdateHandler nodeUpdateHandler;

    @Mock
    private NodeDeleteHandler nodeDeleteHandler;

    @Mock
    private UtilPrngHandler utilPrngHandler;

    @Mock
    private HintsKeyPublicationHandler keyPublicationHandler;

    @Mock
    private HintsAggregationVoteHandler aggregationVoteHandler;

    @Mock
    private HintsPartialSignatureHandler partialSignatureHandler;

    @TempDir
    java.nio.file.Path tempDir;

    @Test
    void exportsRosterToGivenPath() {
        final var path = tempDir.resolve("network.json");
        final var roster = new Roster(List.of(
                new RosterEntry(1L, 2L, Bytes.EMPTY, List.of(new ServiceEndpoint(Bytes.EMPTY, 8080, "localhost")))));

        HandleWorkflowModule.provideRosterExportHelper().accept(roster, path);

        assertThat(path).exists();
    }

    @Test
    void usesComponentsToGetHandlers() {
        given(consensusHandlers.consensusCreateTopicHandler()).willReturn(consensusCreateTopicHandler);
        given(consensusHandlers.consensusUpdateTopicHandler()).willReturn(consensusUpdateTopicHandler);
        given(consensusHandlers.consensusDeleteTopicHandler()).willReturn(consensusDeleteTopicHandler);
        given(consensusHandlers.consensusSubmitMessageHandler()).willReturn(consensusSubmitMessageHandler);
        given(contractHandlers.contractCreateHandler()).willReturn(contractCreateHandler);
        given(contractHandlers.contractUpdateHandler()).willReturn(contractUpdateHandler);
        given(contractHandlers.contractCallHandler()).willReturn(contractCallHandler);
        given(contractHandlers.contractDeleteHandler()).willReturn(contractDeleteHandler);
        given(contractHandlers.contractSystemDeleteHandler()).willReturn(contractSystemDeleteHandler);
        given(contractHandlers.contractSystemUndeleteHandler()).willReturn(contractSystemUndeleteHandler);
        given(contractHandlers.ethereumTransactionHandler()).willReturn(etherumTransactionHandler);
        given(tokenHandlers.cryptoCreateHandler()).willReturn(cryptoCreateHandler);
        given(tokenHandlers.cryptoUpdateHandler()).willReturn(cryptoUpdateHandler);
        given(tokenHandlers.cryptoTransferHandler()).willReturn(cryptoTransferHandler);
        given(tokenHandlers.cryptoDeleteHandler()).willReturn(cryptoDeleteHandler);
        given(tokenHandlers.cryptoApproveAllowanceHandler()).willReturn(cryptoApproveAllowanceHandler);
        given(tokenHandlers.cryptoDeleteAllowanceHandler()).willReturn(cryptoDeleteAllowanceHandler);
        given(tokenHandlers.cryptoAddLiveHashHandler()).willReturn(cryptoAddLiveHashHandler);
        given(tokenHandlers.cryptoDeleteLiveHashHandler()).willReturn(cryptoDeleteLiveHashHandler);
        given(fileHandlers.fileCreateHandler()).willReturn(fileCreateHandler);
        given(fileHandlers.fileUpdateHandler()).willReturn(fileUpdateHandler);
        given(fileHandlers.fileDeleteHandler()).willReturn(fileDeleteHandler);
        given(fileHandlers.fileAppendHandler()).willReturn(fileAppendHandler);
        given(fileHandlers.fileSystemDeleteHandler()).willReturn(fileSystemDeleteHandler);
        given(fileHandlers.fileSystemUndeleteHandler()).willReturn(fileSystemUndeleteHandler);
        given(networkAdminHandlers.freezeHandler()).willReturn(freezeHandler);
        given(networkAdminHandlers.networkUncheckedSubmitHandler()).willReturn(networkUncheckedSubmitHandler);
        given(scheduleHandlers.scheduleCreateHandler()).willReturn(scheduleCreateHandler);
        given(scheduleHandlers.scheduleSignHandler()).willReturn(scheduleSignHandler);
        given(scheduleHandlers.scheduleDeleteHandler()).willReturn(scheduleDeleteHandler);
        given(tokenHandlers.tokenCreateHandler()).willReturn(tokenCreateHandler);
        given(tokenHandlers.tokenUpdateHandler()).willReturn(tokenUpdateHandler);
        given(tokenHandlers.tokenMintHandler()).willReturn(tokenMintHandler);
        given(tokenHandlers.tokenBurnHandler()).willReturn(tokenBurnHandler);
        given(tokenHandlers.tokenDeleteHandler()).willReturn(tokenDeleteHandler);
        given(tokenHandlers.tokenAccountWipeHandler()).willReturn(tokenAccountWipeHandler);
        given(tokenHandlers.tokenFreezeAccountHandler()).willReturn(tokenFreezeAccountHandler);
        given(tokenHandlers.tokenUnfreezeAccountHandler()).willReturn(tokenUnfreezeAccountHandler);
        given(tokenHandlers.tokenGrantKycToAccountHandler()).willReturn(tokenGrantKycToAccountHandler);
        given(tokenHandlers.tokenRevokeKycFromAccountHandler()).willReturn(tokenRevokeKycFromAccountHandler);
        given(tokenHandlers.tokenAssociateToAccountHandler()).willReturn(tokenAssociateToAccountHandler);
        given(tokenHandlers.tokenDissociateFromAccountHandler()).willReturn(tokenDissociateFromAccountHandler);
        given(tokenHandlers.tokenFeeScheduleUpdateHandler()).willReturn(tokenFeeScheduleUpdateHandler);
        given(tokenHandlers.tokenPauseHandler()).willReturn(tokenPauseHandler);
        given(tokenHandlers.tokenUnpauseHandler()).willReturn(tokenUnpauseHandler);
        given(utilHandlers.prngHandler()).willReturn(utilPrngHandler);
        given(addressBookHandlers.nodeCreateHandler()).willReturn(nodeCreateHandler);
        given(addressBookHandlers.nodeDeleteHandler()).willReturn(nodeDeleteHandler);
        given(addressBookHandlers.nodeUpdateHandler()).willReturn(nodeUpdateHandler);

        final var hintsHandlers =
                new HintsHandlers(hintsKeyPublicationHandler, preprocessingVoteHandler, partialSignatureHandler);
        final var handlers = HandleWorkflowModule.provideTransactionHandlers(
                networkAdminHandlers,
                consensusHandlers,
                fileHandlers,
                () -> contractHandlers,
                scheduleHandlers,
                tokenHandlers,
                utilHandlers,
                addressBookHandlers,
<<<<<<< HEAD
                new HintsHandlers(keyPublicationHandler, aggregationVoteHandler, partialSignatureHandler));
=======
                hintsHandlers);
>>>>>>> 5377ab4c
        assertInstanceOf(TransactionHandlers.class, handlers);
    }
}<|MERGE_RESOLUTION|>--- conflicted
+++ resolved
@@ -23,17 +23,10 @@
 import com.hedera.hapi.node.base.ServiceEndpoint;
 import com.hedera.hapi.node.state.roster.Roster;
 import com.hedera.hapi.node.state.roster.RosterEntry;
-<<<<<<< HEAD
-import com.hedera.node.app.hints.handlers.HintsAggregationVoteHandler;
-import com.hedera.node.app.hints.handlers.HintsHandlers;
-import com.hedera.node.app.hints.handlers.HintsKeyPublicationHandler;
-import com.hedera.node.app.hints.handlers.HintsPartialSignatureHandler;
-=======
 import com.hedera.node.app.hints.handlers.HintsHandlers;
 import com.hedera.node.app.hints.handlers.HintsKeyPublicationHandler;
 import com.hedera.node.app.hints.handlers.HintsPartialSignatureHandler;
 import com.hedera.node.app.hints.handlers.HintsPreprocessingVoteHandler;
->>>>>>> 5377ab4c
 import com.hedera.node.app.service.addressbook.impl.handlers.AddressBookHandlers;
 import com.hedera.node.app.service.addressbook.impl.handlers.NodeCreateHandler;
 import com.hedera.node.app.service.addressbook.impl.handlers.NodeDeleteHandler;
@@ -368,11 +361,7 @@
                 tokenHandlers,
                 utilHandlers,
                 addressBookHandlers,
-<<<<<<< HEAD
-                new HintsHandlers(keyPublicationHandler, aggregationVoteHandler, partialSignatureHandler));
-=======
                 hintsHandlers);
->>>>>>> 5377ab4c
         assertInstanceOf(TransactionHandlers.class, handlers);
     }
 }