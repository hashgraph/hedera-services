/*
 * Copyright (C) 2023-2024 Hedera Hashgraph, LLC
 *
 * Licensed under the Apache License, Version 2.0 (the "License");
 * you may not use this file except in compliance with the License.
 * You may obtain a copy of the License at
 *
 *      http://www.apache.org/licenses/LICENSE-2.0
 *
 * Unless required by applicable law or agreed to in writing, software
 * distributed under the License is distributed on an "AS IS" BASIS,
 * WITHOUT WARRANTIES OR CONDITIONS OF ANY KIND, either express or implied.
 * See the License for the specific language governing permissions and
 * limitations under the License.
 */

package com.hedera.node.app.state.merkle.disk;

import static org.assertj.core.api.Assertions.assertThat;
import static org.mockito.Mockito.lenient;
import static org.mockito.Mockito.mock;

import com.hedera.hapi.node.base.AccountID;
import com.hedera.hapi.node.state.token.Account;
import com.hedera.node.app.state.merkle.MerkleSchemaRegistry;
import com.hedera.node.app.state.merkle.SchemaApplications;
import com.hedera.node.config.data.HederaConfig;
import com.swirlds.common.crypto.DigestType;
import com.swirlds.common.test.fixtures.TestFileSystemManager;
import com.swirlds.config.api.Configuration;
import com.swirlds.merkledb.MerkleDbDataSourceBuilder;
import com.swirlds.merkledb.MerkleDbTableConfig;
import com.swirlds.merkledb.config.MerkleDbConfig;
import com.swirlds.platform.test.fixtures.state.MerkleTestBase;
import com.swirlds.state.lifecycle.Schema;
import com.swirlds.state.lifecycle.StateDefinition;
import com.swirlds.state.merkle.StateUtils;
import com.swirlds.state.merkle.disk.OnDiskKey;
import com.swirlds.state.merkle.disk.OnDiskKeySerializer;
import com.swirlds.state.merkle.disk.OnDiskReadableKVState;
import com.swirlds.state.merkle.disk.OnDiskValue;
import com.swirlds.state.merkle.disk.OnDiskValueSerializer;
import com.swirlds.state.merkle.disk.OnDiskWritableKVState;
import com.swirlds.virtualmap.VirtualMap;
import com.swirlds.virtualmap.internal.merkle.VirtualRootNode;
import com.swirlds.virtualmap.serialize.KeySerializer;
import com.swirlds.virtualmap.serialize.ValueSerializer;
import edu.umd.cs.findbugs.annotations.NonNull;
import java.io.IOException;
import java.nio.file.Files;
import java.nio.file.Path;
import java.util.Set;
import org.junit.jupiter.api.BeforeEach;
import org.junit.jupiter.api.Test;
import org.junit.jupiter.api.io.TempDir;

/**
 * A variety of robust tests for the on-disk merkle data structure, especially including
 * serialization to/from disk (under normal operation) and to/from saved state. These tests use a
 * more complex map, with full objects to store and retrieve objects from the virtual map, and when
 * serializing for hashing, and for serializing when saving state.
 */
class OnDiskTest extends MerkleTestBase {
    private static final String SERVICE_NAME = "CryptoService";
    private static final String ACCOUNT_STATE_KEY = "Account";

    private Schema schema;
    private StateDefinition<AccountID, Account> def;
    private VirtualMap<OnDiskKey<AccountID>, OnDiskValue<Account>> virtualMap;

    @TempDir
    private Path tempDir;

    private TestFileSystemManager testFileSystemManager;

    @BeforeEach
    void setUp() throws IOException {
        setupConstructableRegistry();
<<<<<<< HEAD
        testFileSystemManager = new TestFileSystemManager(tempDir);
        final Path storageDir = testFileSystemManager.resolveNewTemp(null);
        Files.createDirectory(storageDir);
=======
        final Path storageDir = LegacyTemporaryFileBuilder.buildTemporaryDirectory(CONFIGURATION);
>>>>>>> 4166d515

        def = StateDefinition.onDisk(ACCOUNT_STATE_KEY, AccountID.PROTOBUF, Account.PROTOBUF, 100);

        //noinspection rawtypes
        schema = new Schema(version(1, 0, 0)) {
            @NonNull
            @Override
            public Set<StateDefinition> statesToCreate() {
                return Set.of(def);
            }
        };

        final KeySerializer<OnDiskKey<AccountID>> keySerializer = new OnDiskKeySerializer<>(
                onDiskKeySerializerClassId(SERVICE_NAME, ACCOUNT_STATE_KEY),
                onDiskKeyClassId(SERVICE_NAME, ACCOUNT_STATE_KEY),
                AccountID.PROTOBUF);
        final ValueSerializer<OnDiskValue<Account>> valueSerializer = new OnDiskValueSerializer<>(
                onDiskValueSerializerClassId(SERVICE_NAME, ACCOUNT_STATE_KEY),
                onDiskValueClassId(SERVICE_NAME, ACCOUNT_STATE_KEY),
                Account.PROTOBUF);
<<<<<<< HEAD
        final var tableConfig = new MerkleDbTableConfig(
                (short) 1, DigestType.SHA_384, CONFIGURATION.getConfigData(MerkleDbConfig.class));
=======
        final MerkleDbConfig merkleDbConfig = CONFIGURATION.getConfigData(MerkleDbConfig.class);
        final var tableConfig = new MerkleDbTableConfig(
                (short) 1,
                DigestType.SHA_384,
                merkleDbConfig.maxNumOfKeys(),
                merkleDbConfig.hashesRamToDiskThreshold());
>>>>>>> 4166d515
        // Force all hashes to disk, to make sure we're going through all the
        // serialization paths we can
        tableConfig.hashesRamToDiskThreshold(0);
        tableConfig.maxNumberOfKeys(100);
        tableConfig.preferDiskIndices(true);

        final var builder = new MerkleDbDataSourceBuilder(storageDir, tableConfig, CONFIGURATION);
        virtualMap = new VirtualMap<>(
                StateUtils.computeLabel(SERVICE_NAME, ACCOUNT_STATE_KEY),
                keySerializer,
                valueSerializer,
                builder,
                CONFIGURATION);

        Configuration config = mock(Configuration.class);
        final var hederaConfig = mock(HederaConfig.class);
        lenient().when(config.getConfigData(HederaConfig.class)).thenReturn(hederaConfig);
    }

    <K, V> VirtualMap<OnDiskKey<K>, OnDiskValue<V>> copyHashAndFlush(VirtualMap<OnDiskKey<K>, OnDiskValue<V>> map) {
        // Make the fast copy
        final var copy = map.copy();

        // Hash the now immutable map
        CRYPTO.digestTreeSync(map);

        // Flush to disk
        final VirtualRootNode<?, ?> root = map.getChild(1);
        root.enableFlush();
        map.release();
        try {
            root.waitUntilFlushed();
        } catch (InterruptedException e) {
            System.err.println("Unable to complete the test, the root node never flushed!");
            throw new RuntimeException(e);
        }

        // And we're done
        return copy;
    }

    @Test
    void populateTheMapAndFlushToDiskAndReadBack() throws IOException {
        // Populate the data set and flush it all to disk
        final var ws = new OnDiskWritableKVState<>(
                ACCOUNT_STATE_KEY,
                onDiskKeyClassId(SERVICE_NAME, ACCOUNT_STATE_KEY),
                AccountID.PROTOBUF,
                onDiskValueClassId(SERVICE_NAME, ACCOUNT_STATE_KEY),
                Account.PROTOBUF,
                virtualMap);
        for (int i = 0; i < 10; i++) {
            final var id = AccountID.newBuilder().accountNum(i).build();
            final var acct = Account.newBuilder()
                    .accountId(id)
                    .memo("Account " + i)
                    .tinybarBalance(i)
                    .build();

            ws.put(id, acct);
        }
        ws.commit();
        virtualMap = copyHashAndFlush(virtualMap);

        // We will now make another fast copy of our working copy of the tree.
        // Then we will hash the immutable copy and write it out. Then we will
        // release the immutable copy.
        virtualMap.copy(); // throw away the copy, we won't use it
        CRYPTO.digestTreeSync(virtualMap);

<<<<<<< HEAD
        final Path snapshotDir = testFileSystemManager.resolveNewTemp("snapshot");
        Files.createDirectory(snapshotDir);
=======
        final var snapshotDir = LegacyTemporaryFileBuilder.buildTemporaryDirectory("snapshot", CONFIGURATION);
>>>>>>> 4166d515
        final byte[] serializedBytes = writeTree(virtualMap, snapshotDir);

        // Before we can read the data back, we need to register the data types
        // I plan to deserialize.
        final var r = new MerkleSchemaRegistry(registry, SERVICE_NAME, CONFIGURATION, new SchemaApplications());
        r.register(schema);

        // Restore to a fresh MerkleDb instance
        testFileSystemManager.resetMerkleDb("merkledb");

        // read it back now as our map and validate the data come back fine
        virtualMap = parseTree(serializedBytes, snapshotDir);
        final var rs = new OnDiskReadableKVState<>(
                ACCOUNT_STATE_KEY, onDiskKeyClassId(SERVICE_NAME, ACCOUNT_STATE_KEY), AccountID.PROTOBUF, virtualMap);
        for (int i = 0; i < 10; i++) {
            final var id = AccountID.newBuilder().accountNum(i).build();
            final var acct = rs.get(id);
            assertThat(acct).isNotNull();
            assertThat(acct.accountId()).isEqualTo(id);
            assertThat(acct.memo()).isEqualTo("Account " + i);
            assertThat(acct.tinybarBalance()).isEqualTo(i);
        }
    }

    @Test
    void populateFlushToDisk() {
        final var ws = new OnDiskWritableKVState<>(
                ACCOUNT_STATE_KEY,
                onDiskKeyClassId(SERVICE_NAME, ACCOUNT_STATE_KEY),
                AccountID.PROTOBUF,
                onDiskValueClassId(SERVICE_NAME, ACCOUNT_STATE_KEY),
                Account.PROTOBUF,
                virtualMap);
        for (int i = 1; i < 10; i++) {
            final var id = AccountID.newBuilder().accountNum(i).build();
            final var acct = Account.newBuilder()
                    .accountId(id)
                    .memo("Account " + i)
                    .tinybarBalance(i)
                    .build();
            ws.put(id, acct);
        }
        ws.commit();
        virtualMap = copyHashAndFlush(virtualMap);

        final var rs = new OnDiskReadableKVState<>(
                ACCOUNT_STATE_KEY, onDiskKeyClassId(SERVICE_NAME, ACCOUNT_STATE_KEY), AccountID.PROTOBUF, virtualMap);
        for (int i = 1; i < 10; i++) {
            final var id = AccountID.newBuilder().accountNum(i).build();
            final var acct = rs.get(id);
            assertThat(acct).isNotNull();
            assertThat(acct.accountId()).isEqualTo(id);
            assertThat(acct.memo()).isEqualTo("Account " + i);
            assertThat(acct.tinybarBalance()).isEqualTo(i);
        }
    }

    @Test
    void toStringWorks() {
        final var key = new OnDiskKey<>(onDiskKeyClassId(SERVICE_NAME, ACCOUNT_STATE_KEY), AccountID.PROTOBUF);
        final var string = key.toString();
        assertThat(string).isEqualTo("OnDiskKey{key=null}");
    }
}<|MERGE_RESOLUTION|>--- conflicted
+++ resolved
@@ -76,13 +76,9 @@
     @BeforeEach
     void setUp() throws IOException {
         setupConstructableRegistry();
-<<<<<<< HEAD
         testFileSystemManager = new TestFileSystemManager(tempDir);
         final Path storageDir = testFileSystemManager.resolveNewTemp(null);
         Files.createDirectory(storageDir);
-=======
-        final Path storageDir = LegacyTemporaryFileBuilder.buildTemporaryDirectory(CONFIGURATION);
->>>>>>> 4166d515
 
         def = StateDefinition.onDisk(ACCOUNT_STATE_KEY, AccountID.PROTOBUF, Account.PROTOBUF, 100);
 
@@ -103,17 +99,12 @@
                 onDiskValueSerializerClassId(SERVICE_NAME, ACCOUNT_STATE_KEY),
                 onDiskValueClassId(SERVICE_NAME, ACCOUNT_STATE_KEY),
                 Account.PROTOBUF);
-<<<<<<< HEAD
-        final var tableConfig = new MerkleDbTableConfig(
-                (short) 1, DigestType.SHA_384, CONFIGURATION.getConfigData(MerkleDbConfig.class));
-=======
         final MerkleDbConfig merkleDbConfig = CONFIGURATION.getConfigData(MerkleDbConfig.class);
         final var tableConfig = new MerkleDbTableConfig(
                 (short) 1,
                 DigestType.SHA_384,
                 merkleDbConfig.maxNumOfKeys(),
                 merkleDbConfig.hashesRamToDiskThreshold());
->>>>>>> 4166d515
         // Force all hashes to disk, to make sure we're going through all the
         // serialization paths we can
         tableConfig.hashesRamToDiskThreshold(0);
@@ -184,12 +175,8 @@
         virtualMap.copy(); // throw away the copy, we won't use it
         CRYPTO.digestTreeSync(virtualMap);
 
-<<<<<<< HEAD
         final Path snapshotDir = testFileSystemManager.resolveNewTemp("snapshot");
         Files.createDirectory(snapshotDir);
-=======
-        final var snapshotDir = LegacyTemporaryFileBuilder.buildTemporaryDirectory("snapshot", CONFIGURATION);
->>>>>>> 4166d515
         final byte[] serializedBytes = writeTree(virtualMap, snapshotDir);
 
         // Before we can read the data back, we need to register the data types
