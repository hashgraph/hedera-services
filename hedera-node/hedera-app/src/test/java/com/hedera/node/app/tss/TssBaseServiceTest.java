/*
 * Copyright (C) 2024 Hedera Hashgraph, LLC
 *
 * Licensed under the Apache License, Version 2.0 (the "License");
 * you may not use this file except in compliance with the License.
 * You may obtain a copy of the License at
 *
 *      http://www.apache.org/licenses/LICENSE-2.0
 *
 * Unless required by applicable law or agreed to in writing, software
 * distributed under the License is distributed on an "AS IS" BASIS,
 * WITHOUT WARRANTIES OR CONDITIONS OF ANY KIND, either express or implied.
 * See the License for the specific language governing permissions and
 * limitations under the License.
 */

package com.hedera.node.app.tss;

import static org.junit.jupiter.api.Assertions.assertEquals;
<<<<<<< HEAD
import static org.mockito.ArgumentMatchers.any;
import static org.mockito.BDDMockito.given;
=======
>>>>>>> bbfebec6
import static org.mockito.Mockito.doCallRealMethod;
import static org.mockito.Mockito.lenient;
import static org.mockito.Mockito.mock;
import static org.mockito.Mockito.never;
import static org.mockito.Mockito.verify;

import com.hedera.hapi.node.state.addressbook.Node;
import com.hedera.hapi.node.state.roster.Roster;
import com.hedera.hapi.node.state.roster.RosterEntry;
import com.hedera.node.app.spi.AppContext;
import com.hedera.node.app.spi.store.StoreFactory;
import com.hedera.node.app.spi.workflows.HandleContext;
import com.hedera.node.app.store.ReadableStoreFactory;
import com.hedera.node.app.tss.api.TssLibrary;
import com.swirlds.platform.state.service.WritableRosterStore;
import java.util.List;
import java.util.concurrent.Executor;
import java.util.concurrent.ExecutorService;
import org.junit.jupiter.api.BeforeEach;
import org.junit.jupiter.api.DisplayName;
import org.junit.jupiter.api.Test;
import org.junit.jupiter.api.extension.ExtendWith;
import org.mockito.Mock;
import org.mockito.junit.jupiter.MockitoExtension;

@ExtendWith(MockitoExtension.class)
public class TssBaseServiceTest {
    @Mock
    private HandleContext handleContext;

    @Mock
    private AppContext appContext;

    @Mock
    private StoreFactory storeFactory;

    @Mock
    private ReadableStoreFactory readableStoreFactory;

    @Mock
    private WritableRosterStore rosterStore;

    @Mock
    private TssLibrary tssLibrary;

    private TssBaseService subject;

    @BeforeEach
    void setUp() {
        given(appContext.gossip()).willReturn(mock(AppContext.Gossip.class));

        subject = new TssBaseServiceImpl(
                appContext, mock(ExecutorService.class), mock(Executor.class), tssLibrary, mock(Executor.class));
    }

    @Test
    void nameIsAsExpected() {
        final var subject = mock(TssBaseService.class);
        doCallRealMethod().when(subject).getServiceName();
        assertEquals(TssBaseService.NAME, subject.getServiceName());
    }

    @Test
    @DisplayName("Service won't set the current candidate roster as the new candidate roster")
    void doesntSetSameCandidateRoster() {
        // Simulate CURRENT_CANDIDATE_ROSTER and ACTIVE_ROSTER
        mockWritableRosterStore();

        // Attempt to set the same candidate roster
        subject.setCandidateRoster(CURRENT_CANDIDATE_ROSTER, handleContext, readableStoreFactory);
        verify(rosterStore, never()).putCandidateRoster(any());
    }

    @Test
    @DisplayName("Service won't set the active roster as the new candidate roster")
    void doesntSetActiveRosterAsCandidateRoster() {
        // Simulate CURRENT_CANDIDATE_ROSTER and ACTIVE_ROSTER
        final var rosterStore = mockWritableRosterStore();
        given(handleContext.storeFactory()).willReturn(storeFactory);
        given(storeFactory.writableStore(WritableRosterStore.class)).willReturn(rosterStore);

        // Attempt to set the active roster as the new candidate roster
        subject.setCandidateRoster(ACTIVE_ROSTER, handleContext, readableStoreFactory);
        verify(rosterStore, never()).putCandidateRoster(any());
    }

    @Test
    @DisplayName("Service appropriately sets a new roster as the new candidate roster")
    void setsCandidateRoster() {
        // Simulate the _current_ candidate roster and active roster
        final var rosterStore = mockWritableRosterStore();

        // Test setting a _new_ candidate roster with nodes 1, 2, and 3
        final var inputRoster = Roster.newBuilder()
                .rosterEntries(List.of(ROSTER_NODE_1, ROSTER_NODE_2, ROSTER_NODE_3))
                .build();
        subject.setCandidateRoster(inputRoster, handleContext, readableStoreFactory);
        verify(rosterStore).putCandidateRoster(inputRoster);
    }

    private WritableRosterStore mockWritableRosterStore() {
        // Mock retrieval of the roster store
        given(handleContext.storeFactory()).willReturn(storeFactory);
        given(storeFactory.writableStore(WritableRosterStore.class)).willReturn(rosterStore);

        // Mock the candidate and active rosters
        lenient().when(rosterStore.getCandidateRoster()).thenReturn(TssBaseServiceTest.CURRENT_CANDIDATE_ROSTER);
        lenient().when(rosterStore.getActiveRoster()).thenReturn(TssBaseServiceTest.ACTIVE_ROSTER);

        return rosterStore;
    }

    public static final Node NODE_1 = Node.newBuilder().nodeId(1).weight(10).build();
    private static final RosterEntry ROSTER_NODE_1 = RosterEntry.newBuilder()
            .nodeId(NODE_1.nodeId())
            .weight(NODE_1.weight())
            .build();
    public static final Node NODE_2 = Node.newBuilder().nodeId(2).weight(20).build();
    private static final RosterEntry ROSTER_NODE_2 = RosterEntry.newBuilder()
            .nodeId(NODE_2.nodeId())
            .weight(NODE_2.weight())
            .build();
    public static final Node NODE_3 = Node.newBuilder().nodeId(3).weight(30).build();
    private static final RosterEntry ROSTER_NODE_3 = RosterEntry.newBuilder()
            .nodeId(NODE_3.nodeId())
            .weight(NODE_3.weight())
            .build();
    public static final Node NODE_4 = Node.newBuilder().nodeId(4).weight(40).build();
    private static final RosterEntry ROSTER_NODE_4 = RosterEntry.newBuilder()
            .nodeId(NODE_4.nodeId())
            .weight(NODE_4.weight())
            .build();

    private static final Roster CURRENT_CANDIDATE_ROSTER = Roster.newBuilder()
            .rosterEntries(List.of(ROSTER_NODE_1, ROSTER_NODE_2))
            .build();
    private static final Roster ACTIVE_ROSTER = Roster.newBuilder()
            .rosterEntries(ROSTER_NODE_1, ROSTER_NODE_2, ROSTER_NODE_3, ROSTER_NODE_4)
            .build();
}<|MERGE_RESOLUTION|>--- conflicted
+++ resolved
@@ -17,11 +17,8 @@
 package com.hedera.node.app.tss;
 
 import static org.junit.jupiter.api.Assertions.assertEquals;
-<<<<<<< HEAD
 import static org.mockito.ArgumentMatchers.any;
 import static org.mockito.BDDMockito.given;
-=======
->>>>>>> bbfebec6
 import static org.mockito.Mockito.doCallRealMethod;
 import static org.mockito.Mockito.lenient;
 import static org.mockito.Mockito.mock;
@@ -91,7 +88,7 @@
         mockWritableRosterStore();
 
         // Attempt to set the same candidate roster
-        subject.setCandidateRoster(CURRENT_CANDIDATE_ROSTER, handleContext, readableStoreFactory);
+        subject.setCandidateRoster(CURRENT_CANDIDATE_ROSTER, handleContext);
         verify(rosterStore, never()).putCandidateRoster(any());
     }
 
@@ -104,7 +101,7 @@
         given(storeFactory.writableStore(WritableRosterStore.class)).willReturn(rosterStore);
 
         // Attempt to set the active roster as the new candidate roster
-        subject.setCandidateRoster(ACTIVE_ROSTER, handleContext, readableStoreFactory);
+        subject.setCandidateRoster(ACTIVE_ROSTER, handleContext);
         verify(rosterStore, never()).putCandidateRoster(any());
     }
 
@@ -118,7 +115,7 @@
         final var inputRoster = Roster.newBuilder()
                 .rosterEntries(List.of(ROSTER_NODE_1, ROSTER_NODE_2, ROSTER_NODE_3))
                 .build();
-        subject.setCandidateRoster(inputRoster, handleContext, readableStoreFactory);
+        subject.setCandidateRoster(inputRoster, handleContext);
         verify(rosterStore).putCandidateRoster(inputRoster);
     }
 
