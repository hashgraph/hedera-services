/*
 * Copyright (C) 2022-2023 Hedera Hashgraph, LLC
 *
 * Licensed under the Apache License, Version 2.0 (the "License");
 * you may not use this file except in compliance with the License.
 * You may obtain a copy of the License at
 *
 *      http://www.apache.org/licenses/LICENSE-2.0
 *
 * Unless required by applicable law or agreed to in writing, software
 * distributed under the License is distributed on an "AS IS" BASIS,
 * WITHOUT WARRANTIES OR CONDITIONS OF ANY KIND, either express or implied.
 * See the License for the specific language governing permissions and
 * limitations under the License.
 */
package com.hedera.node.app.workflows.common;

import static com.hedera.hapi.node.base.ResponseCodeEnum.PLATFORM_TRANSACTION_NOT_CREATED;
import static org.assertj.core.api.Assertions.assertThatThrownBy;
import static org.mockito.ArgumentMatchers.any;
import static org.mockito.Mockito.never;
import static org.mockito.Mockito.verify;
import static org.mockito.Mockito.when;

import com.hedera.hapi.node.base.TransactionID;
import com.hedera.node.app.AppTestBase;
import com.hedera.node.app.service.mono.context.properties.NodeLocalProperties;
import com.hedera.node.app.service.mono.stats.MiscSpeedometers;
import com.hedera.node.app.spi.workflows.PreCheckException;
import com.hedera.node.app.state.RecordCache;
import com.hedera.node.app.workflows.ingest.SubmissionManager;
import com.hedera.hapi.node.transaction.TransactionBody;
import com.swirlds.common.system.Platform;
<<<<<<< HEAD
import java.io.IOException;
import java.nio.ByteBuffer;
=======
>>>>>>> a53c6894
import org.junit.jupiter.api.BeforeEach;
import org.junit.jupiter.api.Test;
import org.junit.jupiter.api.extension.ExtendWith;
import org.mockito.Mock;
import org.mockito.junit.jupiter.MockitoExtension;

@ExtendWith(MockitoExtension.class)
<<<<<<< HEAD
class SubmissionManagerTest extends AppTestBase {

//    @Mock private Platform platform;
//    @Mock private RecordCache recordCache;
//    @Mock private NodeLocalProperties nodeLocalProperties;
//    @Mock private ByteBuffer byteBuffer;
//
//    private SubmissionManager submissionManager;
//
//    @BeforeEach
//    void setup() {
//        submissionManager =
//                new SubmissionManager(platform, recordCache, nodeLocalProperties, metrics);
//    }
//
//    @SuppressWarnings("ConstantConditions")
//    @Test
//    void testConstructorWithIllegalParameters() {
//        assertThatThrownBy(
//                        () ->
//                                new SubmissionManager(
//                                        null, recordCache, nodeLocalProperties, metrics))
//                .isInstanceOf(NullPointerException.class);
//        assertThatThrownBy(
//                        () ->
//                                new SubmissionManager(
//                                        platform, null, nodeLocalProperties, metrics))
//                .isInstanceOf(NullPointerException.class);
//        assertThatThrownBy(() -> new SubmissionManager(platform, recordCache, null, metrics))
//                .isInstanceOf(NullPointerException.class);
//        assertThatThrownBy(
//                        () ->
//                                new SubmissionManager(
//                                        platform, recordCache, nodeLocalProperties, null))
//                .isInstanceOf(NullPointerException.class);
//    }
//
//    @SuppressWarnings("ConstantConditions")
//    @Test
//    void testSubmitWithIllegalParameters() {
//        // given
//        final var txBody = TransactionBody.newBuilder().build();
//
//        // then
//        assertThatThrownBy(() -> submissionManager.submit(null, byteBuffer))
//                .isInstanceOf(NullPointerException.class);
//        assertThatThrownBy(() -> submissionManager.submit(txBody, null))
//                .isInstanceOf(NullPointerException.class);
//    }
//
//    @Test
//    void testSuccess() throws PreCheckException {
//        // given
//        final TransactionID transactionID = TransactionID.newBuilder().build();
//        final TransactionBody txBody =
//                TransactionBody.newBuilder().transactionID(transactionID).build();
//        when(platform.createTransaction(any())).thenReturn(true);
//
//        // when
//        submissionManager.submit(txBody, byteBuffer);
//
//        // then
//        verify(recordCache).addPreConsensus(transactionID);
//        verify(metrics, never()).cyclePlatformTxnRejections();
//    }
//
//    @Test
//    void testSuccessWithByteBufferBackedArray() throws PreCheckException {
//        // given
//        final TransactionID transactionID = TransactionID.newBuilder().build();
//        final TransactionBody txBody =
//                TransactionBody.newBuilder().transactionID(transactionID).build();
//        final byte[] payload = new byte[] {0, 1, 2, 3};
//        final ByteBuffer directByteBuffer = ByteBuffer.wrap(payload);
//        when(platform.createTransaction(payload)).thenReturn(true);
//
//        // when
//        submissionManager.submit(txBody, directByteBuffer);
//
//        // then
//        verify(recordCache).addPreConsensus(transactionID);
//        verify(metrics, never()).cyclePlatformTxnRejections();
//    }
//
//    @Test
//    void testSubmittingToPlatformFails() {
//        // given
//        final TransactionID transactionID = TransactionID.newBuilder().build();
//        final TransactionBody txBody =
//                TransactionBody.newBuilder().transactionID(transactionID).build();
//
//        // when
//        assertThatThrownBy(() -> submissionManager.submit(txBody, byteBuffer, parser))
//                .isInstanceOf(PreCheckException.class)
//                .hasFieldOrPropertyWithValue("responseCode", PLATFORM_TRANSACTION_NOT_CREATED);
//
//        // then
//        verify(recordCache, never()).addPreConsensus(any());
//        verify(metrics).cyclePlatformTxnRejections();
//    }
//
//    @Test
//    void testSuccessWithUncheckedSubmit() throws PreCheckException, IOException {
//        // given
//        final ByteString payload = ByteString.copyFrom(new byte[] {0, 1, 2, 3});
//        final UncheckedSubmitBody uncheckedSubmit =
//                UncheckedSubmitBody.newBuilder().setTransactionBytes(payload).build();
//        final TransactionBody uncheckedSubmitParsed = TransactionBody.newBuilder().build();
//        final TransactionID transactionID = TransactionID.newBuilder().build();
//        final TransactionBody txBody =
//                TransactionBody.newBuilder()
//                        .setTransactionID(transactionID)
//                        .setUncheckedSubmit(uncheckedSubmit)
//                        .build();
//        when(nodeLocalProperties.activeProfile()).thenReturn(Profile.TEST);
//        when(parser.parseFrom(payload)).thenReturn(uncheckedSubmitParsed);
//        when(platform.createTransaction(uncheckedSubmitParsed.toByteArray())).thenReturn(true);
//
//        // when
//        submissionManager.submit(txBody, byteBuffer, parser);
//
//        // then
//        verify(recordCache).addPreConsensus(transactionID);
//        verify(metrics, never()).cyclePlatformTxnRejections();
//    }
//
//    @Test
//    void testUncheckedSubmitInProdFails() {
//        // given
//        final ByteString payload = ByteString.copyFrom(new byte[] {0, 1, 2, 3});
//        final UncheckedSubmitBody uncheckedSubmit =
//                UncheckedSubmitBody.newBuilder().setTransactionBytes(payload).build();
//        final TransactionID transactionID = TransactionID.newBuilder().build();
//        final TransactionBody txBody =
//                TransactionBody.newBuilder()
//                        .setTransactionID(transactionID)
//                        .setUncheckedSubmit(uncheckedSubmit)
//                        .build();
//        when(nodeLocalProperties.activeProfile()).thenReturn(Profile.PROD);
//
//        // when
//        assertThatThrownBy(() -> submissionManager.submit(txBody, byteBuffer, parser))
//                .isInstanceOf(PreCheckException.class)
//                .hasFieldOrPropertyWithValue("responseCode", PLATFORM_TRANSACTION_NOT_CREATED);
//
//        // then
//        verify(recordCache, never()).addPreConsensus(transactionID);
//        verify(metrics, never()).cyclePlatformTxnRejections();
//    }
//
//    @Test
//    void testParsingUncheckedSubmitFails() throws InvalidProtocolBufferException {
//        // given
//        final ByteString payload = ByteString.copyFrom(new byte[] {0, 1, 2, 3});
//        final UncheckedSubmitBody uncheckedSubmit =
//                UncheckedSubmitBody.newBuilder().setTransactionBytes(payload).build();
//        final TransactionID transactionID = TransactionID.newBuilder().build();
//        final TransactionBody txBody =
//                TransactionBody.newBuilder()
//                        .setTransactionID(transactionID)
//                        .setUncheckedSubmit(uncheckedSubmit)
//                        .build();
//        when(nodeLocalProperties.activeProfile()).thenReturn(Profile.TEST);
//        when(parser.parseFrom(payload))
//                .thenThrow(new InvalidProtocolBufferException("Expected exception"));
//
//        // when
//        assertThatThrownBy(() -> submissionManager.submit(txBody, byteBuffer, parser))
//                .isInstanceOf(PreCheckException.class)
//                .hasFieldOrPropertyWithValue("responseCode", PLATFORM_TRANSACTION_NOT_CREATED);
//
//        // then
//        verify(recordCache, never()).addPreConsensus(transactionID);
//        verify(metrics, never()).cyclePlatformTxnRejections();
//    }
=======
class SubmissionManagerTest {

    @Mock private Platform platform;
    @Mock private RecordCache recordCache;
    @Mock private NodeLocalProperties nodeLocalProperties;
    @Mock private MiscSpeedometers speedometers;
    @Mock private Parser<TransactionBody> parser;

    private byte[] bytes;

    private SubmissionManager submissionManager;

    @BeforeEach
    void setup() {
        bytes = new byte[] {1, 2, 3};
        submissionManager =
                new SubmissionManager(platform, recordCache, nodeLocalProperties, speedometers);
    }

    @SuppressWarnings("ConstantConditions")
    @Test
    void testConstructorWithIllegalParameters() {
        assertThatThrownBy(
                        () ->
                                new SubmissionManager(
                                        null, recordCache, nodeLocalProperties, speedometers))
                .isInstanceOf(NullPointerException.class);
        assertThatThrownBy(
                        () ->
                                new SubmissionManager(
                                        platform, null, nodeLocalProperties, speedometers))
                .isInstanceOf(NullPointerException.class);
        assertThatThrownBy(() -> new SubmissionManager(platform, recordCache, null, speedometers))
                .isInstanceOf(NullPointerException.class);
        assertThatThrownBy(
                        () ->
                                new SubmissionManager(
                                        platform, recordCache, nodeLocalProperties, null))
                .isInstanceOf(NullPointerException.class);
    }

    @SuppressWarnings("ConstantConditions")
    @Test
    void testSubmitWithIllegalParameters() {
        // given
        final var txBody = TransactionBody.newBuilder().build();

        // then
        assertThatThrownBy(() -> submissionManager.submit(null, bytes, parser))
                .isInstanceOf(NullPointerException.class);
        assertThatThrownBy(() -> submissionManager.submit(txBody, null, parser))
                .isInstanceOf(NullPointerException.class);
        assertThatThrownBy(() -> submissionManager.submit(txBody, bytes, null))
                .isInstanceOf(NullPointerException.class);
    }

    @Test
    void testSuccess() throws PreCheckException {
        // given
        final TransactionID transactionID = TransactionID.newBuilder().build();
        final TransactionBody txBody =
                TransactionBody.newBuilder().setTransactionID(transactionID).build();
        when(platform.createTransaction(any())).thenReturn(true);

        // when
        submissionManager.submit(txBody, bytes, parser);

        // then
        verify(recordCache).addPreConsensus(transactionID);
        verify(speedometers, never()).cyclePlatformTxnRejections();
    }

    @Test
    void testSubmittingToPlatformFails() {
        // given
        final TransactionID transactionID = TransactionID.newBuilder().build();
        final TransactionBody txBody =
                TransactionBody.newBuilder().setTransactionID(transactionID).build();

        // when
        assertThatThrownBy(() -> submissionManager.submit(txBody, bytes, parser))
                .isInstanceOf(PreCheckException.class)
                .hasFieldOrPropertyWithValue("responseCode", PLATFORM_TRANSACTION_NOT_CREATED);

        // then
        verify(recordCache, never()).addPreConsensus(any());
        verify(speedometers).cyclePlatformTxnRejections();
    }

    @Test
    void testSuccessWithUncheckedSubmit() throws PreCheckException, InvalidProtocolBufferException {
        // given
        final ByteString payload = ByteString.copyFrom(new byte[] {0, 1, 2, 3});
        final UncheckedSubmitBody uncheckedSubmit =
                UncheckedSubmitBody.newBuilder().setTransactionBytes(payload).build();
        final TransactionBody uncheckedSubmitParsed = TransactionBody.newBuilder().build();
        final TransactionID transactionID = TransactionID.newBuilder().build();
        final TransactionBody txBody =
                TransactionBody.newBuilder()
                        .setTransactionID(transactionID)
                        .setUncheckedSubmit(uncheckedSubmit)
                        .build();
        when(nodeLocalProperties.activeProfile()).thenReturn(Profile.TEST);
        when(parser.parseFrom(payload)).thenReturn(uncheckedSubmitParsed);
        when(platform.createTransaction(uncheckedSubmitParsed.toByteArray())).thenReturn(true);

        // when
        submissionManager.submit(txBody, bytes, parser);

        // then
        verify(recordCache).addPreConsensus(transactionID);
        verify(speedometers, never()).cyclePlatformTxnRejections();
    }

    @Test
    void testUncheckedSubmitInProdFails() {
        // given
        final ByteString payload = ByteString.copyFrom(new byte[] {0, 1, 2, 3});
        final UncheckedSubmitBody uncheckedSubmit =
                UncheckedSubmitBody.newBuilder().setTransactionBytes(payload).build();
        final TransactionID transactionID = TransactionID.newBuilder().build();
        final TransactionBody txBody =
                TransactionBody.newBuilder()
                        .setTransactionID(transactionID)
                        .setUncheckedSubmit(uncheckedSubmit)
                        .build();
        when(nodeLocalProperties.activeProfile()).thenReturn(Profile.PROD);

        // when
        assertThatThrownBy(() -> submissionManager.submit(txBody, bytes, parser))
                .isInstanceOf(PreCheckException.class)
                .hasFieldOrPropertyWithValue("responseCode", PLATFORM_TRANSACTION_NOT_CREATED);

        // then
        verify(recordCache, never()).addPreConsensus(transactionID);
        verify(speedometers, never()).cyclePlatformTxnRejections();
    }

    @Test
    void testParsingUncheckedSubmitFails() throws InvalidProtocolBufferException {
        // given
        final ByteString payload = ByteString.copyFrom(new byte[] {0, 1, 2, 3});
        final UncheckedSubmitBody uncheckedSubmit =
                UncheckedSubmitBody.newBuilder().setTransactionBytes(payload).build();
        final TransactionID transactionID = TransactionID.newBuilder().build();
        final TransactionBody txBody =
                TransactionBody.newBuilder()
                        .setTransactionID(transactionID)
                        .setUncheckedSubmit(uncheckedSubmit)
                        .build();
        when(nodeLocalProperties.activeProfile()).thenReturn(Profile.TEST);
        when(parser.parseFrom(payload))
                .thenThrow(new InvalidProtocolBufferException("Expected exception"));

        // when
        assertThatThrownBy(() -> submissionManager.submit(txBody, bytes, parser))
                .isInstanceOf(PreCheckException.class)
                .hasFieldOrPropertyWithValue("responseCode", PLATFORM_TRANSACTION_NOT_CREATED);

        // then
        verify(recordCache, never()).addPreConsensus(transactionID);
        verify(speedometers, never()).cyclePlatformTxnRejections();
    }
>>>>>>> a53c6894
}<|MERGE_RESOLUTION|>--- conflicted
+++ resolved
@@ -31,11 +31,6 @@
 import com.hedera.node.app.workflows.ingest.SubmissionManager;
 import com.hedera.hapi.node.transaction.TransactionBody;
 import com.swirlds.common.system.Platform;
-<<<<<<< HEAD
-import java.io.IOException;
-import java.nio.ByteBuffer;
-=======
->>>>>>> a53c6894
 import org.junit.jupiter.api.BeforeEach;
 import org.junit.jupiter.api.Test;
 import org.junit.jupiter.api.extension.ExtendWith;
@@ -43,20 +38,23 @@
 import org.mockito.junit.jupiter.MockitoExtension;
 
 @ExtendWith(MockitoExtension.class)
-<<<<<<< HEAD
-class SubmissionManagerTest extends AppTestBase {
+class SubmissionManagerTest {
 
 //    @Mock private Platform platform;
 //    @Mock private RecordCache recordCache;
 //    @Mock private NodeLocalProperties nodeLocalProperties;
-//    @Mock private ByteBuffer byteBuffer;
+//    @Mock private MiscSpeedometers speedometers;
+//    @Mock private Parser<TransactionBody> parser;
+//
+//    private byte[] bytes;
 //
 //    private SubmissionManager submissionManager;
 //
 //    @BeforeEach
 //    void setup() {
+//        bytes = new byte[] {1, 2, 3};
 //        submissionManager =
-//                new SubmissionManager(platform, recordCache, nodeLocalProperties, metrics);
+//                new SubmissionManager(platform, recordCache, nodeLocalProperties, speedometers);
 //    }
 //
 //    @SuppressWarnings("ConstantConditions")
@@ -65,14 +63,14 @@
 //        assertThatThrownBy(
 //                        () ->
 //                                new SubmissionManager(
-//                                        null, recordCache, nodeLocalProperties, metrics))
+//                                        null, recordCache, nodeLocalProperties, speedometers))
 //                .isInstanceOf(NullPointerException.class);
 //        assertThatThrownBy(
 //                        () ->
 //                                new SubmissionManager(
-//                                        platform, null, nodeLocalProperties, metrics))
-//                .isInstanceOf(NullPointerException.class);
-//        assertThatThrownBy(() -> new SubmissionManager(platform, recordCache, null, metrics))
+//                                        platform, null, nodeLocalProperties, speedometers))
+//                .isInstanceOf(NullPointerException.class);
+//        assertThatThrownBy(() -> new SubmissionManager(platform, recordCache, null, speedometers))
 //                .isInstanceOf(NullPointerException.class);
 //        assertThatThrownBy(
 //                        () ->
@@ -88,9 +86,11 @@
 //        final var txBody = TransactionBody.newBuilder().build();
 //
 //        // then
-//        assertThatThrownBy(() -> submissionManager.submit(null, byteBuffer))
-//                .isInstanceOf(NullPointerException.class);
-//        assertThatThrownBy(() -> submissionManager.submit(txBody, null))
+//        assertThatThrownBy(() -> submissionManager.submit(null, bytes, parser))
+//                .isInstanceOf(NullPointerException.class);
+//        assertThatThrownBy(() -> submissionManager.submit(txBody, null, parser))
+//                .isInstanceOf(NullPointerException.class);
+//        assertThatThrownBy(() -> submissionManager.submit(txBody, bytes, null))
 //                .isInstanceOf(NullPointerException.class);
 //    }
 //
@@ -99,33 +99,15 @@
 //        // given
 //        final TransactionID transactionID = TransactionID.newBuilder().build();
 //        final TransactionBody txBody =
-//                TransactionBody.newBuilder().transactionID(transactionID).build();
+//                TransactionBody.newBuilder().setTransactionID(transactionID).build();
 //        when(platform.createTransaction(any())).thenReturn(true);
 //
 //        // when
-//        submissionManager.submit(txBody, byteBuffer);
+//        submissionManager.submit(txBody, bytes, parser);
 //
 //        // then
 //        verify(recordCache).addPreConsensus(transactionID);
-//        verify(metrics, never()).cyclePlatformTxnRejections();
-//    }
-//
-//    @Test
-//    void testSuccessWithByteBufferBackedArray() throws PreCheckException {
-//        // given
-//        final TransactionID transactionID = TransactionID.newBuilder().build();
-//        final TransactionBody txBody =
-//                TransactionBody.newBuilder().transactionID(transactionID).build();
-//        final byte[] payload = new byte[] {0, 1, 2, 3};
-//        final ByteBuffer directByteBuffer = ByteBuffer.wrap(payload);
-//        when(platform.createTransaction(payload)).thenReturn(true);
-//
-//        // when
-//        submissionManager.submit(txBody, directByteBuffer);
-//
-//        // then
-//        verify(recordCache).addPreConsensus(transactionID);
-//        verify(metrics, never()).cyclePlatformTxnRejections();
+//        verify(speedometers, never()).cyclePlatformTxnRejections();
 //    }
 //
 //    @Test
@@ -133,20 +115,20 @@
 //        // given
 //        final TransactionID transactionID = TransactionID.newBuilder().build();
 //        final TransactionBody txBody =
-//                TransactionBody.newBuilder().transactionID(transactionID).build();
-//
-//        // when
-//        assertThatThrownBy(() -> submissionManager.submit(txBody, byteBuffer, parser))
+//                TransactionBody.newBuilder().setTransactionID(transactionID).build();
+//
+//        // when
+//        assertThatThrownBy(() -> submissionManager.submit(txBody, bytes, parser))
 //                .isInstanceOf(PreCheckException.class)
 //                .hasFieldOrPropertyWithValue("responseCode", PLATFORM_TRANSACTION_NOT_CREATED);
 //
 //        // then
 //        verify(recordCache, never()).addPreConsensus(any());
-//        verify(metrics).cyclePlatformTxnRejections();
-//    }
-//
-//    @Test
-//    void testSuccessWithUncheckedSubmit() throws PreCheckException, IOException {
+//        verify(speedometers).cyclePlatformTxnRejections();
+//    }
+//
+//    @Test
+//    void testSuccessWithUncheckedSubmit() throws PreCheckException, InvalidProtocolBufferException {
 //        // given
 //        final ByteString payload = ByteString.copyFrom(new byte[] {0, 1, 2, 3});
 //        final UncheckedSubmitBody uncheckedSubmit =
@@ -163,11 +145,11 @@
 //        when(platform.createTransaction(uncheckedSubmitParsed.toByteArray())).thenReturn(true);
 //
 //        // when
-//        submissionManager.submit(txBody, byteBuffer, parser);
+//        submissionManager.submit(txBody, bytes, parser);
 //
 //        // then
 //        verify(recordCache).addPreConsensus(transactionID);
-//        verify(metrics, never()).cyclePlatformTxnRejections();
+//        verify(speedometers, never()).cyclePlatformTxnRejections();
 //    }
 //
 //    @Test
@@ -185,13 +167,13 @@
 //        when(nodeLocalProperties.activeProfile()).thenReturn(Profile.PROD);
 //
 //        // when
-//        assertThatThrownBy(() -> submissionManager.submit(txBody, byteBuffer, parser))
+//        assertThatThrownBy(() -> submissionManager.submit(txBody, bytes, parser))
 //                .isInstanceOf(PreCheckException.class)
 //                .hasFieldOrPropertyWithValue("responseCode", PLATFORM_TRANSACTION_NOT_CREATED);
 //
 //        // then
 //        verify(recordCache, never()).addPreConsensus(transactionID);
-//        verify(metrics, never()).cyclePlatformTxnRejections();
+//        verify(speedometers, never()).cyclePlatformTxnRejections();
 //    }
 //
 //    @Test
@@ -211,177 +193,12 @@
 //                .thenThrow(new InvalidProtocolBufferException("Expected exception"));
 //
 //        // when
-//        assertThatThrownBy(() -> submissionManager.submit(txBody, byteBuffer, parser))
+//        assertThatThrownBy(() -> submissionManager.submit(txBody, bytes, parser))
 //                .isInstanceOf(PreCheckException.class)
 //                .hasFieldOrPropertyWithValue("responseCode", PLATFORM_TRANSACTION_NOT_CREATED);
 //
 //        // then
 //        verify(recordCache, never()).addPreConsensus(transactionID);
-//        verify(metrics, never()).cyclePlatformTxnRejections();
-//    }
-=======
-class SubmissionManagerTest {
-
-    @Mock private Platform platform;
-    @Mock private RecordCache recordCache;
-    @Mock private NodeLocalProperties nodeLocalProperties;
-    @Mock private MiscSpeedometers speedometers;
-    @Mock private Parser<TransactionBody> parser;
-
-    private byte[] bytes;
-
-    private SubmissionManager submissionManager;
-
-    @BeforeEach
-    void setup() {
-        bytes = new byte[] {1, 2, 3};
-        submissionManager =
-                new SubmissionManager(platform, recordCache, nodeLocalProperties, speedometers);
-    }
-
-    @SuppressWarnings("ConstantConditions")
-    @Test
-    void testConstructorWithIllegalParameters() {
-        assertThatThrownBy(
-                        () ->
-                                new SubmissionManager(
-                                        null, recordCache, nodeLocalProperties, speedometers))
-                .isInstanceOf(NullPointerException.class);
-        assertThatThrownBy(
-                        () ->
-                                new SubmissionManager(
-                                        platform, null, nodeLocalProperties, speedometers))
-                .isInstanceOf(NullPointerException.class);
-        assertThatThrownBy(() -> new SubmissionManager(platform, recordCache, null, speedometers))
-                .isInstanceOf(NullPointerException.class);
-        assertThatThrownBy(
-                        () ->
-                                new SubmissionManager(
-                                        platform, recordCache, nodeLocalProperties, null))
-                .isInstanceOf(NullPointerException.class);
-    }
-
-    @SuppressWarnings("ConstantConditions")
-    @Test
-    void testSubmitWithIllegalParameters() {
-        // given
-        final var txBody = TransactionBody.newBuilder().build();
-
-        // then
-        assertThatThrownBy(() -> submissionManager.submit(null, bytes, parser))
-                .isInstanceOf(NullPointerException.class);
-        assertThatThrownBy(() -> submissionManager.submit(txBody, null, parser))
-                .isInstanceOf(NullPointerException.class);
-        assertThatThrownBy(() -> submissionManager.submit(txBody, bytes, null))
-                .isInstanceOf(NullPointerException.class);
-    }
-
-    @Test
-    void testSuccess() throws PreCheckException {
-        // given
-        final TransactionID transactionID = TransactionID.newBuilder().build();
-        final TransactionBody txBody =
-                TransactionBody.newBuilder().setTransactionID(transactionID).build();
-        when(platform.createTransaction(any())).thenReturn(true);
-
-        // when
-        submissionManager.submit(txBody, bytes, parser);
-
-        // then
-        verify(recordCache).addPreConsensus(transactionID);
-        verify(speedometers, never()).cyclePlatformTxnRejections();
-    }
-
-    @Test
-    void testSubmittingToPlatformFails() {
-        // given
-        final TransactionID transactionID = TransactionID.newBuilder().build();
-        final TransactionBody txBody =
-                TransactionBody.newBuilder().setTransactionID(transactionID).build();
-
-        // when
-        assertThatThrownBy(() -> submissionManager.submit(txBody, bytes, parser))
-                .isInstanceOf(PreCheckException.class)
-                .hasFieldOrPropertyWithValue("responseCode", PLATFORM_TRANSACTION_NOT_CREATED);
-
-        // then
-        verify(recordCache, never()).addPreConsensus(any());
-        verify(speedometers).cyclePlatformTxnRejections();
-    }
-
-    @Test
-    void testSuccessWithUncheckedSubmit() throws PreCheckException, InvalidProtocolBufferException {
-        // given
-        final ByteString payload = ByteString.copyFrom(new byte[] {0, 1, 2, 3});
-        final UncheckedSubmitBody uncheckedSubmit =
-                UncheckedSubmitBody.newBuilder().setTransactionBytes(payload).build();
-        final TransactionBody uncheckedSubmitParsed = TransactionBody.newBuilder().build();
-        final TransactionID transactionID = TransactionID.newBuilder().build();
-        final TransactionBody txBody =
-                TransactionBody.newBuilder()
-                        .setTransactionID(transactionID)
-                        .setUncheckedSubmit(uncheckedSubmit)
-                        .build();
-        when(nodeLocalProperties.activeProfile()).thenReturn(Profile.TEST);
-        when(parser.parseFrom(payload)).thenReturn(uncheckedSubmitParsed);
-        when(platform.createTransaction(uncheckedSubmitParsed.toByteArray())).thenReturn(true);
-
-        // when
-        submissionManager.submit(txBody, bytes, parser);
-
-        // then
-        verify(recordCache).addPreConsensus(transactionID);
-        verify(speedometers, never()).cyclePlatformTxnRejections();
-    }
-
-    @Test
-    void testUncheckedSubmitInProdFails() {
-        // given
-        final ByteString payload = ByteString.copyFrom(new byte[] {0, 1, 2, 3});
-        final UncheckedSubmitBody uncheckedSubmit =
-                UncheckedSubmitBody.newBuilder().setTransactionBytes(payload).build();
-        final TransactionID transactionID = TransactionID.newBuilder().build();
-        final TransactionBody txBody =
-                TransactionBody.newBuilder()
-                        .setTransactionID(transactionID)
-                        .setUncheckedSubmit(uncheckedSubmit)
-                        .build();
-        when(nodeLocalProperties.activeProfile()).thenReturn(Profile.PROD);
-
-        // when
-        assertThatThrownBy(() -> submissionManager.submit(txBody, bytes, parser))
-                .isInstanceOf(PreCheckException.class)
-                .hasFieldOrPropertyWithValue("responseCode", PLATFORM_TRANSACTION_NOT_CREATED);
-
-        // then
-        verify(recordCache, never()).addPreConsensus(transactionID);
-        verify(speedometers, never()).cyclePlatformTxnRejections();
-    }
-
-    @Test
-    void testParsingUncheckedSubmitFails() throws InvalidProtocolBufferException {
-        // given
-        final ByteString payload = ByteString.copyFrom(new byte[] {0, 1, 2, 3});
-        final UncheckedSubmitBody uncheckedSubmit =
-                UncheckedSubmitBody.newBuilder().setTransactionBytes(payload).build();
-        final TransactionID transactionID = TransactionID.newBuilder().build();
-        final TransactionBody txBody =
-                TransactionBody.newBuilder()
-                        .setTransactionID(transactionID)
-                        .setUncheckedSubmit(uncheckedSubmit)
-                        .build();
-        when(nodeLocalProperties.activeProfile()).thenReturn(Profile.TEST);
-        when(parser.parseFrom(payload))
-                .thenThrow(new InvalidProtocolBufferException("Expected exception"));
-
-        // when
-        assertThatThrownBy(() -> submissionManager.submit(txBody, bytes, parser))
-                .isInstanceOf(PreCheckException.class)
-                .hasFieldOrPropertyWithValue("responseCode", PLATFORM_TRANSACTION_NOT_CREATED);
-
-        // then
-        verify(recordCache, never()).addPreConsensus(transactionID);
-        verify(speedometers, never()).cyclePlatformTxnRejections();
-    }
->>>>>>> a53c6894
+//        verify(speedometers, never()).cyclePlatformTxnRejections();
+//    }
 }