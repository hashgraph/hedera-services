--- conflicted
+++ resolved
@@ -25,10 +25,7 @@
 
 import com.hedera.hapi.node.base.TransactionID;
 import com.hedera.hapi.node.transaction.TransactionBody;
-<<<<<<< HEAD
-=======
 import com.hedera.hapi.node.transaction.TransactionReceipt;
->>>>>>> 9ad671e2
 import com.hedera.hapi.node.transaction.UncheckedSubmitBody;
 import com.hedera.node.app.AppTestBase;
 import com.hedera.node.app.service.mono.context.properties.NodeLocalProperties;
@@ -120,21 +117,13 @@
             // Then the platform actually receives the bytes
             verify(platform).createTransaction(bytes);
             // And the record cache is updated with this transaction
-<<<<<<< HEAD
-            verify(recordCache).addPreConsensus(txBody.transactionID());
-=======
             verify(recordCache).addPreConsensus(txBody.transactionID(), TransactionReceipt.DEFAULT);
->>>>>>> 9ad671e2
             // And the metrics keeping track of errors submitting are NOT touched
             verify(platformTxnRejections, never()).cycle();
         }
 
         @Test
-<<<<<<< HEAD
-        @DisplayName("If the platform fails to accept the bytes, a PreCheckException is thrown")
-=======
         @DisplayName("If the platform fails to onConsensusRound the bytes, a PreCheckException is thrown")
->>>>>>> 9ad671e2
         void testSubmittingToPlatformFails() {
             // Given a platform that will **fail** in taking bytes
             when(platform.createTransaction(any())).thenReturn(false);
@@ -144,11 +133,7 @@
                     .isInstanceOf(PreCheckException.class)
                     .hasFieldOrPropertyWithValue("responseCode", PLATFORM_TRANSACTION_NOT_CREATED);
             // And the transaction is NOT added to the record cache
-<<<<<<< HEAD
-            verify(recordCache, never()).addPreConsensus(any());
-=======
             verify(recordCache, never()).addPreConsensus(any(), any());
->>>>>>> 9ad671e2
             // And the error metrics HAVE been updated
             verify(platformTxnRejections).cycle();
         }
@@ -202,11 +187,7 @@
             // Then the platform actually sees the unchecked bytes
             verify(platform).createTransaction(uncheckedBytes);
             // And the record cache is updated with this transaction
-<<<<<<< HEAD
-            verify(recordCache).addPreConsensus(txBody.transactionID());
-=======
             verify(recordCache).addPreConsensus(txBody.transactionID(), TransactionReceipt.DEFAULT);
->>>>>>> 9ad671e2
             // And the metrics keeping track of errors submitting are NOT touched
             verify(platformTxnRejections, never()).cycle();
         }
@@ -216,10 +197,7 @@
         void testUncheckedSubmitInProdFails() {
             // Given we are in PROD mode
             when(nodeLocalProperties.activeProfile()).thenReturn(Profile.PROD);
-<<<<<<< HEAD
-=======
-            submissionManager = new SubmissionManager(platform, recordCache, nodeLocalProperties, mockedMetrics);
->>>>>>> 9ad671e2
+            submissionManager = new SubmissionManager(platform, recordCache, nodeLocalProperties, mockedMetrics);
 
             // When we submit an unchecked transaction, and separate bytes, then the
             // submission FAILS because we are in PROD mode
@@ -230,11 +208,7 @@
             // Then the platform NEVER sees the unchecked bytes
             verify(platform, never()).createTransaction(uncheckedBytes);
             // And the record cache is NOT updated with this transaction
-<<<<<<< HEAD
-            verify(recordCache, never()).addPreConsensus(txBody.transactionID());
-=======
             verify(recordCache, never()).addPreConsensus(txBody.transactionID(), TransactionReceipt.DEFAULT);
->>>>>>> 9ad671e2
             // We never attempted to submit this tx to the platform, so we don't increase the metric
             verify(platformTxnRejections, never()).cycle();
         }
@@ -246,10 +220,7 @@
         void testBogusBytes() {
             // Given we are in TEST mode and have a transaction with bogus bytes
             when(nodeLocalProperties.activeProfile()).thenReturn(Profile.TEST);
-<<<<<<< HEAD
-=======
-            submissionManager = new SubmissionManager(platform, recordCache, nodeLocalProperties, mockedMetrics);
->>>>>>> 9ad671e2
+            submissionManager = new SubmissionManager(platform, recordCache, nodeLocalProperties, mockedMetrics);
             txBody = TransactionBody.newBuilder()
                     .transactionID(TransactionID.newBuilder().build())
                     .uncheckedSubmit(UncheckedSubmitBody.newBuilder()
@@ -266,13 +237,7 @@
             // Then the platform NEVER sees the unchecked bytes
             verify(platform, never()).createTransaction(uncheckedBytes);
             // And the record cache is NOT updated with this transaction
-<<<<<<< HEAD
-            verify(recordCache, never()).addPreConsensus(txBody.transactionID());
-            // We never attempted to submit this tx to the platform, so we don't increase the metric
-            verify(platformTxnRejections, never()).cycle();
-=======
             verify(recordCache, never()).addPreConsensus(txBody.transactionID(), TransactionReceipt.DEFAULT);
->>>>>>> 9ad671e2
         }
     }
 }