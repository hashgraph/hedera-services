--- conflicted
+++ resolved
@@ -259,15 +259,12 @@
     @Mock
     private VerificationAssistant assistant;
 
-<<<<<<< HEAD
-=======
     @Mock
     private Predicate<Key> signatureTest;
 
     @Mock
     private DeduplicationCache deduplicationCache;
 
->>>>>>> 878acd51
     private ServiceApiFactory apiFactory;
     private ReadableStoreFactory readableStoreFactory;
     private StoreFactoryImpl storeFactory;
@@ -408,11 +405,8 @@
             feeAccumulator,
             EMPTY_METADATA,
             transactionChecker,
-<<<<<<< HEAD
+            deduplicationCache,
             List.of()
-=======
-            deduplicationCache
->>>>>>> 878acd51
         };
 
         final var constructor = DispatchHandleContext.class.getConstructors()[0];
@@ -814,11 +808,8 @@
                 feeAccumulator,
                 EMPTY_METADATA,
                 transactionChecker,
-<<<<<<< HEAD
+                deduplicationCache,
                 results);
-=======
-                deduplicationCache);
->>>>>>> 878acd51
     }
 
     private void mockNeeded() {
