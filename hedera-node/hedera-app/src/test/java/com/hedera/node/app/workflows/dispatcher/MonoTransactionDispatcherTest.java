--- conflicted
+++ resolved
@@ -783,66 +783,6 @@
 
     private static Stream<Arguments> getDispatchParametersOld() {
         return Stream.of(
-<<<<<<< HEAD
-                // consensus
-                Arguments.of(
-                        TransactionBody.newBuilder()
-                                .consensusCreateTopic(ConsensusCreateTopicTransactionBody.DEFAULT)
-                                .build(),
-                        (DispatchToHandler) (handlers, meta) ->
-                                verify(handlers.consensusCreateTopicHandler()).preHandle(meta)),
-                Arguments.of(
-                        TransactionBody.newBuilder()
-                                .consensusUpdateTopic(ConsensusUpdateTopicTransactionBody.DEFAULT)
-                                .build(),
-                        (DispatchToHandler) (handlers, meta) ->
-                                verify(handlers.consensusUpdateTopicHandler()).preHandle(eq(meta), any())),
-                Arguments.of(
-                        TransactionBody.newBuilder()
-                                .consensusDeleteTopic(ConsensusDeleteTopicTransactionBody.DEFAULT)
-                                .build(),
-                        (DispatchToHandler) (handlers, meta) ->
-                                verify(handlers.consensusDeleteTopicHandler()).preHandle(eq(meta), any())),
-                Arguments.of(
-                        TransactionBody.newBuilder()
-                                .consensusSubmitMessage(ConsensusSubmitMessageTransactionBody.DEFAULT)
-                                .build(),
-                        (DispatchToHandler) (handlers, meta) ->
-                                verify(handlers.consensusSubmitMessageHandler()).preHandle(eq(meta), any())),
-=======
-                // contract
-                Arguments.of(
-                        TransactionBody.newBuilder()
-                                .contractCreateInstance(ContractCreateTransactionBody.DEFAULT)
-                                .build(),
-                        (DispatchToHandler) (handlers, meta) ->
-                                verify(handlers.contractCreateHandler()).preHandle(meta)),
-                Arguments.of(
-                        TransactionBody.newBuilder()
-                                .contractUpdateInstance(ContractUpdateTransactionBody.DEFAULT)
-                                .build(),
-                        (DispatchToHandler) (handlers, meta) ->
-                                verify(handlers.contractUpdateHandler()).preHandle(meta)),
-                Arguments.of(
-                        TransactionBody.newBuilder()
-                                .contractCall(ContractCallTransactionBody.DEFAULT)
-                                .build(),
-                        (DispatchToHandler) (handlers, meta) ->
-                                verify(handlers.contractCallHandler()).preHandle(meta)),
-                Arguments.of(
-                        TransactionBody.newBuilder()
-                                .contractDeleteInstance(ContractDeleteTransactionBody.DEFAULT)
-                                .build(),
-                        (DispatchToHandler) (handlers, meta) ->
-                                verify(handlers.contractDeleteHandler()).preHandle(meta)),
-                Arguments.of(
-                        TransactionBody.newBuilder()
-                                .ethereumTransaction(EthereumTransactionBody.DEFAULT)
-                                .build(),
-                        (DispatchToHandler) (handlers, meta) ->
-                                verify(handlers.etherumTransactionHandler()).preHandle(meta)),
->>>>>>> 56689ef0
-
                 // file
                 Arguments.of(
                         TransactionBody.newBuilder()
