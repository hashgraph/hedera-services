--- conflicted
+++ resolved
@@ -653,7 +653,13 @@
                         (Function<TransactionHandlers, TransactionHandler>)
                                 TransactionHandlers::cryptoDeleteLiveHashHandler),
 
-<<<<<<< HEAD
+                // freeze
+                Arguments.of(
+                        TransactionBody.newBuilder()
+                                .freeze(FreezeTransactionBody.DEFAULT)
+                                .build(),
+                        (Function<TransactionHandlers, TransactionHandler>) TransactionHandlers::freezeHandler),
+
                 // schedule
                 Arguments.of(
                         TransactionBody.newBuilder()
@@ -670,14 +676,6 @@
                                 .scheduleSign(ScheduleSignTransactionBody.DEFAULT)
                                 .build(),
                         (Function<TransactionHandlers, TransactionHandler>) TransactionHandlers::scheduleSignHandler),
-=======
-                // freeze
-                Arguments.of(
-                        TransactionBody.newBuilder()
-                                .freeze(FreezeTransactionBody.DEFAULT)
-                                .build(),
-                        (Function<TransactionHandlers, TransactionHandler>) TransactionHandlers::freezeHandler),
->>>>>>> 385a0f20
 
                 // token
                 Arguments.of(
