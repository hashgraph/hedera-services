/*
 * Copyright (C) 2022-2023 Hedera Hashgraph, LLC
 *
 * Licensed under the Apache License, Version 2.0 (the "License");
 * you may not use this file except in compliance with the License.
 * You may obtain a copy of the License at
 *
 *      http://www.apache.org/licenses/LICENSE-2.0
 *
 * Unless required by applicable law or agreed to in writing, software
 * distributed under the License is distributed on an "AS IS" BASIS,
 * WITHOUT WARRANTIES OR CONDITIONS OF ANY KIND, either express or implied.
 * See the License for the specific language governing permissions and
 * limitations under the License.
 */

package com.hedera.node.app.workflows.dispatcher;

import static org.assertj.core.api.Assertions.assertThatThrownBy;
import static org.mockito.ArgumentMatchers.any;
import static org.mockito.ArgumentMatchers.eq;
import static org.mockito.BDDMockito.given;
import static org.mockito.Mock.Strictness.LENIENT;
import static org.mockito.Mockito.doAnswer;
import static org.mockito.Mockito.lenient;
import static org.mockito.Mockito.mock;
import static org.mockito.Mockito.verify;
import static org.mockito.Mockito.verifyNoInteractions;
import static org.mockito.Mockito.when;

import com.hedera.hapi.node.base.AccountID;
import com.hedera.hapi.node.base.ContractID;
import com.hedera.hapi.node.base.FileID;
import com.hedera.hapi.node.base.HederaFunctionality;
import com.hedera.hapi.node.base.Key;
import com.hedera.hapi.node.base.TopicID;
import com.hedera.hapi.node.consensus.ConsensusCreateTopicTransactionBody;
import com.hedera.hapi.node.consensus.ConsensusDeleteTopicTransactionBody;
import com.hedera.hapi.node.consensus.ConsensusSubmitMessageTransactionBody;
import com.hedera.hapi.node.consensus.ConsensusUpdateTopicTransactionBody;
import com.hedera.hapi.node.contract.ContractCallTransactionBody;
import com.hedera.hapi.node.contract.ContractCreateTransactionBody;
import com.hedera.hapi.node.contract.ContractDeleteTransactionBody;
import com.hedera.hapi.node.contract.ContractUpdateTransactionBody;
import com.hedera.hapi.node.contract.EthereumTransactionBody;
import com.hedera.hapi.node.file.FileAppendTransactionBody;
import com.hedera.hapi.node.file.FileCreateTransactionBody;
import com.hedera.hapi.node.file.FileDeleteTransactionBody;
import com.hedera.hapi.node.file.FileUpdateTransactionBody;
import com.hedera.hapi.node.file.SystemDeleteTransactionBody;
import com.hedera.hapi.node.file.SystemUndeleteTransactionBody;
import com.hedera.hapi.node.freeze.FreezeTransactionBody;
import com.hedera.hapi.node.scheduled.ScheduleCreateTransactionBody;
import com.hedera.hapi.node.scheduled.ScheduleDeleteTransactionBody;
import com.hedera.hapi.node.scheduled.ScheduleSignTransactionBody;
import com.hedera.hapi.node.state.token.Account;
import com.hedera.hapi.node.token.CryptoAddLiveHashTransactionBody;
import com.hedera.hapi.node.token.CryptoApproveAllowanceTransactionBody;
import com.hedera.hapi.node.token.CryptoCreateTransactionBody;
import com.hedera.hapi.node.token.CryptoDeleteAllowanceTransactionBody;
import com.hedera.hapi.node.token.CryptoDeleteLiveHashTransactionBody;
import com.hedera.hapi.node.token.CryptoDeleteTransactionBody;
import com.hedera.hapi.node.token.CryptoTransferTransactionBody;
import com.hedera.hapi.node.token.CryptoUpdateTransactionBody;
import com.hedera.hapi.node.token.TokenAssociateTransactionBody;
import com.hedera.hapi.node.token.TokenBurnTransactionBody;
import com.hedera.hapi.node.token.TokenCreateTransactionBody;
import com.hedera.hapi.node.token.TokenDeleteTransactionBody;
import com.hedera.hapi.node.token.TokenDissociateTransactionBody;
import com.hedera.hapi.node.token.TokenFeeScheduleUpdateTransactionBody;
import com.hedera.hapi.node.token.TokenFreezeAccountTransactionBody;
import com.hedera.hapi.node.token.TokenGrantKycTransactionBody;
import com.hedera.hapi.node.token.TokenMintTransactionBody;
import com.hedera.hapi.node.token.TokenPauseTransactionBody;
import com.hedera.hapi.node.token.TokenRevokeKycTransactionBody;
import com.hedera.hapi.node.token.TokenUnfreezeAccountTransactionBody;
import com.hedera.hapi.node.token.TokenUnpauseTransactionBody;
import com.hedera.hapi.node.token.TokenUpdateTransactionBody;
import com.hedera.hapi.node.token.TokenWipeAccountTransactionBody;
import com.hedera.hapi.node.transaction.NodeStakeUpdateTransactionBody;
import com.hedera.hapi.node.transaction.TransactionBody;
import com.hedera.hapi.node.transaction.UncheckedSubmitBody;
import com.hedera.hapi.node.util.UtilPrngTransactionBody;
import com.hedera.node.app.service.admin.impl.handlers.FreezeHandler;
import com.hedera.node.app.service.consensus.impl.WritableTopicStore;
import com.hedera.node.app.service.consensus.impl.config.ConsensusServiceConfig;
import com.hedera.node.app.service.consensus.impl.handlers.ConsensusCreateTopicHandler;
import com.hedera.node.app.service.consensus.impl.handlers.ConsensusDeleteTopicHandler;
import com.hedera.node.app.service.consensus.impl.handlers.ConsensusSubmitMessageHandler;
import com.hedera.node.app.service.consensus.impl.handlers.ConsensusUpdateTopicHandler;
import com.hedera.node.app.service.consensus.impl.records.ConsensusCreateTopicRecordBuilder;
import com.hedera.node.app.service.consensus.impl.records.SubmitMessageRecordBuilder;
import com.hedera.node.app.service.contract.impl.handlers.ContractCallHandler;
import com.hedera.node.app.service.contract.impl.handlers.ContractCreateHandler;
import com.hedera.node.app.service.contract.impl.handlers.ContractDeleteHandler;
import com.hedera.node.app.service.contract.impl.handlers.ContractSystemDeleteHandler;
import com.hedera.node.app.service.contract.impl.handlers.ContractSystemUndeleteHandler;
import com.hedera.node.app.service.contract.impl.handlers.ContractUpdateHandler;
import com.hedera.node.app.service.contract.impl.handlers.EtherumTransactionHandler;
import com.hedera.node.app.service.file.impl.handlers.FileAppendHandler;
import com.hedera.node.app.service.file.impl.handlers.FileCreateHandler;
import com.hedera.node.app.service.file.impl.handlers.FileDeleteHandler;
import com.hedera.node.app.service.file.impl.handlers.FileSystemDeleteHandler;
import com.hedera.node.app.service.file.impl.handlers.FileSystemUndeleteHandler;
import com.hedera.node.app.service.file.impl.handlers.FileUpdateHandler;
import com.hedera.node.app.service.mono.context.TransactionContext;
import com.hedera.node.app.service.mono.context.properties.GlobalDynamicProperties;
import com.hedera.node.app.service.mono.pbj.PbjConverter;
import com.hedera.node.app.service.mono.state.validation.UsageLimits;
import com.hedera.node.app.service.network.impl.handlers.NetworkUncheckedSubmitHandler;
import com.hedera.node.app.service.schedule.impl.handlers.ScheduleCreateHandler;
import com.hedera.node.app.service.schedule.impl.handlers.ScheduleDeleteHandler;
import com.hedera.node.app.service.schedule.impl.handlers.ScheduleSignHandler;
import com.hedera.node.app.service.token.ReadableAccountStore;
import com.hedera.node.app.service.token.impl.WritableTokenRelationStore;
import com.hedera.node.app.service.token.impl.WritableTokenStore;
import com.hedera.node.app.service.token.impl.handlers.CryptoAddLiveHashHandler;
import com.hedera.node.app.service.token.impl.handlers.CryptoApproveAllowanceHandler;
import com.hedera.node.app.service.token.impl.handlers.CryptoCreateHandler;
import com.hedera.node.app.service.token.impl.handlers.CryptoDeleteAllowanceHandler;
import com.hedera.node.app.service.token.impl.handlers.CryptoDeleteHandler;
import com.hedera.node.app.service.token.impl.handlers.CryptoDeleteLiveHashHandler;
import com.hedera.node.app.service.token.impl.handlers.CryptoTransferHandler;
import com.hedera.node.app.service.token.impl.handlers.CryptoUpdateHandler;
import com.hedera.node.app.service.token.impl.handlers.TokenAccountWipeHandler;
import com.hedera.node.app.service.token.impl.handlers.TokenAssociateToAccountHandler;
import com.hedera.node.app.service.token.impl.handlers.TokenBurnHandler;
import com.hedera.node.app.service.token.impl.handlers.TokenCreateHandler;
import com.hedera.node.app.service.token.impl.handlers.TokenDeleteHandler;
import com.hedera.node.app.service.token.impl.handlers.TokenDissociateFromAccountHandler;
import com.hedera.node.app.service.token.impl.handlers.TokenFeeScheduleUpdateHandler;
import com.hedera.node.app.service.token.impl.handlers.TokenFreezeAccountHandler;
import com.hedera.node.app.service.token.impl.handlers.TokenGrantKycToAccountHandler;
import com.hedera.node.app.service.token.impl.handlers.TokenMintHandler;
import com.hedera.node.app.service.token.impl.handlers.TokenPauseHandler;
import com.hedera.node.app.service.token.impl.handlers.TokenRevokeKycFromAccountHandler;
import com.hedera.node.app.service.token.impl.handlers.TokenUnfreezeAccountHandler;
import com.hedera.node.app.service.token.impl.handlers.TokenUnpauseHandler;
import com.hedera.node.app.service.token.impl.handlers.TokenUpdateHandler;
import com.hedera.node.app.service.util.impl.handlers.UtilPrngHandler;
import com.hedera.node.app.spi.accounts.AccountAccess;
import com.hedera.node.app.spi.meta.HandleContext;
import com.hedera.node.app.spi.state.ReadableStates;
import com.hedera.node.app.spi.workflows.PreCheckException;
import com.hedera.node.app.spi.workflows.PreHandleContext;
import com.hedera.node.app.spi.workflows.TransactionHandler;
import com.hedera.node.app.state.HederaState;
import com.hedera.node.app.workflows.prehandle.PreHandleContextImpl;
import java.util.function.Function;
import java.util.stream.Stream;
import org.junit.jupiter.api.BeforeEach;
import org.junit.jupiter.api.Test;
import org.junit.jupiter.api.extension.ExtendWith;
import org.junit.jupiter.params.ParameterizedTest;
import org.junit.jupiter.params.provider.Arguments;
import org.junit.jupiter.params.provider.MethodSource;
import org.mockito.Mock;
import org.mockito.junit.jupiter.MockitoExtension;

@ExtendWith(MockitoExtension.class)
class MonoTransactionDispatcherTest {

    @Mock(strictness = LENIENT)
    private HederaState state;

    @Mock(strictness = LENIENT)
    private ReadableAccountStore readableAccountStore;

    @Mock(strictness = LENIENT)
    private ReadableStoreFactory readableStoreFactory;

    @Mock
    private ConsensusCreateTopicHandler consensusCreateTopicHandler;

    @Mock
    private ConsensusUpdateTopicHandler consensusUpdateTopicHandler;

    @Mock
    private ConsensusDeleteTopicHandler consensusDeleteTopicHandler;

    @Mock
    private ConsensusSubmitMessageHandler consensusSubmitMessageHandler;

    @Mock
    private ContractCreateHandler contractCreateHandler;

    @Mock
    private ContractUpdateHandler contractUpdateHandler;

    @Mock
    private ContractCallHandler contractCallHandler;

    @Mock
    private ContractDeleteHandler contractDeleteHandler;

    @Mock
    private ContractSystemDeleteHandler contractSystemDeleteHandler;

    @Mock
    private ContractSystemUndeleteHandler contractSystemUndeleteHandler;

    @Mock
    private EtherumTransactionHandler etherumTransactionHandler;

    @Mock
    private CryptoCreateHandler cryptoCreateHandler;

    @Mock
    private CryptoUpdateHandler cryptoUpdateHandler;

    @Mock
    private CryptoTransferHandler cryptoTransferHandler;

    @Mock
    private CryptoDeleteHandler cryptoDeleteHandler;

    @Mock
    private CryptoApproveAllowanceHandler cryptoApproveAllowanceHandler;

    @Mock
    private CryptoDeleteAllowanceHandler cryptoDeleteAllowanceHandler;

    @Mock
    private CryptoAddLiveHashHandler cryptoAddLiveHashHandler;

    @Mock
    private CryptoDeleteLiveHashHandler cryptoDeleteLiveHashHandler;

    @Mock
    private FileCreateHandler fileCreateHandler;

    @Mock
    private FileUpdateHandler fileUpdateHandler;

    @Mock
    private FileDeleteHandler fileDeleteHandler;

    @Mock
    private FileAppendHandler fileAppendHandler;

    @Mock
    private FileSystemDeleteHandler fileSystemDeleteHandler;

    @Mock
    private FileSystemUndeleteHandler fileSystemUndeleteHandler;

    @Mock
    private FreezeHandler freezeHandler;

    @Mock
    private NetworkUncheckedSubmitHandler networkUncheckedSubmitHandler;

    @Mock
    private ScheduleCreateHandler scheduleCreateHandler;

    @Mock
    private ScheduleSignHandler scheduleSignHandler;

    @Mock
    private ScheduleDeleteHandler scheduleDeleteHandler;

    @Mock
    private TokenCreateHandler tokenCreateHandler;

    @Mock
    private TokenUpdateHandler tokenUpdateHandler;

    @Mock
    private TokenMintHandler tokenMintHandler;

    @Mock
    private TokenBurnHandler tokenBurnHandler;

    @Mock
    private TokenDeleteHandler tokenDeleteHandler;

    @Mock
    private TokenAccountWipeHandler tokenAccountWipeHandler;

    @Mock
    private TokenFreezeAccountHandler tokenFreezeAccountHandler;

    @Mock
    private TokenUnfreezeAccountHandler tokenUnfreezeAccountHandler;

    @Mock
    private TokenGrantKycToAccountHandler tokenGrantKycToAccountHandler;

    @Mock
    private TokenRevokeKycFromAccountHandler tokenRevokeKycFromAccountHandler;

    @Mock
    private TokenAssociateToAccountHandler tokenAssociateToAccountHandler;

    @Mock
    private TokenDissociateFromAccountHandler tokenDissociateFromAccountHandler;

    @Mock
    private TokenFeeScheduleUpdateHandler tokenFeeScheduleUpdateHandler;

    @Mock
    private TokenPauseHandler tokenPauseHandler;

    @Mock
    private TokenUnpauseHandler tokenUnpauseHandler;

    @Mock
    private UtilPrngHandler utilPrngHandler;

    @Mock
    private GlobalDynamicProperties dynamicProperties;

    @Mock
    private WritableStoreFactory writableStoreFactory;

    @Mock
    private WritableTopicStore writableTopicStore;

    @Mock
    private WritableTokenStore writableTokenStore;

    @Mock
    private WritableTokenRelationStore writableTokenRelStore;

    @Mock
    private UsageLimits usageLimits;

    @Mock
    private HandleContext handleContext;

    @Mock
    private TransactionContext txnCtx;

    @Mock
    private TransactionBody transactionBody;

    @Mock
    private Account account;

    private TransactionHandlers handlers;
    private TransactionDispatcher dispatcher;

    @BeforeEach
    void setup(@Mock final ReadableStates readableStates, @Mock Key payerKey) {
        when(state.createReadableStates(any())).thenReturn(readableStates);
        when(readableAccountStore.getAccountById(any(AccountID.class))).thenReturn(account);
        lenient().when(account.key()).thenReturn(payerKey);
        when(readableStoreFactory.createStore(AccountAccess.class)).thenReturn(readableAccountStore);
        when(readableStoreFactory.createStore(ReadableAccountStore.class)).thenReturn(readableAccountStore);

        handlers = new TransactionHandlers(
                consensusCreateTopicHandler,
                consensusUpdateTopicHandler,
                consensusDeleteTopicHandler,
                consensusSubmitMessageHandler,
                contractCreateHandler,
                contractUpdateHandler,
                contractCallHandler,
                contractDeleteHandler,
                contractSystemDeleteHandler,
                contractSystemUndeleteHandler,
                etherumTransactionHandler,
                cryptoCreateHandler,
                cryptoUpdateHandler,
                cryptoTransferHandler,
                cryptoDeleteHandler,
                cryptoApproveAllowanceHandler,
                cryptoDeleteAllowanceHandler,
                cryptoAddLiveHashHandler,
                cryptoDeleteLiveHashHandler,
                fileCreateHandler,
                fileUpdateHandler,
                fileDeleteHandler,
                fileAppendHandler,
                fileSystemDeleteHandler,
                fileSystemUndeleteHandler,
                freezeHandler,
                networkUncheckedSubmitHandler,
                scheduleCreateHandler,
                scheduleSignHandler,
                scheduleDeleteHandler,
                tokenCreateHandler,
                tokenUpdateHandler,
                tokenMintHandler,
                tokenBurnHandler,
                tokenDeleteHandler,
                tokenAccountWipeHandler,
                tokenFreezeAccountHandler,
                tokenUnfreezeAccountHandler,
                tokenGrantKycToAccountHandler,
                tokenRevokeKycFromAccountHandler,
                tokenAssociateToAccountHandler,
                tokenDissociateFromAccountHandler,
                tokenFeeScheduleUpdateHandler,
                tokenPauseHandler,
                tokenUnpauseHandler,
                utilPrngHandler);

        dispatcher = new MonoTransactionDispatcher(handleContext, txnCtx, handlers, dynamicProperties, usageLimits);
    }

    @SuppressWarnings("ConstantConditions")
    @Test
    void testConstructorWithIllegalParameters() {
        assertThatThrownBy(() -> new MonoTransactionDispatcher(null, txnCtx, handlers, dynamicProperties, usageLimits))
                .isInstanceOf(NullPointerException.class);
        assertThatThrownBy(() ->
                        new MonoTransactionDispatcher(handleContext, null, handlers, dynamicProperties, usageLimits))
                .isInstanceOf(NullPointerException.class);
        assertThatThrownBy(() ->
                        new MonoTransactionDispatcher(handleContext, txnCtx, null, dynamicProperties, usageLimits))
                .isInstanceOf(NullPointerException.class);
        assertThatThrownBy(() -> new MonoTransactionDispatcher(handleContext, txnCtx, handlers, null, usageLimits))
                .isInstanceOf(NullPointerException.class);
        assertThatThrownBy(
                        () -> new MonoTransactionDispatcher(handleContext, txnCtx, handlers, dynamicProperties, null))
                .isInstanceOf(NullPointerException.class);
    }

    @SuppressWarnings("ConstantConditions")
    @Test
    void testDispatchWithIllegalParameters() throws PreCheckException {
        // given
        final var invalidSystemDelete = new PreHandleContextImpl(
                readableStoreFactory,
                TransactionBody.newBuilder()
                        .systemDelete(SystemDeleteTransactionBody.newBuilder().build())
                        .build());
        final var invalidSystemUndelete = new PreHandleContextImpl(
                readableStoreFactory,
                TransactionBody.newBuilder()
                        .systemUndelete(
                                SystemUndeleteTransactionBody.newBuilder().build())
                        .build());

        // then
        assertThatThrownBy(() -> dispatcher.dispatchPreHandle(null)).isInstanceOf(NullPointerException.class);

        assertThatThrownBy(() -> dispatcher.dispatchPreHandle(invalidSystemDelete))
                .isInstanceOf(IllegalArgumentException.class);
        assertThatThrownBy(() -> dispatcher.dispatchPreHandle(invalidSystemUndelete))
                .isInstanceOf(IllegalArgumentException.class);
    }

    @Test
    void testDataNotSetFails() throws PreCheckException {
        // given
        final var txBody = TransactionBody.newBuilder().build();
        final var context = new PreHandleContextImpl(readableStoreFactory, txBody);

        // then
        assertThatThrownBy(() -> dispatcher.dispatchPreHandle(context))
                .isInstanceOf(UnsupportedOperationException.class);
    }

    @Test
    void testNodeStakeUpdateFails() throws PreCheckException {
        // given
        final var txBody = TransactionBody.newBuilder()
                .nodeStakeUpdate(NodeStakeUpdateTransactionBody.newBuilder())
                .build();
        final var context = new PreHandleContextImpl(readableStoreFactory, txBody);

        // then
        assertThatThrownBy(() -> dispatcher.dispatchPreHandle(context))
                .isInstanceOf(UnsupportedOperationException.class);
    }

    @Test
    void dispatchesCreateTopicAsExpected() {
        final var createBuilder = mock(ConsensusCreateTopicRecordBuilder.class);

        given(consensusCreateTopicHandler.newRecordBuilder()).willReturn(createBuilder);
        given(dynamicProperties.maxNumTopics()).willReturn(123L);
        given(dynamicProperties.messageMaxBytesAllowed()).willReturn(456);
        given(createBuilder.getCreatedTopic()).willReturn(666L);
        given(writableStoreFactory.createTopicStore()).willReturn(writableTopicStore);

        dispatcher.dispatchHandle(HederaFunctionality.CONSENSUS_CREATE_TOPIC, transactionBody, writableStoreFactory);

        verify(txnCtx)
                .setCreated(
                        PbjConverter.fromPbj(TopicID.newBuilder().topicNum(666L).build()));
        verify(writableTopicStore).commit();
    }

    @Test
    void dispatchesUpdateTopicAsExpected() {
        given(writableStoreFactory.createTopicStore()).willReturn(writableTopicStore);

        dispatcher.dispatchHandle(HederaFunctionality.CONSENSUS_UPDATE_TOPIC, transactionBody, writableStoreFactory);

        verifyNoInteractions(txnCtx);
    }

    @Test
    void dispatchesDeleteTopicAsExpected() {
        given(writableStoreFactory.createTopicStore()).willReturn(writableTopicStore);

        dispatcher.dispatchHandle(HederaFunctionality.CONSENSUS_DELETE_TOPIC, transactionBody, writableStoreFactory);

        verifyNoInteractions(txnCtx);
    }

    @Test
    void dispatchesSubmitMessageAsExpected() {
        final var newRunningHash = new byte[] {1, 2, 3, 4, 5, 6, 7, 8, 9, 10};
        final var submitBuilder = mock(SubmitMessageRecordBuilder.class);

        given(consensusSubmitMessageHandler.newRecordBuilder()).willReturn(submitBuilder);
        given(dynamicProperties.maxNumTopics()).willReturn(123L);
        given(dynamicProperties.messageMaxBytesAllowed()).willReturn(456);
        given(submitBuilder.getNewTopicRunningHash()).willReturn(newRunningHash);
        given(submitBuilder.getNewTopicSequenceNumber()).willReturn(2L);
        final var expectedConfig = new ConsensusServiceConfig(123L, 456);
        given(writableStoreFactory.createTopicStore()).willReturn(writableTopicStore);

        doAnswer(invocation -> {
                    final var builder = (SubmitMessageRecordBuilder) invocation.getArguments()[3];
                    builder.setNewTopicMetadata(newRunningHash, 2, 3L);
                    return null;
                })
                .when(consensusSubmitMessageHandler)
                .handle(eq(handleContext), eq(transactionBody), eq(expectedConfig), any(), any());

        dispatcher.dispatchHandle(HederaFunctionality.CONSENSUS_SUBMIT_MESSAGE, transactionBody, writableStoreFactory);

        verify(txnCtx).setTopicRunningHash(newRunningHash, 2);
    }

    @Test
    void dispatchesTokenGrantKycAsExpected() {
        given(writableStoreFactory.createTokenRelStore()).willReturn(writableTokenRelStore);

        dispatcher.dispatchHandle(
                HederaFunctionality.TOKEN_GRANT_KYC_TO_ACCOUNT, transactionBody, writableStoreFactory);

        verify(writableTokenRelStore).commit();
    }

    @Test
    void dispatchesTokenPauseAsExpected() {
        given(writableStoreFactory.createTokenStore()).willReturn(writableTokenStore);

        dispatcher.dispatchHandle(HederaFunctionality.TOKEN_PAUSE, transactionBody, writableStoreFactory);

        verify(writableTokenStore).commit();
    }

    @Test
    void dispatchesTokenUnpauseAsExpected() {
        given(writableStoreFactory.createTokenStore()).willReturn(writableTokenStore);

        dispatcher.dispatchHandle(HederaFunctionality.TOKEN_UNPAUSE, transactionBody, writableStoreFactory);

        verify(writableTokenStore).commit();
    }

    @Test
    void cannotDispatchUnsupportedOperations() {
        assertThatThrownBy(() -> dispatcher.dispatchHandle(
                        HederaFunctionality.CRYPTO_TRANSFER, transactionBody, writableStoreFactory))
                .isInstanceOf(IllegalArgumentException.class);
    }

    @ParameterizedTest
    @MethodSource("getDispatchParameters")
    void testPreHandleDispatch(
            final TransactionBody txBody, final Function<TransactionHandlers, TransactionHandler> handlerProvider)
            throws PreCheckException {
        // given
        final var context = new PreHandleContextImpl(readableStoreFactory, txBody);
        final var handler = handlerProvider.apply(handlers);

        // when
        dispatcher.dispatchPreHandle(context);

        // then
        verify(handler).preHandle(context);
    }

    private static Stream<Arguments> getDispatchParameters() {
        return Stream.of(
                // consensus
                Arguments.of(
                        TransactionBody.newBuilder()
                                .consensusCreateTopic(ConsensusCreateTopicTransactionBody.DEFAULT)
                                .build(),
                        (Function<TransactionHandlers, TransactionHandler>)
                                TransactionHandlers::consensusCreateTopicHandler),
                Arguments.of(
                        TransactionBody.newBuilder()
                                .consensusUpdateTopic(ConsensusUpdateTopicTransactionBody.DEFAULT)
                                .build(),
                        (Function<TransactionHandlers, TransactionHandler>)
                                TransactionHandlers::consensusUpdateTopicHandler),
                Arguments.of(
                        TransactionBody.newBuilder()
                                .consensusDeleteTopic(ConsensusDeleteTopicTransactionBody.DEFAULT)
                                .build(),
                        (Function<TransactionHandlers, TransactionHandler>)
                                TransactionHandlers::consensusDeleteTopicHandler),
                Arguments.of(
                        TransactionBody.newBuilder()
                                .consensusSubmitMessage(ConsensusSubmitMessageTransactionBody.DEFAULT)
                                .build(),
                        (Function<TransactionHandlers, TransactionHandler>)
                                TransactionHandlers::consensusSubmitMessageHandler),

                // crypto
                Arguments.of(
                        TransactionBody.newBuilder()
                                .cryptoCreateAccount(CryptoCreateTransactionBody.DEFAULT)
                                .build(),
                        (Function<TransactionHandlers, TransactionHandler>) TransactionHandlers::cryptoCreateHandler),
                Arguments.of(
                        TransactionBody.newBuilder()
                                .cryptoUpdateAccount(CryptoUpdateTransactionBody.DEFAULT)
                                .build(),
                        (Function<TransactionHandlers, TransactionHandler>) TransactionHandlers::cryptoUpdateHandler),
                Arguments.of(
                        TransactionBody.newBuilder()
                                .cryptoTransfer(CryptoTransferTransactionBody.DEFAULT)
                                .build(),
                        (Function<TransactionHandlers, TransactionHandler>) TransactionHandlers::cryptoTransferHandler),
                Arguments.of(
                        TransactionBody.newBuilder()
                                .cryptoDelete(CryptoDeleteTransactionBody.DEFAULT)
                                .build(),
                        (Function<TransactionHandlers, TransactionHandler>) TransactionHandlers::cryptoDeleteHandler),
                Arguments.of(
                        TransactionBody.newBuilder()
                                .cryptoApproveAllowance(CryptoApproveAllowanceTransactionBody.DEFAULT)
                                .build(),
                        (Function<TransactionHandlers, TransactionHandler>)
                                TransactionHandlers::cryptoApproveAllowanceHandler),
                Arguments.of(
                        TransactionBody.newBuilder()
                                .cryptoDeleteAllowance(CryptoDeleteAllowanceTransactionBody.DEFAULT)
                                .build(),
                        (Function<TransactionHandlers, TransactionHandler>)
                                TransactionHandlers::cryptoDeleteAllowanceHandler),
                Arguments.of(
                        TransactionBody.newBuilder()
                                .cryptoAddLiveHash(CryptoAddLiveHashTransactionBody.DEFAULT)
                                .build(),
                        (Function<TransactionHandlers, TransactionHandler>)
                                TransactionHandlers::cryptoAddLiveHashHandler),
                Arguments.of(
                        TransactionBody.newBuilder()
                                .cryptoDeleteLiveHash(CryptoDeleteLiveHashTransactionBody.DEFAULT)
                                .build(),
                        (Function<TransactionHandlers, TransactionHandler>)
                                TransactionHandlers::cryptoDeleteLiveHashHandler),

<<<<<<< HEAD
                // file
                Arguments.of(
                        TransactionBody.newBuilder()
                                .fileCreate(FileCreateTransactionBody.DEFAULT)
                                .build(),
                        (Function<TransactionHandlers, TransactionHandler>) TransactionHandlers::fileCreateHandler),
                Arguments.of(
                        TransactionBody.newBuilder()
                                .fileUpdate(FileUpdateTransactionBody.DEFAULT)
                                .build(),
                        (Function<TransactionHandlers, TransactionHandler>) TransactionHandlers::fileUpdateHandler),
                Arguments.of(
                        TransactionBody.newBuilder()
                                .fileDelete(FileDeleteTransactionBody.DEFAULT)
                                .build(),
                        (Function<TransactionHandlers, TransactionHandler>) TransactionHandlers::fileDeleteHandler),
                Arguments.of(
                        TransactionBody.newBuilder()
                                .fileAppend(FileAppendTransactionBody.DEFAULT)
                                .build(),
                        (Function<TransactionHandlers, TransactionHandler>) TransactionHandlers::fileAppendHandler),
=======
                // freeze
                Arguments.of(
                        TransactionBody.newBuilder()
                                .freeze(FreezeTransactionBody.DEFAULT)
                                .build(),
                        (Function<TransactionHandlers, TransactionHandler>) TransactionHandlers::freezeHandler),
>>>>>>> 385a0f20

                // token
                Arguments.of(
                        TransactionBody.newBuilder()
                                .tokenCreation(TokenCreateTransactionBody.DEFAULT)
                                .build(),
                        (Function<TransactionHandlers, TransactionHandler>) TransactionHandlers::tokenCreateHandler),
                Arguments.of(
                        TransactionBody.newBuilder()
                                .tokenUpdate(TokenUpdateTransactionBody.DEFAULT)
                                .build(),
                        (Function<TransactionHandlers, TransactionHandler>) TransactionHandlers::tokenUpdateHandler),
                Arguments.of(
                        TransactionBody.newBuilder()
                                .tokenMint(TokenMintTransactionBody.DEFAULT)
                                .build(),
                        (Function<TransactionHandlers, TransactionHandler>) TransactionHandlers::tokenMintHandler),
                Arguments.of(
                        TransactionBody.newBuilder()
                                .tokenBurn(TokenBurnTransactionBody.DEFAULT)
                                .build(),
                        (Function<TransactionHandlers, TransactionHandler>) TransactionHandlers::tokenBurnHandler),
                Arguments.of(
                        TransactionBody.newBuilder()
                                .tokenDeletion(TokenDeleteTransactionBody.DEFAULT)
                                .build(),
                        (Function<TransactionHandlers, TransactionHandler>) TransactionHandlers::tokenDeleteHandler),
                Arguments.of(
                        TransactionBody.newBuilder()
                                .tokenWipe(TokenWipeAccountTransactionBody.DEFAULT)
                                .build(),
                        (Function<TransactionHandlers, TransactionHandler>)
                                TransactionHandlers::tokenAccountWipeHandler),
                Arguments.of(
                        TransactionBody.newBuilder()
                                .tokenFreeze(TokenFreezeAccountTransactionBody.DEFAULT)
                                .build(),
                        (Function<TransactionHandlers, TransactionHandler>)
                                TransactionHandlers::tokenFreezeAccountHandler),
                Arguments.of(
                        TransactionBody.newBuilder()
                                .tokenUnfreeze(TokenUnfreezeAccountTransactionBody.DEFAULT)
                                .build(),
                        (Function<TransactionHandlers, TransactionHandler>)
                                TransactionHandlers::tokenUnfreezeAccountHandler),
                Arguments.of(
                        TransactionBody.newBuilder()
                                .tokenGrantKyc(TokenGrantKycTransactionBody.DEFAULT)
                                .build(),
                        (Function<TransactionHandlers, TransactionHandler>)
                                TransactionHandlers::tokenGrantKycToAccountHandler),
                Arguments.of(
                        TransactionBody.newBuilder()
                                .tokenRevokeKyc(TokenRevokeKycTransactionBody.DEFAULT)
                                .build(),
                        (Function<TransactionHandlers, TransactionHandler>)
                                TransactionHandlers::tokenRevokeKycFromAccountHandler),
                Arguments.of(
                        TransactionBody.newBuilder()
                                .tokenAssociate(TokenAssociateTransactionBody.DEFAULT)
                                .build(),
                        (Function<TransactionHandlers, TransactionHandler>)
                                TransactionHandlers::tokenAssociateToAccountHandler),
                Arguments.of(
                        TransactionBody.newBuilder()
                                .tokenDissociate(TokenDissociateTransactionBody.DEFAULT)
                                .build(),
                        (Function<TransactionHandlers, TransactionHandler>)
                                TransactionHandlers::tokenDissociateFromAccountHandler),
                Arguments.of(
                        TransactionBody.newBuilder()
                                .tokenFeeScheduleUpdate(TokenFeeScheduleUpdateTransactionBody.DEFAULT)
                                .build(),
                        (Function<TransactionHandlers, TransactionHandler>)
                                TransactionHandlers::tokenFeeScheduleUpdateHandler),
                Arguments.of(
                        TransactionBody.newBuilder()
                                .tokenPause(TokenPauseTransactionBody.DEFAULT)
                                .build(),
                        (Function<TransactionHandlers, TransactionHandler>) TransactionHandlers::tokenPauseHandler),
                Arguments.of(
                        TransactionBody.newBuilder()
                                .tokenUnpause(TokenUnpauseTransactionBody.DEFAULT)
                                .build(),
                        (Function<TransactionHandlers, TransactionHandler>) TransactionHandlers::tokenUnpauseHandler));
    }

    @ParameterizedTest
    @MethodSource("getDispatchParametersOld")
    void testPreHandleWithPayer(final TransactionBody txBody, final DispatchToHandler verification)
            throws PreCheckException {
        // given
        final var context = new PreHandleContextImpl(readableStoreFactory, txBody);

        // when
        dispatcher.dispatchPreHandle(context);

        // then
        verification.dispatchTo(this.handlers, context);
    }

    private static Stream<Arguments> getDispatchParametersOld() {
        return Stream.of(
                // contract
                Arguments.of(
                        TransactionBody.newBuilder()
                                .contractCreateInstance(ContractCreateTransactionBody.DEFAULT)
                                .build(),
                        (DispatchToHandler) (handlers, meta) ->
                                verify(handlers.contractCreateHandler()).preHandle(meta)),
                Arguments.of(
                        TransactionBody.newBuilder()
                                .contractUpdateInstance(ContractUpdateTransactionBody.DEFAULT)
                                .build(),
                        (DispatchToHandler) (handlers, meta) ->
                                verify(handlers.contractUpdateHandler()).preHandle(meta)),
                Arguments.of(
                        TransactionBody.newBuilder()
                                .contractCall(ContractCallTransactionBody.DEFAULT)
                                .build(),
                        (DispatchToHandler) (handlers, meta) ->
                                verify(handlers.contractCallHandler()).preHandle(meta)),
                Arguments.of(
                        TransactionBody.newBuilder()
                                .contractDeleteInstance(ContractDeleteTransactionBody.DEFAULT)
                                .build(),
                        (DispatchToHandler) (handlers, meta) ->
                                verify(handlers.contractDeleteHandler()).preHandle(meta)),
                Arguments.of(
                        TransactionBody.newBuilder()
                                .ethereumTransaction(EthereumTransactionBody.DEFAULT)
                                .build(),
                        (DispatchToHandler) (handlers, meta) ->
                                verify(handlers.etherumTransactionHandler()).preHandle(meta)),

<<<<<<< HEAD
                // freeze
                Arguments.of(
                        TransactionBody.newBuilder()
                                .freeze(FreezeTransactionBody.DEFAULT)
                                .build(),
                        (DispatchToHandler) (handlers, meta) ->
                                verify(handlers.freezeHandler()).preHandle(eq(meta), any())),
=======
                // file
                Arguments.of(
                        TransactionBody.newBuilder()
                                .fileCreate(FileCreateTransactionBody.DEFAULT)
                                .build(),
                        (DispatchToHandler) (handlers, meta) ->
                                verify(handlers.fileCreateHandler()).preHandle(meta)),
                Arguments.of(
                        TransactionBody.newBuilder()
                                .fileUpdate(FileUpdateTransactionBody.DEFAULT)
                                .build(),
                        (DispatchToHandler) (handlers, meta) ->
                                verify(handlers.fileUpdateHandler()).preHandle(meta)),
                Arguments.of(
                        TransactionBody.newBuilder()
                                .fileDelete(FileDeleteTransactionBody.DEFAULT)
                                .build(),
                        (DispatchToHandler) (handlers, meta) ->
                                verify(handlers.fileDeleteHandler()).preHandle(meta)),
                Arguments.of(
                        TransactionBody.newBuilder()
                                .fileAppend(FileAppendTransactionBody.DEFAULT)
                                .build(),
                        (DispatchToHandler) (handlers, meta) ->
                                verify(handlers.fileAppendHandler()).preHandle(meta)),
>>>>>>> 385a0f20

                // network
                Arguments.of(
                        TransactionBody.newBuilder()
                                .uncheckedSubmit(UncheckedSubmitBody.DEFAULT)
                                .build(),
                        (DispatchToHandler) (handlers, meta) ->
                                verify(handlers.networkUncheckedSubmitHandler()).preHandle(meta)),

                // schedule
                Arguments.of(
                        TransactionBody.newBuilder()
                                .scheduleCreate(ScheduleCreateTransactionBody.DEFAULT)
                                .build(),
                        (DispatchToHandler) (handlers, meta) ->
                                verify(handlers.scheduleCreateHandler()).preHandle(eq(meta), any())),
                Arguments.of(
                        TransactionBody.newBuilder()
                                .scheduleSign(ScheduleSignTransactionBody.DEFAULT)
                                .build(),
                        (DispatchToHandler) (handlers, meta) ->
                                verify(handlers.scheduleSignHandler()).preHandle(eq(meta), any(), any())),
                Arguments.of(
                        TransactionBody.newBuilder()
                                .scheduleCreate(ScheduleCreateTransactionBody.DEFAULT)
                                .build(),
                        (DispatchToHandler) (handlers, meta) ->
                                verify(handlers.scheduleCreateHandler()).preHandle(eq(meta), any())),
                Arguments.of(
                        TransactionBody.newBuilder()
                                .scheduleDelete(ScheduleDeleteTransactionBody.DEFAULT)
                                .build(),
                        (DispatchToHandler) (handlers, meta) ->
                                verify(handlers.scheduleDeleteHandler()).preHandle(eq(meta), any())),

                // util
                Arguments.of(
                        TransactionBody.newBuilder()
                                .utilPrng(UtilPrngTransactionBody.DEFAULT)
                                .build(),
                        (DispatchToHandler) (handlers, meta) ->
                                verify(handlers.utilPrngHandler()).preHandle(meta)),

                // mixed
                Arguments.of(
                        TransactionBody.newBuilder()
                                .systemDelete(SystemDeleteTransactionBody.newBuilder()
                                        .contractID(ContractID.DEFAULT)
                                        .build())
                                .build(),
                        (DispatchToHandler) (handlers, meta) ->
                                verify(handlers.contractSystemDeleteHandler()).preHandle(meta)),
                Arguments.of(
                        TransactionBody.newBuilder()
                                .systemDelete(SystemDeleteTransactionBody.newBuilder()
                                        .fileID(FileID.DEFAULT)
                                        .build())
                                .build(),
                        (DispatchToHandler) (handlers, meta) ->
                                verify(handlers.fileSystemDeleteHandler()).preHandle(meta)),
                Arguments.of(
                        TransactionBody.newBuilder()
                                .systemUndelete(SystemUndeleteTransactionBody.newBuilder()
                                        .contractID(ContractID.DEFAULT)
                                        .build())
                                .build(),
                        (DispatchToHandler) (handlers, meta) ->
                                verify(handlers.contractSystemUndeleteHandler()).preHandle(meta)),
                Arguments.of(
                        TransactionBody.newBuilder()
                                .systemUndelete(SystemUndeleteTransactionBody.newBuilder()
                                        .fileID(FileID.DEFAULT)
                                        .build())
                                .build(),
                        (DispatchToHandler) (handlers, meta) ->
                                verify(handlers.fileSystemUndeleteHandler()).preHandle(meta)));
    }

    private interface DispatchToHandler {
        void dispatchTo(TransactionHandlers handlers, PreHandleContext meta) throws PreCheckException;
    }
}<|MERGE_RESOLUTION|>--- conflicted
+++ resolved
@@ -653,7 +653,6 @@
                         (Function<TransactionHandlers, TransactionHandler>)
                                 TransactionHandlers::cryptoDeleteLiveHashHandler),
 
-<<<<<<< HEAD
                 // file
                 Arguments.of(
                         TransactionBody.newBuilder()
@@ -675,14 +674,13 @@
                                 .fileAppend(FileAppendTransactionBody.DEFAULT)
                                 .build(),
                         (Function<TransactionHandlers, TransactionHandler>) TransactionHandlers::fileAppendHandler),
-=======
+
                 // freeze
                 Arguments.of(
                         TransactionBody.newBuilder()
                                 .freeze(FreezeTransactionBody.DEFAULT)
                                 .build(),
                         (Function<TransactionHandlers, TransactionHandler>) TransactionHandlers::freezeHandler),
->>>>>>> 385a0f20
 
                 // token
                 Arguments.of(
@@ -818,42 +816,6 @@
                         (DispatchToHandler) (handlers, meta) ->
                                 verify(handlers.etherumTransactionHandler()).preHandle(meta)),
 
-<<<<<<< HEAD
-                // freeze
-                Arguments.of(
-                        TransactionBody.newBuilder()
-                                .freeze(FreezeTransactionBody.DEFAULT)
-                                .build(),
-                        (DispatchToHandler) (handlers, meta) ->
-                                verify(handlers.freezeHandler()).preHandle(eq(meta), any())),
-=======
-                // file
-                Arguments.of(
-                        TransactionBody.newBuilder()
-                                .fileCreate(FileCreateTransactionBody.DEFAULT)
-                                .build(),
-                        (DispatchToHandler) (handlers, meta) ->
-                                verify(handlers.fileCreateHandler()).preHandle(meta)),
-                Arguments.of(
-                        TransactionBody.newBuilder()
-                                .fileUpdate(FileUpdateTransactionBody.DEFAULT)
-                                .build(),
-                        (DispatchToHandler) (handlers, meta) ->
-                                verify(handlers.fileUpdateHandler()).preHandle(meta)),
-                Arguments.of(
-                        TransactionBody.newBuilder()
-                                .fileDelete(FileDeleteTransactionBody.DEFAULT)
-                                .build(),
-                        (DispatchToHandler) (handlers, meta) ->
-                                verify(handlers.fileDeleteHandler()).preHandle(meta)),
-                Arguments.of(
-                        TransactionBody.newBuilder()
-                                .fileAppend(FileAppendTransactionBody.DEFAULT)
-                                .build(),
-                        (DispatchToHandler) (handlers, meta) ->
-                                verify(handlers.fileAppendHandler()).preHandle(meta)),
->>>>>>> 385a0f20
-
                 // network
                 Arguments.of(
                         TransactionBody.newBuilder()
