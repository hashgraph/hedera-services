/*
 * Copyright (C) 2024-2025 Hedera Hashgraph, LLC
 *
 * Licensed under the Apache License, Version 2.0 (the "License");
 * you may not use this file except in compliance with the License.
 * You may obtain a copy of the License at
 *
 *      http://www.apache.org/licenses/LICENSE-2.0
 *
 * Unless required by applicable law or agreed to in writing, software
 * distributed under the License is distributed on an "AS IS" BASIS,
 * WITHOUT WARRANTIES OR CONDITIONS OF ANY KIND, either express or implied.
 * See the License for the specific language governing permissions and
 * limitations under the License.
 */

package com.hedera.node.app.blocks.impl;

import static org.assertj.core.api.Assertions.assertThat;
import static org.assertj.core.api.Assertions.assertThatThrownBy;
import static org.junit.jupiter.api.Assertions.assertArrayEquals;
import static org.mockito.ArgumentMatchers.anyString;
import static org.mockito.Mockito.when;

import com.hedera.hapi.node.base.AccountID;
import com.hedera.node.app.info.NodeInfoImpl;
import com.hedera.node.config.ConfigProvider;
import com.hedera.node.config.VersionedConfiguration;
import com.hedera.node.config.data.BlockStreamConfig;
import com.hedera.pbj.runtime.io.buffer.Bytes;
import com.swirlds.state.lifecycle.info.NodeInfo;
import java.io.IOException;
import java.nio.file.FileSystem;
import java.nio.file.Files;
import java.nio.file.Path;
import java.util.List;
import java.util.zip.GZIPInputStream;
import org.junit.jupiter.api.Test;
import org.junit.jupiter.api.extension.ExtendWith;
import org.junit.jupiter.api.io.TempDir;
import org.mockito.Mock;
import org.mockito.junit.jupiter.MockitoExtension;

@ExtendWith(MockitoExtension.class)
public class FileBlockItemWriterTest {

    @TempDir
    Path tempDir;

    @Mock
    private ConfigProvider configProvider;

    private NodeInfo selfNodeInfo =
            new NodeInfoImpl(0, AccountID.newBuilder().accountNum(3).build(), 10, List.of(), Bytes.EMPTY);

    @Mock
    private BlockStreamConfig blockStreamConfig;

    @Mock
    private VersionedConfiguration versionedConfiguration;

    @Mock
    private FileSystem fileSystem;

    @Test
<<<<<<< HEAD
    public void testFileBlockItemWriterConstructor() {
        when(configProvider.getConfiguration()).thenReturn(versionedConfiguration);
        when(versionedConfiguration.getConfigData(BlockStreamConfig.class)).thenReturn(blockStreamConfig);
        when(blockStreamConfig.compressFilesOnCreation()).thenReturn(true);
        when(blockStreamConfig.blockFileDir()).thenReturn("N/A");
        when(fileSystem.getPath(anyString())).thenReturn(tempDir);

        FileBlockItemWriter fileBlockItemWriter =
                new FileBlockItemWriter(configProvider, selfNodeInfo, fileSystem, null);

        // Assertion to check if the directory is created
        Path expectedDirectory = tempDir.resolve("block-0.0.3");
        assertThat(Files.exists(expectedDirectory)).isTrue();
    }

    @Test
=======
>>>>>>> 70c450e1
    public void testOpenBlock() {
        when(configProvider.getConfiguration()).thenReturn(versionedConfiguration);
        when(versionedConfiguration.getConfigData(BlockStreamConfig.class)).thenReturn(blockStreamConfig);
        when(blockStreamConfig.compressFilesOnCreation()).thenReturn(true);
        when(blockStreamConfig.blockFileDir()).thenReturn("N/A");
        when(fileSystem.getPath(anyString())).thenReturn(tempDir);

<<<<<<< HEAD
        FileBlockItemWriter fileBlockItemWriter =
                new FileBlockItemWriter(configProvider, selfNodeInfo, fileSystem, null);
=======
        FileBlockItemWriter fileBlockItemWriter = new FileBlockItemWriter(configProvider, selfNodeInfo, fileSystem);
        fileBlockItemWriter.openBlock(1);
>>>>>>> 70c450e1

        // Assertion to check if the directory is created
        Path expectedDirectory = tempDir.resolve("block-0.0.3");
        assertThat(Files.exists(expectedDirectory)).isTrue();

        // Assertion to check if the block file is created
        Path expectedBlockFile = expectedDirectory.resolve("000000000000000000000000000000000001.blk.gz");
        assertThat(Files.exists(expectedBlockFile)).isTrue();
    }

    @Test
    public void testOpenBlockCannotInitializeTwice() {
        when(configProvider.getConfiguration()).thenReturn(versionedConfiguration);
        when(versionedConfiguration.getConfigData(BlockStreamConfig.class)).thenReturn(blockStreamConfig);
        when(blockStreamConfig.compressFilesOnCreation()).thenReturn(true);
        when(blockStreamConfig.blockFileDir()).thenReturn("N/A");
        when(fileSystem.getPath(anyString())).thenReturn(tempDir);

<<<<<<< HEAD
        FileBlockItemWriter fileBlockItemWriter =
                new FileBlockItemWriter(configProvider, selfNodeInfo, fileSystem, null);
=======
        FileBlockItemWriter fileBlockItemWriter = new FileBlockItemWriter(configProvider, selfNodeInfo, fileSystem);
        fileBlockItemWriter.openBlock(1);
>>>>>>> 70c450e1

        // Assertion to check if the directory is created
        Path expectedDirectory = tempDir.resolve("block-0.0.3");
        assertThat(Files.exists(expectedDirectory)).isTrue();

        assertThatThrownBy(() -> fileBlockItemWriter.openBlock(1), "Cannot initialize a FileBlockItemWriter twice")
                .isInstanceOf(IllegalStateException.class);
    }

    @Test
    public void testOpenBlockNegativeBlockNumber() {
        when(configProvider.getConfiguration()).thenReturn(versionedConfiguration);
        when(versionedConfiguration.getConfigData(BlockStreamConfig.class)).thenReturn(blockStreamConfig);
        when(blockStreamConfig.compressFilesOnCreation()).thenReturn(true);
        when(blockStreamConfig.blockFileDir()).thenReturn("N/A");
        when(fileSystem.getPath(anyString())).thenReturn(tempDir);

        FileBlockItemWriter fileBlockItemWriter =
                new FileBlockItemWriter(configProvider, selfNodeInfo, fileSystem, null);

        assertThatThrownBy(() -> fileBlockItemWriter.openBlock(-1), "Block number must be non-negative")
                .isInstanceOf(IllegalArgumentException.class);
    }

    @Test
    public void testWriteItem() throws IOException {
        when(configProvider.getConfiguration()).thenReturn(versionedConfiguration);
        when(versionedConfiguration.getConfigData(BlockStreamConfig.class)).thenReturn(blockStreamConfig);
        when(blockStreamConfig.compressFilesOnCreation()).thenReturn(true);
        when(blockStreamConfig.blockFileDir()).thenReturn("N/A");
        when(fileSystem.getPath(anyString())).thenReturn(tempDir);

        FileBlockItemWriter fileBlockItemWriter =
                new FileBlockItemWriter(configProvider, selfNodeInfo, fileSystem, null);

        // Open a block
        fileBlockItemWriter.openBlock(1);

        // Create a Bytes object and write it
        final var bytes = new byte[] {1, 2, 3, 4, 5};
        byte[] expectedBytes = {10, 5, 1, 2, 3, 4, 5};
        fileBlockItemWriter.writeItem(bytes);

        // Close the block
        fileBlockItemWriter.closeBlock();

        // Read the contents of the file
        Path expectedBlockFile = tempDir.resolve("block-0.0.3").resolve("000000000000000000000000000000000001.blk.gz");

        // Ungzip the file
        try (GZIPInputStream gzis = new GZIPInputStream(Files.newInputStream(expectedBlockFile))) {
            byte[] fileContents = gzis.readAllBytes();

            // Verify that the contents of the file match the Bytes object
            // Note: This assertion assumes that the file contains only the Bytes object and nothing else.
            assertArrayEquals(expectedBytes, fileContents, "Serialized item was not written correctly");
        }
    }

    @Test
    public void testWriteItemBeforeOpen() {
        when(configProvider.getConfiguration()).thenReturn(versionedConfiguration);
        when(versionedConfiguration.getConfigData(BlockStreamConfig.class)).thenReturn(blockStreamConfig);
        when(blockStreamConfig.compressFilesOnCreation()).thenReturn(true);
        when(blockStreamConfig.blockFileDir()).thenReturn("N/A");
        when(fileSystem.getPath(anyString())).thenReturn(tempDir);

        FileBlockItemWriter fileBlockItemWriter =
                new FileBlockItemWriter(configProvider, selfNodeInfo, fileSystem, null);

        // Create a Bytes object and write it
        final var bytes = new byte[] {1, 2, 3, 4, 5};

        assertThatThrownBy(() -> fileBlockItemWriter.writeItem(bytes), "Cannot write item before opening a block")
                .isInstanceOf(IllegalStateException.class);
    }

    @Test
    public void testCloseBlock() {
        when(configProvider.getConfiguration()).thenReturn(versionedConfiguration);
        when(versionedConfiguration.getConfigData(BlockStreamConfig.class)).thenReturn(blockStreamConfig);
        when(blockStreamConfig.compressFilesOnCreation()).thenReturn(true);
        when(blockStreamConfig.blockFileDir()).thenReturn("N/A");
        when(fileSystem.getPath(anyString())).thenReturn(tempDir);

        FileBlockItemWriter fileBlockItemWriter =
                new FileBlockItemWriter(configProvider, selfNodeInfo, fileSystem, null);

        // Open a block
        fileBlockItemWriter.openBlock(1);

        // Close the block
        fileBlockItemWriter.closeBlock();

        // Read the contents of the file
        Path expectedBlockFile = tempDir.resolve("block-0.0.3").resolve("000000000000000000000000000000000001.blk.gz");

        assertThat(Files.exists(expectedBlockFile)).isTrue();
    }

    @Test
    public void testCloseBlockNotOpen() {
        when(configProvider.getConfiguration()).thenReturn(versionedConfiguration);
        when(versionedConfiguration.getConfigData(BlockStreamConfig.class)).thenReturn(blockStreamConfig);
        when(blockStreamConfig.compressFilesOnCreation()).thenReturn(true);
        when(blockStreamConfig.blockFileDir()).thenReturn("N/A");
        when(fileSystem.getPath(anyString())).thenReturn(tempDir);

        FileBlockItemWriter fileBlockItemWriter =
                new FileBlockItemWriter(configProvider, selfNodeInfo, fileSystem, null);

        assertThatThrownBy(fileBlockItemWriter::closeBlock, "Cannot close a FileBlockItemWriter that is not open")
                .isInstanceOf(IllegalStateException.class);
    }

    @Test
    public void testCloseBlockAlreadyClosed() {
        when(configProvider.getConfiguration()).thenReturn(versionedConfiguration);
        when(versionedConfiguration.getConfigData(BlockStreamConfig.class)).thenReturn(blockStreamConfig);
        when(blockStreamConfig.compressFilesOnCreation()).thenReturn(true);
        when(blockStreamConfig.blockFileDir()).thenReturn("N/A");
        when(fileSystem.getPath(anyString())).thenReturn(tempDir);

        FileBlockItemWriter fileBlockItemWriter =
                new FileBlockItemWriter(configProvider, selfNodeInfo, fileSystem, null);

        // Open a block
        fileBlockItemWriter.openBlock(1);

        // Close the block
        fileBlockItemWriter.closeBlock();

        assertThatThrownBy(fileBlockItemWriter::closeBlock, "Cannot close a FileBlockItemWriter that is already closed")
                .isInstanceOf(IllegalStateException.class);
    }
}<|MERGE_RESOLUTION|>--- conflicted
+++ resolved
@@ -63,7 +63,6 @@
     private FileSystem fileSystem;
 
     @Test
-<<<<<<< HEAD
     public void testFileBlockItemWriterConstructor() {
         when(configProvider.getConfiguration()).thenReturn(versionedConfiguration);
         when(versionedConfiguration.getConfigData(BlockStreamConfig.class)).thenReturn(blockStreamConfig);
@@ -80,8 +79,6 @@
     }
 
     @Test
-=======
->>>>>>> 70c450e1
     public void testOpenBlock() {
         when(configProvider.getConfiguration()).thenReturn(versionedConfiguration);
         when(versionedConfiguration.getConfigData(BlockStreamConfig.class)).thenReturn(blockStreamConfig);
@@ -89,17 +86,15 @@
         when(blockStreamConfig.blockFileDir()).thenReturn("N/A");
         when(fileSystem.getPath(anyString())).thenReturn(tempDir);
 
-<<<<<<< HEAD
-        FileBlockItemWriter fileBlockItemWriter =
-                new FileBlockItemWriter(configProvider, selfNodeInfo, fileSystem, null);
-=======
-        FileBlockItemWriter fileBlockItemWriter = new FileBlockItemWriter(configProvider, selfNodeInfo, fileSystem);
-        fileBlockItemWriter.openBlock(1);
->>>>>>> 70c450e1
-
-        // Assertion to check if the directory is created
-        Path expectedDirectory = tempDir.resolve("block-0.0.3");
-        assertThat(Files.exists(expectedDirectory)).isTrue();
+        FileBlockItemWriter fileBlockItemWriter =
+                new FileBlockItemWriter(configProvider, selfNodeInfo, fileSystem, null);
+        fileBlockItemWriter.openBlock(1);
+
+        // Assertion to check if the directory is created
+        Path expectedDirectory = tempDir.resolve("block-0.0.3");
+        assertThat(Files.exists(expectedDirectory)).isTrue();
+
+        fileBlockItemWriter.openBlock(1);
 
         // Assertion to check if the block file is created
         Path expectedBlockFile = expectedDirectory.resolve("000000000000000000000000000000000001.blk.gz");
@@ -114,17 +109,15 @@
         when(blockStreamConfig.blockFileDir()).thenReturn("N/A");
         when(fileSystem.getPath(anyString())).thenReturn(tempDir);
 
-<<<<<<< HEAD
-        FileBlockItemWriter fileBlockItemWriter =
-                new FileBlockItemWriter(configProvider, selfNodeInfo, fileSystem, null);
-=======
-        FileBlockItemWriter fileBlockItemWriter = new FileBlockItemWriter(configProvider, selfNodeInfo, fileSystem);
-        fileBlockItemWriter.openBlock(1);
->>>>>>> 70c450e1
-
-        // Assertion to check if the directory is created
-        Path expectedDirectory = tempDir.resolve("block-0.0.3");
-        assertThat(Files.exists(expectedDirectory)).isTrue();
+        FileBlockItemWriter fileBlockItemWriter =
+                new FileBlockItemWriter(configProvider, selfNodeInfo, fileSystem, null);
+        fileBlockItemWriter.openBlock(1);
+
+        // Assertion to check if the directory is created
+        Path expectedDirectory = tempDir.resolve("block-0.0.3");
+        assertThat(Files.exists(expectedDirectory)).isTrue();
+
+        fileBlockItemWriter.openBlock(1);
 
         assertThatThrownBy(() -> fileBlockItemWriter.openBlock(1), "Cannot initialize a FileBlockItemWriter twice")
                 .isInstanceOf(IllegalStateException.class);
@@ -140,6 +133,10 @@
 
         FileBlockItemWriter fileBlockItemWriter =
                 new FileBlockItemWriter(configProvider, selfNodeInfo, fileSystem, null);
+
+        // Assertion to check if the directory is created
+        Path expectedDirectory = tempDir.resolve("block-0.0.3");
+        assertThat(Files.exists(expectedDirectory)).isTrue();
 
         assertThatThrownBy(() -> fileBlockItemWriter.openBlock(-1), "Block number must be non-negative")
                 .isInstanceOf(IllegalArgumentException.class);
