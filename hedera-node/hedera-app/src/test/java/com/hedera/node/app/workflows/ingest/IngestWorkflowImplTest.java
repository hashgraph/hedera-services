--- conflicted
+++ resolved
@@ -47,10 +47,6 @@
 import com.hedera.hapi.node.transaction.TransactionBody;
 import com.hedera.hapi.node.transaction.TransactionResponse;
 import com.hedera.node.app.AppTestBase;
-<<<<<<< HEAD
-import com.hedera.node.app.SessionContext;
-=======
->>>>>>> 66b58e3a
 import com.hedera.node.app.service.mono.context.CurrentPlatformStatus;
 import com.hedera.node.app.service.mono.context.NodeInfo;
 import com.hedera.node.app.service.token.impl.ReadableAccountStore;
@@ -101,18 +97,9 @@
     /** The actual bytes inside the requestBuffer */
     private byte[] requestBytes;
 
-<<<<<<< HEAD
-    /** Used when calling the workflow. */
-    private SessionContext ctx;
-
-    /** The request trasaction body */
-    private TransactionBody transactionBody;
-
-=======
     /** The request transaction body */
     private TransactionBody transactionBody;
 
->>>>>>> 66b58e3a
     // The following fields are all mocked dependencies of the workflow.
     @Mock(strictness = LENIENT)
     Account account;
@@ -155,10 +142,6 @@
         // The request buffer, with basically random bytes
         requestBytes = randomBytes(10);
         requestBuffer = Bytes.wrap(requestBytes);
-<<<<<<< HEAD
-        ctx = new SessionContext();
-=======
->>>>>>> 66b58e3a
         transactionBody = TransactionBody.newBuilder()
                 .transactionID(TransactionID.newBuilder()
                         .accountID(AccountID.newBuilder().accountNum(1001).build())
@@ -184,11 +167,7 @@
                 transactionBody,
                 SignatureMap.newBuilder().build(),
                 HederaFunctionality.CONSENSUS_CREATE_TOPIC);
-<<<<<<< HEAD
-        when(transactionChecker.parseAndCheck(ctx, requestBuffer)).thenReturn(onsetResult);
-=======
         when(transactionChecker.parseAndCheck(requestBuffer)).thenReturn(onsetResult);
->>>>>>> 66b58e3a
 
         // Create the workflow we are going to test with
         workflow = new IngestWorkflowImpl(
@@ -291,11 +270,7 @@
     @DisplayName("When everything goes right, the transaction should be submitted")
     void testSuccess() throws PreCheckException, IOException {
         // When the transaction is submitted
-<<<<<<< HEAD
-        workflow.submitTransaction(ctx, requestBuffer, responseBuffer);
-=======
         workflow.submitTransaction(requestBuffer, responseBuffer);
->>>>>>> 66b58e3a
 
         // Then we get a response that is OK
         final TransactionResponse response = parseResponse(responseBuffer);
@@ -318,11 +293,7 @@
             when(nodeInfo.isSelfZeroStake()).thenReturn(true);
 
             // When the transaction is submitted
-<<<<<<< HEAD
-            workflow.submitTransaction(ctx, requestBuffer, responseBuffer);
-=======
             workflow.submitTransaction(requestBuffer, responseBuffer);
->>>>>>> 66b58e3a
 
             // Then the request is rejected with INVALID_NODE_ACCOUNT
             final TransactionResponse response = parseResponse(responseBuffer);
@@ -334,7 +305,6 @@
             // And the metrics for counting submitted transactions was not incremented
             verify(countSubmitted, never()).increment();
         }
-<<<<<<< HEAD
 
         @ParameterizedTest
         @EnumSource(PlatformStatus.class)
@@ -348,7 +318,7 @@
                 when(currentPlatformStatus.get()).thenReturn(status);
 
                 // When the transaction is submitted
-                workflow.submitTransaction(ctx, requestBuffer, responseBuffer);
+                workflow.submitTransaction(requestBuffer, responseBuffer);
 
                 // Then the response fails with PLATFORM_NOT_ACTIVE
                 final TransactionResponse response = parseResponse(responseBuffer);
@@ -384,68 +354,11 @@
         @DisplayName("If the transaction fails WorkflowOnset, a failure response is returned with the right error")
         void onsetFailsWithPreCheckException(ResponseCodeEnum failureReason) throws PreCheckException, IOException {
             // Given a WorkflowOnset that will throw a PreCheckException with the given failure reason
-            when(transactionChecker.parseAndCheck(any(), any(Bytes.class)))
-                    .thenThrow(new PreCheckException(failureReason));
-
-            // When the transaction is submitted
-            workflow.submitTransaction(ctx, requestBuffer, responseBuffer);
-
-=======
-
-        @ParameterizedTest
-        @EnumSource(PlatformStatus.class)
-        @DisplayName("When the platform is not ACTIVE, the transaction should be rejected (except for ACTIVE)")
-        void testParseAndCheckWithInactivePlatformFails(final PlatformStatus status)
-                throws IOException, PreCheckException {
-            // Since the enum source is going over all states, and the ACTIVE state is
-            // actually good, I need to skip that one.
-            if (status != PlatformStatus.ACTIVE) {
-                // Given a platform that is not ACTIVE
-                when(currentPlatformStatus.get()).thenReturn(status);
-
-                // When the transaction is submitted
-                workflow.submitTransaction(requestBuffer, responseBuffer);
-
-                // Then the response fails with PLATFORM_NOT_ACTIVE
-                final TransactionResponse response = parseResponse(responseBuffer);
-                assertThat(response.nodeTransactionPrecheckCode()).isEqualTo(PLATFORM_NOT_ACTIVE);
-                // The cost *MUST* be zero, it is only non-zero for insufficient balance errors
-                assertThat(response.cost()).isZero();
-                // And the transaction is not submitted to the platform
-                verify(submissionManager, never()).submit(any(), any());
-                // And the metrics for counting submitted transactions was not incremented
-                verify(countSubmitted, never()).increment();
-            }
-        }
-    }
-
-    @Nested
-    @DisplayName("1. Parse the TransactionBody and check the syntax")
-    class OnsetTests {
-        /**
-         * It is not necessary to test all the possible failure reasons, just a few to make sure that
-         * the workflow is passing the failure reason to the response.
-         * @return a stream of arguments with the failure reason
-         */
-        public static Stream<Arguments> failureReasons() {
-            return Stream.of(
-                    Arguments.of(INVALID_TRANSACTION),
-                    Arguments.of(INVALID_TRANSACTION_BODY),
-                    Arguments.of(TRANSACTION_HAS_UNKNOWN_FIELDS),
-                    Arguments.of(TRANSACTION_OVERSIZE));
-        }
-
-        @ParameterizedTest(name = "WorkflowOnset fails with error code {0}")
-        @MethodSource("failureReasons")
-        @DisplayName("If the transaction fails WorkflowOnset, a failure response is returned with the right error")
-        void onsetFailsWithPreCheckException(ResponseCodeEnum failureReason) throws PreCheckException, IOException {
-            // Given a WorkflowOnset that will throw a PreCheckException with the given failure reason
             when(transactionChecker.parseAndCheck(any())).thenThrow(new PreCheckException(failureReason));
 
             // When the transaction is submitted
             workflow.submitTransaction(requestBuffer, responseBuffer);
 
->>>>>>> 66b58e3a
             // Then the response fails with the given failure reason
             final TransactionResponse response = parseResponse(responseBuffer);
             assertThat(response.nodeTransactionPrecheckCode()).isEqualTo(failureReason);
@@ -455,29 +368,25 @@
             verify(submissionManager, never()).submit(any(), any());
             // And the metrics for counting submitted transactions was not incremented
             verify(countSubmitted, never()).increment();
-<<<<<<< HEAD
         }
 
         @Test
         @DisplayName("If some random exception is thrown from WorkflowOnset, the exception is bubbled up")
         void randomException() throws PreCheckException {
             // Given a WorkflowOnset that will throw a RuntimeException
-            when(transactionChecker.parseAndCheck(any(), any(Bytes.class)))
-                    .thenThrow(new RuntimeException("parseAndCheck exception"));
+            when(transactionChecker.parseAndCheck(any())).thenThrow(new RuntimeException("parseAndCheck exception"));
 
             // When the transaction is submitted, then the exception is bubbled up
-            assertThatThrownBy(() -> workflow.submitTransaction(ctx, requestBuffer, responseBuffer))
+            assertThatThrownBy(() -> workflow.submitTransaction(requestBuffer, responseBuffer))
                     .isInstanceOf(RuntimeException.class)
                     .hasMessageContaining("parseAndCheck exception");
             // And the transaction is not submitted to the platform
             verify(submissionManager, never()).submit(any(), any());
             // And the metrics for counting submitted transactions was not incremented
             verify(countSubmitted, never()).increment();
-=======
->>>>>>> 66b58e3a
-        }
-
-<<<<<<< HEAD
+        }
+    }
+
     @Nested
     @DisplayName("2. Check throttles")
     class ThrottleTests {
@@ -488,7 +397,7 @@
             when(throttleAccumulator.shouldThrottle(transactionBody)).thenReturn(true);
 
             // When the transaction is submitted
-            workflow.submitTransaction(ctx, requestBuffer, responseBuffer);
+            workflow.submitTransaction(requestBuffer, responseBuffer);
 
             // Then the response fails with BUSY
             final TransactionResponse response = parseResponse(responseBuffer);
@@ -509,7 +418,7 @@
                     .thenThrow(new RuntimeException("shouldThrottle exception"));
 
             // When the transaction is submitted, then the exception is bubbled up
-            assertThatThrownBy(() -> workflow.submitTransaction(ctx, requestBuffer, responseBuffer))
+            assertThatThrownBy(() -> workflow.submitTransaction(requestBuffer, responseBuffer))
                     .isInstanceOf(RuntimeException.class)
                     .hasMessageContaining("shouldThrottle exception");
             // And the transaction is not submitted to the platform
@@ -532,51 +441,14 @@
                     .checkTransactionSemantics(any(), eq(HederaFunctionality.CONSENSUS_CREATE_TOPIC));
 
             // When the transaction is submitted, then the exception is bubbled up
-            assertThatThrownBy(() -> workflow.submitTransaction(ctx, requestBuffer, responseBuffer))
+            assertThatThrownBy(() -> workflow.submitTransaction(requestBuffer, responseBuffer))
                     .isInstanceOf(RuntimeException.class)
                     .hasMessageContaining("checkTransactionSemantics exception");
-=======
-        @Test
-        @DisplayName("If some random exception is thrown from WorkflowOnset, the exception is bubbled up")
-        void randomException() throws PreCheckException {
-            // Given a WorkflowOnset that will throw a RuntimeException
-            when(transactionChecker.parseAndCheck(any())).thenThrow(new RuntimeException("parseAndCheck exception"));
-
-            // When the transaction is submitted, then the exception is bubbled up
-            assertThatThrownBy(() -> workflow.submitTransaction(requestBuffer, responseBuffer))
-                    .isInstanceOf(RuntimeException.class)
-                    .hasMessageContaining("parseAndCheck exception");
-            // And the transaction is not submitted to the platform
-            verify(submissionManager, never()).submit(any(), any());
-            // And the metrics for counting submitted transactions was not incremented
-            verify(countSubmitted, never()).increment();
-        }
-    }
-
-    @Nested
-    @DisplayName("2. Check throttles")
-    class ThrottleTests {
-        @Test
-        @DisplayName("When the transaction is throttled, the transaction should be rejected")
-        void testThrottleFails() throws PreCheckException, IOException {
-            // Given a throttle on CONSENSUS_CREATE_TOPIC transactions (i.e. it is time to throttle)
-            when(throttleAccumulator.shouldThrottle(transactionBody)).thenReturn(true);
-
-            // When the transaction is submitted
-            workflow.submitTransaction(requestBuffer, responseBuffer);
-
-            // Then the response fails with BUSY
-            final TransactionResponse response = parseResponse(responseBuffer);
-            assertThat(response.nodeTransactionPrecheckCode()).isEqualTo(BUSY);
-            // The cost *MUST* be zero, it is only non-zero for insufficient balance errors
-            assertThat(response.cost()).isZero();
->>>>>>> 66b58e3a
-            // And the transaction is not submitted to the platform
-            verify(submissionManager, never()).submit(any(), any());
-            // And the metrics for counting submitted transactions was not incremented
-            verify(countSubmitted, never()).increment();
-        }
-<<<<<<< HEAD
+            // And the transaction is not submitted to the platform
+            verify(submissionManager, never()).submit(any(), any());
+            // And the metrics for counting submitted transactions was not incremented
+            verify(countSubmitted, never()).increment();
+        }
     }
 
     @Nested
@@ -592,92 +464,23 @@
                     .checkPayerSignature(any(), any(), any(), any());
 
             // When we submit a transaction
-            workflow.submitTransaction(ctx, requestBuffer, responseBuffer);
+            workflow.submitTransaction(requestBuffer, responseBuffer);
 
             // Then the response will indicate the payer account was not found
             final TransactionResponse response = parseResponse(responseBuffer);
             assertThat(response.nodeTransactionPrecheckCode()).isEqualTo(PAYER_ACCOUNT_NOT_FOUND);
             assertThat(response.cost()).isZero();
-=======
-
-        @Test
-        @DisplayName("If some random exception is thrown from ThrottleAccumulator, the exception is bubbled up")
-        void randomException() throws PreCheckException {
-            // Given a ThrottleAccumulator that will throw a RuntimeException
-            when(throttleAccumulator.shouldThrottle(transactionBody))
-                    .thenThrow(new RuntimeException("shouldThrottle exception"));
-
-            // When the transaction is submitted, then the exception is bubbled up
-            assertThatThrownBy(() -> workflow.submitTransaction(requestBuffer, responseBuffer))
-                    .isInstanceOf(RuntimeException.class)
-                    .hasMessageContaining("shouldThrottle exception");
-            // And the transaction is not submitted to the platform
-            verify(submissionManager, never()).submit(any(), any());
-            // And the metrics for counting submitted transactions was not incremented
-            verify(countSubmitted, never()).increment();
-        }
-    }
-
-    @Nested
-    @DisplayName("3. Check semantics")
-    class SemanticTests {
-
-        @Test
-        @DisplayName("If some random exception is thrown from checking semantics, the exception is bubbled up")
-        void randomException() throws PreCheckException {
-            // Given an IngestChecker that will throw a RuntimeException from checkTransactionSemantics
-            doThrow(new RuntimeException("checkTransactionSemantics exception"))
-                    .when(checker)
-                    .checkTransactionSemantics(any(), eq(HederaFunctionality.CONSENSUS_CREATE_TOPIC));
-
-            // When the transaction is submitted, then the exception is bubbled up
-            assertThatThrownBy(() -> workflow.submitTransaction(requestBuffer, responseBuffer))
-                    .isInstanceOf(RuntimeException.class)
-                    .hasMessageContaining("checkTransactionSemantics exception");
->>>>>>> 66b58e3a
-            // And the transaction is not submitted to the platform
-            verify(submissionManager, never()).submit(any(), any());
-            // And the metrics for counting submitted transactions was not incremented
-            verify(countSubmitted, never()).increment();
-        }
-    }
-
-    @Nested
-<<<<<<< HEAD
+            // And the transaction is not submitted to the platform
+            verify(submissionManager, never()).submit(any(), any());
+            // And the metrics for counting submitted transactions was not incremented
+            verify(countSubmitted, never()).increment();
+        }
+    }
+
+    @Nested
     @DisplayName("5. Check payer's signature")
     class PayerSignatureTests {
 
-=======
-    @DisplayName("4. Get payer account")
-    class PayerAccountTests {
-        @Test
-        @DisplayName("If the payer account is not found, the transaction should be rejected")
-        void noSuchPayerAccount() throws PreCheckException, IOException {
-            // Given an account store that is not able to find the account
-            when(accountStore.getAccountById(any())).thenReturn(Optional.empty());
-            doThrow(new PreCheckException(PAYER_ACCOUNT_NOT_FOUND))
-                    .when(checker)
-                    .checkPayerSignature(any(), any(), any(), any());
-
-            // When we submit a transaction
-            workflow.submitTransaction(requestBuffer, responseBuffer);
-
-            // Then the response will indicate the payer account was not found
-            final TransactionResponse response = parseResponse(responseBuffer);
-            assertThat(response.nodeTransactionPrecheckCode()).isEqualTo(PAYER_ACCOUNT_NOT_FOUND);
-            assertThat(response.cost()).isZero();
-            // And the transaction is not submitted to the platform
-            verify(submissionManager, never()).submit(any(), any());
-            // And the metrics for counting submitted transactions was not incremented
-            verify(countSubmitted, never()).increment();
-        }
-    }
-
-    @Nested
-    @DisplayName("5. Check payer's signature")
-    class PayerSignatureTests {
-
->>>>>>> 66b58e3a
         @Test
         @DisplayName("If the payer signature is invalid, the transaction should be rejected")
         void payerSignatureFails() throws PreCheckException, IOException {
@@ -687,11 +490,7 @@
                     .checkPayerSignature(any(), any(), any(), any());
 
             // When we submit a transaction
-<<<<<<< HEAD
-            workflow.submitTransaction(ctx, requestBuffer, responseBuffer);
-=======
             workflow.submitTransaction(requestBuffer, responseBuffer);
->>>>>>> 66b58e3a
 
             // Then the response will indicate the payer signature was invalid
             final TransactionResponse response = parseResponse(responseBuffer);
@@ -713,11 +512,7 @@
                     .checkPayerSignature(any(), any(), any(), any());
 
             // When the transaction is submitted, then the exception is bubbled up
-<<<<<<< HEAD
-            assertThatThrownBy(() -> workflow.submitTransaction(ctx, requestBuffer, responseBuffer))
-=======
             assertThatThrownBy(() -> workflow.submitTransaction(requestBuffer, responseBuffer))
->>>>>>> 66b58e3a
                     .isInstanceOf(RuntimeException.class)
                     .hasMessageContaining("checkPayerSignature exception");
             // And the transaction is not submitted to the platform
@@ -740,11 +535,7 @@
                     .checkSolvency(any());
 
             // When we submit a transaction
-<<<<<<< HEAD
-            workflow.submitTransaction(ctx, requestBuffer, responseBuffer);
-=======
             workflow.submitTransaction(requestBuffer, responseBuffer);
->>>>>>> 66b58e3a
 
             // Then the response will indicate the payer account had insufficient funds
             final TransactionResponse response = parseResponse(responseBuffer);
@@ -766,11 +557,7 @@
                     .checkSolvency(any());
 
             // When the transaction is submitted, then the exception is bubbled up
-<<<<<<< HEAD
-            assertThatThrownBy(() -> workflow.submitTransaction(ctx, requestBuffer, responseBuffer))
-=======
             assertThatThrownBy(() -> workflow.submitTransaction(requestBuffer, responseBuffer))
->>>>>>> 66b58e3a
                     .isInstanceOf(RuntimeException.class)
                     .hasMessageContaining("checkSolvency exception");
             // And the transaction is not submitted to the platform
@@ -793,11 +580,7 @@
                     .submit(any(), any());
 
             // When we submit a transaction
-<<<<<<< HEAD
-            workflow.submitTransaction(ctx, requestBuffer, responseBuffer);
-=======
             workflow.submitTransaction(requestBuffer, responseBuffer);
->>>>>>> 66b58e3a
 
             // Then the response will indicate the platform rejected the transaction
             final TransactionResponse response = parseResponse(responseBuffer);
@@ -817,11 +600,7 @@
                     .submit(any(), any());
 
             // When the transaction is submitted, then the exception is bubbled up
-<<<<<<< HEAD
-            assertThatThrownBy(() -> workflow.submitTransaction(ctx, requestBuffer, responseBuffer))
-=======
             assertThatThrownBy(() -> workflow.submitTransaction(requestBuffer, responseBuffer))
->>>>>>> 66b58e3a
                     .isInstanceOf(RuntimeException.class)
                     .hasMessageContaining("submit exception");
             // And the metrics for counting submitted transactions was not incremented
