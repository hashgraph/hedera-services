--- conflicted
+++ resolved
@@ -56,13 +56,8 @@
 import com.hedera.node.app.spi.workflows.PreCheckException;
 import com.hedera.node.app.state.HederaState;
 import com.hedera.node.app.throttle.ThrottleAccumulator;
-<<<<<<< HEAD
-import com.hedera.node.app.workflows.onset.OnsetResult;
-import com.hedera.node.app.workflows.onset.WorkflowOnset;
-=======
 import com.hedera.node.app.workflows.TransactionChecker;
 import com.hedera.node.app.workflows.TransactionInfo;
->>>>>>> 9ad671e2
 import com.hedera.pbj.runtime.io.buffer.BufferedData;
 import com.hedera.pbj.runtime.io.buffer.Bytes;
 import com.swirlds.common.metrics.Counter;
@@ -92,11 +87,7 @@
     private IngestWorkflowImpl workflow;
 
     /**
-<<<<<<< HEAD
-     * The request. For testing purposes, the bytes in this buffer are not important. The {@link WorkflowOnset} is
-=======
      * The request. For testing purposes, the bytes in this buffer are not important. The {@link TransactionChecker} is
->>>>>>> 9ad671e2
      * stubbed to always return a valid parsed object.
      */
     private Bytes requestBuffer;
@@ -109,17 +100,10 @@
 
     /** Used when calling the workflow. */
     private SessionContext ctx;
-<<<<<<< HEAD
 
     /** The request trasaction body */
     private TransactionBody transactionBody;
 
-=======
-
-    /** The request trasaction body */
-    private TransactionBody transactionBody;
-
->>>>>>> 9ad671e2
     // The following fields are all mocked dependencies of the workflow.
     @Mock(strictness = LENIENT)
     Account account;
@@ -140,11 +124,7 @@
     Supplier<AutoCloseableWrapper<HederaState>> stateAccessor;
 
     @Mock(strictness = LENIENT)
-<<<<<<< HEAD
-    WorkflowOnset onset;
-=======
     TransactionChecker transactionChecker;
->>>>>>> 9ad671e2
 
     @Mock(strictness = LENIENT)
     IngestChecker checker;
@@ -187,22 +167,12 @@
         when(metrics.getOrCreate(any())).thenReturn(countSubmitted);
 
         // Mock out the onset to always return a valid parsed object
-<<<<<<< HEAD
-        final var onsetResult = new OnsetResult(
-                Transaction.newBuilder().body(transactionBody).build(),
-                transactionBody,
-                OK,
-                SignatureMap.newBuilder().build(),
-                HederaFunctionality.CONSENSUS_CREATE_TOPIC);
-        when(onset.parseAndCheck(ctx, requestBuffer)).thenReturn(onsetResult);
-=======
         final var onsetResult = new TransactionInfo(
                 Transaction.newBuilder().body(transactionBody).build(),
                 transactionBody,
                 SignatureMap.newBuilder().build(),
                 HederaFunctionality.CONSENSUS_CREATE_TOPIC);
         when(transactionChecker.parseAndCheck(ctx, requestBuffer)).thenReturn(onsetResult);
->>>>>>> 9ad671e2
 
         // Create the workflow we are going to test with
         workflow = new IngestWorkflowImpl(
@@ -230,9 +200,6 @@
                         metrics))
                 .isInstanceOf(NullPointerException.class);
         assertThatThrownBy(() -> new IngestWorkflowImpl(
-<<<<<<< HEAD
-                        nodeInfo, null, stateAccessor, onset, checker, throttleAccumulator, submissionManager, metrics))
-=======
                         nodeInfo,
                         null,
                         stateAccessor,
@@ -241,7 +208,6 @@
                         throttleAccumulator,
                         submissionManager,
                         metrics))
->>>>>>> 9ad671e2
                 .isInstanceOf(NullPointerException.class);
         assertThatThrownBy(() -> new IngestWorkflowImpl(
                         nodeInfo,
@@ -393,12 +359,8 @@
         @DisplayName("If the transaction fails WorkflowOnset, a failure response is returned with the right error")
         void onsetFailsWithPreCheckException(ResponseCodeEnum failureReason) throws PreCheckException, IOException {
             // Given a WorkflowOnset that will throw a PreCheckException with the given failure reason
-<<<<<<< HEAD
-            when(onset.parseAndCheck(any(), any(Bytes.class))).thenThrow(new PreCheckException(failureReason));
-=======
             when(transactionChecker.parseAndCheck(any(), any(Bytes.class)))
                     .thenThrow(new PreCheckException(failureReason));
->>>>>>> 9ad671e2
 
             // When the transaction is submitted
             workflow.submitTransaction(ctx, requestBuffer, responseBuffer);
@@ -418,11 +380,7 @@
         @DisplayName("If some random exception is thrown from WorkflowOnset, the exception is bubbled up")
         void randomException() throws PreCheckException {
             // Given a WorkflowOnset that will throw a RuntimeException
-<<<<<<< HEAD
-            when(onset.parseAndCheck(any(), any(Bytes.class)))
-=======
             when(transactionChecker.parseAndCheck(any(), any(Bytes.class)))
->>>>>>> 9ad671e2
                     .thenThrow(new RuntimeException("parseAndCheck exception"));
 
             // When the transaction is submitted, then the exception is bubbled up
@@ -621,11 +579,7 @@
     class PlatformSubmissionTests {
 
         @Test
-<<<<<<< HEAD
-        @DisplayName("If the platform fails to accept the transaction, the transaction should be rejected")
-=======
         @DisplayName("If the platform fails to onConsensusRound the transaction, the transaction should be rejected")
->>>>>>> 9ad671e2
         void testSubmitFails() throws PreCheckException, IOException {
             // Given a SubmissionManager that will fail the submit
             doThrow(new PreCheckException(PLATFORM_TRANSACTION_NOT_CREATED))
