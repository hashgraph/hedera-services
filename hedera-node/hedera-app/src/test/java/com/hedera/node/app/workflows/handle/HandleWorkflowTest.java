--- conflicted
+++ resolved
@@ -193,10 +193,7 @@
     @Mock
     private NetworkUtilizationManager networkUtilizationManager;
 
-<<<<<<< HEAD
-=======
     @Mock
->>>>>>> 15d08b09
     private DualStateUpdateFacility dualStateUpdateFacility;
 
     @Mock
@@ -679,75 +676,48 @@
                         null,
                         authorizer,
                         networkUtilizationManager))
-<<<<<<< HEAD
-                .isInstanceOf(NullPointerException.class);
-        assertThatThrownBy(() -> new HandleWorkflow(
-                        networkInfo,
-                        preHandleWorkflow,
-                        dispatcher,
-                        blockRecordManager,
-                        signatureExpander,
-                        signatureVerifier,
-                        checker,
-                        serviceLookup,
-                        configProvider,
-                        recordCache,
-                        stakingPeriodTimeHook,
-                        feeManager,
-                        exchangeRateManager,
-                        finalizer,
-                        systemFileUpdateFacility,
-                        dualStateUpdateFacility,
-                        solvencyPreCheck,
-                        null,
-                        networkUtilizationManager))
-=======
->>>>>>> 15d08b09
-                .isInstanceOf(NullPointerException.class);
-        assertThatThrownBy(() -> new HandleWorkflow(
-                        networkInfo,
-                        preHandleWorkflow,
-                        dispatcher,
-                        blockRecordManager,
-                        signatureExpander,
-                        signatureVerifier,
-                        checker,
-                        serviceLookup,
-                        configProvider,
-                        recordCache,
-                        genesisRecordsTimeHook,
-                        stakingPeriodTimeHook,
-                        feeManager,
-                        exchangeRateManager,
-                        finalizer,
-                        systemFileUpdateFacility,
-                        dualStateUpdateFacility,
-                        solvencyPreCheck,
-<<<<<<< HEAD
-=======
-                        null,
-                        networkUtilizationManager))
-                .isInstanceOf(NullPointerException.class);
-        assertThatThrownBy(() -> new HandleWorkflow(
-                        networkInfo,
-                        preHandleWorkflow,
-                        dispatcher,
-                        blockRecordManager,
-                        signatureExpander,
-                        signatureVerifier,
-                        checker,
-                        serviceLookup,
-                        configProvider,
-                        recordCache,
-                        genesisRecordsTimeHook,
-                        stakingPeriodTimeHook,
-                        feeManager,
-                        exchangeRateManager,
-                        finalizer,
-                        systemFileUpdateFacility,
-                        dualStateUpdateFacility,
-                        solvencyPreCheck,
->>>>>>> 15d08b09
+                .isInstanceOf(NullPointerException.class);
+        assertThatThrownBy(() -> new HandleWorkflow(
+                        networkInfo,
+                        preHandleWorkflow,
+                        dispatcher,
+                        blockRecordManager,
+                        signatureExpander,
+                        signatureVerifier,
+                        checker,
+                        serviceLookup,
+                        configProvider,
+                        recordCache,
+                        genesisRecordsTimeHook,
+                        stakingPeriodTimeHook,
+                        feeManager,
+                        exchangeRateManager,
+                        finalizer,
+                        systemFileUpdateFacility,
+                        dualStateUpdateFacility,
+                        solvencyPreCheck,
+                        null,
+                        networkUtilizationManager))
+                .isInstanceOf(NullPointerException.class);
+        assertThatThrownBy(() -> new HandleWorkflow(
+                        networkInfo,
+                        preHandleWorkflow,
+                        dispatcher,
+                        blockRecordManager,
+                        signatureExpander,
+                        signatureVerifier,
+                        checker,
+                        serviceLookup,
+                        configProvider,
+                        recordCache,
+                        genesisRecordsTimeHook,
+                        stakingPeriodTimeHook,
+                        feeManager,
+                        exchangeRateManager,
+                        finalizer,
+                        systemFileUpdateFacility,
+                        dualStateUpdateFacility,
+                        solvencyPreCheck,
                         authorizer,
                         null))
                 .isInstanceOf(NullPointerException.class);
