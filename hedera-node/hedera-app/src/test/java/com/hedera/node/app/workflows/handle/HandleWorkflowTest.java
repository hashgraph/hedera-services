--- conflicted
+++ resolved
@@ -80,8 +80,6 @@
     private static final Instant CONSENSUS_NOW = Instant.parse("2000-01-01T00:00:00Z");
 
     private static final long CONFIG_VERSION = 11L;
-    private static final VersionedConfiguration CONFIGURATION =
-            new VersionedConfigImpl(new HederaTestConfigBuilder().getOrCreateConfig(), CONFIG_VERSION);
 
     private static final PreHandleResult OK_RESULT = createPreHandleResult(Status.SO_FAR_SO_GOOD, ResponseCodeEnum.OK);
 
@@ -161,20 +159,8 @@
 
         when(serviceLookup.getServiceName(any())).thenReturn(TokenService.NAME);
 
-<<<<<<< HEAD
-        when(configProvider.getConfiguration()).thenReturn(CONFIGURATION);
-=======
         final var config = new VersionedConfigImpl(HederaTestConfigBuilder.createConfig(), CONFIG_VERSION);
         when(configProvider.getConfiguration()).thenReturn(config);
-
-        doAnswer(invocation -> {
-                    final var expanded = invocation.getArgument(2, Set.class);
-                    expanded.add(mock(ExpandedSignaturePair.class));
-                    return null;
-                })
-                .when(signatureExpander)
-                .expand(any(), any(), any());
->>>>>>> ad67c760
 
         doAnswer(invocation -> {
                     final var context = invocation.getArgument(0, HandleContext.class);
