/*
 * Copyright (C) 2024-2025 Hedera Hashgraph, LLC
 *
 * Licensed under the Apache License, Version 2.0 (the "License");
 * you may not use this file except in compliance with the License.
 * You may obtain a copy of the License at
 *
 *      http://www.apache.org/licenses/LICENSE-2.0
 *
 * Unless required by applicable law or agreed to in writing, software
 * distributed under the License is distributed on an "AS IS" BASIS,
 * WITHOUT WARRANTIES OR CONDITIONS OF ANY KIND, either express or implied.
 * See the License for the specific language governing permissions and
 * limitations under the License.
 */

package com.hedera.node.app.workflows.handle.dispatch;

import static com.hedera.hapi.node.base.HederaFunctionality.CONTRACT_CALL;
import static com.hedera.node.app.fixtures.AppTestBase.DEFAULT_CONFIG;
import static java.util.Collections.emptySet;
import static org.assertj.core.api.Assertions.assertThat;
import static org.assertj.core.api.Assertions.assertThatThrownBy;
import static org.junit.jupiter.api.Assertions.assertEquals;
import static org.junit.jupiter.api.Assertions.assertThrows;
import static org.junit.jupiter.api.Assertions.assertTrue;
import static org.mockito.BDDMockito.given;
import static org.mockito.Mock.Strictness.LENIENT;
import static org.mockito.Mockito.verify;

import com.hedera.hapi.node.base.AccountID;
import com.hedera.hapi.node.base.ContractID;
import com.hedera.hapi.node.base.Key;
import com.hedera.hapi.node.base.KeyList;
import com.hedera.hapi.node.base.ThresholdKey;
import com.hedera.hapi.node.base.TransactionID;
import com.hedera.hapi.node.state.token.Account;
import com.hedera.hapi.node.transaction.TransactionBody;
import com.hedera.hapi.util.UnknownHederaFunctionality;
import com.hedera.node.app.fees.ExchangeRateManager;
import com.hedera.node.app.fees.FeeManager;
import com.hedera.node.app.service.token.ReadableAccountStore;
import com.hedera.node.app.services.ServiceScopeLookup;
import com.hedera.node.app.spi.authorization.Authorizer;
import com.hedera.node.app.spi.records.BlockRecordInfo;
import com.hedera.node.app.spi.signatures.VerificationAssistant;
import com.hedera.node.app.spi.throttle.ThrottleAdviser;
import com.hedera.node.app.spi.workflows.DispatchOptions;
import com.hedera.node.app.spi.workflows.HandleContext;
import com.hedera.node.app.spi.workflows.record.StreamBuilder;
import com.hedera.node.app.store.ReadableStoreFactory;
import com.hedera.node.app.version.ServicesSoftwareVersion;
import com.hedera.node.app.workflows.dispatcher.TransactionDispatcher;
import com.hedera.node.app.workflows.handle.Dispatch;
import com.hedera.node.app.workflows.handle.DispatchProcessor;
import com.hedera.node.app.workflows.handle.stack.SavepointStackImpl;
import com.hedera.node.config.testfixtures.HederaTestConfigBuilder;
import com.hedera.pbj.runtime.io.buffer.Bytes;
import com.swirlds.config.api.Configuration;
import com.swirlds.state.lifecycle.info.NetworkInfo;
import com.swirlds.state.lifecycle.info.NodeInfo;
import java.time.Instant;
import java.util.Set;
import java.util.function.Predicate;
import org.junit.jupiter.api.BeforeEach;
import org.junit.jupiter.api.Test;
import org.junit.jupiter.api.extension.ExtendWith;
import org.mockito.Mock;
import org.mockito.junit.jupiter.MockitoExtension;

@ExtendWith(MockitoExtension.class)
class ChildDispatchFactoryTest {
    public static final Key AN_ED25519_KEY = Key.newBuilder()
            .ed25519(Bytes.fromHex("0101010101010101010101010101010101010101010101010101010101010101"))
            .build();
    public static final Key A_CONTRACT_ID_KEY =
            Key.newBuilder().contractID(ContractID.DEFAULT).build();
    public static final Key A_THRESHOLD_KEY = Key.newBuilder()
            .thresholdKey(ThresholdKey.newBuilder()
                    .threshold(1)
                    .keys(KeyList.newBuilder().keys(AN_ED25519_KEY, A_CONTRACT_ID_KEY)))
            .build();

    @Mock(strictness = LENIENT)
    private TransactionDispatcher dispatcher;

    @Mock(strictness = LENIENT)
    private VerificationAssistant assistant;

    @Mock(strictness = LENIENT)
    private HandleContext handleContext;

    @Mock(strictness = LENIENT)
    private Dispatch parentDispatch;

    @Mock(strictness = LENIENT)
    private Predicate<Key> verifierCallback;

    @Mock(strictness = LENIENT)
    private ReadableStoreFactory readableStoreFactory;

    @Mock(strictness = LENIENT)
    private ReadableAccountStore accountStore;

    @Mock(strictness = LENIENT)
    private NodeInfo creatorInfo;

    @Mock(strictness = LENIENT)
    private SavepointStackImpl savepointStack;

    @Mock
    private ThrottleAdviser throttleAdviser;

    @Mock
    private Authorizer authorizer;

    @Mock
    private NetworkInfo networkInfo;

    @Mock
    private FeeManager feeManager;

    @Mock
    private BlockRecordInfo blockRecordInfo;

    @Mock
    private DispatchProcessor dispatchProcessor;

    @Mock
    private ServiceScopeLookup serviceScopeLookup;

    @Mock
    private ExchangeRateManager exchangeRateManager;

    private ChildDispatchFactory subject;

    private static final AccountID payerId =
            AccountID.newBuilder().accountNum(1_234L).build();
    private final Configuration configuration = HederaTestConfigBuilder.createConfig();

    private final Predicate<Key> callback = key -> true;

    @BeforeEach
    public void setUp() {
        subject = new ChildDispatchFactory(
                dispatcher,
                authorizer,
                networkInfo,
                feeManager,
                dispatchProcessor,
                serviceScopeLookup,
<<<<<<< HEAD
                storeMetricsService,
                exchangeRateManager,
                ServicesSoftwareVersion::new);
=======
                exchangeRateManager);
>>>>>>> d5864cd3
    }

    @Test
    void noOpKeyVerifierAlwaysPasses() {
        final var noOpKeyVerifier = new ChildDispatchFactory.NoOpKeyVerifier();
        assertThat(noOpKeyVerifier.verificationFor(Key.DEFAULT).passed()).isTrue();
        assertThat(noOpKeyVerifier.verificationFor(Key.DEFAULT, assistant).passed())
                .isTrue();
        assertThat(noOpKeyVerifier.verificationFor(Bytes.EMPTY).passed()).isTrue();
        assertThat(noOpKeyVerifier.numSignaturesVerified()).isEqualTo(0L);
    }

    @Test
    void keyVerifierWithNullCallbackIsNoOp() {
        assertThat(ChildDispatchFactory.getKeyVerifier(null, DEFAULT_CONFIG, emptySet()))
                .isInstanceOf(ChildDispatchFactory.NoOpKeyVerifier.class);
    }

    @Test
    void keyVerifierWithNullCallbackAndAuthorizingKeysAsExpected() {
        final var derivedVerifier =
                ChildDispatchFactory.getKeyVerifier(null, DEFAULT_CONFIG, Set.of(A_CONTRACT_ID_KEY));
        assertThat(derivedVerifier.verificationFor(Key.DEFAULT).passed()).isTrue();
        assertThat(derivedVerifier.verificationFor(Key.DEFAULT, (k, v) -> false).passed())
                .isTrue();
        assertThat(derivedVerifier.verificationFor(Bytes.EMPTY).passed()).isTrue();
        assertThat(derivedVerifier.numSignaturesVerified()).isEqualTo(0L);
        assertThat(derivedVerifier.authorizingSimpleKeys()).containsExactly(A_CONTRACT_ID_KEY);
    }

    @Test
    void keyVerifierWithCallbackAndAuthorizingKeysAsExpected() {
        final var derivedVerifier =
                ChildDispatchFactory.getKeyVerifier(a -> true, DEFAULT_CONFIG, Set.of(A_CONTRACT_ID_KEY));
        assertThat(derivedVerifier.verificationFor(Key.DEFAULT).passed()).isTrue();
        assertThat(derivedVerifier.verificationFor(Key.DEFAULT, (k, v) -> true).passed())
                .isTrue();
        assertThatThrownBy(() -> derivedVerifier.verificationFor(Bytes.EMPTY))
                .isInstanceOf(UnsupportedOperationException.class);
        assertThat(derivedVerifier.numSignaturesVerified()).isZero();
        assertThat(derivedVerifier.authorizingSimpleKeys()).containsExactly(A_CONTRACT_ID_KEY);
        assertThat(derivedVerifier.authorizingSimpleKeys()).isNotEmpty();
    }

    @Test
    void noOpVerifierFailsVerification() {
        final var derivedVerifier = ChildDispatchFactory.getKeyVerifier(verifierCallback, DEFAULT_CONFIG, emptySet());
        assertThat(derivedVerifier.verificationFor(Key.DEFAULT, assistant).passed())
                .isFalse();
        assertThatThrownBy(() -> derivedVerifier.verificationFor(Bytes.EMPTY))
                .isInstanceOf(UnsupportedOperationException.class);
        assertThat(derivedVerifier.numSignaturesVerified()).isZero();
    }

    @Test
    void keyVerifierPassesImmediatelyGivenTrueCallback() {
        final var derivedVerifier = ChildDispatchFactory.getKeyVerifier(verifierCallback, DEFAULT_CONFIG, emptySet());
        given(verifierCallback.test(AN_ED25519_KEY)).willReturn(true);
        assertThat(derivedVerifier.verificationFor(AN_ED25519_KEY).passed()).isTrue();
    }

    @Test
    void keyVerifierUsesDelegateIfNotImmediatePass() {
        final var derivedVerifier = ChildDispatchFactory.getKeyVerifier(verifierCallback, DEFAULT_CONFIG, emptySet());
        given(verifierCallback.test(A_THRESHOLD_KEY)).willReturn(false);
        given(verifierCallback.test(AN_ED25519_KEY)).willReturn(true);
        assertThat(derivedVerifier.verificationFor(A_THRESHOLD_KEY).passed()).isTrue();
    }

    @Test
    void keyVerifierDetectsNoPass() {
        final var derivedVerifier = ChildDispatchFactory.getKeyVerifier(verifierCallback, DEFAULT_CONFIG, emptySet());
        assertThat(derivedVerifier.verificationFor(A_THRESHOLD_KEY).passed()).isFalse();
        verify(verifierCallback).test(AN_ED25519_KEY);
        verify(verifierCallback).test(A_CONTRACT_ID_KEY);
    }

    @Test
    void testFunctionOfTxnThrowsException() {
        mainSetup();
        var txBody = TransactionBody.newBuilder()
                .transactionID(TransactionID.newBuilder().build())
                .memo("Test Memo")
                .build();
        Exception exception = assertThrows(
                IllegalArgumentException.class,
                () -> subject.createChildDispatch(
                        configuration,
                        savepointStack,
                        readableStoreFactory,
                        creatorInfo,
                        CONTRACT_CALL,
                        throttleAdviser,
                        Instant.ofEpochSecond(12345L),
                        blockRecordInfo,
                        DispatchOptions.subDispatch(
                                payerId,
                                txBody,
                                callback,
                                emptySet(),
                                StreamBuilder.class,
                                DispatchOptions.StakingRewards.ON,
                                DispatchOptions.UsePresetTxnId.NO)));
        assertTrue(exception.getCause() instanceof UnknownHederaFunctionality);
        assertEquals("Unknown Hedera Functionality", exception.getMessage());
    }

    private void mainSetup() {
        given(parentDispatch.handleContext()).willReturn(handleContext);
        given(handleContext.configuration()).willReturn(configuration);
        given(parentDispatch.readableStoreFactory()).willReturn(readableStoreFactory);
        given(readableStoreFactory.getStore(ReadableAccountStore.class)).willReturn(accountStore);
        given(accountStore.getAccountById(payerId))
                .willReturn(Account.newBuilder().key(Key.DEFAULT).build());
        given(parentDispatch.stack()).willReturn(savepointStack);
    }
}<|MERGE_RESOLUTION|>--- conflicted
+++ resolved
@@ -149,13 +149,8 @@
                 feeManager,
                 dispatchProcessor,
                 serviceScopeLookup,
-<<<<<<< HEAD
-                storeMetricsService,
                 exchangeRateManager,
                 ServicesSoftwareVersion::new);
-=======
-                exchangeRateManager);
->>>>>>> d5864cd3
     }
 
     @Test
