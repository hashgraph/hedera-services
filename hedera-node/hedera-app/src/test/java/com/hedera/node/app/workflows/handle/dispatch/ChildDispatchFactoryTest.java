/*
 * Copyright (C) 2024 Hedera Hashgraph, LLC
 *
 * Licensed under the Apache License, Version 2.0 (the "License");
 * you may not use this file except in compliance with the License.
 * You may obtain a copy of the License at
 *
 *      http://www.apache.org/licenses/LICENSE-2.0
 *
 * Unless required by applicable law or agreed to in writing, software
 * distributed under the License is distributed on an "AS IS" BASIS,
 * WITHOUT WARRANTIES OR CONDITIONS OF ANY KIND, either express or implied.
 * See the License for the specific language governing permissions and
 * limitations under the License.
 */

package com.hedera.node.app.workflows.handle.dispatch;

import static com.hedera.hapi.node.base.HederaFunctionality.CONTRACT_CALL;
import static com.hedera.node.app.workflows.handle.steps.HollowAccountCompletionsTest.asTxn;
import static com.hedera.node.app.workflows.handle.steps.HollowAccountCompletionsTest.consensusTime;
import static org.assertj.core.api.Assertions.assertThat;
import static org.assertj.core.api.Assertions.assertThatThrownBy;
import static org.junit.jupiter.api.Assertions.assertEquals;
import static org.junit.jupiter.api.Assertions.assertThrows;
import static org.junit.jupiter.api.Assertions.assertTrue;
import static org.mockito.BDDMockito.given;
import static org.mockito.Mock.Strictness.LENIENT;
import static org.mockito.Mockito.verify;

import com.hedera.hapi.node.base.AccountID;
import com.hedera.hapi.node.base.ContractID;
import com.hedera.hapi.node.base.Key;
import com.hedera.hapi.node.base.KeyList;
import com.hedera.hapi.node.base.NftTransfer;
import com.hedera.hapi.node.base.ThresholdKey;
import com.hedera.hapi.node.base.TokenID;
import com.hedera.hapi.node.base.TokenTransferList;
import com.hedera.hapi.node.base.TransactionID;
import com.hedera.hapi.node.state.token.Account;
import com.hedera.hapi.node.token.CryptoTransferTransactionBody;
import com.hedera.hapi.node.transaction.TransactionBody;
import com.hedera.hapi.util.UnknownHederaFunctionality;
import com.hedera.node.app.fees.ExchangeRateManager;
import com.hedera.node.app.fees.FeeManager;
import com.hedera.node.app.records.BlockRecordManager;
import com.hedera.node.app.service.token.ReadableAccountStore;
import com.hedera.node.app.services.ServiceScopeLookup;
import com.hedera.node.app.spi.authorization.Authorizer;
import com.hedera.node.app.spi.metrics.StoreMetricsService;
import com.hedera.node.app.spi.records.BlockRecordInfo;
import com.hedera.node.app.spi.signatures.VerificationAssistant;
import com.hedera.node.app.spi.throttle.ThrottleAdviser;
import com.hedera.node.app.spi.workflows.HandleContext;
import com.hedera.node.app.spi.workflows.record.ExternalizedRecordCustomizer;
import com.hedera.node.app.spi.workflows.record.StreamBuilder;
import com.hedera.node.app.store.ReadableStoreFactory;
import com.hedera.node.app.throttle.NetworkUtilizationManager;
import com.hedera.node.app.workflows.dispatcher.TransactionDispatcher;
import com.hedera.node.app.workflows.handle.Dispatch;
import com.hedera.node.app.workflows.handle.DispatchProcessor;
import com.hedera.node.app.workflows.handle.record.RecordStreamBuilder;
import com.hedera.node.app.workflows.handle.stack.SavepointStackImpl;
import com.hedera.node.config.testfixtures.HederaTestConfigBuilder;
import com.hedera.pbj.runtime.io.buffer.Bytes;
import com.swirlds.config.api.Configuration;
import com.swirlds.platform.state.PlatformState;
import com.swirlds.state.spi.info.NetworkInfo;
import com.swirlds.state.spi.info.NodeInfo;
import java.time.Instant;
import java.util.function.Predicate;
import org.junit.jupiter.api.BeforeEach;
import org.junit.jupiter.api.Test;
import org.junit.jupiter.api.extension.ExtendWith;
import org.mockito.Mock;
import org.mockito.junit.jupiter.MockitoExtension;

@ExtendWith(MockitoExtension.class)
class ChildDispatchFactoryTest {
    public static final Key AN_ED25519_KEY = Key.newBuilder()
            .ed25519(Bytes.fromHex("0101010101010101010101010101010101010101010101010101010101010101"))
            .build();
    public static final Key A_CONTRACT_ID_KEY =
            Key.newBuilder().contractID(ContractID.DEFAULT).build();
    public static final Key A_THRESHOLD_KEY = Key.newBuilder()
            .thresholdKey(ThresholdKey.newBuilder()
                    .threshold(1)
                    .keys(KeyList.newBuilder().keys(AN_ED25519_KEY, A_CONTRACT_ID_KEY)))
            .build();

    @Mock(strictness = LENIENT)
    private TransactionDispatcher dispatcher;

    @Mock(strictness = LENIENT)
    private VerificationAssistant assistant;

    @Mock(strictness = LENIENT)
    private HandleContext handleContext;

    @Mock(strictness = LENIENT)
    private Dispatch parentDispatch;

    @Mock(strictness = LENIENT)
    private Predicate<Key> verifierCallback;

    @Mock(strictness = LENIENT)
    private ReadableStoreFactory readableStoreFactory;

    @Mock(strictness = LENIENT)
    private ReadableAccountStore accountStore;

    @Mock(strictness = LENIENT)
    private NodeInfo creatorInfo;

    @Mock(strictness = LENIENT)
    private PlatformState platformState;

    @Mock(strictness = LENIENT)
    private SavepointStackImpl savepointStack;

    private ThrottleAdviser throttleAdviser;

    @Mock
    private Authorizer authorizer;

    @Mock
    private NetworkInfo networkInfo;

    @Mock
    private FeeManager feeManager;

    @Mock
    private BlockRecordInfo blockRecordInfo;

    @Mock
    private DispatchProcessor dispatchProcessor;

    @Mock
    private BlockRecordManager blockRecordManager;

    @Mock
    private ServiceScopeLookup serviceScopeLookup;

    @Mock
    private StoreMetricsService storeMetricsService;

    @Mock
    private ExchangeRateManager exchangeRateManager;

    @Mock
    private NetworkUtilizationManager networkUtilizationManager;

    private ChildDispatchFactory subject;

    private static final AccountID payerId =
            AccountID.newBuilder().accountNum(1_234L).build();
    private static final CryptoTransferTransactionBody transferBody = CryptoTransferTransactionBody.newBuilder()
            .tokenTransfers(TokenTransferList.newBuilder()
                    .token(TokenID.DEFAULT)
                    .nftTransfers(NftTransfer.newBuilder()
                            .receiverAccountID(AccountID.DEFAULT)
                            .senderAccountID(AccountID.DEFAULT)
                            .serialNumber(1)
                            .build())
                    .build())
            .build();
    private static final TransactionBody txBody = asTxn(transferBody, payerId, consensusTime);
    private final Configuration configuration = HederaTestConfigBuilder.createConfig();

    private final Predicate<Key> callback = key -> true;
    private final HandleContext.TransactionCategory category = HandleContext.TransactionCategory.CHILD;
    private final ExternalizedRecordCustomizer customizer = recordBuilder -> recordBuilder;
    private final RecordStreamBuilder.ReversingBehavior reversingBehavior = StreamBuilder.ReversingBehavior.REMOVABLE;

    @BeforeEach
    public void setUp() {
        subject = new ChildDispatchFactory(
                dispatcher,
                authorizer,
                networkInfo,
                feeManager,
                dispatchProcessor,
                serviceScopeLookup,
                storeMetricsService,
                exchangeRateManager);
    }

    @Test
    void noOpKeyVerifierAlwaysPasses() {
        final var noOpKeyVerifier = new ChildDispatchFactory.NoOpKeyVerifier();
        assertThat(noOpKeyVerifier.verificationFor(Key.DEFAULT).passed()).isTrue();
        assertThat(noOpKeyVerifier.verificationFor(Key.DEFAULT, assistant).passed())
                .isTrue();
        assertThat(noOpKeyVerifier.verificationFor(Bytes.EMPTY).passed()).isTrue();
        assertThat(noOpKeyVerifier.numSignaturesVerified()).isEqualTo(0L);
    }

    @Test
    void keyVerifierWithNullCallbackIsNoOp() {
        assertThat(ChildDispatchFactory.getKeyVerifier(null)).isInstanceOf(ChildDispatchFactory.NoOpKeyVerifier.class);
    }

    @Test
    void keyVerifierOnlySupportsKeyVerification() {
        final var derivedVerifier = ChildDispatchFactory.getKeyVerifier(verifierCallback);
        assertThatThrownBy(() -> derivedVerifier.verificationFor(Key.DEFAULT, assistant))
                .isInstanceOf(UnsupportedOperationException.class);
        assertThatThrownBy(() -> derivedVerifier.verificationFor(Bytes.EMPTY))
                .isInstanceOf(UnsupportedOperationException.class);
        assertThat(derivedVerifier.numSignaturesVerified()).isEqualTo(0L);
    }

    @Test
    void keyVerifierPassesImmediatelyGivenTrueCallback() {
        final var derivedVerifier = ChildDispatchFactory.getKeyVerifier(verifierCallback);
        given(verifierCallback.test(AN_ED25519_KEY)).willReturn(true);
        assertThat(derivedVerifier.verificationFor(AN_ED25519_KEY).passed()).isTrue();
    }

    @Test
    void keyVerifierUsesDelegateIfNotImmediatePass() {
        final var derivedVerifier = ChildDispatchFactory.getKeyVerifier(verifierCallback);
        given(verifierCallback.test(A_THRESHOLD_KEY)).willReturn(false);
        given(verifierCallback.test(AN_ED25519_KEY)).willReturn(true);
        assertThat(derivedVerifier.verificationFor(A_THRESHOLD_KEY).passed()).isTrue();
    }

    @Test
    void keyVerifierDetectsNoPass() {
        final var derivedVerifier = ChildDispatchFactory.getKeyVerifier(verifierCallback);
        assertThat(derivedVerifier.verificationFor(A_THRESHOLD_KEY).passed()).isFalse();
        verify(verifierCallback).test(A_THRESHOLD_KEY);
    }

    @Test
    void testFunctionOfTxnThrowsException() {
        mainSetup();
        var txBody = TransactionBody.newBuilder()
                .transactionID(TransactionID.newBuilder().build())
                .memo("Test Memo")
                .build();
        Exception exception = assertThrows(
                IllegalArgumentException.class,
                () -> subject.createChildDispatch(
                        txBody,
                        callback,
                        payerId,
                        HandleContext.TransactionCategory.SCHEDULED,
                        customizer,
                        reversingBehavior,
                        configuration,
                        savepointStack,
                        readableStoreFactory,
                        creatorInfo,
                        platformState,
                        CONTRACT_CALL,
                        throttleAdviser,
                        Instant.ofEpochSecond(12345L),
<<<<<<< HEAD
                        HandleContext.ThrottleStrategy.ONLY_AT_INGEST));
=======
                        blockRecordInfo));
>>>>>>> 654df0f6
        assertTrue(exception.getCause() instanceof UnknownHederaFunctionality);
        assertEquals("Unknown Hedera Functionality", exception.getMessage());
    }

    private void mainSetup() {
        given(parentDispatch.handleContext()).willReturn(handleContext);
        given(handleContext.configuration()).willReturn(configuration);
        given(parentDispatch.readableStoreFactory()).willReturn(readableStoreFactory);
        given(readableStoreFactory.getStore(ReadableAccountStore.class)).willReturn(accountStore);
        given(accountStore.getAccountById(payerId))
                .willReturn(Account.newBuilder().key(Key.DEFAULT).build());
        given(parentDispatch.stack()).willReturn(savepointStack);
    }
}<|MERGE_RESOLUTION|>--- conflicted
+++ resolved
@@ -256,11 +256,8 @@
                         CONTRACT_CALL,
                         throttleAdviser,
                         Instant.ofEpochSecond(12345L),
-<<<<<<< HEAD
+                        blockRecordInfo,
                         HandleContext.ThrottleStrategy.ONLY_AT_INGEST));
-=======
-                        blockRecordInfo));
->>>>>>> 654df0f6
         assertTrue(exception.getCause() instanceof UnknownHederaFunctionality);
         assertEquals("Unknown Hedera Functionality", exception.getMessage());
     }
