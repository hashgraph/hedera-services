/*
 * Copyright (C) 2023 Hedera Hashgraph, LLC
 *
 * Licensed under the Apache License, Version 2.0 (the "License");
 * you may not use this file except in compliance with the License.
 * You may obtain a copy of the License at
 *
 *      http://www.apache.org/licenses/LICENSE-2.0
 *
 * Unless required by applicable law or agreed to in writing, software
 * distributed under the License is distributed on an "AS IS" BASIS,
 * WITHOUT WARRANTIES OR CONDITIONS OF ANY KIND, either express or implied.
 * See the License for the specific language governing permissions and
 * limitations under the License.
 */

package com.hedera.node.app.state.merkle;

import static org.assertj.core.api.Assertions.assertThat;
import static org.assertj.core.api.AssertionsForClassTypes.assertThatThrownBy;
import static org.junit.jupiter.api.Assertions.assertThrows;

import com.hedera.node.app.spi.fixtures.state.TestSchema;
import com.hedera.node.app.spi.state.ReadableKVState;
import com.hedera.node.app.spi.state.ReadableQueueState;
import com.hedera.node.app.spi.state.ReadableSingletonState;
import com.hedera.node.app.spi.state.StateDefinition;
import com.hedera.node.app.spi.state.WritableKVState;
import com.hedera.node.app.spi.state.WritableQueueState;
import com.hedera.node.app.spi.state.WritableSingletonState;
import com.swirlds.base.state.MutabilityException;
import com.swirlds.common.context.PlatformContext;
import com.swirlds.common.merkle.MerkleNode;
import com.swirlds.merkle.map.MerkleMap;
import com.swirlds.platform.state.PlatformState;
import com.swirlds.platform.system.Round;
<<<<<<< HEAD
import com.swirlds.platform.system.SwirldDualState;
import com.swirlds.platform.system.address.AddressBook;
=======
>>>>>>> 78b1fe38
import com.swirlds.platform.system.events.Event;
import java.util.ArrayList;
import java.util.Collections;
import java.util.HashMap;
import java.util.HashSet;
import java.util.List;
import java.util.Set;
import java.util.concurrent.atomic.AtomicBoolean;
import org.junit.jupiter.api.BeforeEach;
import org.junit.jupiter.api.DisplayName;
import org.junit.jupiter.api.Nested;
import org.junit.jupiter.api.Test;
import org.mockito.Mockito;

class MerkleHederaStateTest extends MerkleTestBase {
    /** The merkle tree we will test with */
    private MerkleHederaState hederaMerkle;

    private final AtomicBoolean onMigrateCalled = new AtomicBoolean(false);
    private final AtomicBoolean onPreHandleCalled = new AtomicBoolean(false);
    private final AtomicBoolean onHandleCalled = new AtomicBoolean(false);
    private final AtomicBoolean onUpdateWeightCalled = new AtomicBoolean(false);

    /**
     * Start with an empty Merkle Tree, but with the "fruit" map and metadata created and ready to
     * be added.
     */
    @BeforeEach
    void setUp() {
        setupFruitMerkleMap();
        hederaMerkle = new MerkleHederaState(
                (tree, state) -> onPreHandleCalled.set(true),
                (evt, meta, state) -> onHandleCalled.set(true),
<<<<<<< HEAD
                (state, platform, dual, trigger, version) -> onMigrateCalled.set(true),
                (state, configAddressBook, context) -> {
                    onUpdateWeightCalled.set(true);
                });
=======
                (state, platform, platformState, trigger, version) -> onMigrateCalled.set(true));
>>>>>>> 78b1fe38
    }

    /** Looks for a merkle node with the given label */
    MerkleNode getNodeForLabel(String label) {
        return getNodeForLabel(hederaMerkle, label);
    }

    @Nested
    @DisplayName("Service Registration Tests")
    final class RegistrationTest {
        @Test
        @DisplayName("Adding a null service metadata will throw an NPE")
        void addingNullServiceMetaDataThrows() {
            //noinspection ConstantConditions
            assertThatThrownBy(() -> hederaMerkle.putServiceStateIfAbsent(null, () -> fruitMerkleMap))
                    .isInstanceOf(NullPointerException.class);
        }

        @Test
        @DisplayName("Adding a null service node will throw an NPE")
        void addingNullServiceNodeThrows() {
            //noinspection ConstantConditions
            assertThatThrownBy(() -> hederaMerkle.putServiceStateIfAbsent(fruitMetadata, null))
                    .isInstanceOf(NullPointerException.class);
        }

        @Test
        @DisplayName("Adding a service node that is not Labeled throws IAE")
        void addingWrongKindOfNodeThrows() {
            assertThatThrownBy(() ->
                            hederaMerkle.putServiceStateIfAbsent(fruitMetadata, () -> Mockito.mock(MerkleNode.class)))
                    .isInstanceOf(IllegalArgumentException.class);
        }

        @Test
        @DisplayName("Adding a service node without a label throws IAE")
        void addingNodeWithNoLabelThrows() {
            final var fruitNodeNoLabel = Mockito.mock(MerkleMap.class);
            Mockito.when(fruitNodeNoLabel.getLabel()).thenReturn(null);
            assertThatThrownBy(() -> hederaMerkle.putServiceStateIfAbsent(fruitMetadata, () -> fruitNodeNoLabel))
                    .isInstanceOf(IllegalArgumentException.class);
        }

        @Test
        @DisplayName("Adding a service node with a label that doesn't match service name and state key throws IAE")
        void addingBadServiceNodeNameThrows() {
            fruitMerkleMap.setLabel("Some Random Label");
            assertThatThrownBy(() -> hederaMerkle.putServiceStateIfAbsent(fruitMetadata, () -> fruitMerkleMap))
                    .isInstanceOf(IllegalArgumentException.class);
        }

        @Test
        @DisplayName("Adding a service")
        void addingService() {
            hederaMerkle.putServiceStateIfAbsent(fruitMetadata, () -> fruitMerkleMap);
            assertThat(hederaMerkle.getNumberOfChildren()).isEqualTo(1);
            assertThat(getNodeForLabel(fruitLabel)).isSameAs(fruitMerkleMap);
        }

        @Test
        @DisplayName("Adding a service with VirtualMap")
        void addingVirtualMapService() {
            // Given a virtual map
            setupFruitVirtualMap();

            // When added to the merkle tree
            hederaMerkle.putServiceStateIfAbsent(fruitMetadata, () -> fruitVirtualMap);

            // Then we can see it is on the tree
            assertThat(hederaMerkle.getNumberOfChildren()).isEqualTo(1);
            assertThat(getNodeForLabel(fruitLabel)).isSameAs(fruitVirtualMap);
        }

        @Test
        @DisplayName("Adding a service with a Singleton node")
        void addingSingletonService() {
            // Given a singleton node
            setupSingletonCountry();

            // When added to the merkle tree
            hederaMerkle.putServiceStateIfAbsent(countryMetadata, () -> countrySingleton);

            // Then we can see it is on the tree
            assertThat(hederaMerkle.getNumberOfChildren()).isEqualTo(1);
            assertThat(getNodeForLabel(countryLabel)).isSameAs(countrySingleton);
        }

        @Test
        @DisplayName("Adding a service with a Queue node")
        void addingQueueService() {
            // Given a queue node
            setupSteamQueue();

            // When added to the merkle tree
            hederaMerkle.putServiceStateIfAbsent(steamMetadata, () -> steamQueue);

            // Then we can see it is on the tree
            assertThat(hederaMerkle.getNumberOfChildren()).isEqualTo(1);
            assertThat(getNodeForLabel(steamLabel)).isSameAs(steamQueue);
        }

        @Test
        @DisplayName("Adding a service to a MerkleHederaState that has other node types on it")
        void addingServiceWhenNonServiceNodeChildrenExist() {
            hederaMerkle.setChild(0, Mockito.mock(MerkleNode.class));
            hederaMerkle.putServiceStateIfAbsent(fruitMetadata, () -> fruitMerkleMap);
            assertThat(hederaMerkle.getNumberOfChildren()).isEqualTo(2);
            assertThat(getNodeForLabel(fruitLabel)).isSameAs(fruitMerkleMap);
        }

        @Test
        @DisplayName("Adding the same service twice is idempotent")
        void addingServiceTwiceIsIdempotent() {
            hederaMerkle.putServiceStateIfAbsent(fruitMetadata, () -> fruitMerkleMap);
            hederaMerkle.putServiceStateIfAbsent(fruitMetadata, () -> fruitMerkleMap);
            assertThat(hederaMerkle.getNumberOfChildren()).isEqualTo(1);
            assertThat(getNodeForLabel(fruitLabel)).isSameAs(fruitMerkleMap);
        }

        @Test
        @DisplayName("Adding the same service twice with two different nodes causes the original node to remain")
        void addingServiceTwiceWithDifferentNodesDoesNotReplaceFirstNode() {
            // Given an empty merkle tree, when I add the same metadata twice but with different
            // nodes,
            final var map2 = createMerkleMap(fruitMerkleMap.getLabel());
            hederaMerkle.putServiceStateIfAbsent(fruitMetadata, () -> fruitMerkleMap);
            hederaMerkle.putServiceStateIfAbsent(fruitMetadata, () -> map2);

            // Then the original node is kept and the second node ignored
            assertThat(hederaMerkle.getNumberOfChildren()).isEqualTo(1);
            assertThat(getNodeForLabel(fruitLabel)).isSameAs(fruitMerkleMap);
        }

        @Test
        @DisplayName("Adding the same service node twice with two different metadata replaces the" + " metadata")
        void addingServiceTwiceWithDifferentMetadata() {
            // Given an empty merkle tree, when I add the same node twice but with different
            // metadata,
            final var fruitMetadata2 = new StateMetadata<>(
                    FIRST_SERVICE,
                    new TestSchema(1),
                    StateDefinition.inMemory(FRUIT_STATE_KEY, STRING_CODEC, LONG_CODEC));

            hederaMerkle.putServiceStateIfAbsent(fruitMetadata, () -> fruitMerkleMap);
            hederaMerkle.putServiceStateIfAbsent(fruitMetadata2, () -> fruitMerkleMap);

            // Then the original node is kept and the second node ignored
            assertThat(hederaMerkle.getNumberOfChildren()).isEqualTo(1);
            assertThat(getNodeForLabel(fruitLabel)).isSameAs(fruitMerkleMap);

            // NOTE: I don't have a good way to test that the metadata is intact...
        }

        @Test
        @DisplayName("Adding non-VirtualMap merkle node with on-disk metadata throws")
        void merkleMapWithOnDiskThrows() {
            setupFruitVirtualMap();
            assertThatThrownBy(() -> hederaMerkle.putServiceStateIfAbsent(fruitVirtualMetadata, () -> fruitMerkleMap))
                    .isInstanceOf(IllegalArgumentException.class)
                    .hasMessageContaining("Mismatch");
        }
    }

    @Nested
    @DisplayName("Remove Tests")
    final class RemoveTest {
        @Test
        @DisplayName("You cannot remove with a null service name")
        void usingNullServiceNameToRemoveThrows() {
            //noinspection ConstantConditions
            assertThatThrownBy(() -> hederaMerkle.removeServiceState(null, FRUIT_STATE_KEY))
                    .isInstanceOf(NullPointerException.class);
        }

        @Test
        @DisplayName("You cannot remove with a null state key")
        void usingNullStateKeyToRemoveThrows() {
            //noinspection ConstantConditions
            assertThatThrownBy(() -> hederaMerkle.removeServiceState(FIRST_SERVICE, null))
                    .isInstanceOf(NullPointerException.class);
        }

        @Test
        @DisplayName("Removing an unknown service name does nothing")
        void removeWithUnknownServiceName() {
            // Given a tree with a random node, and a service node
            hederaMerkle.setChild(0, Mockito.mock(MerkleNode.class));
            hederaMerkle.putServiceStateIfAbsent(fruitMetadata, () -> fruitMerkleMap);
            final var numChildren = hederaMerkle.getNumberOfChildren();

            // When you try to remove an unknown service
            hederaMerkle.removeServiceState(UNKNOWN_SERVICE, FRUIT_STATE_KEY);

            // It has no effect on anything
            assertThat(getNodeForLabel(fruitLabel)).isSameAs(fruitMerkleMap);
            assertThat(hederaMerkle.getNumberOfChildren()).isEqualTo(numChildren);
        }

        @Test
        @DisplayName("Removing an unknown state key does nothing")
        void removeWithUnknownStateKey() {
            // Given a tree with a random node, and a service node
            hederaMerkle.setChild(0, Mockito.mock(MerkleNode.class));
            hederaMerkle.putServiceStateIfAbsent(fruitMetadata, () -> fruitMerkleMap);
            final var numChildren = hederaMerkle.getNumberOfChildren();

            // When you try to remove an unknown state key
            hederaMerkle.removeServiceState(FIRST_SERVICE, UNKNOWN_STATE_KEY);

            // It has no effect on anything
            assertThat(getNodeForLabel(fruitLabel)).isSameAs(fruitMerkleMap);
            assertThat(hederaMerkle.getNumberOfChildren()).isEqualTo(numChildren);
        }

        @Test
        @DisplayName("Calling `remove` removes the right service")
        void remove() {
            // Put a bunch of stuff into the state
            final var map = new HashMap<String, MerkleNode>();
            for (int i = 0; i < 10; i++) {
                final var serviceName = "Service_" + i;
                final var label = StateUtils.computeLabel(serviceName, FRUIT_STATE_KEY);
                final var md = new StateMetadata<>(
                        serviceName,
                        new TestSchema(1),
                        StateDefinition.inMemory(FRUIT_STATE_KEY, STRING_CODEC, STRING_CODEC));

                final var node = createMerkleMap(label);
                map.put(serviceName, node);
                hederaMerkle.putServiceStateIfAbsent(md, () -> node);
            }

            // Randomize the order in which they should be removed
            final List<String> serviceNames = new ArrayList<>(map.keySet());
            Collections.shuffle(serviceNames, random());

            // Remove the services
            final Set<String> removedServiceNames = new HashSet<>();
            for (final var serviceName : serviceNames) {
                removedServiceNames.add(serviceName);
                map.remove(serviceName);
                hederaMerkle.removeServiceState(serviceName, FRUIT_STATE_KEY);

                // Verify everything OTHER THAN the removed service node is still present
                for (final var entry : map.entrySet()) {
                    final var label = StateUtils.computeLabel(entry.getKey(), FRUIT_STATE_KEY);
                    assertThat(getNodeForLabel(label)).isSameAs(entry.getValue());
                }

                // Verify NONE OF THE REMOVED SERVICES have a node still present
                for (final var removedKey : removedServiceNames) {
                    final var label = StateUtils.computeLabel(removedKey, FRUIT_STATE_KEY);
                    assertThat(getNodeForLabel(label)).isNull();
                }
            }
        }
    }

    @Nested
    @DisplayName("ReadableStates Tests")
    final class ReadableStatesTest {

        @BeforeEach
        void setUp() {
            setupAnimalMerkleMap();
            setupSingletonCountry();
            setupSteamQueue();

            add(fruitMerkleMap, fruitMetadata, A_KEY, APPLE);
            add(fruitMerkleMap, fruitMetadata, B_KEY, BANANA);
            add(animalMerkleMap, animalMetadata, C_KEY, CUTTLEFISH);
            add(animalMerkleMap, animalMetadata, D_KEY, DOG);
            add(animalMerkleMap, animalMetadata, F_KEY, FOX);
            countrySingleton.setValue(GHANA);
            steamQueue.add(ART);
        }

        @Test
        @DisplayName("Getting ReadableStates on an unknown service returns an empty entity")
        void unknownServiceNameUsingReadableStates() {
            final var states = hederaMerkle.createReadableStates(UNKNOWN_SERVICE);
            assertThat(states).isNotNull();
            assertThat(states.isEmpty()).isTrue();
        }

        @Test
        @DisplayName("Reading an unknown state on ReadableStates should throw IAE")
        void unknownState() {
            // Given a HederaState with the fruit and animal and country states
            hederaMerkle.putServiceStateIfAbsent(fruitMetadata, () -> fruitMerkleMap);
            hederaMerkle.putServiceStateIfAbsent(animalMetadata, () -> animalMerkleMap);
            hederaMerkle.putServiceStateIfAbsent(countryMetadata, () -> countrySingleton);
            hederaMerkle.putServiceStateIfAbsent(steamMetadata, () -> steamQueue);

            // When we get the ReadableStates
            final var states = hederaMerkle.createReadableStates(FIRST_SERVICE);

            // Then query it for an unknown state and get an IAE
            assertThatThrownBy(() -> states.get(UNKNOWN_STATE_KEY)).isInstanceOf(IllegalArgumentException.class);
        }

        @Test
        @DisplayName("Read a virtual map")
        void readVirtualMap() {
            // Given a HederaState with the fruit virtual map
            setupFruitVirtualMap();
            hederaMerkle.putServiceStateIfAbsent(fruitMetadata, () -> fruitVirtualMap);

            // When we get the ReadableStates
            final var states = hederaMerkle.createReadableStates(FIRST_SERVICE);

            // Then it isn't null
            assertThat(states.get(FRUIT_STATE_KEY)).isNotNull();
        }

        @Test
        @DisplayName("Try to read a state that is MISSING from the merkle tree")
        void readMissingState() {
            // Given a HederaState with the fruit merkle map, which somehow has
            // lost the merkle node (this should NEVER HAPPEN in real life!)
            hederaMerkle.putServiceStateIfAbsent(fruitMetadata, () -> fruitMerkleMap);
            hederaMerkle.setChild(0, null);

            // When we get the ReadableStates
            final var states = hederaMerkle.createReadableStates(FIRST_SERVICE);

            // Then try to read the state and find it is missing!
            assertThatThrownBy(() -> states.get(FRUIT_STATE_KEY)).isInstanceOf(IllegalStateException.class);
        }

        @Test
        @DisplayName("Contains is true for all states in stateKeys and false for unknown ones")
        void contains() {
            // Given a HederaState with the fruit and animal and country and steam states
            hederaMerkle.putServiceStateIfAbsent(fruitMetadata, () -> fruitMerkleMap);
            hederaMerkle.putServiceStateIfAbsent(animalMetadata, () -> animalMerkleMap);
            hederaMerkle.putServiceStateIfAbsent(countryMetadata, () -> countrySingleton);
            hederaMerkle.putServiceStateIfAbsent(steamMetadata, () -> steamQueue);

            // When we get the ReadableStates and the state keys
            final var states = hederaMerkle.createReadableStates(FIRST_SERVICE);
            final var stateKeys = states.stateKeys();

            // Then we find "contains" is true for every state in stateKeys
            assertThat(stateKeys).hasSize(4);
            for (final var stateKey : stateKeys) {
                assertThat(states.contains(stateKey)).isTrue();
            }

            // And we find other nonsense states are false for contains
            assertThat(states.contains(UNKNOWN_STATE_KEY)).isFalse();
        }

        @Test
        @DisplayName("Getting the same readable state twice returns the same instance")
        void getReturnsSameInstanceIfCalledTwice() {
            // Given a HederaState with the fruit and the ReadableStates for it
            hederaMerkle.putServiceStateIfAbsent(fruitMetadata, () -> fruitMerkleMap);
            final var states = hederaMerkle.createReadableStates(FIRST_SERVICE);

            // When we call get twice
            final var kvState1 = states.get(FRUIT_STATE_KEY);
            final var kvState2 = states.get(FRUIT_STATE_KEY);

            // Then we must find both variables are the same instance
            assertThat(kvState1).isSameAs(kvState2);
        }

        @Test
        @DisplayName("Getting ReadableStates on a known service returns an object with all the state")
        void knownServiceNameUsingReadableStates() {
            // Given a HederaState with the fruit and animal and country states
            hederaMerkle.putServiceStateIfAbsent(fruitMetadata, () -> fruitMerkleMap);
            hederaMerkle.putServiceStateIfAbsent(animalMetadata, () -> animalMerkleMap);
            hederaMerkle.putServiceStateIfAbsent(countryMetadata, () -> countrySingleton);
            hederaMerkle.putServiceStateIfAbsent(steamMetadata, () -> steamQueue);

            // When we get the ReadableStates
            final var states = hederaMerkle.createReadableStates(FIRST_SERVICE);

            // Then query it, we find the data we expected to find
            assertThat(states).isNotNull();
            assertThat(states.isEmpty()).isFalse();
            assertThat(states.size()).isEqualTo(4); // animal and fruit and country and steam

            final ReadableKVState<String, String> fruitState = states.get(FRUIT_STATE_KEY);
            assertFruitState(fruitState);

            final ReadableKVState<String, String> animalState = states.get(ANIMAL_STATE_KEY);
            assertAnimalState(animalState);

            final ReadableSingletonState<String> countryState = states.getSingleton(COUNTRY_STATE_KEY);
            assertCountryState(countryState);

            final ReadableQueueState<String> steamState = states.getQueue(STEAM_STATE_KEY);
            assertSteamState(steamState);

            // And the states we got back CANNOT be cast to WritableState
            assertThatThrownBy(
                            () -> { //noinspection rawtypes
                                final var ignored = (WritableKVState) fruitState;
                            })
                    .isInstanceOf(ClassCastException.class);

            assertThatThrownBy(
                            () -> { //noinspection rawtypes
                                final var ignored = (WritableKVState) animalState;
                            })
                    .isInstanceOf(ClassCastException.class);

            assertThatThrownBy(
                            () -> { //noinspection rawtypes
                                final var ignored = (WritableSingletonState) countryState;
                            })
                    .isInstanceOf(ClassCastException.class);

            assertThatThrownBy(
                            () -> { //noinspection rawtypes
                                final var ignored = (WritableQueueState) steamState;
                            })
                    .isInstanceOf(ClassCastException.class);
        }

        private static void assertFruitState(ReadableKVState<String, String> fruitState) {
            assertThat(fruitState).isNotNull();
            assertThat(fruitState.get(A_KEY)).isSameAs(APPLE);
            assertThat(fruitState.get(B_KEY)).isSameAs(BANANA);
            assertThat(fruitState.get(C_KEY)).isNull();
            assertThat(fruitState.get(D_KEY)).isNull();
            assertThat(fruitState.get(E_KEY)).isNull();
            assertThat(fruitState.get(F_KEY)).isNull();
            assertThat(fruitState.get(G_KEY)).isNull();
        }

        private void assertAnimalState(ReadableKVState<String, String> animalState) {
            assertThat(animalState).isNotNull();
            assertThat(animalState.get(A_KEY)).isNull();
            assertThat(animalState.get(B_KEY)).isNull();
            assertThat(animalState.get(C_KEY)).isSameAs(CUTTLEFISH);
            assertThat(animalState.get(D_KEY)).isSameAs(DOG);
            assertThat(animalState.get(E_KEY)).isNull();
            assertThat(animalState.get(F_KEY)).isSameAs(FOX);
            assertThat(animalState.get(G_KEY)).isNull();
        }

        private void assertCountryState(ReadableSingletonState<String> countryState) {
            assertThat(countryState.getStateKey()).isEqualTo(COUNTRY_STATE_KEY);
            assertThat(countryState.get()).isEqualTo(GHANA);
        }

        private void assertSteamState(ReadableQueueState<String> steamState) {
            assertThat(steamState.getStateKey()).isEqualTo(STEAM_STATE_KEY);
            assertThat(steamState.peek()).isEqualTo(ART);
        }
    }

    @Nested
    @DisplayName("WritableStates Tests")
    final class WritableStatesTest {

        @BeforeEach
        void setUp() {
            setupAnimalMerkleMap();
            setupSingletonCountry();
            setupSteamQueue();

            add(fruitMerkleMap, fruitMetadata, A_KEY, APPLE);
            add(fruitMerkleMap, fruitMetadata, B_KEY, BANANA);
            add(animalMerkleMap, animalMetadata, C_KEY, CUTTLEFISH);
            add(animalMerkleMap, animalMetadata, D_KEY, DOG);
            add(animalMerkleMap, animalMetadata, F_KEY, FOX);
            countrySingleton.setValue(FRANCE);
            steamQueue.add(ART);
        }

        @Test
        @DisplayName("Getting WritableStates on an unknown service returns an empty entity")
        void unknownServiceNameUsingWritableStates() {
            final var states = hederaMerkle.createWritableStates(UNKNOWN_SERVICE);
            assertThat(states).isNotNull();
            assertThat(states.isEmpty()).isTrue();
        }

        @Test
        @DisplayName("Reading an unknown state on WritableState should throw IAE")
        void unknownState() {
            // Given a HederaState with the fruit and animal and country states
            hederaMerkle.putServiceStateIfAbsent(fruitMetadata, () -> fruitMerkleMap);
            hederaMerkle.putServiceStateIfAbsent(animalMetadata, () -> animalMerkleMap);
            hederaMerkle.putServiceStateIfAbsent(countryMetadata, () -> countrySingleton);
            hederaMerkle.putServiceStateIfAbsent(steamMetadata, () -> steamQueue);

            // When we get the WritableStates
            final var states = hederaMerkle.createWritableStates(FIRST_SERVICE);

            // Then query it for an unknown state and get an IAE
            assertThatThrownBy(() -> states.get(UNKNOWN_STATE_KEY)).isInstanceOf(IllegalArgumentException.class);
        }

        @Test
        @DisplayName("Try to read a state that is MISSING from the merkle tree")
        void readMissingState() {
            // Given a HederaState with the fruit virtual map, which somehow has
            // lost the merkle node (this should NEVER HAPPEN in real life!)
            hederaMerkle.putServiceStateIfAbsent(fruitMetadata, () -> fruitMerkleMap);
            hederaMerkle.setChild(0, null);

            // When we get the WritableStates
            final var states = hederaMerkle.createWritableStates(FIRST_SERVICE);

            // Then try to read the state and find it is missing!
            assertThatThrownBy(() -> states.get(FRUIT_STATE_KEY)).isInstanceOf(IllegalStateException.class);
        }

        @Test
        @DisplayName("Read a virtual map")
        void readVirtualMap() {
            // Given a HederaState with the fruit virtual map
            setupFruitVirtualMap();
            hederaMerkle.putServiceStateIfAbsent(fruitMetadata, () -> fruitVirtualMap);

            // When we get the WritableStates
            final var states = hederaMerkle.createWritableStates(FIRST_SERVICE);

            // Then it isn't null
            assertThat(states.get(FRUIT_STATE_KEY)).isNotNull();
        }

        @Test
        @DisplayName("Contains is true for all states in stateKeys and false for unknown ones")
        void contains() {
            // Given a HederaState with the fruit and animal and country states
            hederaMerkle.putServiceStateIfAbsent(fruitMetadata, () -> fruitMerkleMap);
            hederaMerkle.putServiceStateIfAbsent(animalMetadata, () -> animalMerkleMap);
            hederaMerkle.putServiceStateIfAbsent(countryMetadata, () -> countrySingleton);
            hederaMerkle.putServiceStateIfAbsent(steamMetadata, () -> steamQueue);

            // When we get the WritableStates and the state keys
            final var states = hederaMerkle.createWritableStates(FIRST_SERVICE);
            final var stateKeys = states.stateKeys();

            // Then we find "contains" is true for every state in stateKeys
            assertThat(stateKeys).hasSize(4);
            for (final var stateKey : stateKeys) {
                assertThat(states.contains(stateKey)).isTrue();
            }

            // And we find other nonsense states are false for contains
            assertThat(states.contains(UNKNOWN_STATE_KEY)).isFalse();
        }

        @Test
        @DisplayName("Getting the same writable state twice returns the same instance")
        void getReturnsSameInstanceIfCalledTwice() {
            // Given a HederaState with the fruit and the WritableStates for it
            hederaMerkle.putServiceStateIfAbsent(fruitMetadata, () -> fruitMerkleMap);
            final var states = hederaMerkle.createWritableStates(FIRST_SERVICE);

            // When we call get twice
            final var kvState1 = states.get(FRUIT_STATE_KEY);
            final var kvState2 = states.get(FRUIT_STATE_KEY);

            // Then we must find both variables are the same instance
            assertThat(kvState1).isSameAs(kvState2);
        }

        @Test
        @DisplayName("Getting WritableStates on a known service returns an object with all the state")
        void knownServiceNameUsingWritableStates() {
            // Given a HederaState with the fruit and animal and country states
            hederaMerkle.putServiceStateIfAbsent(fruitMetadata, () -> fruitMerkleMap);
            hederaMerkle.putServiceStateIfAbsent(animalMetadata, () -> animalMerkleMap);
            hederaMerkle.putServiceStateIfAbsent(countryMetadata, () -> countrySingleton);
            hederaMerkle.putServiceStateIfAbsent(steamMetadata, () -> steamQueue);

            // When we get the WritableStates
            final var states = hederaMerkle.createWritableStates(FIRST_SERVICE);

            // We find the data we expected to find
            assertThat(states).isNotNull();
            assertThat(states.isEmpty()).isFalse();
            assertThat(states.size()).isEqualTo(4);

            final WritableKVState<String, String> fruitStates = states.get(FRUIT_STATE_KEY);
            assertThat(fruitStates).isNotNull();

            final var animalStates = states.get(ANIMAL_STATE_KEY);
            assertThat(animalStates).isNotNull();

            final var countryState = states.getSingleton(COUNTRY_STATE_KEY);
            assertThat(countryState).isNotNull();

            final var steamState = states.getQueue(STEAM_STATE_KEY);
            assertThat(steamState).isNotNull();

            // And the states we got back are writable
            fruitStates.put(C_KEY, CHERRY);
            assertThat(fruitStates.get(C_KEY)).isSameAs(CHERRY);
            countryState.put(ESTONIA);
            assertThat(countryState.get()).isEqualTo(ESTONIA);
        }
    }

    @Nested
    @DisplayName("Handling Pre-Handle Tests")
    final class PreHandleTest {
        @Test
        @DisplayName("The onPreHandle handler is called when a pre-handle happens")
        void onPreHandleCalled() {
            assertThat(onPreHandleCalled).isFalse();
            hederaMerkle.preHandle(Mockito.mock(Event.class));
            assertThat(onPreHandleCalled).isTrue();
        }
    }

    @Nested
    @DisplayName("Handling Consensus Rounds Tests")
    final class ConsensusRoundTest {
        @Test
        @DisplayName("Notifications are sent to onHandleConsensusRound when handleConsensusRound is called")
        void handleConsensusRoundCallback() {
            final var round = Mockito.mock(Round.class);
            final var platformState = Mockito.mock(PlatformState.class);
            final var state = new MerkleHederaState(
                    (tree, st) -> onPreHandleCalled.set(true),
                    (evt, meta, provider) -> {
                        assertThat(round).isSameAs(evt);
                        onHandleCalled.set(true);
                    },
                    (s, p, d, t, v) -> {},
                    (s, p, d) -> {});

            state.handleConsensusRound(round, platformState);
            assertThat(onHandleCalled).isTrue();
        }
    }

    @Nested
    @DisplayName("Copy Tests")
    final class CopyTest {
        @Test
        @DisplayName("When a copy is made, the original loses the onConsensusRoundCallback, and the copy gains it")
        void originalLosesConsensusRoundCallbackAfterCopy() {
            final var copy = hederaMerkle.copy();

            // The original no longer has the listener
            final var round = Mockito.mock(Round.class);
            final var platformState = Mockito.mock(PlatformState.class);
            assertThrows(MutabilityException.class, () -> hederaMerkle.handleConsensusRound(round, platformState));

            // But the copy does
            copy.handleConsensusRound(round, platformState);
            assertThat(onHandleCalled).isTrue();
        }

        @Test
        @DisplayName("Cannot call copy on original after copy")
        void callCopyTwiceOnOriginalThrows() {
            hederaMerkle.copy();
            assertThatThrownBy(hederaMerkle::copy).isInstanceOf(MutabilityException.class);
        }

        @Test
        @DisplayName("Cannot call putServiceStateIfAbsent on original after copy")
        void addServiceOnOriginalAfterCopyThrows() {
            setupAnimalMerkleMap();
            hederaMerkle.copy();
            assertThatThrownBy(() -> hederaMerkle.putServiceStateIfAbsent(animalMetadata, () -> animalMerkleMap))
                    .isInstanceOf(MutabilityException.class);
        }

        @Test
        @DisplayName("Cannot call removeServiceState on original after copy")
        void removeServiceOnOriginalAfterCopyThrows() {
            setupAnimalMerkleMap();
            hederaMerkle.putServiceStateIfAbsent(animalMetadata, () -> animalMerkleMap);
            hederaMerkle.copy();
            assertThatThrownBy(() -> hederaMerkle.removeServiceState(FIRST_SERVICE, ANIMAL_STATE_KEY))
                    .isInstanceOf(MutabilityException.class);
        }

        @Test
        @DisplayName("Cannot call createWritableStates on original after copy")
        void createWritableStatesOnOriginalAfterCopyThrows() {
            hederaMerkle.copy();
            assertThatThrownBy(() -> hederaMerkle.createWritableStates(FRUIT_STATE_KEY))
                    .isInstanceOf(MutabilityException.class);
        }
    }

    @Nested
    @DisplayName("Handling updateWeight Tests")
    final class UpdateWeightTest {
        @Test
        @DisplayName("The onUpdateWeight handler is called when a updateWeight is called")
        void onUpdateWeightCalled() {
            assertThat(onUpdateWeightCalled).isFalse();
            hederaMerkle.updateWeight(Mockito.mock(AddressBook.class), Mockito.mock(PlatformContext.class));
            assertThat(onUpdateWeightCalled).isTrue();
        }
    }
}<|MERGE_RESOLUTION|>--- conflicted
+++ resolved
@@ -34,11 +34,7 @@
 import com.swirlds.merkle.map.MerkleMap;
 import com.swirlds.platform.state.PlatformState;
 import com.swirlds.platform.system.Round;
-<<<<<<< HEAD
-import com.swirlds.platform.system.SwirldDualState;
 import com.swirlds.platform.system.address.AddressBook;
-=======
->>>>>>> 78b1fe38
 import com.swirlds.platform.system.events.Event;
 import java.util.ArrayList;
 import java.util.Collections;
@@ -72,14 +68,10 @@
         hederaMerkle = new MerkleHederaState(
                 (tree, state) -> onPreHandleCalled.set(true),
                 (evt, meta, state) -> onHandleCalled.set(true),
-<<<<<<< HEAD
-                (state, platform, dual, trigger, version) -> onMigrateCalled.set(true),
+                (state, platform, platformState, trigger, version) -> onMigrateCalled.set(true),
                 (state, configAddressBook, context) -> {
                     onUpdateWeightCalled.set(true);
                 });
-=======
-                (state, platform, platformState, trigger, version) -> onMigrateCalled.set(true));
->>>>>>> 78b1fe38
     }
 
     /** Looks for a merkle node with the given label */
