--- conflicted
+++ resolved
@@ -58,14 +58,13 @@
 @ExtendWith(MockitoExtension.class)
 class PreHandleWorkflowImplTest {
 
-<<<<<<< HEAD
 //    @Mock private TransactionMetadata metadata;
 //
 //    @Mock(strictness = Mock.Strictness.LENIENT)
 //    private SwirldTransaction transaction;
 //
 //    @Mock(strictness = Mock.Strictness.LENIENT)
-//    private Dispatcher dispatcher;
+//    private TransactionDispatcher dispatcher;
 //
 //    @Mock(strictness = Mock.Strictness.LENIENT)
 //    private WorkflowOnset onset;
@@ -94,7 +93,8 @@
 //                        .build();
 //        final SignatureMap signatureMap = SignatureMap.newBuilder().build();
 //        final HederaFunctionality functionality = HederaFunctionality.ConsensusCreateTopic;
-//        final OnsetResult onsetResult = new OnsetResult(txBody, OK, signatureMap, functionality);
+//        final OnsetResult onsetResult =
+//                new OnsetResult(txBody, txBody.toByteArray(), OK, signatureMap, functionality);
 //        when(onset.parseAndCheck(any(), any(byte[].class))).thenReturn(onsetResult);
 //
 //        when(dispatcher.dispatchPreHandle(state, txBody, payerID)).thenReturn(metadata);
@@ -206,7 +206,12 @@
 //        final SignatureMap signatureMap = SignatureMap.newBuilder().build();
 //        final HederaFunctionality functionality = HederaFunctionality.ConsensusCreateTopic;
 //        final OnsetResult onsetResult =
-//                new OnsetResult(txBody, DUPLICATE_TRANSACTION, signatureMap, functionality);
+//                new OnsetResult(
+//                        txBody,
+//                        txBody.toByteArray(),
+//                        DUPLICATE_TRANSACTION,
+//                        signatureMap,
+//                        functionality);
 //        when(localOnset.parseAndCheck(any(), any(byte[].class))).thenReturn(onsetResult);
 //
 //        workflow = new PreHandleWorkflowImpl(dispatcher, localOnset, RUN_INSTANTLY);
@@ -217,170 +222,4 @@
 //        // then
 //        verify(dispatcher).dispatchPreHandle(eq(state), eq(txBody), any());
 //    }
-=======
-    @Mock private TransactionMetadata metadata;
-
-    @Mock(strictness = Mock.Strictness.LENIENT)
-    private SwirldTransaction transaction;
-
-    @Mock(strictness = Mock.Strictness.LENIENT)
-    private TransactionDispatcher dispatcher;
-
-    @Mock(strictness = Mock.Strictness.LENIENT)
-    private WorkflowOnset onset;
-
-    @Mock private HederaState state;
-
-    @Mock(strictness = Mock.Strictness.LENIENT)
-    private Event event;
-
-    private PreHandleWorkflowImpl workflow;
-
-    private static final Function<Supplier<?>, CompletableFuture<?>> RUN_INSTANTLY =
-            supplier -> CompletableFuture.completedFuture(supplier.get());
-
-    @BeforeEach
-    void setup() throws PreCheckException {
-        final ConsensusCreateTopicTransactionBody content =
-                ConsensusCreateTopicTransactionBody.newBuilder().build();
-        final AccountID payerID = AccountID.newBuilder().build();
-        final TransactionID transactionID =
-                TransactionID.newBuilder().setAccountID(payerID).build();
-        final TransactionBody txBody =
-                TransactionBody.newBuilder()
-                        .setTransactionID(transactionID)
-                        .setConsensusCreateTopic(content)
-                        .build();
-        final SignatureMap signatureMap = SignatureMap.newBuilder().build();
-        final HederaFunctionality functionality = HederaFunctionality.ConsensusCreateTopic;
-        final OnsetResult onsetResult =
-                new OnsetResult(txBody, txBody.toByteArray(), OK, signatureMap, functionality);
-        when(onset.parseAndCheck(any(), any(byte[].class))).thenReturn(onsetResult);
-
-        when(dispatcher.dispatchPreHandle(state, txBody, payerID)).thenReturn(metadata);
-
-        final Iterator<Transaction> iterator = List.of((Transaction) transaction).iterator();
-        when(event.transactionIterator()).thenReturn(iterator);
-
-        when(transaction.getContents()).thenReturn(new byte[0]);
-
-        workflow = new PreHandleWorkflowImpl(dispatcher, onset, RUN_INSTANTLY);
-    }
-
-    @SuppressWarnings("ConstantConditions")
-    @Test
-    void testConstructorWithIllegalParameters(@Mock ExecutorService executorService) {
-        assertThatThrownBy(() -> new PreHandleWorkflowImpl(null, dispatcher, onset))
-                .isInstanceOf(NullPointerException.class);
-        assertThatThrownBy(() -> new PreHandleWorkflowImpl(executorService, null, onset))
-                .isInstanceOf(NullPointerException.class);
-        assertThatThrownBy(() -> new PreHandleWorkflowImpl(executorService, dispatcher, null))
-                .isInstanceOf(NullPointerException.class);
-    }
-
-    @SuppressWarnings("ConstantConditions")
-    @Test
-    void testStartWithIllegalParameters() {
-        // then
-        assertThatThrownBy(() -> workflow.start(null, event))
-                .isInstanceOf(NullPointerException.class);
-        assertThatThrownBy(() -> workflow.start(state, null))
-                .isInstanceOf(NullPointerException.class);
-    }
-
-    @Test
-    void testStartEventWithNoTransactions(@Mock Event localEvent) {
-        // given
-        when(localEvent.transactionIterator()).thenReturn(Collections.emptyIterator());
-
-        // when
-        assertThatCode(() -> workflow.start(state, localEvent)).doesNotThrowAnyException();
-    }
-
-    @SuppressWarnings("JUnitMalformedDeclaration")
-    @Test
-    void testStartEventWithTwoTransactions(
-            @Mock Event localEvent, @Mock SwirldTransaction transaction2) {
-        // given
-        final Iterator<Transaction> iterator =
-                List.of(transaction, (Transaction) transaction2).iterator();
-        when(localEvent.transactionIterator()).thenReturn(iterator);
-
-        // when
-        workflow.start(state, localEvent);
-
-        // then
-        verify(transaction).setMetadata(any());
-        verify(transaction2).setMetadata(any());
-    }
-
-    @SuppressWarnings("unchecked")
-    @Test
-    void testPreHandleSuccess() {
-        // when
-        workflow.start(state, event);
-
-        // then
-        final ArgumentCaptor<Future<TransactionMetadata>> captor =
-                ArgumentCaptor.forClass(Future.class);
-        verify(transaction).setMetadata(captor.capture());
-        assertThat(captor.getValue()).succeedsWithin(Duration.ofMillis(100)).isEqualTo(metadata);
-    }
-
-    @SuppressWarnings("unchecked")
-    @Test
-    void testPreHandleOnsetCatastrophicFail(@Mock WorkflowOnset localOnset)
-            throws PreCheckException {
-        // given
-        when(localOnset.parseAndCheck(any(), any(byte[].class)))
-                .thenThrow(new PreCheckException(INVALID_TRANSACTION));
-        workflow = new PreHandleWorkflowImpl(dispatcher, localOnset, RUN_INSTANTLY);
-
-        // when
-        workflow.start(state, event);
-
-        // then
-        final ArgumentCaptor<Future<TransactionMetadata>> captor =
-                ArgumentCaptor.forClass(Future.class);
-        verify(transaction).setMetadata(captor.capture());
-        assertThat(captor.getValue())
-                .succeedsWithin(Duration.ofMillis(100))
-                .isInstanceOf(ErrorTransactionMetadata.class)
-                .hasFieldOrPropertyWithValue("status", INVALID_TRANSACTION);
-        verify(dispatcher, never()).dispatchPreHandle(eq(state), any(), any());
-    }
-
-    @Test
-    void testPreHandleOnsetMildFail(@Mock WorkflowOnset localOnset) throws PreCheckException {
-        // given
-        final ConsensusCreateTopicTransactionBody content =
-                ConsensusCreateTopicTransactionBody.newBuilder().build();
-        final AccountID payerID = AccountID.newBuilder().build();
-        final TransactionID transactionID =
-                TransactionID.newBuilder().setAccountID(payerID).build();
-        final TransactionBody txBody =
-                TransactionBody.newBuilder()
-                        .setTransactionID(transactionID)
-                        .setConsensusCreateTopic(content)
-                        .build();
-        final SignatureMap signatureMap = SignatureMap.newBuilder().build();
-        final HederaFunctionality functionality = HederaFunctionality.ConsensusCreateTopic;
-        final OnsetResult onsetResult =
-                new OnsetResult(
-                        txBody,
-                        txBody.toByteArray(),
-                        DUPLICATE_TRANSACTION,
-                        signatureMap,
-                        functionality);
-        when(localOnset.parseAndCheck(any(), any(byte[].class))).thenReturn(onsetResult);
-
-        workflow = new PreHandleWorkflowImpl(dispatcher, localOnset, RUN_INSTANTLY);
-
-        // when
-        workflow.start(state, event);
-
-        // then
-        verify(dispatcher).dispatchPreHandle(eq(state), eq(txBody), any());
-    }
->>>>>>> a53c6894
 }