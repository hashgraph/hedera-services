/*
 * Copyright (C) 2020-2023 Hedera Hashgraph, LLC
 *
 * Licensed under the Apache License, Version 2.0 (the "License");
 * you may not use this file except in compliance with the License.
 * You may obtain a copy of the License at
 *
 *      http://www.apache.org/licenses/LICENSE-2.0
 *
 * Unless required by applicable law or agreed to in writing, software
 * distributed under the License is distributed on an "AS IS" BASIS,
 * WITHOUT WARRANTIES OR CONDITIONS OF ANY KIND, either express or implied.
 * See the License for the specific language governing permissions and
 * limitations under the License.
 */

package com.hedera.node.app.components;

import static com.hedera.node.app.throttle.ThrottleAccumulator.ThrottleType.BACKEND_THROTTLE;
import static com.hedera.node.app.throttle.ThrottleAccumulator.ThrottleType.FRONTEND_THROTTLE;
import static org.junit.jupiter.api.Assertions.assertNotNull;
import static org.mockito.BDDMockito.given;
import static org.mockito.Mockito.lenient;
import static org.mockito.Mockito.mock;
import static org.mockito.Mockito.when;

import com.hedera.hapi.node.base.AccountID;
import com.hedera.hapi.node.base.SemanticVersion;
import com.hedera.node.app.DaggerHederaInjectionComponent;
import com.hedera.node.app.HederaInjectionComponent;
import com.hedera.node.app.config.ConfigProviderImpl;
import com.hedera.node.app.fees.ExchangeRateManager;
<<<<<<< HEAD
import com.hedera.node.app.fees.FeeManager;
import com.hedera.node.app.fees.congestion.MonoMultiplierSources;
=======
import com.hedera.node.app.fees.congestion.CongestionMultipliers;
import com.hedera.node.app.fees.congestion.EntityUtilizationMultiplier;
import com.hedera.node.app.fees.congestion.ThrottleMultiplier;
>>>>>>> f8140140
import com.hedera.node.app.fixtures.state.FakeHederaState;
import com.hedera.node.app.info.SelfNodeInfoImpl;
import com.hedera.node.app.service.mono.context.properties.BootstrapProperties;
import com.hedera.node.app.state.recordcache.RecordCacheService;
import com.hedera.node.app.throttle.SynchronizedThrottleAccumulator;
import com.hedera.node.app.throttle.ThrottleAccumulator;
import com.hedera.node.app.throttle.ThrottleManager;
import com.hedera.node.app.throttle.impl.NetworkUtilizationManagerImpl;
import com.hedera.node.app.version.HederaSoftwareVersion;
import com.hedera.node.app.workflows.handle.SystemFileUpdateFacility;
import com.hedera.node.app.workflows.handle.record.GenesisRecordsConsensusHook;
import com.hedera.node.config.testfixtures.HederaTestConfigBuilder;
import com.swirlds.common.context.PlatformContext;
import com.swirlds.common.crypto.CryptographyHolder;
import com.swirlds.common.metrics.Metrics;
import com.swirlds.common.system.InitTrigger;
import com.swirlds.common.system.Platform;
import com.swirlds.common.system.status.PlatformStatus;
import com.swirlds.config.api.Configuration;
import java.time.InstantSource;
import java.util.ArrayDeque;
import java.util.Map;
import java.util.Set;
import org.junit.jupiter.api.BeforeEach;
import org.junit.jupiter.api.Test;
import org.junit.jupiter.api.extension.ExtendWith;
import org.mockito.Mock;
import org.mockito.junit.jupiter.MockitoExtension;

@ExtendWith(MockitoExtension.class)
class IngestComponentTest {

    @Mock
    private Platform platform;

    @Mock
    private PlatformContext platformContext;

    @Mock
    private Metrics metrics;

    @Mock
    private SynchronizedThrottleAccumulator synchronizedThrottleAccumulator;

    @Mock
    EntityUtilizationMultiplier genericFeeMultiplier;

    @Mock
    ThrottleMultiplier gasFeeMultiplier;

    private HederaInjectionComponent app;

    @BeforeEach
    void setUp() {
        final Configuration configuration = HederaTestConfigBuilder.createConfig();
        final PlatformContext platformContext = mock(PlatformContext.class);
        lenient().when(platformContext.getConfiguration()).thenReturn(configuration);
        when(platform.getContext()).thenReturn(platformContext);

        final var selfNodeInfo = new SelfNodeInfoImpl(
                1L,
                AccountID.newBuilder().accountNum(1001).build(),
                10,
                "127.0.0.1",
                50211,
                "0123456789012345678901234567890123456789012345678901234567890123",
                "memo",
                new HederaSoftwareVersion(
                        SemanticVersion.newBuilder().major(1).build(),
                        SemanticVersion.newBuilder().major(2).build()));

        final var configProvider = new ConfigProviderImpl(false);
        final var backendThrottle = new ThrottleAccumulator(() -> 1, configProvider, BACKEND_THROTTLE);
        final var frontendThrottle = new ThrottleAccumulator(() -> 5, configProvider, FRONTEND_THROTTLE);
        final var congestionMultipliers = new CongestionMultipliers(genericFeeMultiplier, gasFeeMultiplier);

        final var exchangeRateManager = new ExchangeRateManager(configProvider);
        final var feeManager = new FeeManager(exchangeRateManager);

        final var throttleManager = new ThrottleManager();
        app = DaggerHederaInjectionComponent.builder()
                .initTrigger(InitTrigger.GENESIS)
                .platform(platform)
                .crypto(CryptographyHolder.get())
                .bootstrapProps(new BootstrapProperties())
                .configuration(configProvider)
                .systemFileUpdateFacility(new SystemFileUpdateFacility(
                        configProvider,
                        throttleManager,
                        exchangeRateManager,
<<<<<<< HEAD
                        feeManager,
                        monoMultiplierSources,
                        handleThrottling,
                        synchronizedThrottleAccumulator))
                .networkUtilizationManager(new NetworkUtilizationManagerImpl(handleThrottling, monoMultiplierSources))
=======
                        congestionMultipliers,
                        backendThrottle,
                        frontendThrottle))
                .networkUtilizationManager(new NetworkUtilizationManagerImpl(backendThrottle, congestionMultipliers))
>>>>>>> f8140140
                .throttleManager(throttleManager)
                .feeManager(feeManager)
                .self(selfNodeInfo)
                .maxSignedTxnSize(1024)
                .currentPlatformStatus(() -> PlatformStatus.ACTIVE)
                .servicesRegistry(Set::of)
                .instantSource(InstantSource.system())
                .exchangeRateManager(exchangeRateManager)
                .genesisRecordsConsensusHook(mock(GenesisRecordsConsensusHook.class))
                .synchronizedThrottleAccumulator(this.synchronizedThrottleAccumulator)
                .build();

        final var state = new FakeHederaState();
        state.addService(RecordCacheService.NAME, Map.of("TransactionRecordQueue", new ArrayDeque<String>()));
        app.workingStateAccessor().setHederaState(state);
    }

    @Test
    void objectGraphRootsAreAvailable() {
        given(platform.getContext()).willReturn(platformContext);
        given(platformContext.getMetrics()).willReturn(metrics);

        final IngestInjectionComponent subject =
                app.ingestComponentFactory().get().create();

        assertNotNull(subject.ingestWorkflow());
    }
}<|MERGE_RESOLUTION|>--- conflicted
+++ resolved
@@ -30,14 +30,10 @@
 import com.hedera.node.app.HederaInjectionComponent;
 import com.hedera.node.app.config.ConfigProviderImpl;
 import com.hedera.node.app.fees.ExchangeRateManager;
-<<<<<<< HEAD
 import com.hedera.node.app.fees.FeeManager;
-import com.hedera.node.app.fees.congestion.MonoMultiplierSources;
-=======
 import com.hedera.node.app.fees.congestion.CongestionMultipliers;
 import com.hedera.node.app.fees.congestion.EntityUtilizationMultiplier;
 import com.hedera.node.app.fees.congestion.ThrottleMultiplier;
->>>>>>> f8140140
 import com.hedera.node.app.fixtures.state.FakeHederaState;
 import com.hedera.node.app.info.SelfNodeInfoImpl;
 import com.hedera.node.app.service.mono.context.properties.BootstrapProperties;
@@ -128,18 +124,11 @@
                         configProvider,
                         throttleManager,
                         exchangeRateManager,
-<<<<<<< HEAD
                         feeManager,
-                        monoMultiplierSources,
-                        handleThrottling,
-                        synchronizedThrottleAccumulator))
-                .networkUtilizationManager(new NetworkUtilizationManagerImpl(handleThrottling, monoMultiplierSources))
-=======
                         congestionMultipliers,
                         backendThrottle,
                         frontendThrottle))
                 .networkUtilizationManager(new NetworkUtilizationManagerImpl(backendThrottle, congestionMultipliers))
->>>>>>> f8140140
                 .throttleManager(throttleManager)
                 .feeManager(feeManager)
                 .self(selfNodeInfo)
