--- conflicted
+++ resolved
@@ -122,11 +122,7 @@
                 () -> NO_OP_METRICS,
                 throttleFactory);
         final var hintsService =
-<<<<<<< HEAD
                 new HintsServiceImpl(NO_OP_METRICS, ForkJoinPool.commonPool(), appContext, new HintsLibraryImpl());
-=======
-                new HintsServiceImpl(NO_OP_METRICS, ForkJoinPool.commonPool(), appContext, mock(HintsLibrary.class));
->>>>>>> be8a2f33
         final var historyService = new HistoryServiceImpl(
                 NO_OP_METRICS, ForkJoinPool.commonPool(), appContext, new HistoryLibraryImpl(), HISTORY_LIBRARY_CODEC);
         app = DaggerHederaInjectionComponent.builder()
