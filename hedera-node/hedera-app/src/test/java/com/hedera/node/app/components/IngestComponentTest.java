/*
 * Copyright (C) 2020-2023 Hedera Hashgraph, LLC
 *
 * Licensed under the Apache License, Version 2.0 (the "License");
 * you may not use this file except in compliance with the License.
 * You may obtain a copy of the License at
 *
 *      http://www.apache.org/licenses/LICENSE-2.0
 *
 * Unless required by applicable law or agreed to in writing, software
 * distributed under the License is distributed on an "AS IS" BASIS,
 * WITHOUT WARRANTIES OR CONDITIONS OF ANY KIND, either express or implied.
 * See the License for the specific language governing permissions and
 * limitations under the License.
 */

package com.hedera.node.app.components;

import static org.junit.jupiter.api.Assertions.assertNotNull;
import static org.mockito.BDDMockito.given;
import static org.mockito.Mockito.lenient;
import static org.mockito.Mockito.mock;
import static org.mockito.Mockito.when;

import com.hedera.hapi.node.base.AccountID;
import com.hedera.hapi.node.base.SemanticVersion;
import com.hedera.node.app.DaggerHederaInjectionComponent;
import com.hedera.node.app.HederaInjectionComponent;
import com.hedera.node.app.config.ConfigProviderImpl;
import com.hedera.node.app.fees.ExchangeRateManager;
import com.hedera.node.app.fees.congestion.MonoMultiplierSources;
import com.hedera.node.app.fixtures.state.FakeHederaState;
import com.hedera.node.app.info.SelfNodeInfoImpl;
import com.hedera.node.app.service.mono.context.properties.BootstrapProperties;
import com.hedera.node.app.service.mono.fees.congestion.ThrottleMultiplierSource;
import com.hedera.node.app.state.recordcache.RecordCacheService;
import com.hedera.node.app.throttle.HandleThrottleAccumulator;
import com.hedera.node.app.throttle.ThrottleManager;
import com.hedera.node.app.throttle.impl.NetworkUtilizationManagerImpl;
import com.hedera.node.app.version.HederaSoftwareVersion;
import com.hedera.node.app.workflows.handle.SystemFileUpdateFacility;
import com.hedera.node.app.workflows.handle.record.GenesisRecordsConsensusHook;
import com.hedera.node.config.testfixtures.HederaTestConfigBuilder;
import com.swirlds.common.context.PlatformContext;
import com.swirlds.common.crypto.CryptographyHolder;
import com.swirlds.common.metrics.Metrics;
import com.swirlds.common.system.InitTrigger;
import com.swirlds.common.system.Platform;
import com.swirlds.common.system.status.PlatformStatus;
import com.swirlds.config.api.Configuration;
import java.time.InstantSource;
import java.util.ArrayDeque;
import java.util.Map;
import java.util.Set;
import org.junit.jupiter.api.BeforeEach;
import org.junit.jupiter.api.Test;
import org.junit.jupiter.api.extension.ExtendWith;
import org.mockito.Mock;
import org.mockito.junit.jupiter.MockitoExtension;

@ExtendWith(MockitoExtension.class)
class IngestComponentTest {

    @Mock
    private Platform platform;

    @Mock
    private PlatformContext platformContext;

    @Mock
    private Metrics metrics;

    private HederaInjectionComponent app;

    @BeforeEach
    void setUp() {
        final Configuration configuration = HederaTestConfigBuilder.createConfig();
        final PlatformContext platformContext = mock(PlatformContext.class);
        lenient().when(platformContext.getConfiguration()).thenReturn(configuration);
        when(platform.getContext()).thenReturn(platformContext);

        final var selfNodeInfo = new SelfNodeInfoImpl(
                1L,
                AccountID.newBuilder().accountNum(1001).build(),
                10,
                "127.0.0.1",
                50211,
                "0123456789012345678901234567890123456789012345678901234567890123",
                "memo",
                new HederaSoftwareVersion(
                        SemanticVersion.newBuilder().major(1).build(),
                        SemanticVersion.newBuilder().major(2).build()));

        final var configProvider = new ConfigProviderImpl(false);
        final var handleThrottling = new HandleThrottleAccumulator(configProvider);
        final var monoMultiplierSources = new MonoMultiplierSources(
                new ThrottleMultiplierSource(null, null, null, null, null, null, null),
                new ThrottleMultiplierSource(null, null, null, null, null, null, null));

        final var exchangeRateManager = new ExchangeRateManager(configProvider);
<<<<<<< HEAD

        final var dualState = mock(SwirldDualState.class);
        final var throttleManager = new ThrottleManager();
=======
>>>>>>> f832b996
        app = DaggerHederaInjectionComponent.builder()
                .initTrigger(InitTrigger.GENESIS)
                .platform(platform)
                .crypto(CryptographyHolder.get())
                .bootstrapProps(new BootstrapProperties())
                .configuration(configProvider)
                .systemFileUpdateFacility(new SystemFileUpdateFacility(
                        configProvider, throttleManager, exchangeRateManager, monoMultiplierSources, handleThrottling))
                .networkUtilizationManager(new NetworkUtilizationManagerImpl(handleThrottling, monoMultiplierSources))
                .throttleManager(throttleManager)
                .self(selfNodeInfo)
                .maxSignedTxnSize(1024)
                .currentPlatformStatus(() -> PlatformStatus.ACTIVE)
                .servicesRegistry(Set::of)
                .instantSource(InstantSource.system())
                .exchangeRateManager(exchangeRateManager)
                .genesisRecordsConsensusHook(mock(GenesisRecordsConsensusHook.class))
                .build();

        final var state = new FakeHederaState();
        state.addService(RecordCacheService.NAME, Map.of("TransactionRecordQueue", new ArrayDeque<String>()));
        app.workingStateAccessor().setHederaState(state);
    }

    @Test
    void objectGraphRootsAreAvailable() {
        given(platform.getContext()).willReturn(platformContext);
        given(platformContext.getMetrics()).willReturn(metrics);

        final IngestInjectionComponent subject =
                app.ingestComponentFactory().get().create();

        assertNotNull(subject.ingestWorkflow());
    }
}<|MERGE_RESOLUTION|>--- conflicted
+++ resolved
@@ -98,12 +98,8 @@
                 new ThrottleMultiplierSource(null, null, null, null, null, null, null));
 
         final var exchangeRateManager = new ExchangeRateManager(configProvider);
-<<<<<<< HEAD
 
-        final var dualState = mock(SwirldDualState.class);
         final var throttleManager = new ThrottleManager();
-=======
->>>>>>> f832b996
         app = DaggerHederaInjectionComponent.builder()
                 .initTrigger(InitTrigger.GENESIS)
                 .platform(platform)
