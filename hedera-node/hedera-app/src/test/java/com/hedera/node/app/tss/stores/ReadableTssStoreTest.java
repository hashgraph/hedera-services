--- conflicted
+++ resolved
@@ -18,19 +18,12 @@
 
 import static com.hedera.node.app.tss.schemas.V0560TssBaseSchema.TSS_MESSAGE_MAP_KEY;
 import static com.hedera.node.app.tss.schemas.V0560TssBaseSchema.TSS_VOTE_MAP_KEY;
-<<<<<<< HEAD
-import static com.hedera.node.app.tss.schemas.V0570TssBaseSchema.TSS_ENCRYPTION_KEY_MAP_KEY;
+import static com.hedera.node.app.tss.schemas.V0580TssBaseSchema.TSS_ENCRYPTION_KEYS_KEY;
 import static java.util.Collections.singletonList;
 import static org.assertj.core.api.AssertionsForInterfaceTypes.assertThat;
 import static org.junit.jupiter.api.Assertions.assertEquals;
 import static org.junit.jupiter.api.Assertions.assertFalse;
-=======
-import static com.hedera.node.app.tss.schemas.V0580TssBaseSchema.TSS_ENCRYPTION_KEYS_KEY;
-import static java.util.Collections.singletonList;
-import static org.assertj.core.api.AssertionsForInterfaceTypes.assertThat;
-import static org.junit.jupiter.api.Assertions.assertEquals;
 import static org.junit.jupiter.api.Assertions.assertSame;
->>>>>>> 4460aa82
 import static org.junit.jupiter.api.Assertions.assertTrue;
 import static org.mockito.ArgumentMatchers.any;
 import static org.mockito.ArgumentMatchers.eq;
@@ -74,11 +67,7 @@
     private ReadableKVState<TssVoteMapKey, TssVoteTransactionBody> readableTssVoteState;
 
     @Mock
-<<<<<<< HEAD
-    private ReadableKVState<EntityNumber, TssEncryptionKeyTransactionBody> readableTssEncryptionKeyState;
-=======
     private ReadableKVState<EntityNumber, TssEncryptionKeys> readableTssEncryptionKeyState;
->>>>>>> 4460aa82
 
     @Mock
     private ReadableStates states;
@@ -118,10 +107,7 @@
                 .thenReturn(readableTssVoteState);
         when(states.<EntityNumber, TssEncryptionKeys>get(TSS_ENCRYPTION_KEYS_KEY))
                 .thenReturn(readableTssEncryptionKeyState);
-<<<<<<< HEAD
-=======
-
->>>>>>> 4460aa82
+
         tssStore = new ReadableTssStoreImpl(states);
     }
 
@@ -256,17 +242,9 @@
     void testGetTssEncryptionKey() {
         long nodeID = 123L;
         EntityNumber entityNumber = new EntityNumber(nodeID);
-<<<<<<< HEAD
-        TssEncryptionKeyTransactionBody encryptionKey = TssEncryptionKeyTransactionBody.DEFAULT;
-        when(readableTssEncryptionKeyState.get(entityNumber)).thenReturn(encryptionKey);
-
-        TssEncryptionKeyTransactionBody result = tssStore.getTssEncryptionKey(nodeID);
-        assertEquals(encryptionKey, result);
-=======
         when(readableTssEncryptionKeyState.get(entityNumber)).thenReturn(TssEncryptionKeys.DEFAULT);
         final var keys = tssStore.getTssEncryptionKeys(nodeID);
         assertSame(TssEncryptionKeys.DEFAULT, keys);
->>>>>>> 4460aa82
     }
 
     @Test
