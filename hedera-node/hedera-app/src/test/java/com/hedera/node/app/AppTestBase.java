--- conflicted
+++ resolved
@@ -27,11 +27,8 @@
 import com.swirlds.common.metrics.platform.DefaultMetricsFactory;
 import com.swirlds.common.metrics.platform.MetricKeyRegistry;
 import com.swirlds.common.system.NodeId;
-<<<<<<< HEAD
-=======
 import com.swirlds.config.api.Configuration;
 import com.swirlds.config.api.ConfigurationBuilder;
->>>>>>> 72f08eed
 import java.util.concurrent.Executors;
 import java.util.concurrent.ScheduledExecutorService;
 
@@ -48,11 +45,6 @@
     protected final AccountID nodeSelfAccountId =
             AccountID.newBuilder().shardNum(0).realmNum(0).accountNum(8).build();
 
-<<<<<<< HEAD
-    private final MetricsConfig metricsConfig = new MetricsConfig(1000, true, "", "", true, 1000 * 1000 * 1000, "");
-
-=======
->>>>>>> 72f08eed
     /**
      * The gRPC system has extensive metrics. This object allows us to inspect them and make sure they are being set
      * correctly for different types of calls.
