/*
 * Copyright (C) 2023-2024 Hedera Hashgraph, LLC
 *
 * Licensed under the Apache License, Version 2.0 (the "License");
 * you may not use this file except in compliance with the License.
 * You may obtain a copy of the License at
 *
 *      http://www.apache.org/licenses/LICENSE-2.0
 *
 * Unless required by applicable law or agreed to in writing, software
 * distributed under the License is distributed on an "AS IS" BASIS,
 * WITHOUT WARRANTIES OR CONDITIONS OF ANY KIND, either express or implied.
 * See the License for the specific language governing permissions and
 * limitations under the License.
 */

package com.hedera.node.app.workflows.handle.steps;

import static com.hedera.node.app.fixtures.AppTestBase.DEFAULT_CONFIG;
import static com.hedera.node.app.service.token.impl.handlers.staking.StakePeriodManager.DEFAULT_STAKING_PERIOD_MINS;
import static com.hedera.node.config.types.StreamMode.BLOCKS;
import static com.hedera.node.config.types.StreamMode.RECORDS;
import static org.mockito.ArgumentMatchers.any;
import static org.mockito.ArgumentMatchers.argThat;
import static org.mockito.ArgumentMatchers.eq;
import static org.mockito.BDDMockito.given;
import static org.mockito.Mockito.doThrow;
import static org.mockito.Mockito.verify;
import static org.mockito.Mockito.verifyNoInteractions;

import com.hedera.hapi.node.base.Timestamp;
import com.hedera.hapi.node.state.blockrecords.BlockInfo;
import com.hedera.hapi.node.transaction.ExchangeRateSet;
import com.hedera.node.app.fees.ExchangeRateManager;
import com.hedera.node.app.records.ReadableBlockRecordStore;
import com.hedera.node.app.service.token.impl.handlers.staking.EndOfStakingPeriodUpdater;
import com.hedera.node.app.service.token.records.TokenContext;
import com.hedera.node.app.tss.TssBaseService;
import com.hedera.node.app.workflows.handle.Dispatch;
import com.hedera.node.app.workflows.handle.stack.SavepointStackImpl;
import com.hedera.node.config.data.StakingConfig;
import com.hedera.node.config.testfixtures.HederaTestConfigBuilder;
import com.swirlds.config.api.Configuration;
import java.time.Duration;
import java.time.Instant;
import org.assertj.core.api.Assertions;
import org.junit.jupiter.api.BeforeEach;
import org.junit.jupiter.api.Test;
import org.junit.jupiter.api.extension.ExtendWith;
import org.mockito.Mock;
import org.mockito.junit.jupiter.MockitoExtension;

@ExtendWith(MockitoExtension.class)
class NodeStakeUpdatesTest {
    private static final Instant CONSENSUS_TIME_1234567 = Instant.ofEpochSecond(1_234_5670L, 1357);

    @Mock
    private EndOfStakingPeriodUpdater stakingPeriodCalculator;

    @Mock
    private ExchangeRateManager exchangeRateManager;

    @Mock(strictness = Mock.Strictness.LENIENT)
    private TokenContext context;

    @Mock
    private ReadableBlockRecordStore blockStore;

    @Mock
    private TssBaseService tssBaseService;

    @Mock
    private SavepointStackImpl stack;

    @Mock
    private Dispatch dispatch;

    private NodeStakeUpdates subject;

    @BeforeEach
    void setUp() {
        given(context.readableStore(ReadableBlockRecordStore.class)).willReturn(blockStore);

        subject = new NodeStakeUpdates(stakingPeriodCalculator, exchangeRateManager, tssBaseService);
    }

    @SuppressWarnings("DataFlowIssue")
    @Test
    void nullArgConstructor() {
        Assertions.assertThatThrownBy(() -> new NodeStakeUpdates(null, exchangeRateManager, tssBaseService))
                .isInstanceOf(NullPointerException.class);
        Assertions.assertThatThrownBy(() -> new NodeStakeUpdates(stakingPeriodCalculator, null, tssBaseService))
                .isInstanceOf(NullPointerException.class);
    }

    @Test
    void processUpdateSkippedForPreviousPeriod() {
        verifyNoInteractions(stakingPeriodCalculator);
        verifyNoInteractions(exchangeRateManager);
    }

    @Test
    void processUpdateCalledForGenesisTxn() {
        given(exchangeRateManager.exchangeRates()).willReturn(ExchangeRateSet.DEFAULT);
        given(context.configuration()).willReturn(DEFAULT_CONFIG);

<<<<<<< HEAD
        subject.process(stack, context, RECORDS, true, Instant.EPOCH);
=======
        subject.process(stack, context, true, dispatch);
>>>>>>> 9780e5f1

        verify(stakingPeriodCalculator).updateNodes(context, ExchangeRateSet.DEFAULT);
        verify(exchangeRateManager).updateMidnightRates(stack);
    }

    @Test
    void processUpdateSkippedForPreviousConsensusTime() {
        final var beforeLastConsensusTime = CONSENSUS_TIME_1234567.minusSeconds(1);
        given(context.consensusTime()).willReturn(beforeLastConsensusTime);
        given(blockStore.getLastBlockInfo())
                .willReturn(BlockInfo.newBuilder()
                        .consTimeOfLastHandledTxn(Timestamp.newBuilder()
                                .seconds(CONSENSUS_TIME_1234567.getEpochSecond())
                                .nanos(CONSENSUS_TIME_1234567.getNano()))
                        .build());

<<<<<<< HEAD
        subject.process(stack, context, RECORDS, false, Instant.EPOCH);
=======
        subject.process(stack, context, false, dispatch);
>>>>>>> 9780e5f1

        verifyNoInteractions(stakingPeriodCalculator);
        verifyNoInteractions(exchangeRateManager);
    }

    @Test
    void processUpdateCalledForNextPeriodWithRecordsStreamMode() {
        given(context.configuration()).willReturn(newPeriodMinsConfig());
        // Use any number of seconds that gets isNextPeriod(...) to return true
        final var currentConsensusTime = CONSENSUS_TIME_1234567.plusSeconds(500_000);
        given(blockStore.getLastBlockInfo())
                .willReturn(BlockInfo.newBuilder()
                        .consTimeOfLastHandledTxn(Timestamp.newBuilder()
                                .seconds(CONSENSUS_TIME_1234567.getEpochSecond())
                                .nanos(CONSENSUS_TIME_1234567.getNano()))
                        .build());
        given(context.consensusTime()).willReturn(currentConsensusTime);

        // Pre-condition check
        Assertions.assertThat(
                        NodeStakeUpdates.isNextStakingPeriod(currentConsensusTime, CONSENSUS_TIME_1234567, context))
                .isTrue();
        given(exchangeRateManager.exchangeRates()).willReturn(ExchangeRateSet.DEFAULT);

<<<<<<< HEAD
        subject.process(stack, context, RECORDS, false, Instant.EPOCH);

        verify(stakingPeriodCalculator)
                .updateNodes(
                        argThat(stakingContext -> currentConsensusTime.equals(stakingContext.consensusTime())),
                        eq(ExchangeRateSet.DEFAULT));
        verify(exchangeRateManager).updateMidnightRates(stack);
    }

    @Test
    void processUpdateCalledForNextPeriodWithBlocksStreamMode() {
        given(context.configuration()).willReturn(newPeriodMinsConfig());
        // Use any number of seconds that gets isNextPeriod(...) to return true
        final var currentConsensusTime = CONSENSUS_TIME_1234567.plusSeconds(500_000);
        given(context.consensusTime()).willReturn(currentConsensusTime);

        // Pre-condition check
        Assertions.assertThat(
                        NodeStakeUpdates.isNextStakingPeriod(currentConsensusTime, CONSENSUS_TIME_1234567, context))
                .isTrue();
        given(exchangeRateManager.exchangeRates()).willReturn(ExchangeRateSet.DEFAULT);

        subject.process(stack, context, BLOCKS, false, CONSENSUS_TIME_1234567);
=======
        subject.process(stack, context, false, dispatch);
>>>>>>> 9780e5f1

        verify(stakingPeriodCalculator)
                .updateNodes(
                        argThat(stakingContext -> currentConsensusTime.equals(stakingContext.consensusTime())),
                        eq(ExchangeRateSet.DEFAULT));
        verify(exchangeRateManager).updateMidnightRates(stack);
    }

    @Test
    void processUpdateExceptionIsCaught() {
        given(exchangeRateManager.exchangeRates()).willReturn(ExchangeRateSet.DEFAULT);
        doThrow(new RuntimeException("test exception"))
                .when(stakingPeriodCalculator)
                .updateNodes(any(), eq(ExchangeRateSet.DEFAULT));
        given(blockStore.getLastBlockInfo())
                .willReturn(BlockInfo.newBuilder()
                        .consTimeOfLastHandledTxn(new Timestamp(CONSENSUS_TIME_1234567.getEpochSecond(), 0))
                        .build());
        given(context.consensusTime()).willReturn(CONSENSUS_TIME_1234567.plus(Duration.ofDays(2)));
        given(context.configuration()).willReturn(DEFAULT_CONFIG);

<<<<<<< HEAD
        Assertions.assertThatNoException()
                .isThrownBy(() -> subject.process(stack, context, RECORDS, false, Instant.EPOCH));
=======
        Assertions.assertThatNoException().isThrownBy(() -> subject.process(stack, context, false, dispatch));
>>>>>>> 9780e5f1
        verify(stakingPeriodCalculator).updateNodes(context, ExchangeRateSet.DEFAULT);
        verify(exchangeRateManager).updateMidnightRates(stack);
    }

    @Test
    void isNextStakingPeriodNowConsensusTimeBeforeThenConsensusTimeUtcDay() {
        given(context.configuration()).willReturn(newPeriodMinsConfig());

        final var earlierNowConsensus =
                CONSENSUS_TIME_1234567.minusSeconds(Duration.ofDays(1).toSeconds());
        final var result = NodeStakeUpdates.isNextStakingPeriod(earlierNowConsensus, CONSENSUS_TIME_1234567, context);

        Assertions.assertThat(result).isFalse();
    }

    @Test
    void isNextStakingPeriodNowConsensusTimeInSameThenConsensusTimeUtcDay() {
        given(context.configuration()).willReturn(newPeriodMinsConfig());

        final var result =
                NodeStakeUpdates.isNextStakingPeriod(CONSENSUS_TIME_1234567, CONSENSUS_TIME_1234567, context);

        Assertions.assertThat(result).isFalse();
    }

    @Test
    void isNextStakingPeriodNowConsensusTimeAfterThenConsensusTimeUtcDay() {
        given(context.configuration()).willReturn(newPeriodMinsConfig());

        final var laterNowConsensus =
                CONSENSUS_TIME_1234567.plusSeconds(Duration.ofDays(1).toSeconds());
        final var result = NodeStakeUpdates.isNextStakingPeriod(laterNowConsensus, CONSENSUS_TIME_1234567, context);

        Assertions.assertThat(result).isTrue();
    }

    @Test
    void isNextStakingPeriodNowCustomStakingPeriodIsEarlier() {
        final var periodMins = 990;
        given(context.configuration()).willReturn(newPeriodMinsConfig(periodMins));

        final var earlierStakingPeriodTime = CONSENSUS_TIME_1234567.minusSeconds(
                // 1000 min * 60 seconds/min
                1000 * 60);
        final var result =
                NodeStakeUpdates.isNextStakingPeriod(earlierStakingPeriodTime, CONSENSUS_TIME_1234567, context);
        Assertions.assertThat(result).isFalse();
    }

    @Test
    void isNextStakingPeriodNowCustomStakingPeriodIsLater() {
        final var periodMins = 990;
        given(context.configuration()).willReturn(newPeriodMinsConfig(periodMins));

        final var laterStakingPeriodTime = CONSENSUS_TIME_1234567.plusSeconds(
                // 1000 min * 60 seconds/min
                1000 * 60);
        final var result =
                NodeStakeUpdates.isNextStakingPeriod(laterStakingPeriodTime, CONSENSUS_TIME_1234567, context);
        Assertions.assertThat(result).isTrue();
    }

    private Configuration newPeriodMinsConfig() {
        return newPeriodMinsConfig(DEFAULT_STAKING_PERIOD_MINS);
    }

    private Configuration newPeriodMinsConfig(final long periodMins) {
        return HederaTestConfigBuilder.create()
                .withConfigDataType(StakingConfig.class)
                .withValue("staking.periodMins", periodMins)
                .getOrCreateConfig();
    }
}<|MERGE_RESOLUTION|>--- conflicted
+++ resolved
@@ -104,11 +104,7 @@
         given(exchangeRateManager.exchangeRates()).willReturn(ExchangeRateSet.DEFAULT);
         given(context.configuration()).willReturn(DEFAULT_CONFIG);
 
-<<<<<<< HEAD
-        subject.process(stack, context, RECORDS, true, Instant.EPOCH);
-=======
-        subject.process(stack, context, true, dispatch);
->>>>>>> 9780e5f1
+        subject.process(dispatch, stack, context, RECORDS, true, Instant.EPOCH);
 
         verify(stakingPeriodCalculator).updateNodes(context, ExchangeRateSet.DEFAULT);
         verify(exchangeRateManager).updateMidnightRates(stack);
@@ -125,11 +121,7 @@
                                 .nanos(CONSENSUS_TIME_1234567.getNano()))
                         .build());
 
-<<<<<<< HEAD
-        subject.process(stack, context, RECORDS, false, Instant.EPOCH);
-=======
-        subject.process(stack, context, false, dispatch);
->>>>>>> 9780e5f1
+        subject.process(dispatch, stack, context, RECORDS, false, Instant.EPOCH);
 
         verifyNoInteractions(stakingPeriodCalculator);
         verifyNoInteractions(exchangeRateManager);
@@ -154,8 +146,7 @@
                 .isTrue();
         given(exchangeRateManager.exchangeRates()).willReturn(ExchangeRateSet.DEFAULT);
 
-<<<<<<< HEAD
-        subject.process(stack, context, RECORDS, false, Instant.EPOCH);
+        subject.process(dispatch, stack, context, RECORDS, false, Instant.EPOCH);
 
         verify(stakingPeriodCalculator)
                 .updateNodes(
@@ -177,10 +168,7 @@
                 .isTrue();
         given(exchangeRateManager.exchangeRates()).willReturn(ExchangeRateSet.DEFAULT);
 
-        subject.process(stack, context, BLOCKS, false, CONSENSUS_TIME_1234567);
-=======
-        subject.process(stack, context, false, dispatch);
->>>>>>> 9780e5f1
+        subject.process(dispatch, stack, context, BLOCKS, false, CONSENSUS_TIME_1234567);
 
         verify(stakingPeriodCalculator)
                 .updateNodes(
@@ -202,12 +190,8 @@
         given(context.consensusTime()).willReturn(CONSENSUS_TIME_1234567.plus(Duration.ofDays(2)));
         given(context.configuration()).willReturn(DEFAULT_CONFIG);
 
-<<<<<<< HEAD
         Assertions.assertThatNoException()
-                .isThrownBy(() -> subject.process(stack, context, RECORDS, false, Instant.EPOCH));
-=======
-        Assertions.assertThatNoException().isThrownBy(() -> subject.process(stack, context, false, dispatch));
->>>>>>> 9780e5f1
+                .isThrownBy(() -> subject.process(dispatch, stack, context, RECORDS, false, Instant.EPOCH));
         verify(stakingPeriodCalculator).updateNodes(context, ExchangeRateSet.DEFAULT);
         verify(exchangeRateManager).updateMidnightRates(stack);
     }
