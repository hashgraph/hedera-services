/*
 * Copyright (C) 2023-2024 Hedera Hashgraph, LLC
 *
 * Licensed under the Apache License, Version 2.0 (the "License");
 * you may not use this file except in compliance with the License.
 * You may obtain a copy of the License at
 *
 *      http://www.apache.org/licenses/LICENSE-2.0
 *
 * Unless required by applicable law or agreed to in writing, software
 * distributed under the License is distributed on an "AS IS" BASIS,
 * WITHOUT WARRANTIES OR CONDITIONS OF ANY KIND, either express or implied.
 * See the License for the specific language governing permissions and
 * limitations under the License.
 */

package com.hedera.node.app.workflows.handle.steps;

import static com.hedera.node.app.fixtures.AppTestBase.DEFAULT_CONFIG;
import static com.hedera.node.app.service.addressbook.AddressBookHelper.NODES_KEY;
import static com.hedera.node.app.service.token.impl.handlers.staking.StakePeriodManager.DEFAULT_STAKING_PERIOD_MINS;
import static com.hedera.node.app.tss.TssBaseServiceTest.ACTIVE_ROSTER;
import static com.hedera.node.app.tss.TssBaseServiceTest.CURRENT_CANDIDATE_ROSTER;
import static com.hedera.node.app.tss.TssBaseServiceTest.NODE_1;
import static com.hedera.node.app.tss.TssBaseServiceTest.NODE_2;
import static com.hedera.node.app.tss.TssBaseServiceTest.NODE_3;
import static com.hedera.node.app.tss.TssBaseServiceTest.NODE_4;
import static com.hedera.node.config.types.StreamMode.BLOCKS;
import static com.hedera.node.config.types.StreamMode.RECORDS;
import static org.mockito.ArgumentMatchers.any;
import static org.mockito.ArgumentMatchers.argThat;
import static org.mockito.ArgumentMatchers.eq;
import static org.mockito.ArgumentMatchers.notNull;
import static org.mockito.BDDMockito.given;
import static org.mockito.Mockito.doThrow;
import static org.mockito.Mockito.never;
import static org.mockito.Mockito.verify;
import static org.mockito.Mockito.verifyNoInteractions;

import com.hedera.hapi.node.base.ServiceEndpoint;
import com.hedera.hapi.node.base.Timestamp;
import com.hedera.hapi.node.state.addressbook.Node;
import com.hedera.hapi.node.state.blockrecords.BlockInfo;
import com.hedera.hapi.node.state.common.EntityNumber;
import com.hedera.hapi.node.state.primitives.ProtoBytes;
import com.hedera.hapi.node.state.roster.Roster;
<<<<<<< HEAD
=======
import com.hedera.hapi.node.state.roster.RosterEntry;
>>>>>>> 76c54fce
import com.hedera.hapi.node.state.roster.RosterState;
import com.hedera.hapi.node.state.roster.RoundRosterPair;
import com.hedera.hapi.node.transaction.ExchangeRateSet;
import com.hedera.node.app.fees.ExchangeRateManager;
import com.hedera.node.app.records.ReadableBlockRecordStore;
import com.hedera.node.app.service.addressbook.ReadableNodeStore;
import com.hedera.node.app.service.addressbook.impl.ReadableNodeStoreImpl;
import com.hedera.node.app.service.token.impl.handlers.staking.EndOfStakingPeriodUpdater;
import com.hedera.node.app.service.token.records.TokenContext;
import com.hedera.node.app.spi.metrics.StoreMetricsService;
import com.hedera.node.app.spi.store.StoreFactory;
import com.hedera.node.app.spi.workflows.HandleContext;
import com.hedera.node.app.tss.TssBaseService;
import com.hedera.node.app.tss.TssBaseServiceTest;
import com.hedera.node.app.tss.TssMetrics;
import com.hedera.node.app.workflows.handle.Dispatch;
import com.hedera.node.app.workflows.handle.stack.SavepointStackImpl;
import com.hedera.node.config.data.StakingConfig;
import com.hedera.node.config.testfixtures.HederaTestConfigBuilder;
import com.hedera.node.config.types.StreamMode;
<<<<<<< HEAD
=======
import com.hedera.pbj.runtime.io.buffer.Bytes;
>>>>>>> 76c54fce
import com.swirlds.common.RosterStateId;
import com.swirlds.config.api.Configuration;
import com.swirlds.platform.roster.RosterUtils;
import com.swirlds.state.spi.WritableKVState;
import com.swirlds.state.spi.WritableSingletonState;
import com.swirlds.state.spi.WritableStates;
import com.swirlds.state.test.fixtures.MapWritableKVState;
import java.time.Duration;
import java.time.Instant;
import java.util.Arrays;
import java.util.List;
import java.util.Map;
import java.util.stream.Collectors;
import org.assertj.core.api.Assertions;
import org.junit.jupiter.api.BeforeEach;
import org.junit.jupiter.api.DisplayName;
import org.junit.jupiter.api.Test;
import org.junit.jupiter.api.extension.ExtendWith;
import org.mockito.Mock;
import org.mockito.junit.jupiter.MockitoExtension;

@ExtendWith(MockitoExtension.class)
class NodeStakeUpdatesTest {
    private static final Instant CONSENSUS_TIME_1234567 = Instant.ofEpochSecond(1_234_5670L, 1357);

    @Mock
    private EndOfStakingPeriodUpdater stakingPeriodCalculator;

    @Mock
    private ExchangeRateManager exchangeRateManager;

    @Mock(strictness = Mock.Strictness.LENIENT)
    private TokenContext context;

    @Mock
    private ReadableBlockRecordStore blockStore;

    @Mock
    private TssBaseService tssBaseService;

    @Mock
    private SavepointStackImpl stack;

    @Mock
    private Dispatch dispatch;

    @Mock
    private WritableStates writableStates;

    @Mock
    private HandleContext handleContext;

    @Mock
    private StoreFactory storeFactory;

    @Mock
    private StoreMetricsService storeMetricsService;

    @Mock
<<<<<<< HEAD
    private TssMetrics tssMetrics;

    @Mock
=======
>>>>>>> 76c54fce
    private WritableSingletonState<RosterState> rosterState;

    private NodeStakeUpdates subject;

    @BeforeEach
    void setUp() {
        given(context.readableStore(ReadableBlockRecordStore.class)).willReturn(blockStore);

        subject =
                new NodeStakeUpdates(stakingPeriodCalculator, exchangeRateManager, tssBaseService, storeMetricsService);
    }

    @SuppressWarnings("DataFlowIssue")
    @Test
    void nullArgConstructor() {
        Assertions.assertThatThrownBy(
                        () -> new NodeStakeUpdates(null, exchangeRateManager, tssBaseService, storeMetricsService))
<<<<<<< HEAD
                .isInstanceOf(NullPointerException.class);
        Assertions.assertThatThrownBy(
                        () -> new NodeStakeUpdates(stakingPeriodCalculator, null, tssBaseService, storeMetricsService))
                .isInstanceOf(NullPointerException.class);
        Assertions.assertThatThrownBy(() ->
                        new NodeStakeUpdates(stakingPeriodCalculator, exchangeRateManager, null, storeMetricsService))
                .isInstanceOf(NullPointerException.class);
        Assertions.assertThatThrownBy(
=======
                .isInstanceOf(NullPointerException.class);
        Assertions.assertThatThrownBy(
                        () -> new NodeStakeUpdates(stakingPeriodCalculator, null, tssBaseService, storeMetricsService))
                .isInstanceOf(NullPointerException.class);
        Assertions.assertThatThrownBy(() ->
                        new NodeStakeUpdates(stakingPeriodCalculator, exchangeRateManager, null, storeMetricsService))
                .isInstanceOf(NullPointerException.class);
        Assertions.assertThatThrownBy(
>>>>>>> 76c54fce
                        () -> new NodeStakeUpdates(stakingPeriodCalculator, exchangeRateManager, tssBaseService, null))
                .isInstanceOf(NullPointerException.class);
    }

    @Test
    void processUpdateSkippedForPreviousPeriod() {
        verifyNoInteractions(stakingPeriodCalculator);
        verifyNoInteractions(exchangeRateManager);
    }

    @Test
    void processUpdateCalledForGenesisTxn() {
        given(exchangeRateManager.exchangeRates()).willReturn(ExchangeRateSet.DEFAULT);
        given(context.configuration()).willReturn(DEFAULT_CONFIG);

        subject.process(dispatch, stack, context, RECORDS, true, Instant.EPOCH, tssMetrics);

        verify(stakingPeriodCalculator).updateNodes(context, ExchangeRateSet.DEFAULT);
        verify(exchangeRateManager).updateMidnightRates(stack);
    }

    @Test
    void processUpdateSkippedForPreviousConsensusTime() {
        final var beforeLastConsensusTime = CONSENSUS_TIME_1234567.minusSeconds(1);
        given(context.consensusTime()).willReturn(beforeLastConsensusTime);
        given(blockStore.getLastBlockInfo())
                .willReturn(BlockInfo.newBuilder()
                        .consTimeOfLastHandledTxn(Timestamp.newBuilder()
                                .seconds(CONSENSUS_TIME_1234567.getEpochSecond())
                                .nanos(CONSENSUS_TIME_1234567.getNano()))
                        .build());

        subject.process(dispatch, stack, context, RECORDS, false, Instant.EPOCH, tssMetrics);

        verifyNoInteractions(stakingPeriodCalculator);
        verifyNoInteractions(exchangeRateManager);
    }

    @Test
    void processUpdateCalledForNextPeriodWithRecordsStreamMode() {
        given(context.configuration()).willReturn(newPeriodMinsConfig());
        // Use any number of seconds that gets isNextPeriod(...) to return true
        final var currentConsensusTime = CONSENSUS_TIME_1234567.plusSeconds(500_000);
        given(blockStore.getLastBlockInfo())
                .willReturn(BlockInfo.newBuilder()
                        .consTimeOfLastHandledTxn(Timestamp.newBuilder()
                                .seconds(CONSENSUS_TIME_1234567.getEpochSecond())
                                .nanos(CONSENSUS_TIME_1234567.getNano()))
                        .build());
        given(context.consensusTime()).willReturn(currentConsensusTime);

        // Pre-condition check
        Assertions.assertThat(
                        NodeStakeUpdates.isNextStakingPeriod(currentConsensusTime, CONSENSUS_TIME_1234567, context))
                .isTrue();
        given(exchangeRateManager.exchangeRates()).willReturn(ExchangeRateSet.DEFAULT);

        subject.process(dispatch, stack, context, RECORDS, false, Instant.EPOCH, tssMetrics);

        verify(stakingPeriodCalculator)
                .updateNodes(
                        argThat(stakingContext -> currentConsensusTime.equals(stakingContext.consensusTime())),
                        eq(ExchangeRateSet.DEFAULT));
        verify(exchangeRateManager).updateMidnightRates(stack);
    }

    @Test
    void processUpdateCalledForNextPeriodWithBlocksStreamMode() {
        given(context.configuration()).willReturn(newPeriodMinsConfig());
        // Use any number of seconds that gets isNextPeriod(...) to return true
        final var currentConsensusTime = CONSENSUS_TIME_1234567.plusSeconds(500_000);
        given(context.consensusTime()).willReturn(currentConsensusTime);

        // Pre-condition check
        Assertions.assertThat(
                        NodeStakeUpdates.isNextStakingPeriod(currentConsensusTime, CONSENSUS_TIME_1234567, context))
                .isTrue();
        given(exchangeRateManager.exchangeRates()).willReturn(ExchangeRateSet.DEFAULT);

        subject.process(dispatch, stack, context, BLOCKS, false, CONSENSUS_TIME_1234567, tssMetrics);

        verify(stakingPeriodCalculator)
                .updateNodes(
                        argThat(stakingContext -> currentConsensusTime.equals(stakingContext.consensusTime())),
                        eq(ExchangeRateSet.DEFAULT));
        verify(exchangeRateManager).updateMidnightRates(stack);
    }

    @Test
    void processUpdateExceptionIsCaught() {
        given(exchangeRateManager.exchangeRates()).willReturn(ExchangeRateSet.DEFAULT);
        doThrow(new RuntimeException("test exception"))
                .when(stakingPeriodCalculator)
                .updateNodes(any(), eq(ExchangeRateSet.DEFAULT));
        given(blockStore.getLastBlockInfo())
                .willReturn(BlockInfo.newBuilder()
                        .consTimeOfLastHandledTxn(new Timestamp(CONSENSUS_TIME_1234567.getEpochSecond(), 0))
                        .build());
        given(context.consensusTime()).willReturn(CONSENSUS_TIME_1234567.plus(Duration.ofDays(2)));
        given(context.configuration()).willReturn(DEFAULT_CONFIG);

        Assertions.assertThatNoException()
                .isThrownBy(() -> subject.process(dispatch, stack, context, RECORDS, false, Instant.EPOCH, tssMetrics));
        verify(stakingPeriodCalculator).updateNodes(context, ExchangeRateSet.DEFAULT);
        verify(exchangeRateManager).updateMidnightRates(stack);
    }

    @Test
    void isNextStakingPeriodNowConsensusTimeBeforeThenConsensusTimeUtcDay() {
        given(context.configuration()).willReturn(newPeriodMinsConfig());

        final var earlierNowConsensus =
                CONSENSUS_TIME_1234567.minusSeconds(Duration.ofDays(1).toSeconds());
        final var result = NodeStakeUpdates.isNextStakingPeriod(earlierNowConsensus, CONSENSUS_TIME_1234567, context);

        Assertions.assertThat(result).isFalse();
    }

    @Test
    void isNextStakingPeriodNowConsensusTimeInSameThenConsensusTimeUtcDay() {
        given(context.configuration()).willReturn(newPeriodMinsConfig());

        final var result =
                NodeStakeUpdates.isNextStakingPeriod(CONSENSUS_TIME_1234567, CONSENSUS_TIME_1234567, context);

        Assertions.assertThat(result).isFalse();
    }

    @Test
    void isNextStakingPeriodNowConsensusTimeAfterThenConsensusTimeUtcDay() {
        given(context.configuration()).willReturn(newPeriodMinsConfig());

        final var laterNowConsensus =
                CONSENSUS_TIME_1234567.plusSeconds(Duration.ofDays(1).toSeconds());
        final var result = NodeStakeUpdates.isNextStakingPeriod(laterNowConsensus, CONSENSUS_TIME_1234567, context);

        Assertions.assertThat(result).isTrue();
    }

    @Test
    void isNextStakingPeriodNowCustomStakingPeriodIsEarlier() {
        final var periodMins = 990;
        given(context.configuration()).willReturn(newPeriodMinsConfig(periodMins));

        final var earlierStakingPeriodTime = CONSENSUS_TIME_1234567.minusSeconds(
                // 1000 min * 60 seconds/min
                1000 * 60);
        final var result =
                NodeStakeUpdates.isNextStakingPeriod(earlierStakingPeriodTime, CONSENSUS_TIME_1234567, context);
        Assertions.assertThat(result).isFalse();
    }

    @Test
    void isNextStakingPeriodNowCustomStakingPeriodIsLater() {
        final var periodMins = 990;
        given(context.configuration()).willReturn(newPeriodMinsConfig(periodMins));

        final var laterStakingPeriodTime = CONSENSUS_TIME_1234567.plusSeconds(
                // 1000 min * 60 seconds/min
                1000 * 60);
        final var result =
                NodeStakeUpdates.isNextStakingPeriod(laterStakingPeriodTime, CONSENSUS_TIME_1234567, context);
        Assertions.assertThat(result).isTrue();
    }

    @Test
    void stakingPeriodDoesntSetCandidateRosterForDisabledFlag() {
        // Simulate staking information
        given(context.configuration()).willReturn(newConfig(990, false));
        given(blockStore.getLastBlockInfo())
                .willReturn(BlockInfo.newBuilder()
                        .consTimeOfLastHandledTxn(new Timestamp(CONSENSUS_TIME_1234567.getEpochSecond(), 0))
                        .build());
        given(context.consensusTime()).willReturn(CONSENSUS_TIME_1234567.plus(Duration.ofDays(2)));

<<<<<<< HEAD
        subject.process(dispatch, stack, context, StreamMode.RECORDS, false, Instant.EPOCH, tssMetrics);
=======
        subject.process(dispatch, stack, context, StreamMode.RECORDS, false, Instant.EPOCH);
>>>>>>> 76c54fce
        verifyNoInteractions(tssBaseService);
    }

    @Test
    @DisplayName("Service won't set the current candidate roster as the new candidate roster")
    void doesntSetSameCandidateRoster() {
        // Simulate staking information,
        given(blockStore.getLastBlockInfo())
                .willReturn(BlockInfo.newBuilder()
                        .consTimeOfLastHandledTxn(new Timestamp(CONSENSUS_TIME_1234567.getEpochSecond(), 0))
                        .build());
        given(context.consensusTime()).willReturn(CONSENSUS_TIME_1234567.plus(Duration.ofDays(2)));

        // Simulate disabled `keyCandidateRoster` property
        given(context.configuration()).willReturn(newConfig(990, false));

<<<<<<< HEAD
        subject.process(dispatch, stack, context, StreamMode.RECORDS, false, Instant.EPOCH, tssMetrics);
        verify(tssBaseService, never()).setCandidateRoster(any(), any(), tssMetrics);
=======
        subject.process(dispatch, stack, context, StreamMode.RECORDS, false, Instant.EPOCH);
        verify(tssBaseService, never()).setCandidateRoster(any(), any());
>>>>>>> 76c54fce
    }

    @Test
    @DisplayName("Service won't set the active roster as the new candidate roster")
    void doesntSetActiveRosterAsCandidateRoster() {
        // Simulate staking information
        given(blockStore.getLastBlockInfo())
                .willReturn(BlockInfo.newBuilder()
                        .consTimeOfLastHandledTxn(new Timestamp(CONSENSUS_TIME_1234567.getEpochSecond(), 0))
                        .build());
        given(context.consensusTime()).willReturn(CONSENSUS_TIME_1234567.plus(Duration.ofDays(2)));

        // Enable keyCandidateRoster
        given(context.configuration()).willReturn(newConfig(DEFAULT_STAKING_PERIOD_MINS, true));

        // Simulate the same address book input as the current candidate and active rosters
<<<<<<< HEAD
        final var nodeStore = simulateNodes(NODE_1, NODE_2, NODE_3, NODE_4);
=======
        final var nodeStore = simulateNodes(RosterCase.NODE_1, RosterCase.NODE_2, RosterCase.NODE_3, RosterCase.NODE_4);
>>>>>>> 76c54fce
        given(dispatch.handleContext()).willReturn(handleContext);
        given(handleContext.storeFactory()).willReturn(storeFactory);
        given(storeFactory.readableStore(ReadableNodeStore.class)).willReturn(nodeStore);
        given(stack.getWritableStates(notNull())).willReturn(writableStates);
        simulateCandidateAndActiveRosters();

        // Attempt to set the (equivalent) active roster as the new candidate roster
<<<<<<< HEAD
        subject.process(dispatch, stack, context, StreamMode.RECORDS, false, Instant.EPOCH, tssMetrics);
        verify(tssBaseService, never()).setCandidateRoster(any(), any(), tssMetrics);
=======
        subject.process(dispatch, stack, context, StreamMode.RECORDS, false, Instant.EPOCH);
        verify(tssBaseService, never()).setCandidateRoster(any(), any());
>>>>>>> 76c54fce
    }

    @Test
    void stakingPeriodSetsCandidateRosterForEnabledFlag() {
        // Simulate staking information
        given(blockStore.getLastBlockInfo())
                .willReturn(BlockInfo.newBuilder()
                        .consTimeOfLastHandledTxn(new Timestamp(CONSENSUS_TIME_1234567.getEpochSecond(), 0))
                        .build());
        given(context.consensusTime()).willReturn(CONSENSUS_TIME_1234567.plus(Duration.ofDays(2)));

        // Enable keyCandidateRoster
        given(context.configuration()).willReturn(newConfig(DEFAULT_STAKING_PERIOD_MINS, true));

        // Simulate an updated address book
<<<<<<< HEAD
        final var nodeStore = simulateNodes(NODE_1, NODE_2, NODE_3);
=======
        final var nodeStore = simulateNodes(RosterCase.NODE_1, RosterCase.NODE_2, RosterCase.NODE_3);
>>>>>>> 76c54fce
        given(dispatch.handleContext()).willReturn(handleContext);
        given(handleContext.storeFactory()).willReturn(storeFactory);
        given(storeFactory.readableStore(ReadableNodeStore.class)).willReturn(nodeStore);
        given(stack.getWritableStates(notNull())).willReturn(writableStates);
        simulateCandidateAndActiveRosters();

<<<<<<< HEAD
        subject.process(dispatch, stack, context, StreamMode.RECORDS, false, Instant.EPOCH, tssMetrics);
        verify(tssBaseService).setCandidateRoster(notNull(), notNull(), tssMetrics);
=======
        subject.process(dispatch, stack, context, StreamMode.RECORDS, false, Instant.EPOCH);
        verify(tssBaseService).setCandidateRoster(notNull(), notNull());
>>>>>>> 76c54fce
    }

    private ReadableNodeStore simulateNodes(Node... nodes) {
        final Map<EntityNumber, Node> translated = Arrays.stream(nodes)
                .collect(Collectors.toMap(
                        n -> EntityNumber.newBuilder().number(n.nodeId()).build(), node -> node));
        final WritableKVState<EntityNumber, Node> nodeWritableKVState = new MapWritableKVState<>(NODES_KEY, translated);
        given(writableStates.<EntityNumber, Node>get(NODES_KEY)).willReturn(nodeWritableKVState);
        final ReadableNodeStore nodeStore = new ReadableNodeStoreImpl(writableStates);
        given(context.readableStore(ReadableNodeStore.class)).willReturn(nodeStore);

        return nodeStore;
    }

<<<<<<< HEAD
    private static final ProtoBytes CANDIDATE_ROSTER_HASH = ProtoBytes.newBuilder()
            .value(RosterUtils.hash(CURRENT_CANDIDATE_ROSTER).getBytes())
            .build();
    private static final ProtoBytes ACTIVE_ROSTER_HASH = ProtoBytes.newBuilder()
            .value(RosterUtils.hash(ACTIVE_ROSTER).getBytes())
            .build();

    private void simulateCandidateAndActiveRosters() {
        given(rosterState.get())
                .willReturn(new RosterState(
                        CANDIDATE_ROSTER_HASH.value(),
                        List.of(RoundRosterPair.newBuilder()
                                .roundNumber(12345)
                                .activeRosterHash(ACTIVE_ROSTER_HASH.value())
=======
    private void simulateCandidateAndActiveRosters() {
        given(rosterState.get())
                .willReturn(new RosterState(
                        RosterCase.CANDIDATE_ROSTER_HASH.value(),
                        List.of(RoundRosterPair.newBuilder()
                                .roundNumber(12345)
                                .activeRosterHash(RosterCase.ACTIVE_ROSTER_HASH.value())
>>>>>>> 76c54fce
                                .build())));
        given(writableStates.<RosterState>getSingleton(RosterStateId.ROSTER_STATES_KEY))
                .willReturn(rosterState);
        given(writableStates.<ProtoBytes, Roster>get(RosterStateId.ROSTER_KEY))
                .willReturn(new MapWritableKVState<>(
                        RosterStateId.ROSTER_KEY,
                        Map.of(
<<<<<<< HEAD
                                CANDIDATE_ROSTER_HASH,
                                TssBaseServiceTest.CURRENT_CANDIDATE_ROSTER,
                                ACTIVE_ROSTER_HASH,
                                TssBaseServiceTest.ACTIVE_ROSTER)));
=======
                                RosterCase.CANDIDATE_ROSTER_HASH,
                                RosterCase.CURRENT_CANDIDATE_ROSTER,
                                RosterCase.ACTIVE_ROSTER_HASH,
                                RosterCase.ACTIVE_ROSTER)));
>>>>>>> 76c54fce
    }

    private Configuration newPeriodMinsConfig() {
        return newPeriodMinsConfig(DEFAULT_STAKING_PERIOD_MINS);
    }

    private Configuration newPeriodMinsConfig(final long periodMins) {
        return newConfig(periodMins, false);
    }

    private Configuration newConfig(final long periodMins, final boolean keyCandidateRoster) {
        return HederaTestConfigBuilder.create()
                .withConfigDataType(StakingConfig.class)
                .withValue("staking.periodMins", periodMins)
                .withValue("tss.keyCandidateRoster", keyCandidateRoster)
                .getOrCreateConfig();
    }

    private static class RosterCase {
        static final Bytes BYTES_1_2_3 = Bytes.wrap("1, 2, 3");
        static final Node NODE_1 = Node.newBuilder()
                .nodeId(1)
                .weight(10)
                .gossipCaCertificate(BYTES_1_2_3)
                .gossipEndpoint(ServiceEndpoint.newBuilder()
                        .ipAddressV4(Bytes.wrap("1, 1"))
                        .port(11)
                        .build())
                .build();
        static final RosterEntry ROSTER_NODE_1 = RosterEntry.newBuilder()
                .nodeId(NODE_1.nodeId())
                .weight(NODE_1.weight())
                .gossipCaCertificate(NODE_1.gossipCaCertificate())
                .gossipEndpoint(NODE_1.gossipEndpoint())
                .build();
        static final Node NODE_2 = Node.newBuilder()
                .nodeId(2)
                .weight(20)
                .gossipCaCertificate(BYTES_1_2_3)
                .gossipEndpoint(ServiceEndpoint.newBuilder()
                        .ipAddressV4(Bytes.wrap("2, 2"))
                        .port(22)
                        .build())
                .build();
        static final RosterEntry ROSTER_NODE_2 = RosterEntry.newBuilder()
                .nodeId(NODE_2.nodeId())
                .weight(NODE_2.weight())
                .gossipCaCertificate(NODE_2.gossipCaCertificate())
                .gossipEndpoint((ServiceEndpoint.newBuilder()
                        .ipAddressV4(Bytes.wrap("2, 2"))
                        .port(22)
                        .build()))
                .build();
        static final Node NODE_3 = Node.newBuilder()
                .nodeId(3)
                .weight(30)
                .gossipCaCertificate(BYTES_1_2_3)
                .gossipEndpoint(ServiceEndpoint.newBuilder()
                        .ipAddressV4(Bytes.wrap("3, 3"))
                        .port(33)
                        .build())
                .build();
        static final RosterEntry ROSTER_NODE_3 = RosterEntry.newBuilder()
                .nodeId(NODE_3.nodeId())
                .weight(NODE_3.weight())
                .gossipCaCertificate(NODE_3.gossipCaCertificate())
                .gossipEndpoint(NODE_3.gossipEndpoint())
                .build();
        static final Node NODE_4 = Node.newBuilder()
                .nodeId(4)
                .weight(40)
                .gossipCaCertificate(BYTES_1_2_3)
                .gossipEndpoint(ServiceEndpoint.newBuilder()
                        .ipAddressV4(Bytes.wrap("4, 4"))
                        .port(44)
                        .build())
                .build();
        static final RosterEntry ROSTER_NODE_4 = RosterEntry.newBuilder()
                .nodeId(NODE_4.nodeId())
                .weight(NODE_4.weight())
                .gossipCaCertificate(NODE_4.gossipCaCertificate())
                .gossipEndpoint(NODE_4.gossipEndpoint())
                .build();

        static final Roster CURRENT_CANDIDATE_ROSTER = Roster.newBuilder()
                .rosterEntries(List.of(ROSTER_NODE_1, ROSTER_NODE_2))
                .build();
        static final Roster ACTIVE_ROSTER = Roster.newBuilder()
                .rosterEntries(ROSTER_NODE_1, ROSTER_NODE_2, ROSTER_NODE_3, ROSTER_NODE_4)
                .build();

        static final ProtoBytes CANDIDATE_ROSTER_HASH = ProtoBytes.newBuilder()
                .value(RosterUtils.hash(CURRENT_CANDIDATE_ROSTER).getBytes())
                .build();
        static final ProtoBytes ACTIVE_ROSTER_HASH = ProtoBytes.newBuilder()
                .value(RosterUtils.hash(ACTIVE_ROSTER).getBytes())
                .build();
    }
}<|MERGE_RESOLUTION|>--- conflicted
+++ resolved
@@ -19,12 +19,6 @@
 import static com.hedera.node.app.fixtures.AppTestBase.DEFAULT_CONFIG;
 import static com.hedera.node.app.service.addressbook.AddressBookHelper.NODES_KEY;
 import static com.hedera.node.app.service.token.impl.handlers.staking.StakePeriodManager.DEFAULT_STAKING_PERIOD_MINS;
-import static com.hedera.node.app.tss.TssBaseServiceTest.ACTIVE_ROSTER;
-import static com.hedera.node.app.tss.TssBaseServiceTest.CURRENT_CANDIDATE_ROSTER;
-import static com.hedera.node.app.tss.TssBaseServiceTest.NODE_1;
-import static com.hedera.node.app.tss.TssBaseServiceTest.NODE_2;
-import static com.hedera.node.app.tss.TssBaseServiceTest.NODE_3;
-import static com.hedera.node.app.tss.TssBaseServiceTest.NODE_4;
 import static com.hedera.node.config.types.StreamMode.BLOCKS;
 import static com.hedera.node.config.types.StreamMode.RECORDS;
 import static org.mockito.ArgumentMatchers.any;
@@ -44,10 +38,7 @@
 import com.hedera.hapi.node.state.common.EntityNumber;
 import com.hedera.hapi.node.state.primitives.ProtoBytes;
 import com.hedera.hapi.node.state.roster.Roster;
-<<<<<<< HEAD
-=======
 import com.hedera.hapi.node.state.roster.RosterEntry;
->>>>>>> 76c54fce
 import com.hedera.hapi.node.state.roster.RosterState;
 import com.hedera.hapi.node.state.roster.RoundRosterPair;
 import com.hedera.hapi.node.transaction.ExchangeRateSet;
@@ -61,17 +52,13 @@
 import com.hedera.node.app.spi.store.StoreFactory;
 import com.hedera.node.app.spi.workflows.HandleContext;
 import com.hedera.node.app.tss.TssBaseService;
-import com.hedera.node.app.tss.TssBaseServiceTest;
 import com.hedera.node.app.tss.TssMetrics;
 import com.hedera.node.app.workflows.handle.Dispatch;
 import com.hedera.node.app.workflows.handle.stack.SavepointStackImpl;
 import com.hedera.node.config.data.StakingConfig;
 import com.hedera.node.config.testfixtures.HederaTestConfigBuilder;
 import com.hedera.node.config.types.StreamMode;
-<<<<<<< HEAD
-=======
 import com.hedera.pbj.runtime.io.buffer.Bytes;
->>>>>>> 76c54fce
 import com.swirlds.common.RosterStateId;
 import com.swirlds.config.api.Configuration;
 import com.swirlds.platform.roster.RosterUtils;
@@ -131,12 +118,9 @@
     private StoreMetricsService storeMetricsService;
 
     @Mock
-<<<<<<< HEAD
     private TssMetrics tssMetrics;
 
     @Mock
-=======
->>>>>>> 76c54fce
     private WritableSingletonState<RosterState> rosterState;
 
     private NodeStakeUpdates subject;
@@ -154,7 +138,6 @@
     void nullArgConstructor() {
         Assertions.assertThatThrownBy(
                         () -> new NodeStakeUpdates(null, exchangeRateManager, tssBaseService, storeMetricsService))
-<<<<<<< HEAD
                 .isInstanceOf(NullPointerException.class);
         Assertions.assertThatThrownBy(
                         () -> new NodeStakeUpdates(stakingPeriodCalculator, null, tssBaseService, storeMetricsService))
@@ -163,16 +146,6 @@
                         new NodeStakeUpdates(stakingPeriodCalculator, exchangeRateManager, null, storeMetricsService))
                 .isInstanceOf(NullPointerException.class);
         Assertions.assertThatThrownBy(
-=======
-                .isInstanceOf(NullPointerException.class);
-        Assertions.assertThatThrownBy(
-                        () -> new NodeStakeUpdates(stakingPeriodCalculator, null, tssBaseService, storeMetricsService))
-                .isInstanceOf(NullPointerException.class);
-        Assertions.assertThatThrownBy(() ->
-                        new NodeStakeUpdates(stakingPeriodCalculator, exchangeRateManager, null, storeMetricsService))
-                .isInstanceOf(NullPointerException.class);
-        Assertions.assertThatThrownBy(
->>>>>>> 76c54fce
                         () -> new NodeStakeUpdates(stakingPeriodCalculator, exchangeRateManager, tssBaseService, null))
                 .isInstanceOf(NullPointerException.class);
     }
@@ -348,11 +321,7 @@
                         .build());
         given(context.consensusTime()).willReturn(CONSENSUS_TIME_1234567.plus(Duration.ofDays(2)));
 
-<<<<<<< HEAD
         subject.process(dispatch, stack, context, StreamMode.RECORDS, false, Instant.EPOCH, tssMetrics);
-=======
-        subject.process(dispatch, stack, context, StreamMode.RECORDS, false, Instant.EPOCH);
->>>>>>> 76c54fce
         verifyNoInteractions(tssBaseService);
     }
 
@@ -369,13 +338,8 @@
         // Simulate disabled `keyCandidateRoster` property
         given(context.configuration()).willReturn(newConfig(990, false));
 
-<<<<<<< HEAD
         subject.process(dispatch, stack, context, StreamMode.RECORDS, false, Instant.EPOCH, tssMetrics);
         verify(tssBaseService, never()).setCandidateRoster(any(), any(), tssMetrics);
-=======
-        subject.process(dispatch, stack, context, StreamMode.RECORDS, false, Instant.EPOCH);
-        verify(tssBaseService, never()).setCandidateRoster(any(), any());
->>>>>>> 76c54fce
     }
 
     @Test
@@ -392,11 +356,7 @@
         given(context.configuration()).willReturn(newConfig(DEFAULT_STAKING_PERIOD_MINS, true));
 
         // Simulate the same address book input as the current candidate and active rosters
-<<<<<<< HEAD
-        final var nodeStore = simulateNodes(NODE_1, NODE_2, NODE_3, NODE_4);
-=======
         final var nodeStore = simulateNodes(RosterCase.NODE_1, RosterCase.NODE_2, RosterCase.NODE_3, RosterCase.NODE_4);
->>>>>>> 76c54fce
         given(dispatch.handleContext()).willReturn(handleContext);
         given(handleContext.storeFactory()).willReturn(storeFactory);
         given(storeFactory.readableStore(ReadableNodeStore.class)).willReturn(nodeStore);
@@ -404,13 +364,8 @@
         simulateCandidateAndActiveRosters();
 
         // Attempt to set the (equivalent) active roster as the new candidate roster
-<<<<<<< HEAD
         subject.process(dispatch, stack, context, StreamMode.RECORDS, false, Instant.EPOCH, tssMetrics);
         verify(tssBaseService, never()).setCandidateRoster(any(), any(), tssMetrics);
-=======
-        subject.process(dispatch, stack, context, StreamMode.RECORDS, false, Instant.EPOCH);
-        verify(tssBaseService, never()).setCandidateRoster(any(), any());
->>>>>>> 76c54fce
     }
 
     @Test
@@ -426,24 +381,15 @@
         given(context.configuration()).willReturn(newConfig(DEFAULT_STAKING_PERIOD_MINS, true));
 
         // Simulate an updated address book
-<<<<<<< HEAD
-        final var nodeStore = simulateNodes(NODE_1, NODE_2, NODE_3);
-=======
         final var nodeStore = simulateNodes(RosterCase.NODE_1, RosterCase.NODE_2, RosterCase.NODE_3);
->>>>>>> 76c54fce
         given(dispatch.handleContext()).willReturn(handleContext);
         given(handleContext.storeFactory()).willReturn(storeFactory);
         given(storeFactory.readableStore(ReadableNodeStore.class)).willReturn(nodeStore);
         given(stack.getWritableStates(notNull())).willReturn(writableStates);
         simulateCandidateAndActiveRosters();
 
-<<<<<<< HEAD
         subject.process(dispatch, stack, context, StreamMode.RECORDS, false, Instant.EPOCH, tssMetrics);
         verify(tssBaseService).setCandidateRoster(notNull(), notNull(), tssMetrics);
-=======
-        subject.process(dispatch, stack, context, StreamMode.RECORDS, false, Instant.EPOCH);
-        verify(tssBaseService).setCandidateRoster(notNull(), notNull());
->>>>>>> 76c54fce
     }
 
     private ReadableNodeStore simulateNodes(Node... nodes) {
@@ -458,22 +404,6 @@
         return nodeStore;
     }
 
-<<<<<<< HEAD
-    private static final ProtoBytes CANDIDATE_ROSTER_HASH = ProtoBytes.newBuilder()
-            .value(RosterUtils.hash(CURRENT_CANDIDATE_ROSTER).getBytes())
-            .build();
-    private static final ProtoBytes ACTIVE_ROSTER_HASH = ProtoBytes.newBuilder()
-            .value(RosterUtils.hash(ACTIVE_ROSTER).getBytes())
-            .build();
-
-    private void simulateCandidateAndActiveRosters() {
-        given(rosterState.get())
-                .willReturn(new RosterState(
-                        CANDIDATE_ROSTER_HASH.value(),
-                        List.of(RoundRosterPair.newBuilder()
-                                .roundNumber(12345)
-                                .activeRosterHash(ACTIVE_ROSTER_HASH.value())
-=======
     private void simulateCandidateAndActiveRosters() {
         given(rosterState.get())
                 .willReturn(new RosterState(
@@ -481,7 +411,6 @@
                         List.of(RoundRosterPair.newBuilder()
                                 .roundNumber(12345)
                                 .activeRosterHash(RosterCase.ACTIVE_ROSTER_HASH.value())
->>>>>>> 76c54fce
                                 .build())));
         given(writableStates.<RosterState>getSingleton(RosterStateId.ROSTER_STATES_KEY))
                 .willReturn(rosterState);
@@ -489,17 +418,10 @@
                 .willReturn(new MapWritableKVState<>(
                         RosterStateId.ROSTER_KEY,
                         Map.of(
-<<<<<<< HEAD
-                                CANDIDATE_ROSTER_HASH,
-                                TssBaseServiceTest.CURRENT_CANDIDATE_ROSTER,
-                                ACTIVE_ROSTER_HASH,
-                                TssBaseServiceTest.ACTIVE_ROSTER)));
-=======
                                 RosterCase.CANDIDATE_ROSTER_HASH,
                                 RosterCase.CURRENT_CANDIDATE_ROSTER,
                                 RosterCase.ACTIVE_ROSTER_HASH,
                                 RosterCase.ACTIVE_ROSTER)));
->>>>>>> 76c54fce
     }
 
     private Configuration newPeriodMinsConfig() {
