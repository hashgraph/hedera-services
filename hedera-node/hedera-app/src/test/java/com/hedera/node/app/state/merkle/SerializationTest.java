/*
 * Copyright (C) 2023-2024 Hedera Hashgraph, LLC
 *
 * Licensed under the Apache License, Version 2.0 (the "License");
 * you may not use this file except in compliance with the License.
 * You may obtain a copy of the License at
 *
 *      http://www.apache.org/licenses/LICENSE-2.0
 *
 * Unless required by applicable law or agreed to in writing, software
 * distributed under the License is distributed on an "AS IS" BASIS,
 * WITHOUT WARRANTIES OR CONDITIONS OF ANY KIND, either express or implied.
 * See the License for the specific language governing permissions and
 * limitations under the License.
 */

package com.hedera.node.app.state.merkle;

import static com.hedera.node.app.fixtures.AppTestBase.DEFAULT_CONFIG;
import static org.assertj.core.api.Assertions.assertThat;
import static org.mockito.Mockito.mock;

import com.hedera.node.app.ids.WritableEntityIdStore;
<<<<<<< HEAD
import com.hedera.node.app.services.MigrationStateChanges;
=======
import com.hedera.node.app.version.HederaSoftwareVersion;
>>>>>>> 5059ecd1
import com.hedera.node.config.data.HederaConfig;
import com.swirlds.common.constructable.ClassConstructorPair;
import com.swirlds.common.constructable.ConstructableRegistryException;
import com.swirlds.common.constructable.RuntimeConstructable;
import com.swirlds.common.io.utility.LegacyTemporaryFileBuilder;
import com.swirlds.config.api.Configuration;
import com.swirlds.config.extensions.sources.SimpleConfigSource;
import com.swirlds.config.extensions.test.fixtures.TestConfigBuilder;
import com.swirlds.metrics.api.Metrics;
import com.swirlds.platform.state.MerkleStateLifecycles;
import com.swirlds.platform.state.MerkleStateRoot;
import com.swirlds.platform.test.fixtures.state.MerkleTestBase;
import com.swirlds.platform.test.fixtures.state.TestSchema;
import com.swirlds.state.merkle.disk.OnDiskReadableKVState;
import com.swirlds.state.merkle.disk.OnDiskWritableKVState;
import com.swirlds.state.spi.MigrationContext;
import com.swirlds.state.spi.ReadableKVState;
import com.swirlds.state.spi.ReadableQueueState;
import com.swirlds.state.spi.ReadableSingletonState;
import com.swirlds.state.spi.Schema;
import com.swirlds.state.spi.StateDefinition;
import com.swirlds.state.spi.WritableKVState;
import com.swirlds.state.spi.WritableQueueState;
import com.swirlds.state.spi.WritableSingletonState;
import com.swirlds.state.spi.info.NetworkInfo;
import com.swirlds.virtualmap.VirtualMap;
import com.swirlds.virtualmap.config.VirtualMapConfig;
import com.swirlds.virtualmap.config.VirtualMapConfig_;
import com.swirlds.virtualmap.internal.merkle.VirtualRootNode;
import edu.umd.cs.findbugs.annotations.NonNull;
import java.io.IOException;
import java.lang.reflect.Field;
import java.nio.file.Path;
import java.util.HashMap;
import java.util.Set;
import java.util.function.Supplier;
import org.junit.jupiter.api.BeforeEach;
import org.junit.jupiter.api.Test;
import org.junit.jupiter.api.extension.ExtendWith;
import org.junit.jupiter.params.ParameterizedTest;
import org.junit.jupiter.params.provider.ValueSource;
import org.mockito.Mock;
import org.mockito.junit.jupiter.MockitoExtension;

@ExtendWith(MockitoExtension.class)
class SerializationTest extends MerkleTestBase {
    private Path dir;
    private Configuration config;
    private NetworkInfo networkInfo;

    @Mock
    private MerkleStateLifecycles lifecycles;

    @Mock
    private MigrationStateChanges migrationStateChanges;

    @BeforeEach
    void setUp() throws IOException {
        setupConstructableRegistry();

        this.dir = LegacyTemporaryFileBuilder.buildTemporaryDirectory();
        this.config = new TestConfigBuilder()
                .withSource(new SimpleConfigSource()
                        .withValue(VirtualMapConfig_.FLUSH_INTERVAL, 1 + "")
                        .withValue(VirtualMapConfig_.COPY_FLUSH_THRESHOLD, 1 + ""))
                .withConfigDataType(VirtualMapConfig.class)
                .withConfigDataType(HederaConfig.class)
                .getOrCreateConfig();
        this.networkInfo = mock(NetworkInfo.class);
    }

    Schema createV1Schema() {
        return new TestSchema(v1) {
            @NonNull
            @Override
            @SuppressWarnings("rawtypes")
            public Set<StateDefinition> statesToCreate() {
                final var fruitDef = StateDefinition.inMemory(FRUIT_STATE_KEY, STRING_CODEC, STRING_CODEC);
                final var animalDef = StateDefinition.onDisk(ANIMAL_STATE_KEY, STRING_CODEC, STRING_CODEC, 100);
                final var countryDef = StateDefinition.singleton(COUNTRY_STATE_KEY, STRING_CODEC);
                final var steamDef = StateDefinition.queue(STEAM_STATE_KEY, STRING_CODEC);
                return Set.of(fruitDef, animalDef, countryDef, steamDef);
            }

            @Override
            public void migrate(@NonNull final MigrationContext ctx) {
                final var newStates = ctx.newStates();
                final WritableKVState<String, String> fruit = newStates.get(FRUIT_STATE_KEY);
                fruit.put(A_KEY, APPLE);
                fruit.put(B_KEY, BANANA);
                fruit.put(C_KEY, CHERRY);
                fruit.put(D_KEY, DATE);
                fruit.put(E_KEY, EGGPLANT);
                fruit.put(F_KEY, FIG);
                fruit.put(G_KEY, GRAPE);

                final OnDiskWritableKVState<String, String> animals =
                        (OnDiskWritableKVState<String, String>) (OnDiskWritableKVState) newStates.get(ANIMAL_STATE_KEY);
                animals.put(A_KEY, AARDVARK);
                animals.put(B_KEY, BEAR);
                animals.put(C_KEY, CUTTLEFISH);
                animals.put(D_KEY, DOG);
                animals.put(E_KEY, EMU);
                animals.put(F_KEY, FOX);
                animals.put(G_KEY, GOOSE);
                animals.commit();

                final WritableSingletonState<String> country = newStates.getSingleton(COUNTRY_STATE_KEY);
                country.put(CHAD);

                final WritableQueueState<String> steam = newStates.getQueue(STEAM_STATE_KEY);
                steam.add(ART);
                steam.add(BIOLOGY);
                steam.add(CHEMISTRY);
                steam.add(DISCIPLINE);
                steam.add(ECOLOGY);
                steam.add(FIELDS);
                steam.add(GEOMETRY);
            }
        };
    }

    private void forceFlush(ReadableKVState<?, ?> state) {
        if (state instanceof OnDiskReadableKVState<?, ?>) {
            try {
                Field vmField = OnDiskReadableKVState.class.getDeclaredField("virtualMap");
                vmField.setAccessible(true);
                VirtualMap<?, ?> vm = (VirtualMap<?, ?>) vmField.get(state);

                final VirtualRootNode<?, ?> root = vm.getRight();
                if (!vm.isEmpty()) {
                    root.enableFlush();
                    vm.release();
                    root.waitUntilFlushed();
                }
            } catch (IllegalAccessException | NoSuchFieldException | InterruptedException e) {
                throw new RuntimeException(e);
            }
        }
    }

    /**
     * In this test scenario, we have a genesis setup where we create FRUIT and ANIMALS and COUNTRY,
     * save them to disk, and then load them back in, and verify everything was loaded correctly.
     * <br/>
     * This tests has two modes: one where we force flush the VMs to disk and one where we don't.
     * When it forces disk flush, it makes sure that the data gets to the datasource from cache and persisted in the table.
     * When the flush is not forced, the data remains in cache which has its own serialization mechanism
     */
    @ParameterizedTest
    @ValueSource(booleans = {true, false})
    void simpleReadAndWrite(boolean forceFlush) throws IOException, ConstructableRegistryException {
        final var schemaV1 = createV1Schema();
        final var originalTree = createMerkleHederaState(schemaV1);

        // When we serialize it to bytes and deserialize it back into a tree
        MerkleStateRoot copy = originalTree.copy(); // make a copy to make VM flushable
        final byte[] serializedBytes;
        if (forceFlush) {
            // Force flush the VMs to disk to test serialization and deserialization
            forceFlush(originalTree.getReadableStates(FIRST_SERVICE).get(ANIMAL_STATE_KEY));
            copy.copy(); // make a fast copy because we can only write to disk an immutable copy
            CRYPTO.digestTreeSync(copy);
            serializedBytes = writeTree(copy, dir);
        } else {
            CRYPTO.digestTreeSync(copy);
            serializedBytes = writeTree(originalTree, dir);
        }

        final MerkleStateRoot loadedTree = loadeMerkleTree(schemaV1, serializedBytes);

        assertTree(loadedTree);
    }

    /**
     * This test scenario is trickier, and it's designed to reproduce <a href="https://github.com/hashgraph/hedera-services/issues/13335">#13335: OnDiskKeySerializer uses wrong classId for OnDiskKey.</a>
     * This issue can be reproduced only if at first it gets flushed to disk, then it gets loaded back in, and this time it remains in cache.
     * After it gets saved to disk again, and then loaded back in, it results in ClassCastException due to incorrect classId.
     */
    @Test
    void dualReadAndWrite() throws IOException, ConstructableRegistryException {
        final var schemaV1 = createV1Schema();
        final var originalTree = createMerkleHederaState(schemaV1);

        MerkleStateRoot copy = originalTree.copy(); // make a copy to make VM flushable
        ;

        forceFlush(originalTree.getReadableStates(FIRST_SERVICE).get(ANIMAL_STATE_KEY));
        copy.copy(); // make a fast copy because we can only write to disk an immutable copy
        CRYPTO.digestTreeSync(copy);
        final byte[] serializedBytes = writeTree(copy, dir);

        MerkleStateRoot loadedTree = loadeMerkleTree(schemaV1, serializedBytes);
        ((OnDiskReadableKVState) originalTree.getReadableStates(FIRST_SERVICE).get(ANIMAL_STATE_KEY)).reset();
        populateVmCache(loadedTree);

        loadedTree.copy(); // make a copy to store it to disk

        CRYPTO.digestTreeSync(loadedTree);
        // refreshing the dir
        dir = LegacyTemporaryFileBuilder.buildTemporaryDirectory();
        final byte[] serializedBytesWithCache = writeTree(loadedTree, dir);

        // let's load it again and see if it works
        MerkleStateRoot loadedTreeWithCache = loadeMerkleTree(schemaV1, serializedBytesWithCache);
        ((OnDiskReadableKVState)
                        loadedTreeWithCache.getReadableStates(FIRST_SERVICE).get(ANIMAL_STATE_KEY))
                .reset();

        assertTree(loadedTreeWithCache);
    }

    private MerkleStateRoot loadeMerkleTree(Schema schemaV1, byte[] serializedBytes)
            throws ConstructableRegistryException, IOException {
        final var newRegistry =
                new MerkleSchemaRegistry(registry, FIRST_SERVICE, DEFAULT_CONFIG, new SchemaApplications());
        newRegistry.register(schemaV1);

        // Register the MerkleStateRoot so, when found in serialized bytes, it will register with
        // our migration callback, etc. (normally done by the Hedera main method)
        final Supplier<RuntimeConstructable> constructor =
                () -> new MerkleStateRoot(lifecycles, version -> new HederaSoftwareVersion(null, version));
        final var pair = new ClassConstructorPair(MerkleStateRoot.class, constructor);
        registry.registerConstructable(pair);

        final MerkleStateRoot loadedTree = parseTree(serializedBytes, dir);
        newRegistry.migrate(
                loadedTree,
                schemaV1.getVersion(),
                schemaV1.getVersion(),
                config,
                networkInfo,
                mock(Metrics.class),
                mock(WritableEntityIdStore.class),
<<<<<<< HEAD
                new HashMap<>(),
                migrationStateChanges);
        loadedTree.migrate(1);
=======
                new HashMap<>());
        loadedTree.migrate(MerkleStateRoot.VERSION_2);
>>>>>>> 5059ecd1

        return loadedTree;
    }

    private MerkleStateRoot createMerkleHederaState(Schema schemaV1) {
        final var originalTree = new MerkleStateRoot(lifecycles, version -> new HederaSoftwareVersion(null, version));
        final var originalRegistry =
                new MerkleSchemaRegistry(registry, FIRST_SERVICE, DEFAULT_CONFIG, new SchemaApplications());
        originalRegistry.register(schemaV1);
        originalRegistry.migrate(
                originalTree,
                null,
                v1,
                config,
                networkInfo,
                mock(Metrics.class),
                mock(WritableEntityIdStore.class),
                new HashMap<>(),
                migrationStateChanges);
        return originalTree;
    }

    private static void populateVmCache(MerkleStateRoot loadedTree) {
        final var states = loadedTree.getWritableStates(FIRST_SERVICE);
        final WritableKVState<String, String> animalState = states.get(ANIMAL_STATE_KEY);
        assertThat(animalState.getForModify(A_KEY)).isEqualTo(AARDVARK);
        assertThat(animalState.getForModify(B_KEY)).isEqualTo(BEAR);
        assertThat(animalState.getForModify(C_KEY)).isEqualTo(CUTTLEFISH);
        assertThat(animalState.getForModify(D_KEY)).isEqualTo(DOG);
        assertThat(animalState.getForModify(E_KEY)).isEqualTo(EMU);
        assertThat(animalState.getForModify(F_KEY)).isEqualTo(FOX);
        assertThat(animalState.getForModify(G_KEY)).isEqualTo(GOOSE);
    }

    private static void assertTree(MerkleStateRoot loadedTree) {
        final var states = loadedTree.getReadableStates(FIRST_SERVICE);
        final ReadableKVState<String, String> fruitState = states.get(FRUIT_STATE_KEY);
        assertThat(fruitState.get(A_KEY)).isEqualTo(APPLE);
        assertThat(fruitState.get(B_KEY)).isEqualTo(BANANA);
        assertThat(fruitState.get(C_KEY)).isEqualTo(CHERRY);
        assertThat(fruitState.get(D_KEY)).isEqualTo(DATE);
        assertThat(fruitState.get(E_KEY)).isEqualTo(EGGPLANT);
        assertThat(fruitState.get(F_KEY)).isEqualTo(FIG);
        assertThat(fruitState.get(G_KEY)).isEqualTo(GRAPE);

        final ReadableKVState<String, String> animalState = states.get(ANIMAL_STATE_KEY);
        assertThat(animalState.get(A_KEY)).isEqualTo(AARDVARK);
        assertThat(animalState.get(B_KEY)).isEqualTo(BEAR);
        assertThat(animalState.get(C_KEY)).isEqualTo(CUTTLEFISH);
        assertThat(animalState.get(D_KEY)).isEqualTo(DOG);
        assertThat(animalState.get(E_KEY)).isEqualTo(EMU);
        assertThat(animalState.get(F_KEY)).isEqualTo(FOX);
        assertThat(animalState.get(G_KEY)).isEqualTo(GOOSE);

        final ReadableSingletonState<String> countryState = states.getSingleton(COUNTRY_STATE_KEY);
        assertThat(countryState.get()).isEqualTo(CHAD);

        final ReadableQueueState<String> steamState = states.getQueue(STEAM_STATE_KEY);
        assertThat(steamState.iterator())
                .toIterable()
                .containsExactly(ART, BIOLOGY, CHEMISTRY, DISCIPLINE, ECOLOGY, FIELDS, GEOMETRY);
    }
}<|MERGE_RESOLUTION|>--- conflicted
+++ resolved
@@ -21,11 +21,8 @@
 import static org.mockito.Mockito.mock;
 
 import com.hedera.node.app.ids.WritableEntityIdStore;
-<<<<<<< HEAD
 import com.hedera.node.app.services.MigrationStateChanges;
-=======
 import com.hedera.node.app.version.HederaSoftwareVersion;
->>>>>>> 5059ecd1
 import com.hedera.node.config.data.HederaConfig;
 import com.swirlds.common.constructable.ClassConstructorPair;
 import com.swirlds.common.constructable.ConstructableRegistryException;
@@ -260,14 +257,9 @@
                 networkInfo,
                 mock(Metrics.class),
                 mock(WritableEntityIdStore.class),
-<<<<<<< HEAD
                 new HashMap<>(),
                 migrationStateChanges);
-        loadedTree.migrate(1);
-=======
-                new HashMap<>());
         loadedTree.migrate(MerkleStateRoot.VERSION_2);
->>>>>>> 5059ecd1
 
         return loadedTree;
     }
