/*
 * Copyright (C) 2023 Hedera Hashgraph, LLC
 *
 * Licensed under the Apache License, Version 2.0 (the "License");
 * you may not use this file except in compliance with the License.
 * You may obtain a copy of the License at
 *
 *      http://www.apache.org/licenses/LICENSE-2.0
 *
 * Unless required by applicable law or agreed to in writing, software
 * distributed under the License is distributed on an "AS IS" BASIS,
 * WITHOUT WARRANTIES OR CONDITIONS OF ANY KIND, either express or implied.
 * See the License for the specific language governing permissions and
 * limitations under the License.
 */

package com.hedera.node.app.state.merkle;

import static org.assertj.core.api.Assertions.assertThat;

import com.hedera.node.app.spi.fixtures.state.TestSchema;
import com.hedera.node.app.spi.state.ReadableKVState;
import com.hedera.node.app.spi.state.ReadableSingletonState;
import com.hedera.node.app.spi.state.ReadableStates;
import com.hedera.node.app.spi.state.Schema;
import com.hedera.node.app.spi.state.StateDefinition;
import com.hedera.node.app.spi.state.WritableKVState;
import com.hedera.node.app.spi.state.WritableSingletonState;
import com.hedera.node.app.spi.state.WritableStates;
import com.swirlds.common.constructable.ClassConstructorPair;
import com.swirlds.common.constructable.ConstructableRegistryException;
import com.swirlds.common.constructable.RuntimeConstructable;
import com.swirlds.common.io.utility.TemporaryFileBuilder;
import edu.umd.cs.findbugs.annotations.NonNull;
import java.io.IOException;
import java.util.Set;
import java.util.function.Supplier;
import org.junit.jupiter.api.BeforeEach;
import org.junit.jupiter.api.Test;

class SerializationTest extends MerkleTestBase {

    @BeforeEach
    void setUp() {
        setupConstructableRegistry();
    }

    Schema createV1Schema() {
        return new TestSchema(1) {
            @NonNull
            @Override
            @SuppressWarnings("rawtypes")
            public Set<StateDefinition> statesToCreate() {
                final var fruitDef = StateDefinition.inMemory(FRUIT_STATE_KEY, STRING_SERDES, STRING_SERDES);
                final var animalDef = StateDefinition.onDisk(ANIMAL_STATE_KEY, STRING_SERDES, STRING_SERDES, 100);
                final var countryDef = StateDefinition.singleton(COUNTRY_STATE_KEY, STRING_SERDES);
                return Set.of(fruitDef, animalDef, countryDef);
            }

            @Override
            public void migrate(@NonNull ReadableStates previousStates, @NonNull WritableStates newStates) {
                final WritableKVState<String, String> fruit = newStates.get(FRUIT_STATE_KEY);
                fruit.put(A_KEY, APPLE);
                fruit.put(B_KEY, BANANA);
                fruit.put(C_KEY, CHERRY);
                fruit.put(D_KEY, DATE);
                fruit.put(E_KEY, EGGPLANT);
                fruit.put(F_KEY, FIG);
                fruit.put(G_KEY, GRAPE);

                final WritableKVState<String, String> animals = newStates.get(ANIMAL_STATE_KEY);
                animals.put(A_KEY, AARDVARK);
                animals.put(B_KEY, BEAR);
                animals.put(C_KEY, CUTTLEFISH);
                animals.put(D_KEY, DOG);
                animals.put(E_KEY, EMU);
                animals.put(F_KEY, FOX);
                animals.put(G_KEY, GOOSE);

                final WritableSingletonState<String> country = newStates.getSingleton(COUNTRY_STATE_KEY);
                country.put(CHAD);
            }
        };
    }

    /**
     * In this test scenario, we have a genesis setup where we create FRUIT and ANIMALS and COUNTRY,
     * save them to disk, and then load them back in, and verify everything was loaded correctly.
     */
    @Test
    void simpleReadAndWrite() throws IOException, ConstructableRegistryException {
        // Given a merkle tree with some fruit and animals and country
        final var v1 = version(1, 0, 0);
        final var dir = TemporaryFileBuilder.buildTemporaryDirectory();
        final var originalTree =
                new MerkleHederaState(tree -> {}, (evt, meta, provider) -> {}, (round, dual, metadata) -> {});
        final var originalRegistry = new MerkleSchemaRegistry(registry, dir, FIRST_SERVICE);
        final var schemaV1 = createV1Schema();
        originalRegistry.register(schemaV1);
        originalRegistry.migrate(originalTree, null, v1);

        // When we serialize it to bytes and deserialize it back into a tree
        originalTree.copy(); // make a fast copy because we can only write to disk an immutable copy
        CRYPTO.digestTreeSync(originalTree);
        final var serializedBytes = writeTree(originalTree, dir);
        final var newRegistry = new MerkleSchemaRegistry(registry, dir, FIRST_SERVICE);
        newRegistry.register(schemaV1);

        // Register the MerkleHederaState so, when found in serialized bytes, it will register with
        // our migration callback, etc. (normally done by the Hedera main method)
<<<<<<< HEAD
        final Supplier<RuntimeConstructable> constructor = () -> new MerkleHederaState(
                tree -> newRegistry.migrate(tree, v1, v1),
                (event, meta, provider) -> {},
                (round, dualState, metadata) -> {});
=======
        final Supplier<RuntimeConstructable> constructor = () ->
                new MerkleHederaState(tree -> newRegistry.migrate(tree, v1, v1), event -> {}, (round, dualState) -> {});
>>>>>>> ca5e6ec2
        final var pair = new ClassConstructorPair(MerkleHederaState.class, constructor);
        registry.registerConstructable(pair);

        final MerkleHederaState loadedTree = parseTree(serializedBytes, dir);
        loadedTree.migrate(1);

        // Then, we should be able to see all our original states again
        final var states = loadedTree.createReadableStates(FIRST_SERVICE);
        final ReadableKVState<String, String> fruitState = states.get(FRUIT_STATE_KEY);
        assertThat(fruitState.get(A_KEY)).isEqualTo(APPLE);
        assertThat(fruitState.get(B_KEY)).isEqualTo(BANANA);
        assertThat(fruitState.get(C_KEY)).isEqualTo(CHERRY);
        assertThat(fruitState.get(D_KEY)).isEqualTo(DATE);
        assertThat(fruitState.get(E_KEY)).isEqualTo(EGGPLANT);
        assertThat(fruitState.get(F_KEY)).isEqualTo(FIG);
        assertThat(fruitState.get(G_KEY)).isEqualTo(GRAPE);

        final ReadableKVState<String, String> animalState = states.get(ANIMAL_STATE_KEY);
        assertThat(animalState.get(A_KEY)).isEqualTo(AARDVARK);
        assertThat(animalState.get(B_KEY)).isEqualTo(BEAR);
        assertThat(animalState.get(C_KEY)).isEqualTo(CUTTLEFISH);
        assertThat(animalState.get(D_KEY)).isEqualTo(DOG);
        assertThat(animalState.get(E_KEY)).isEqualTo(EMU);
        assertThat(animalState.get(F_KEY)).isEqualTo(FOX);
        assertThat(animalState.get(G_KEY)).isEqualTo(GOOSE);

        final ReadableSingletonState<String> countryState = states.getSingleton(COUNTRY_STATE_KEY);
        assertThat(countryState.get()).isEqualTo(CHAD);
    }
}<|MERGE_RESOLUTION|>--- conflicted
+++ resolved
@@ -108,15 +108,10 @@
 
         // Register the MerkleHederaState so, when found in serialized bytes, it will register with
         // our migration callback, etc. (normally done by the Hedera main method)
-<<<<<<< HEAD
         final Supplier<RuntimeConstructable> constructor = () -> new MerkleHederaState(
                 tree -> newRegistry.migrate(tree, v1, v1),
                 (event, meta, provider) -> {},
                 (round, dualState, metadata) -> {});
-=======
-        final Supplier<RuntimeConstructable> constructor = () ->
-                new MerkleHederaState(tree -> newRegistry.migrate(tree, v1, v1), event -> {}, (round, dualState) -> {});
->>>>>>> ca5e6ec2
         final var pair = new ClassConstructorPair(MerkleHederaState.class, constructor);
         registry.registerConstructable(pair);
 
