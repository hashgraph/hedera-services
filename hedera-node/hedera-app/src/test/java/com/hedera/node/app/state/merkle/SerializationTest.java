/*
 * Copyright (C) 2023-2024 Hedera Hashgraph, LLC
 *
 * Licensed under the Apache License, Version 2.0 (the "License");
 * you may not use this file except in compliance with the License.
 * You may obtain a copy of the License at
 *
 *      http://www.apache.org/licenses/LICENSE-2.0
 *
 * Unless required by applicable law or agreed to in writing, software
 * distributed under the License is distributed on an "AS IS" BASIS,
 * WITHOUT WARRANTIES OR CONDITIONS OF ANY KIND, either express or implied.
 * See the License for the specific language governing permissions and
 * limitations under the License.
 */

package com.hedera.node.app.state.merkle;

import static com.hedera.node.app.fixtures.AppTestBase.DEFAULT_CONFIG;
import static org.assertj.core.api.Assertions.assertThat;
import static org.mockito.Mockito.mock;
import static org.mockito.Mockito.when;

import com.hedera.node.app.ids.WritableEntityIdStore;
import com.hedera.node.app.services.MigrationStateChanges;
import com.hedera.node.app.version.ServicesSoftwareVersion;
import com.hedera.node.config.data.HederaConfig;
import com.swirlds.base.test.fixtures.time.FakeTime;
import com.swirlds.common.config.StateCommonConfig_;
import com.swirlds.common.constructable.ClassConstructorPair;
import com.swirlds.common.constructable.ConstructableRegistryException;
import com.swirlds.common.constructable.RuntimeConstructable;
import com.swirlds.common.context.PlatformContext;
import com.swirlds.common.crypto.CryptographyFactory;
import com.swirlds.common.crypto.config.CryptoConfig;
import com.swirlds.common.io.utility.LegacyTemporaryFileBuilder;
import com.swirlds.common.merkle.crypto.MerkleCryptographyFactory;
import com.swirlds.common.test.fixtures.platform.TestPlatformContextBuilder;
import com.swirlds.config.api.Configuration;
import com.swirlds.config.extensions.sources.SimpleConfigSource;
import com.swirlds.config.extensions.test.fixtures.TestConfigBuilder;
import com.swirlds.merkledb.MerkleDb;
import com.swirlds.metrics.api.Metrics;
import com.swirlds.platform.config.StateConfig_;
import com.swirlds.platform.state.MerkleStateLifecycles;
import com.swirlds.platform.state.PlatformMerkleStateRoot;
import com.swirlds.platform.state.signed.SignedState;
import com.swirlds.platform.system.InitTrigger;
import com.swirlds.platform.system.Platform;
import com.swirlds.platform.test.fixtures.state.MerkleTestBase;
import com.swirlds.platform.test.fixtures.state.RandomSignedStateGenerator;
import com.swirlds.state.lifecycle.MigrationContext;
import com.swirlds.state.lifecycle.Schema;
import com.swirlds.state.lifecycle.StartupNetworks;
import com.swirlds.state.lifecycle.StateDefinition;
import com.swirlds.state.lifecycle.info.NetworkInfo;
import com.swirlds.state.merkle.MerkleStateRoot;
import com.swirlds.state.merkle.MerkleTreeSnapshotReader;
import com.swirlds.state.merkle.disk.OnDiskReadableKVState;
import com.swirlds.state.merkle.disk.OnDiskWritableKVState;
import com.swirlds.state.spi.ReadableKVState;
import com.swirlds.state.spi.ReadableQueueState;
import com.swirlds.state.spi.ReadableSingletonState;
import com.swirlds.state.spi.WritableKVState;
import com.swirlds.state.spi.WritableQueueState;
import com.swirlds.state.spi.WritableSingletonState;
import com.swirlds.state.test.fixtures.merkle.TestMerkleStateRoot;
import com.swirlds.state.test.fixtures.merkle.TestSchema;
import com.swirlds.virtualmap.VirtualMap;
import com.swirlds.virtualmap.config.VirtualMapConfig;
import com.swirlds.virtualmap.config.VirtualMapConfig_;
import com.swirlds.virtualmap.internal.merkle.VirtualRootNode;
import edu.umd.cs.findbugs.annotations.NonNull;
import java.io.IOException;
import java.lang.reflect.Field;
import java.nio.file.Path;
import java.util.HashMap;
import java.util.Set;
import java.util.function.Supplier;
import org.junit.jupiter.api.BeforeEach;
import org.junit.jupiter.api.Test;
import org.junit.jupiter.api.extension.ExtendWith;
import org.junit.jupiter.params.ParameterizedTest;
import org.junit.jupiter.params.provider.ValueSource;
import org.mockito.Mock;
import org.mockito.junit.jupiter.MockitoExtension;

@ExtendWith(MockitoExtension.class)
class SerializationTest extends MerkleTestBase {

    private Path dir;
    private Configuration config;
    private NetworkInfo networkInfo;

    @Mock
    private MerkleStateLifecycles lifecycles;

    @Mock
    private MigrationStateChanges migrationStateChanges;

<<<<<<< HEAD
=======
    @Mock
    private StartupNetworks startupNetworks;

    @TempDir
    Path tempDir;

>>>>>>> 0c23fbbb
    @BeforeEach
    void setUp() throws IOException {
        setupConstructableRegistry();

        this.config = new TestConfigBuilder()
                .withSource(new SimpleConfigSource()
                        .withValue(VirtualMapConfig_.FLUSH_INTERVAL, 1 + "")
                        .withValue(VirtualMapConfig_.COPY_FLUSH_THRESHOLD, 1 + ""))
                .withConfigDataType(VirtualMapConfig.class)
                .withConfigDataType(HederaConfig.class)
                .withConfigDataType(CryptoConfig.class)
                .getOrCreateConfig();
        this.dir = LegacyTemporaryFileBuilder.buildTemporaryDirectory(config);
        this.networkInfo = mock(NetworkInfo.class);
    }

    Schema createV1Schema() {
        return new TestSchema(v1) {
            @NonNull
            @Override
            @SuppressWarnings("rawtypes")
            public Set<StateDefinition> statesToCreate() {
                final var fruitDef = StateDefinition.inMemory(FRUIT_STATE_KEY, STRING_CODEC, STRING_CODEC);
                final var animalDef = StateDefinition.onDisk(ANIMAL_STATE_KEY, STRING_CODEC, STRING_CODEC, 100);
                final var countryDef = StateDefinition.singleton(COUNTRY_STATE_KEY, STRING_CODEC);
                final var steamDef = StateDefinition.queue(STEAM_STATE_KEY, STRING_CODEC);
                return Set.of(fruitDef, animalDef, countryDef, steamDef);
            }

            @Override
            public void migrate(@NonNull final MigrationContext ctx) {
                final var newStates = ctx.newStates();
                final WritableKVState<String, String> fruit = newStates.get(FRUIT_STATE_KEY);
                fruit.put(A_KEY, APPLE);
                fruit.put(B_KEY, BANANA);
                fruit.put(C_KEY, CHERRY);
                fruit.put(D_KEY, DATE);
                fruit.put(E_KEY, EGGPLANT);
                fruit.put(F_KEY, FIG);
                fruit.put(G_KEY, GRAPE);

                final OnDiskWritableKVState<String, String> animals =
                        (OnDiskWritableKVState<String, String>) (OnDiskWritableKVState) newStates.get(ANIMAL_STATE_KEY);
                animals.put(A_KEY, AARDVARK);
                animals.put(B_KEY, BEAR);
                animals.put(C_KEY, CUTTLEFISH);
                animals.put(D_KEY, DOG);
                animals.put(E_KEY, EMU);
                animals.put(F_KEY, FOX);
                animals.put(G_KEY, GOOSE);
                animals.commit();

                final WritableSingletonState<String> country = newStates.getSingleton(COUNTRY_STATE_KEY);
                country.put(CHAD);

                final WritableQueueState<String> steam = newStates.getQueue(STEAM_STATE_KEY);
                steam.add(ART);
                steam.add(BIOLOGY);
                steam.add(CHEMISTRY);
                steam.add(DISCIPLINE);
                steam.add(ECOLOGY);
                steam.add(FIELDS);
                steam.add(GEOMETRY);
            }
        };
    }

    private void forceFlush(ReadableKVState<?, ?> state) {
        if (state instanceof OnDiskReadableKVState<?, ?>) {
            try {
                Field vmField = OnDiskReadableKVState.class.getDeclaredField("virtualMap");
                vmField.setAccessible(true);
                VirtualMap<?, ?> vm = (VirtualMap<?, ?>) vmField.get(state);

                final VirtualRootNode<?, ?> root = vm.getRight();
                if (!vm.isEmpty()) {
                    root.enableFlush();
                    vm.release();
                    root.waitUntilFlushed();
                }
            } catch (IllegalAccessException | NoSuchFieldException | InterruptedException e) {
                throw new RuntimeException(e);
            }
        }
    }

    /**
     * In this test scenario, we have a genesis setup where we create FRUIT and ANIMALS and COUNTRY,
     * save them to disk, and then load them back in, and verify everything was loaded correctly.
     * <br/>
     * This tests has two modes: one where we force flush the VMs to disk and one where we don't.
     * When it forces disk flush, it makes sure that the data gets to the datasource from cache and persisted in the table.
     * When the flush is not forced, the data remains in cache which has its own serialization mechanism
     */
    @ParameterizedTest
    @ValueSource(booleans = {true, false})
    void simpleReadAndWrite(boolean forceFlush) throws IOException, ConstructableRegistryException {
        final var schemaV1 = createV1Schema();
        final var originalTree = createMerkleHederaState(schemaV1);

        // When we serialize it to bytes and deserialize it back into a tree
        MerkleStateRoot<?> copy = originalTree.copy(); // make a copy to make VM flushable
        final byte[] serializedBytes;
        if (forceFlush) {
            // Force flush the VMs to disk to test serialization and deserialization
            forceFlush(originalTree.getReadableStates(FIRST_SERVICE).get(ANIMAL_STATE_KEY));
            copy.copy(); // make a fast copy because we can only write to disk an immutable copy
            CRYPTO.digestTreeSync(copy);
            serializedBytes = writeTree(copy, dir);
        } else {
            CRYPTO.digestTreeSync(copy);
            serializedBytes = writeTree(originalTree, dir);
        }

        final MerkleStateRoot<?> loadedTree = loadedMerkleTree(schemaV1, serializedBytes);

        assertTree(loadedTree);
    }

    @Test
    void snapshot() throws IOException {
        final var schemaV1 = createV1Schema();
        final var originalTree = createMerkleHederaState(schemaV1);
        final var tempDir = LegacyTemporaryFileBuilder.buildTemporaryDirectory(config);
        final var configBuilder = new TestConfigBuilder()
                .withValue(StateConfig_.SIGNED_STATE_DISK, 1)
                .withValue(
                        StateCommonConfig_.SAVED_STATE_DIRECTORY,
                        tempDir.toFile().toString());
        final var cryptography = CryptographyFactory.create();
        final var merkleCryptography = MerkleCryptographyFactory.create(config, cryptography);
        final PlatformContext context = TestPlatformContextBuilder.create()
                .withMerkleCryptography(merkleCryptography)
                .withConfiguration(configBuilder.getOrCreateConfig())
                .withTime(new FakeTime())
                .build();

        Platform mockPlatform = mock(Platform.class);
        when(mockPlatform.getContext()).thenReturn(context);
        originalTree.init(mockPlatform, InitTrigger.RESTART, new ServicesSoftwareVersion(schemaV1.getVersion()));

        // prepare the tree and create a snapshot
        originalTree.copy();
        originalTree.computeHash();
        originalTree.createSnapshot(tempDir);

<<<<<<< HEAD
        // Restore to a fresh MerkleDb instance
        MerkleDb.resetDefaultInstancePath();
        MerkleStateRoot state = originalTree.loadSnapshot(tempDir.resolve(SignedStateFileUtils.SIGNED_STATE_FILE_NAME));
=======
        MerkleStateRoot<?> state =
                originalTree.loadSnapshot(tempDir.resolve(MerkleTreeSnapshotReader.SIGNED_STATE_FILE_NAME));
>>>>>>> 0c23fbbb
        initServices(schemaV1, state);
        assertTree(state);
    }

    /**
     * This test scenario is trickier, and it's designed to reproduce <a href="https://github.com/hashgraph/hedera-services/issues/13335">#13335: OnDiskKeySerializer uses wrong classId for OnDiskKey.</a>
     * This issue can be reproduced only if at first it gets flushed to disk, then it gets loaded back in, and this time it remains in cache.
     * After it gets saved to disk again, and then loaded back in, it results in ClassCastException due to incorrect classId.
     */
    @Test
    void dualReadAndWrite() throws IOException, ConstructableRegistryException {
        final var schemaV1 = createV1Schema();
        final var originalTree = createMerkleHederaState(schemaV1);

        MerkleStateRoot<?> copy = originalTree.copy(); // make a copy to make VM flushable

        forceFlush(originalTree.getReadableStates(FIRST_SERVICE).get(ANIMAL_STATE_KEY));
        copy.copy(); // make a fast copy because we can only write to disk an immutable copy
        CRYPTO.digestTreeSync(copy);
        final byte[] serializedBytes = writeTree(copy, dir);

        MerkleStateRoot<?> loadedTree = loadedMerkleTree(schemaV1, serializedBytes);
        ((OnDiskReadableKVState) originalTree.getReadableStates(FIRST_SERVICE).get(ANIMAL_STATE_KEY)).reset();
        populateVmCache(loadedTree);

        loadedTree.copy(); // make a copy to store it to disk

        CRYPTO.digestTreeSync(loadedTree);
        // refreshing the dir
        dir = LegacyTemporaryFileBuilder.buildTemporaryDirectory(config);
        final byte[] serializedBytesWithCache = writeTree(loadedTree, dir);

        // let's load it again and see if it works
        MerkleStateRoot<?> loadedTreeWithCache = loadedMerkleTree(schemaV1, serializedBytesWithCache);
        ((OnDiskReadableKVState)
                        loadedTreeWithCache.getReadableStates(FIRST_SERVICE).get(ANIMAL_STATE_KEY))
                .reset();

        assertTree(loadedTreeWithCache);
    }

    private MerkleStateRoot<?> loadedMerkleTree(Schema schemaV1, byte[] serializedBytes)
            throws ConstructableRegistryException, IOException {

        // Register the MerkleStateRoot so, when found in serialized bytes, it will register with
        // our migration callback, etc. (normally done by the Hedera main method)
        final Supplier<RuntimeConstructable> constructor = TestMerkleStateRoot::new;
        final var pair = new ClassConstructorPair(MerkleStateRoot.class, constructor);
        registry.registerConstructable(pair);

        final MerkleStateRoot<?> loadedTree = parseTree(serializedBytes, dir);
        initServices(schemaV1, loadedTree);

        return loadedTree;
    }

    private void initServices(Schema schemaV1, MerkleStateRoot<?> loadedTree) {
        final var newRegistry =
                new MerkleSchemaRegistry(registry, FIRST_SERVICE, DEFAULT_CONFIG, new SchemaApplications());
        newRegistry.register(schemaV1);
        newRegistry.migrate(
                loadedTree,
                schemaV1.getVersion(),
                schemaV1.getVersion(),
                config,
                config,
                networkInfo,
                mock(Metrics.class),
                mock(WritableEntityIdStore.class),
                new HashMap<>(),
                migrationStateChanges,
                startupNetworks);
        loadedTree.migrate(MerkleStateRoot.CURRENT_VERSION);
    }

    private PlatformMerkleStateRoot createMerkleHederaState(Schema schemaV1) {
        final SignedState randomState =
                new RandomSignedStateGenerator().setRound(1).build();

        final var originalTree = (PlatformMerkleStateRoot) randomState.getState();
        final var originalRegistry =
                new MerkleSchemaRegistry(registry, FIRST_SERVICE, DEFAULT_CONFIG, new SchemaApplications());
        originalRegistry.register(schemaV1);
        originalRegistry.migrate(
                originalTree,
                null,
                v1,
                config,
                config,
                networkInfo,
                mock(Metrics.class),
                mock(WritableEntityIdStore.class),
                new HashMap<>(),
                migrationStateChanges,
                startupNetworks);
        return originalTree;
    }

    private static void populateVmCache(MerkleStateRoot<?> loadedTree) {
        final var states = loadedTree.getWritableStates(FIRST_SERVICE);
        final WritableKVState<String, String> animalState = states.get(ANIMAL_STATE_KEY);
        assertThat(animalState.getForModify(A_KEY)).isEqualTo(AARDVARK);
        assertThat(animalState.getForModify(B_KEY)).isEqualTo(BEAR);
        assertThat(animalState.getForModify(C_KEY)).isEqualTo(CUTTLEFISH);
        assertThat(animalState.getForModify(D_KEY)).isEqualTo(DOG);
        assertThat(animalState.getForModify(E_KEY)).isEqualTo(EMU);
        assertThat(animalState.getForModify(F_KEY)).isEqualTo(FOX);
        assertThat(animalState.getForModify(G_KEY)).isEqualTo(GOOSE);
    }

    private static void assertTree(MerkleStateRoot<?> loadedTree) {
        final var states = loadedTree.getReadableStates(FIRST_SERVICE);
        final ReadableKVState<String, String> fruitState = states.get(FRUIT_STATE_KEY);
        assertThat(fruitState.get(A_KEY)).isEqualTo(APPLE);
        assertThat(fruitState.get(B_KEY)).isEqualTo(BANANA);
        assertThat(fruitState.get(C_KEY)).isEqualTo(CHERRY);
        assertThat(fruitState.get(D_KEY)).isEqualTo(DATE);
        assertThat(fruitState.get(E_KEY)).isEqualTo(EGGPLANT);
        assertThat(fruitState.get(F_KEY)).isEqualTo(FIG);
        assertThat(fruitState.get(G_KEY)).isEqualTo(GRAPE);

        final ReadableKVState<String, String> animalState = states.get(ANIMAL_STATE_KEY);
        assertThat(animalState.get(A_KEY)).isEqualTo(AARDVARK);
        assertThat(animalState.get(B_KEY)).isEqualTo(BEAR);
        assertThat(animalState.get(C_KEY)).isEqualTo(CUTTLEFISH);
        assertThat(animalState.get(D_KEY)).isEqualTo(DOG);
        assertThat(animalState.get(E_KEY)).isEqualTo(EMU);
        assertThat(animalState.get(F_KEY)).isEqualTo(FOX);
        assertThat(animalState.get(G_KEY)).isEqualTo(GOOSE);

        final ReadableSingletonState<String> countryState = states.getSingleton(COUNTRY_STATE_KEY);
        assertThat(countryState.get()).isEqualTo(CHAD);

        final ReadableQueueState<String> steamState = states.getQueue(STEAM_STATE_KEY);
        assertThat(steamState.iterator())
                .toIterable()
                .containsExactly(ART, BIOLOGY, CHEMISTRY, DISCIPLINE, ECOLOGY, FIELDS, GEOMETRY);
    }
}<|MERGE_RESOLUTION|>--- conflicted
+++ resolved
@@ -98,15 +98,9 @@
     @Mock
     private MigrationStateChanges migrationStateChanges;
 
-<<<<<<< HEAD
-=======
     @Mock
     private StartupNetworks startupNetworks;
 
-    @TempDir
-    Path tempDir;
-
->>>>>>> 0c23fbbb
     @BeforeEach
     void setUp() throws IOException {
         setupConstructableRegistry();
@@ -253,14 +247,10 @@
         originalTree.computeHash();
         originalTree.createSnapshot(tempDir);
 
-<<<<<<< HEAD
         // Restore to a fresh MerkleDb instance
         MerkleDb.resetDefaultInstancePath();
-        MerkleStateRoot state = originalTree.loadSnapshot(tempDir.resolve(SignedStateFileUtils.SIGNED_STATE_FILE_NAME));
-=======
-        MerkleStateRoot<?> state =
+        final MerkleStateRoot<?> state =
                 originalTree.loadSnapshot(tempDir.resolve(MerkleTreeSnapshotReader.SIGNED_STATE_FILE_NAME));
->>>>>>> 0c23fbbb
         initServices(schemaV1, state);
         assertTree(state);
     }
