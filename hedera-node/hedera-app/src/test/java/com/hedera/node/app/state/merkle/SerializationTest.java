--- conflicted
+++ resolved
@@ -105,13 +105,9 @@
     @BeforeEach
     void setUp() throws IOException {
         setupConstructableRegistry();
-<<<<<<< HEAD
         this.testFileSystemManager = new TestFileSystemManager(tempDir);
         this.dir = testFileSystemManager.resolveNewTemp(null);
         Files.createDirectory(this.dir);
-=======
-
->>>>>>> 4166d515
         this.config = new TestConfigBuilder()
                 .withSource(new SimpleConfigSource()
                         .withValue(VirtualMapConfig_.FLUSH_INTERVAL, 1 + "")
@@ -122,7 +118,6 @@
                 .withConfigDataType(HederaConfig.class)
                 .withConfigDataType(CryptoConfig.class)
                 .getOrCreateConfig();
-        this.dir = LegacyTemporaryFileBuilder.buildTemporaryDirectory(config);
         this.networkInfo = mock(NetworkInfo.class);
     }
 
@@ -285,12 +280,8 @@
 
         CRYPTO.digestTreeSync(loadedTree);
         // refreshing the dir
-<<<<<<< HEAD
         dir = testFileSystemManager.resolveNewTemp(null);
         Files.createDirectory(dir);
-=======
-        dir = LegacyTemporaryFileBuilder.buildTemporaryDirectory(config);
->>>>>>> 4166d515
         final byte[] serializedBytesWithCache = writeTree(loadedTree, dir);
 
         // let's load it again and see if it works
