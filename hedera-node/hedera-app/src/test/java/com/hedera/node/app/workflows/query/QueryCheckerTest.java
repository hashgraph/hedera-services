/*
 * Copyright (C) 2023 Hedera Hashgraph, LLC
 *
 * Licensed under the Apache License, Version 2.0 (the "License");
 * you may not use this file except in compliance with the License.
 * You may obtain a copy of the License at
 *
 *      http://www.apache.org/licenses/LICENSE-2.0
 *
 * Unless required by applicable law or agreed to in writing, software
 * distributed under the License is distributed on an "AS IS" BASIS,
 * WITHOUT WARRANTIES OR CONDITIONS OF ANY KIND, either express or implied.
 * See the License for the specific language governing permissions and
 * limitations under the License.
 */

package com.hedera.node.app.workflows.query;

import static com.hedera.hapi.node.base.HederaFunctionality.CONSENSUS_CREATE_TOPIC;
import static com.hedera.hapi.node.base.HederaFunctionality.CRYPTO_TRANSFER;
import static com.hedera.hapi.node.base.HederaFunctionality.GET_ACCOUNT_DETAILS;
import static com.hedera.hapi.node.base.ResponseCodeEnum.INSUFFICIENT_PAYER_BALANCE;
import static com.hedera.hapi.node.base.ResponseCodeEnum.INSUFFICIENT_TX_FEE;
import static com.hedera.hapi.node.base.ResponseCodeEnum.INVALID_ACCOUNT_AMOUNTS;
import static com.hedera.hapi.node.base.ResponseCodeEnum.INVALID_TRANSACTION;
import static com.hedera.hapi.node.base.ResponseCodeEnum.NOT_SUPPORTED;
import static com.hedera.hapi.node.base.ResponseCodeEnum.OK;
import static org.assertj.core.api.Assertions.assertThatCode;
import static org.assertj.core.api.Assertions.assertThatThrownBy;
import static org.junit.jupiter.api.Assertions.assertDoesNotThrow;
import static org.mockito.Mock.Strictness.LENIENT;
import static org.mockito.Mockito.doThrow;
import static org.mockito.Mockito.when;

import com.hedera.hapi.node.base.AccountAmount;
import com.hedera.hapi.node.base.AccountID;
import com.hedera.hapi.node.base.ResponseCodeEnum;
import com.hedera.hapi.node.base.SignatureMap;
import com.hedera.hapi.node.base.Transaction;
import com.hedera.hapi.node.base.TransferList;
import com.hedera.hapi.node.token.CryptoTransferTransactionBody;
import com.hedera.hapi.node.transaction.TransactionBody;
import com.hedera.node.app.authorization.Authorizer;
import com.hedera.node.app.service.mono.queries.validation.QueryFeeCheck;
import com.hedera.node.app.service.token.impl.handlers.CryptoTransferHandler;
import com.hedera.node.app.spi.info.CurrentPlatformStatus;
import com.hedera.node.app.spi.info.NodeInfo;
import com.hedera.node.app.spi.numbers.HederaAccountNumbers;
import com.hedera.node.app.spi.workflows.InsufficientBalanceException;
import com.hedera.node.app.spi.workflows.PreCheckException;
import com.hedera.node.app.workflows.TransactionChecker;
import com.hedera.node.app.workflows.TransactionInfo;
import com.hedera.pbj.runtime.io.buffer.Bytes;
import com.swirlds.common.system.PlatformStatus;
import java.util.List;
import org.assertj.core.api.Assertions;
import org.junit.jupiter.api.BeforeEach;
import org.junit.jupiter.api.Test;
import org.junit.jupiter.api.extension.ExtendWith;
import org.mockito.Mock;
import org.mockito.junit.jupiter.MockitoExtension;

@ExtendWith(MockitoExtension.class)
class QueryCheckerTest {

    @Mock
    private NodeInfo nodeInfo;

    @Mock(strictness = LENIENT)
    private CurrentPlatformStatus currentPlatformStatus;

    @Mock
    private TransactionChecker transactionChecker;

    @Mock
    private HederaAccountNumbers accountNumbers;

    @Mock(strictness = LENIENT)
    private QueryFeeCheck queryFeeCheck;

    @Mock
    private Authorizer authorizer;

    @Mock
    private CryptoTransferHandler cryptoTransferHandler;

    private QueryChecker checker;

    @BeforeEach
    void setup() {
<<<<<<< HEAD
        checker =
                new QueryChecker(transactionChecker, accountNumbers, queryFeeCheck, authorizer, cryptoTransferHandler);
=======
        when(currentPlatformStatus.get()).thenReturn(PlatformStatus.ACTIVE);

        ctx = new SessionContext();

        checker = new QueryChecker(
                nodeInfo,
                currentPlatformStatus,
                transactionChecker,
                accountNumbers,
                queryFeeCheck,
                authorizer,
                cryptoTransferHandler);
>>>>>>> c43b5f12
    }

    @SuppressWarnings("ConstantConditions")
    @Test
    void testConstructorWithIllegalArguments() {
        assertThatThrownBy(() -> new QueryChecker(
                        null,
                        currentPlatformStatus,
                        transactionChecker,
                        accountNumbers,
                        queryFeeCheck,
                        authorizer,
                        cryptoTransferHandler))
                .isInstanceOf(NullPointerException.class);
        assertThatThrownBy(() -> new QueryChecker(
                        nodeInfo,
                        null,
                        transactionChecker,
                        accountNumbers,
                        queryFeeCheck,
                        authorizer,
                        cryptoTransferHandler))
                .isInstanceOf(NullPointerException.class);
        assertThatThrownBy(() -> new QueryChecker(
                        nodeInfo,
                        currentPlatformStatus,
                        null,
                        accountNumbers,
                        queryFeeCheck,
                        authorizer,
                        cryptoTransferHandler))
                .isInstanceOf(NullPointerException.class);
        assertThatThrownBy(() -> new QueryChecker(
                        nodeInfo,
                        currentPlatformStatus,
                        transactionChecker,
                        null,
                        queryFeeCheck,
                        authorizer,
                        cryptoTransferHandler))
                .isInstanceOf(NullPointerException.class);
        assertThatThrownBy(() -> new QueryChecker(
                        nodeInfo,
                        currentPlatformStatus,
                        transactionChecker,
                        accountNumbers,
                        null,
                        authorizer,
                        cryptoTransferHandler))
                .isInstanceOf(NullPointerException.class);
        assertThatThrownBy(() -> new QueryChecker(
                        nodeInfo,
                        currentPlatformStatus,
                        transactionChecker,
                        accountNumbers,
                        queryFeeCheck,
                        null,
                        cryptoTransferHandler))
                .isInstanceOf(NullPointerException.class);
        assertThatThrownBy(() -> new QueryChecker(
                        nodeInfo,
                        currentPlatformStatus,
                        transactionChecker,
                        accountNumbers,
                        queryFeeCheck,
                        authorizer,
                        null))
                .isInstanceOf(NullPointerException.class);
    }

    @Test
    void testNodeStateSucceeds() {
        assertThatCode(() -> checker.checkNodeState()).doesNotThrowAnyException();
    }

    @Test
    void testZeroStakeNodeFails(@Mock NodeInfo localNodeInfo) {
        // given
        when(localNodeInfo.isSelfZeroStake()).thenReturn(true);
        checker = new QueryChecker(
                localNodeInfo,
                currentPlatformStatus,
                transactionChecker,
                accountNumbers,
                queryFeeCheck,
                authorizer,
                cryptoTransferHandler);

        // then
        assertThatThrownBy(() -> checker.checkNodeState())
                .isInstanceOf(PreCheckException.class)
                .hasFieldOrPropertyWithValue("responseCode", ResponseCodeEnum.INVALID_NODE_ACCOUNT);
    }

    @Test
    void testInactivePlatformFails(@Mock CurrentPlatformStatus localCurrentPlatformStatus) {
        // given
        when(localCurrentPlatformStatus.get()).thenReturn(PlatformStatus.MAINTENANCE);
        checker = new QueryChecker(
                nodeInfo,
                localCurrentPlatformStatus,
                transactionChecker,
                accountNumbers,
                queryFeeCheck,
                authorizer,
                cryptoTransferHandler);

        // then
        assertThatThrownBy(() -> checker.checkNodeState())
                .isInstanceOf(PreCheckException.class)
                .hasFieldOrPropertyWithValue("responseCode", ResponseCodeEnum.PLATFORM_NOT_ACTIVE);
    }

    @SuppressWarnings("ConstantConditions")
    @Test
    void testValidateCryptoTransferWithIllegalArguments() {
        assertThatThrownBy(() -> checker.validateCryptoTransfer(null)).isInstanceOf(NullPointerException.class);
    }

    @Test
    void testValidateCryptoTransferSucceeds() throws PreCheckException {
        // given
        final var txBody = TransactionBody.newBuilder().build();
        final var signatureMap = SignatureMap.newBuilder().build();
        final var onsetResult =
                new TransactionInfo(Transaction.newBuilder().build(), txBody, signatureMap, CRYPTO_TRANSFER);
        final var transaction = Transaction.newBuilder().build();
        when(transactionChecker.check(transaction)).thenReturn(onsetResult);

        // when
        final var result = checker.validateCryptoTransfer(transaction);

        // then
        Assertions.assertThat(result).isEqualTo(txBody);
    }

    @Test
    void testValidateCryptoTransferWithFailingParser() throws PreCheckException {
        // given
        final var transaction = Transaction.newBuilder().build();
<<<<<<< HEAD
        when(transactionChecker.check(transaction)).thenThrow(new PreCheckException(INVALID_TRANSACTION));
        final var checker =
                new QueryChecker(transactionChecker, accountNumbers, queryFeeCheck, authorizer, cryptoTransferHandler);
=======
        when(transactionChecker.check(ctx, transaction)).thenThrow(new PreCheckException(INVALID_TRANSACTION));
        final var checker = new QueryChecker(
                nodeInfo,
                currentPlatformStatus,
                transactionChecker,
                accountNumbers,
                queryFeeCheck,
                authorizer,
                cryptoTransferHandler);
>>>>>>> c43b5f12

        // then
        assertThatThrownBy(() -> checker.validateCryptoTransfer(transaction))
                .isInstanceOf(PreCheckException.class)
                .hasFieldOrPropertyWithValue("responseCode", INVALID_TRANSACTION);
    }

    @Test
    void testValidateCryptoTransferWithWrongTransactionType() throws PreCheckException {
        // given
        final var txBody = TransactionBody.newBuilder().build();
        final var signatureMap = SignatureMap.newBuilder().build();
        final var onsetResult =
                new TransactionInfo(Transaction.newBuilder().build(), txBody, signatureMap, CONSENSUS_CREATE_TOPIC);
        final var transaction = Transaction.newBuilder().build();
<<<<<<< HEAD
        when(transactionChecker.check(transaction)).thenReturn(onsetResult);
        final var checker =
                new QueryChecker(transactionChecker, accountNumbers, queryFeeCheck, authorizer, cryptoTransferHandler);
=======
        when(transactionChecker.check(ctx, transaction)).thenReturn(onsetResult);
        final var checker = new QueryChecker(
                nodeInfo,
                currentPlatformStatus,
                transactionChecker,
                accountNumbers,
                queryFeeCheck,
                authorizer,
                cryptoTransferHandler);
>>>>>>> c43b5f12

        // then
        assertThatThrownBy(() -> checker.validateCryptoTransfer(transaction))
                .isInstanceOf(PreCheckException.class)
                .hasFieldOrPropertyWithValue("responseCode", INSUFFICIENT_TX_FEE);
    }

    @Test
    void testValidateCryptoTransferWithFailingValidation() throws PreCheckException {
        // given
        final var txBody = TransactionBody.newBuilder().build();
        final var signatureMap = SignatureMap.newBuilder().build();
        final var onsetResult =
                new TransactionInfo(Transaction.newBuilder().build(), txBody, signatureMap, CRYPTO_TRANSFER);
        final var transaction = Transaction.newBuilder().build();
        when(transactionChecker.check(transaction)).thenReturn(onsetResult);
        doThrow(new PreCheckException(INVALID_ACCOUNT_AMOUNTS))
                .when(cryptoTransferHandler)
                .validate(txBody);
        final var checker = new QueryChecker(
                nodeInfo,
                currentPlatformStatus,
                transactionChecker,
                accountNumbers,
                queryFeeCheck,
                authorizer,
                cryptoTransferHandler);

        // then
        assertThatThrownBy(() -> checker.validateCryptoTransfer(transaction))
                .isInstanceOf(PreCheckException.class)
                .hasFieldOrPropertyWithValue("responseCode", INVALID_ACCOUNT_AMOUNTS);
    }

    @SuppressWarnings("ConstantConditions")
    @Test
    void testValidateAccountBalancesWithIllegalArguments() {
        // given
        final var payer = AccountID.newBuilder().build();
        final var txBody = TransactionBody.newBuilder().build();

        // then
        assertThatThrownBy(() -> checker.validateAccountBalances(null, txBody, 0L))
                .isInstanceOf(NullPointerException.class);
        assertThatThrownBy(() -> checker.validateAccountBalances(payer, null, 0L))
                .isInstanceOf(NullPointerException.class);
    }

    @Test
    void testValidateAccountBalancesSucceeds() {
        // given
        final var fee = 42L;
        final var payer = AccountID.newBuilder().build();
        final var accountAmount = AccountAmount.newBuilder().build();
        final var transferList =
                TransferList.newBuilder().accountAmounts(accountAmount).build();
        final var cryptoTransfer = CryptoTransferTransactionBody.newBuilder()
                .transfers(transferList)
                .build();
        final var nodeAccountId = AccountID.newBuilder().build();
        final var txBody = TransactionBody.newBuilder()
                .cryptoTransfer(cryptoTransfer)
                .nodeAccountID(nodeAccountId)
                .build();
        when(queryFeeCheck.validateQueryPaymentTransfers2(txBody)).thenReturn(OK);
        when(queryFeeCheck.nodePaymentValidity2(List.of(accountAmount), fee, nodeAccountId))
                .thenReturn(OK);

        // when
        assertDoesNotThrow(() -> checker.validateAccountBalances(payer, txBody, fee));
    }

    @Test
    void testValidateAccountBalancesWithFailingPaymentTransfers() {
        // given
        final var fee = 42L;
        final var payer = AccountID.newBuilder().build();
        final var accountAmount = AccountAmount.newBuilder().build();
        final var transferList =
                TransferList.newBuilder().accountAmounts(accountAmount).build();
        final var cryptoTransfer = CryptoTransferTransactionBody.newBuilder()
                .transfers(transferList)
                .build();
        final var nodeAccountId = AccountID.newBuilder().build();
        final var txBody = TransactionBody.newBuilder()
                .cryptoTransfer(cryptoTransfer)
                .nodeAccountID(nodeAccountId)
                .build();
        when(queryFeeCheck.validateQueryPaymentTransfers2(txBody)).thenReturn(INSUFFICIENT_PAYER_BALANCE);

        // when
        assertThatThrownBy(() -> checker.validateAccountBalances(payer, txBody, fee))
                .isInstanceOf(InsufficientBalanceException.class)
                .hasFieldOrPropertyWithValue("responseCode", INSUFFICIENT_PAYER_BALANCE)
                .hasFieldOrPropertyWithValue("estimatedFee", fee);
    }

    @Test
    void testValidateAccountBalancesWithFailingNodePayment() {
        // given
        final var fee = 42L;
        final var payer = AccountID.newBuilder().build();
        final var accountAmount = AccountAmount.newBuilder().build();
        final var transferList =
                TransferList.newBuilder().accountAmounts(accountAmount).build();
        final var cryptoTransfer = CryptoTransferTransactionBody.newBuilder()
                .transfers(transferList)
                .build();
        final var nodeAccountId = AccountID.newBuilder().build();
        final var txBody = TransactionBody.newBuilder()
                .cryptoTransfer(cryptoTransfer)
                .nodeAccountID(nodeAccountId)
                .build();
        when(queryFeeCheck.validateQueryPaymentTransfers2(txBody)).thenReturn(OK);
        when(queryFeeCheck.nodePaymentValidity2(List.of(accountAmount), fee, nodeAccountId))
                .thenReturn(INSUFFICIENT_TX_FEE);

        // when
        assertThatThrownBy(() -> checker.validateAccountBalances(payer, txBody, fee))
                .isInstanceOf(InsufficientBalanceException.class)
                .hasFieldOrPropertyWithValue("responseCode", INSUFFICIENT_TX_FEE)
                .hasFieldOrPropertyWithValue("estimatedFee", fee);
    }

    @Test
    void testValidateAccountBalancesWithSuperuserAndFailingNodePayment() {
        // given
        final var fee = 42L;
        final var payer = AccountID.newBuilder().accountNum(4711L).build();
        final var accountAmount = AccountAmount.newBuilder().build();
        final var transferList =
                TransferList.newBuilder().accountAmounts(accountAmount).build();
        final var cryptoTransfer = CryptoTransferTransactionBody.newBuilder()
                .transfers(transferList)
                .build();
        final var nodeAccountId = AccountID.newBuilder().build();
        final var txBody = TransactionBody.newBuilder()
                .cryptoTransfer(cryptoTransfer)
                .nodeAccountID(nodeAccountId)
                .build();
        when(queryFeeCheck.validateQueryPaymentTransfers2(txBody)).thenReturn(OK);
        when(accountNumbers.isSuperuser(4711L)).thenReturn(true);
        when(queryFeeCheck.nodePaymentValidity2(List.of(accountAmount), fee, nodeAccountId))
                .thenReturn(INSUFFICIENT_TX_FEE);

        // when
        assertDoesNotThrow(() -> checker.validateAccountBalances(payer, txBody, fee));
    }

    @Test
    void onlyAccountNumCanBeSuperuserInValidateAccountBalances() {
        // given
        final var fee = 42L;
        final var payer = AccountID.newBuilder()
                .alias(Bytes.wrap("acct alias".getBytes()))
                .build();
        final var accountAmount = AccountAmount.newBuilder().build();
        final var transferList =
                TransferList.newBuilder().accountAmounts(accountAmount).build();
        final var cryptoTransfer = CryptoTransferTransactionBody.newBuilder()
                .transfers(transferList)
                .build();
        final var nodeAccountId = AccountID.newBuilder().build();
        final var txBody = TransactionBody.newBuilder()
                .cryptoTransfer(cryptoTransfer)
                .nodeAccountID(nodeAccountId)
                .build();
        when(queryFeeCheck.validateQueryPaymentTransfers2(txBody)).thenReturn(OK);
        when(queryFeeCheck.nodePaymentValidity2(List.of(accountAmount), fee, nodeAccountId))
                .thenReturn(INSUFFICIENT_TX_FEE);

        // when
        assertThatThrownBy(() -> checker.validateAccountBalances(payer, txBody, fee))
                .isInstanceOf(InsufficientBalanceException.class)
                .hasFieldOrPropertyWithValue("responseCode", INSUFFICIENT_TX_FEE);
    }

    @SuppressWarnings("ConstantConditions")
    @Test
    void testCheckPermissionWithIllegalArguments() {
        // given
        final var payer = AccountID.newBuilder().build();

        // then
        assertThatThrownBy(() -> checker.checkPermissions(null, GET_ACCOUNT_DETAILS))
                .isInstanceOf(NullPointerException.class);
        assertThatThrownBy(() -> checker.checkPermissions(payer, null)).isInstanceOf(NullPointerException.class);
    }

    @Test
    void testCheckPermissionSucceeds() {
        // given
        final var payer = AccountID.newBuilder().build();
        when(authorizer.isAuthorized(payer, GET_ACCOUNT_DETAILS)).thenReturn(true);

        // then
        assertDoesNotThrow(() -> checker.checkPermissions(payer, GET_ACCOUNT_DETAILS));
    }

    @Test
    void testCheckPermissionFails() {
        // given
        final var payer = AccountID.newBuilder().build();
        when(authorizer.isAuthorized(payer, GET_ACCOUNT_DETAILS)).thenReturn(false);

        // then
        assertThatThrownBy(() -> checker.checkPermissions(payer, GET_ACCOUNT_DETAILS))
                .isInstanceOf(PreCheckException.class)
                .hasFieldOrPropertyWithValue("responseCode", NOT_SUPPORTED);
    }
}<|MERGE_RESOLUTION|>--- conflicted
+++ resolved
@@ -88,13 +88,7 @@
 
     @BeforeEach
     void setup() {
-<<<<<<< HEAD
-        checker =
-                new QueryChecker(transactionChecker, accountNumbers, queryFeeCheck, authorizer, cryptoTransferHandler);
-=======
         when(currentPlatformStatus.get()).thenReturn(PlatformStatus.ACTIVE);
-
-        ctx = new SessionContext();
 
         checker = new QueryChecker(
                 nodeInfo,
@@ -104,7 +98,6 @@
                 queryFeeCheck,
                 authorizer,
                 cryptoTransferHandler);
->>>>>>> c43b5f12
     }
 
     @SuppressWarnings("ConstantConditions")
@@ -245,12 +238,7 @@
     void testValidateCryptoTransferWithFailingParser() throws PreCheckException {
         // given
         final var transaction = Transaction.newBuilder().build();
-<<<<<<< HEAD
         when(transactionChecker.check(transaction)).thenThrow(new PreCheckException(INVALID_TRANSACTION));
-        final var checker =
-                new QueryChecker(transactionChecker, accountNumbers, queryFeeCheck, authorizer, cryptoTransferHandler);
-=======
-        when(transactionChecker.check(ctx, transaction)).thenThrow(new PreCheckException(INVALID_TRANSACTION));
         final var checker = new QueryChecker(
                 nodeInfo,
                 currentPlatformStatus,
@@ -259,7 +247,6 @@
                 queryFeeCheck,
                 authorizer,
                 cryptoTransferHandler);
->>>>>>> c43b5f12
 
         // then
         assertThatThrownBy(() -> checker.validateCryptoTransfer(transaction))
@@ -275,12 +262,7 @@
         final var onsetResult =
                 new TransactionInfo(Transaction.newBuilder().build(), txBody, signatureMap, CONSENSUS_CREATE_TOPIC);
         final var transaction = Transaction.newBuilder().build();
-<<<<<<< HEAD
         when(transactionChecker.check(transaction)).thenReturn(onsetResult);
-        final var checker =
-                new QueryChecker(transactionChecker, accountNumbers, queryFeeCheck, authorizer, cryptoTransferHandler);
-=======
-        when(transactionChecker.check(ctx, transaction)).thenReturn(onsetResult);
         final var checker = new QueryChecker(
                 nodeInfo,
                 currentPlatformStatus,
@@ -289,7 +271,6 @@
                 queryFeeCheck,
                 authorizer,
                 cryptoTransferHandler);
->>>>>>> c43b5f12
 
         // then
         assertThatThrownBy(() -> checker.validateCryptoTransfer(transaction))
