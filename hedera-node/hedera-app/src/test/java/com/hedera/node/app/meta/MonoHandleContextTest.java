--- conflicted
+++ resolved
@@ -32,10 +32,7 @@
 import com.hedera.node.app.service.mono.pbj.PbjConverter;
 import com.hedera.node.app.service.mono.txns.validation.OptionValidator;
 import com.hedera.node.app.spi.validation.ExpiryValidator;
-<<<<<<< HEAD
-=======
-import com.hedera.node.app.spi.workflows.HandleException;
->>>>>>> 9ad671e2
+import com.hedera.node.app.spi.workflows.HandleStatusException;
 import com.hederahashgraph.api.proto.java.Key;
 import java.time.Instant;
 import org.junit.jupiter.api.BeforeEach;
@@ -131,7 +128,7 @@
     }
 
     private static void assertFailsWith(final ResponseCodeEnum expected, final Runnable runnable) {
-        final var e = assertThrows(HandleException.class, runnable::run);
+        final var e = assertThrows(HandleStatusException.class, runnable::run);
         assertEquals(expected, e.getStatus());
     }
 }