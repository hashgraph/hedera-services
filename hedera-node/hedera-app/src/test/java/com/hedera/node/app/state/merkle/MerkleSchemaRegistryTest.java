--- conflicted
+++ resolved
@@ -183,14 +183,9 @@
         private SemanticVersion[] versions;
 
         @BeforeEach
-<<<<<<< HEAD
         void setup() {
-            merkleTree = new MerkleHederaState((tree, state) -> {}, (e, m, s) -> {}, (s, p, ds, t, dv) -> {});
-=======
-        void setUp() {
             merkleTree = new MerkleHederaState(
                     (tree, state) -> {}, (e, m, s) -> {}, (s, p, ds, t, dv) -> {}, (s, ab, pc) -> {});
->>>>>>> d8ab5ac6
 
             // Let the first version[0] be null, and all others have a number
             versions = new SemanticVersion[10];
