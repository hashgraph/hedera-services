--- conflicted
+++ resolved
@@ -2,12 +2,8 @@
     requires com.hedera.pbj.runtime;
     requires com.hedera.node.app.service.mono;
     requires com.hedera.node.app.spi;
-<<<<<<< HEAD
+    requires com.hedera.node.config;
     requires com.hedera.node.app.service.networkadmin;
-=======
-    requires com.hedera.node.config;
-    requires com.hedera.node.app.service.admin;
->>>>>>> c932a605
     requires com.hedera.node.app.service.consensus;
     requires com.hedera.node.app.service.contract;
     requires com.hedera.node.app.service.file;
