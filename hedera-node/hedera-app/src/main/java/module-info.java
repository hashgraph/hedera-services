import com.hedera.node.app.config.ServicesConfigExtension;
import com.swirlds.config.api.ConfigurationExtension;

module com.hedera.node.app {
    requires transitive com.hedera.node.app.hapi.utils;
    requires transitive com.hedera.node.app.service.addressbook.impl;
    requires transitive com.hedera.node.app.service.consensus.impl;
    requires transitive com.hedera.node.app.service.contract.impl;
    requires transitive com.hedera.node.app.service.file.impl;
    requires transitive com.hedera.node.app.service.network.admin.impl;
    requires transitive com.hedera.node.app.service.schedule.impl;
    requires transitive com.hedera.node.app.service.schedule;
    requires transitive com.hedera.node.app.service.token.impl;
    requires transitive com.hedera.node.app.service.token;
    requires transitive com.hedera.node.app.service.util.impl;
    requires transitive com.hedera.node.app.spi;
    requires transitive com.hedera.node.config;
    requires transitive com.hedera.node.hapi;
    requires transitive com.swirlds.common;
    requires transitive com.swirlds.config.api;
    requires transitive com.swirlds.metrics.api;
    requires transitive com.swirlds.platform.core;
    requires transitive com.swirlds.state.api;
    requires transitive com.hedera.pbj.runtime;
    requires transitive dagger;
    requires transitive io.grpc.stub;
    requires transitive javax.inject;
    requires transitive org.apache.logging.log4j;
    requires transitive org.hyperledger.besu.evm;
    requires com.hedera.node.app.hapi.fees;
    requires com.hedera.node.app.service.addressbook;
    requires com.hedera.node.app.service.consensus;
    requires com.hedera.node.app.service.contract;
    requires com.hedera.node.app.service.file;
    requires com.hedera.node.app.service.network.admin;
    requires com.hedera.node.app.service.util;
    requires com.swirlds.base;
    requires com.swirlds.config.extensions;
    requires com.swirlds.logging;
    requires com.swirlds.merkle;
    requires com.swirlds.merkledb;
    requires com.swirlds.virtualmap;
    requires com.google.common;
    requires com.google.protobuf;
    requires io.grpc.netty;
    requires io.grpc;
    requires io.netty.handler;
    requires io.netty.transport.classes.epoll;
    requires io.netty.transport;
    requires org.apache.commons.lang3;
    requires org.hyperledger.besu.datatypes;
    requires static com.github.spotbugs.annotations;
    requires static com.google.auto.service;
    requires static java.compiler;
    requires static org.jetbrains.annotations;
    // javax.annotation.processing.Generated

    exports com.hedera.node.app;
    exports com.hedera.node.app.state to
            com.hedera.node.app.test.fixtures,
            com.hedera.node.test.clients;
    exports com.hedera.node.app.workflows.ingest to
            com.hedera.node.test.clients;
    exports com.hedera.node.app.workflows.query to
            com.hedera.node.test.clients;
    exports com.hedera.node.app.workflows to
            com.hedera.node.app.test.fixtures;
    exports com.hedera.node.app.state.merkle to
            com.hedera.node.services.cli,
            com.hedera.node.app.test.fixtures,
            com.hedera.node.test.clients;
    exports com.hedera.node.app.workflows.dispatcher;
    exports com.hedera.node.app.workflows.standalone;
    exports com.hedera.node.app.config;
    exports com.hedera.node.app.workflows.handle.validation;
    exports com.hedera.node.app.signature to
            com.hedera.node.app.test.fixtures;
    exports com.hedera.node.app.info to
            com.hedera.node.app.test.fixtures,
            com.hedera.node.test.clients;
    exports com.hedera.node.app.workflows.handle to
            com.hedera.node.app.test.fixtures,
            com.hedera.node.test.clients;
    exports com.hedera.node.app.version;
    exports com.hedera.node.app.validation;
    exports com.hedera.node.app.state.listeners to
            com.hedera.node.app.test.fixtures;
    exports com.hedera.node.app.services;
    exports com.hedera.node.app.store;
    exports com.hedera.node.app.workflows.handle.steps to
            com.hedera.node.app.test.fixtures,
            com.hedera.node.test.clients;
    exports com.hedera.node.app.workflows.handle.record to
            com.hedera.node.app.test.fixtures,
            com.hedera.node.test.clients;
    exports com.hedera.node.app.workflows.handle.throttle to
            com.hedera.node.app.test.fixtures;
    exports com.hedera.node.app.workflows.handle.dispatch;
    exports com.hedera.node.app.workflows.handle.cache to
            com.hedera.node.app.test.fixtures,
            com.hedera.node.test.clients;
    exports com.hedera.node.app.ids;
    exports com.hedera.node.app.state.recordcache;
    exports com.hedera.node.app.records;
    exports com.hedera.node.app.blocks;
    exports com.hedera.node.app.fees;
    exports com.hedera.node.app.throttle;
    exports com.hedera.node.app.blocks.impl;
    exports com.hedera.node.app.workflows.handle.metric;
    exports com.hedera.node.app.roster;
    exports com.hedera.node.app.tss;
<<<<<<< HEAD
    exports com.hedera.node.app.tss.impl;
    exports com.hedera.node.app.tss.api;
    exports com.hedera.node.app.tss.pairings;
=======
    exports com.hedera.node.app.tss.handlers;
    exports com.hedera.node.app.tss.stores;
>>>>>>> 38a03e5e

    provides ConfigurationExtension with
            ServicesConfigExtension;
}<|MERGE_RESOLUTION|>--- conflicted
+++ resolved
@@ -109,14 +109,10 @@
     exports com.hedera.node.app.workflows.handle.metric;
     exports com.hedera.node.app.roster;
     exports com.hedera.node.app.tss;
-<<<<<<< HEAD
-    exports com.hedera.node.app.tss.impl;
     exports com.hedera.node.app.tss.api;
     exports com.hedera.node.app.tss.pairings;
-=======
     exports com.hedera.node.app.tss.handlers;
     exports com.hedera.node.app.tss.stores;
->>>>>>> 38a03e5e
 
     provides ConfigurationExtension with
             ServicesConfigExtension;
