module com.hedera.node.app {
    requires io.helidon.grpc.core;
    requires io.helidon.grpc.server;
    requires com.swirlds.common;
    requires org.slf4j;
    requires static com.github.spotbugs.annotations;
    requires com.hedera.hashgraph.protobuf.java.api;
<<<<<<< HEAD
    requires org.slf4j;
    requires com.hedera.node.app.service.mono;
=======
    requires grpc.stub;
>>>>>>> bee452cf
    requires com.hedera.node.app.spi;
    requires com.hedera.node.app.service.admin;
    requires com.hedera.node.app.service.consensus;
    requires com.hedera.node.app.service.contract;
    requires com.hedera.node.app.service.file;
    requires com.hedera.node.app.service.network;
    requires com.hedera.node.app.service.scheduled;
    requires com.hedera.node.app.service.token;
    requires com.hedera.node.app.service.util;
}<|MERGE_RESOLUTION|>--- conflicted
+++ resolved
@@ -5,12 +5,8 @@
     requires org.slf4j;
     requires static com.github.spotbugs.annotations;
     requires com.hedera.hashgraph.protobuf.java.api;
-<<<<<<< HEAD
-    requires org.slf4j;
+    requires grpc.stub;
     requires com.hedera.node.app.service.mono;
-=======
-    requires grpc.stub;
->>>>>>> bee452cf
     requires com.hedera.node.app.spi;
     requires com.hedera.node.app.service.admin;
     requires com.hedera.node.app.service.consensus;
