--- conflicted
+++ resolved
@@ -29,10 +29,6 @@
 import com.hedera.node.app.service.token.records.TokenContext;
 import com.hedera.node.app.spi.metrics.StoreMetricsService;
 import com.hedera.node.app.spi.workflows.HandleContext;
-<<<<<<< HEAD
-import com.hedera.node.app.store.ReadableStoreFactory;
-=======
->>>>>>> bbfebec6
 import com.hedera.node.app.store.WritableStoreFactory;
 import com.hedera.node.app.tss.TssBaseService;
 import com.hedera.node.app.workflows.handle.Dispatch;
@@ -41,10 +37,7 @@
 import com.hedera.node.config.data.TssConfig;
 import com.hedera.node.config.types.StreamMode;
 import com.swirlds.common.RosterStateId;
-<<<<<<< HEAD
-=======
 import com.swirlds.config.api.Configuration;
->>>>>>> bbfebec6
 import com.swirlds.platform.state.service.WritableRosterStore;
 import edu.umd.cs.findbugs.annotations.NonNull;
 import java.time.Instant;
@@ -155,17 +148,11 @@
             final var config = tokenContext.configuration();
             final var tssConfig = config.getConfigData(TssConfig.class);
             if (tssConfig.keyCandidateRoster()) {
-<<<<<<< HEAD
-                final var writableFactory =
-                        new WritableStoreFactory(stack, RosterStateId.NAME, config, storeMetricsService);
-                keyNewRoster(dispatch.handleContext(), dispatch.readableStoreFactory(), writableFactory);
-=======
                 // We can't use the handle context to retrieve a WritableRosterStore object because
                 // the handle context is only scoped to the token service, so we use the
                 // `newWritableRosterStore` method here instead
                 final var rosterStore = newWritableRosterStore(stack, config);
                 keyNewRoster(dispatch.handleContext(), rosterStore);
->>>>>>> bbfebec6
             }
         }
     }
@@ -186,22 +173,6 @@
     }
 
     private void keyNewRoster(
-<<<<<<< HEAD
-            @NonNull final HandleContext context,
-            @NonNull final ReadableStoreFactory readableStoreFactory,
-            @NonNull final WritableStoreFactory writableStoreFactory) {
-
-        final var nodeStore = readableStoreFactory.getStore(ReadableNodeStore.class);
-        final var newCandidateRoster = nodeStore.newRosterFromNodes();
-
-        final var rosterStore = writableStoreFactory.getStore(WritableRosterStore.class);
-        if (!Objects.equals(newCandidateRoster, rosterStore.getCandidateRoster())
-                && !Objects.equals(newCandidateRoster, rosterStore.getActiveRoster())) {
-            rosterStore.putCandidateRoster(newCandidateRoster);
-        }
-
-        tssBaseService.setCandidateRoster(newCandidateRoster, context, readableStoreFactory);
-=======
             @NonNull final HandleContext handleContext, @NonNull final WritableRosterStore rosterStore) {
         final var nodeStore = handleContext.storeFactory().readableStore(ReadableNodeStore.class);
         final var newCandidateRoster = nodeStore.newRosterFromNodes();
@@ -217,7 +188,6 @@
             @NonNull final SavepointStackImpl stack, @NonNull final Configuration config) {
         final var writableFactory = new WritableStoreFactory(stack, RosterStateId.NAME, config, storeMetricsService);
         return writableFactory.getStore(WritableRosterStore.class);
->>>>>>> bbfebec6
     }
 
     private static boolean isLaterUtcDay(@NonNull final Instant now, @NonNull final Instant then) {
