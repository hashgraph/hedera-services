/*
 * Copyright (C) 2023-2025 Hedera Hashgraph, LLC
 *
 * Licensed under the Apache License, Version 2.0 (the "License");
 * you may not use this file except in compliance with the License.
 * You may obtain a copy of the License at
 *
 *      http://www.apache.org/licenses/LICENSE-2.0
 *
 * Unless required by applicable law or agreed to in writing, software
 * distributed under the License is distributed on an "AS IS" BASIS,
 * WITHOUT WARRANTIES OR CONDITIONS OF ANY KIND, either express or implied.
 * See the License for the specific language governing permissions and
 * limitations under the License.
 */

package com.hedera.node.app.ids;

import static com.hedera.node.app.ids.schemas.V0490EntityIdSchema.ENTITY_ID_STATE_KEY;
import static com.hedera.node.app.ids.schemas.V0590EntityIdSchema.ENTITY_COUNTS_KEY;
import static java.util.Objects.requireNonNull;

import com.hedera.hapi.node.state.common.EntityNumber;
import com.hedera.hapi.node.state.entity.EntityCounts;
import com.hedera.node.app.spi.ids.WritableEntityCounters;
import com.hedera.node.app.spi.validation.EntityType;
import com.swirlds.state.spi.WritableSingletonState;
import com.swirlds.state.spi.WritableStates;
import edu.umd.cs.findbugs.annotations.NonNull;

/**
 * A writeable store for entity ids.
 */
public class WritableEntityIdStore extends ReadableEntityIdStoreImpl implements WritableEntityCounters {
    /**
     * The underlying data storage class that holds the entity id data.
     */
    private final WritableSingletonState<EntityNumber> entityIdState;

    private final WritableSingletonState<EntityCounts> entityCountsState;

    /**
     * Create a new {@link WritableEntityIdStore} instance.
     *
     * @param states The state to use.
     */
    public WritableEntityIdStore(@NonNull final WritableStates states) {
        super(states);
        requireNonNull(states);
        this.entityIdState = states.getSingleton(ENTITY_ID_STATE_KEY);
        this.entityCountsState = states.getSingleton(ENTITY_COUNTS_KEY);
    }

    /**
     * Returns the next entity number that will be used.
     *
     * @return the next entity number that will be used
     */
    public long peekAtNextNumber() {
        final var oldEntityNum = entityIdState.get();
        return oldEntityNum == null ? 1 : oldEntityNum.number() + 1;
    }

    /**
     * Increments the current entity number in state and returns the new value.
     *
     * @return the next new entity number
     */
    public long incrementAndGet() {
        final var newEntityNum = peekAtNextNumber();
        entityIdState.put(new EntityNumber(newEntityNum));
<<<<<<< HEAD
=======
        incrementEntityTypeCount(entityType);
>>>>>>> 58c0d7af
        return newEntityNum;
    }

    @Override
    public void incrementEntityTypeCount(final EntityType entityType) {
        final var entityCounts = requireNonNull(entityCountsState.get());
        final var newEntityCounts = entityCounts.copyBuilder();
        switch (entityType) {
            case ACCOUNT -> newEntityCounts.numAccounts(entityCounts.numAccounts() + 1);
            case ALIAS -> newEntityCounts.numAliases(entityCounts.numAliases() + 1);
            case TOKEN -> newEntityCounts.numTokens(entityCounts.numTokens() + 1);
            case TOKEN_ASSOCIATION -> newEntityCounts.numTokenRelations(entityCounts.numTokenRelations() + 1);
            case TOPIC -> newEntityCounts.numTopics(entityCounts.numTopics() + 1);
            case FILE -> newEntityCounts.numFiles(entityCounts.numFiles() + 1);
            case CONTRACT_BYTECODE -> newEntityCounts.numContractBytecodes(entityCounts.numContractBytecodes() + 1);
            case CONTRACT_STORAGE -> newEntityCounts.numContractStorageSlots(
                    entityCounts.numContractStorageSlots() + 1);
            case NFT -> newEntityCounts.numNfts(entityCounts.numNfts() + 1);
            case SCHEDULE -> newEntityCounts.numSchedules(entityCounts.numSchedules() + 1);
            case AIRDROP -> newEntityCounts.numAirdrops(entityCounts.numAirdrops() + 1);
            case NODE -> newEntityCounts.numNodes(entityCounts.numNodes() + 1);
            case STAKING_INFO -> newEntityCounts.numStakingInfos(entityCounts.numStakingInfos() + 1);
        }
        entityCountsState.put(newEntityCounts.build());
    }

    @Override
    public void decrementEntityTypeCounter(final EntityType entityType) {
        final var entityCounts = requireNonNull(entityCountsState.get());
        final var newEntityCounts = entityCounts.copyBuilder();
        switch (entityType) {
            case ALIAS -> newEntityCounts.numAliases(entityCounts.numAliases() - 1);
            case TOKEN_ASSOCIATION -> newEntityCounts.numTokenRelations(entityCounts.numTokenRelations() - 1);
            case CONTRACT_STORAGE -> newEntityCounts.numContractStorageSlots(
                    entityCounts.numContractStorageSlots() - 1);
            case NFT -> newEntityCounts.numNfts(entityCounts.numNfts() - 1);
            case SCHEDULE -> newEntityCounts.numSchedules(entityCounts.numSchedules() - 1);
            case AIRDROP -> newEntityCounts.numAirdrops(entityCounts.numAirdrops() - 1);
<<<<<<< HEAD
=======
            case FILE -> newEntityCounts.numFiles(entityCounts.numFiles() - 1);
>>>>>>> 58c0d7af
            default -> throw new IllegalStateException("Entity counts of " + entityType + " cannot be decremented");
        }
        entityCountsState.put(newEntityCounts.build());
    }
}<|MERGE_RESOLUTION|>--- conflicted
+++ resolved
@@ -69,10 +69,6 @@
     public long incrementAndGet() {
         final var newEntityNum = peekAtNextNumber();
         entityIdState.put(new EntityNumber(newEntityNum));
-<<<<<<< HEAD
-=======
-        incrementEntityTypeCount(entityType);
->>>>>>> 58c0d7af
         return newEntityNum;
     }
 
@@ -111,10 +107,7 @@
             case NFT -> newEntityCounts.numNfts(entityCounts.numNfts() - 1);
             case SCHEDULE -> newEntityCounts.numSchedules(entityCounts.numSchedules() - 1);
             case AIRDROP -> newEntityCounts.numAirdrops(entityCounts.numAirdrops() - 1);
-<<<<<<< HEAD
-=======
             case FILE -> newEntityCounts.numFiles(entityCounts.numFiles() - 1);
->>>>>>> 58c0d7af
             default -> throw new IllegalStateException("Entity counts of " + entityType + " cannot be decremented");
         }
         entityCountsState.put(newEntityCounts.build());
