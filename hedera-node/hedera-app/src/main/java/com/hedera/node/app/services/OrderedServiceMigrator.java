/*
 * Copyright (C) 2023-2024 Hedera Hashgraph, LLC
 *
 * Licensed under the Apache License, Version 2.0 (the "License");
 * you may not use this file except in compliance with the License.
 * You may obtain a copy of the License at
 *
 *      http://www.apache.org/licenses/LICENSE-2.0
 *
 * Unless required by applicable law or agreed to in writing, software
 * distributed under the License is distributed on an "AS IS" BASIS,
 * WITHOUT WARRANTIES OR CONDITIONS OF ANY KIND, either express or implied.
 * See the License for the specific language governing permissions and
 * limitations under the License.
 */

package com.hedera.node.app.services;

import static com.swirlds.platform.state.service.PlatformStateService.PLATFORM_STATE_SERVICE;
import static java.util.Objects.requireNonNull;

import com.hedera.hapi.block.stream.output.StateChanges;
import com.hedera.hapi.node.base.SemanticVersion;
import com.hedera.node.app.ids.EntityIdService;
import com.hedera.node.app.ids.WritableEntityIdStore;
import com.hedera.node.app.state.merkle.MerkleSchemaRegistry;
import com.swirlds.config.api.Configuration;
import com.swirlds.metrics.api.Metrics;
import com.swirlds.platform.state.MerkleStateRoot;
import com.swirlds.state.State;
import com.swirlds.state.spi.SchemaRegistry;
import com.swirlds.state.spi.Service;
import com.swirlds.state.spi.info.NetworkInfo;
import edu.umd.cs.findbugs.annotations.NonNull;
import edu.umd.cs.findbugs.annotations.Nullable;
import java.util.HashMap;
import java.util.List;
import java.util.Map;
import java.util.Objects;
import org.apache.logging.log4j.LogManager;
import org.apache.logging.log4j.Logger;

/**
 * The entire purpose of this class is to ensure that inter-service dependencies are respected between
 * migrations. The only required dependency right now is the {@link EntityIdService}, which is needed
 * for genesis blocklist accounts in the token service genesis migration. (See {@link
 * Service#registerSchemas(SchemaRegistry)}).
 *
 * <p>Note: there are only two ordering requirements to maintain: first, that the entity ID service
 * is migrated before the token service; and second, that the remaining services are migrated _in any
 * deterministic order_. In order to ensure the entity ID service is migrated before the token service,
 * we'll just migrate the entity ID service first.
 */
public class OrderedServiceMigrator implements ServiceMigrator {
    private static final Logger logger = LogManager.getLogger(OrderedServiceMigrator.class);

    /**
     * Migrates the services registered with the {@link ServicesRegistry}
     *
     * @return The list of state changes that occurred during the migrations
     */
    @Override
    public List<StateChanges.Builder> doMigrations(
            @NonNull final State state,
            @NonNull final ServicesRegistry servicesRegistry,
            @Nullable final SemanticVersion previousVersion,
            @NonNull final SemanticVersion currentVersion,
            @NonNull final Configuration config,
            @NonNull final NetworkInfo networkInfo,
            @NonNull final Metrics metrics) {
        requireNonNull(state);
        requireNonNull(currentVersion);
        requireNonNull(config);
        requireNonNull(networkInfo);
        requireNonNull(metrics);

        final Map<String, Object> sharedValues = new HashMap<>();
        final var migrationStateChanges = new MigrationStateChanges(state);
        logger.info("Migrating Entity ID Service as pre-requisite for other services");
        final var entityIdRegistration = servicesRegistry.registrations().stream()
                .filter(service -> EntityIdService.NAME.equals(service.service().getServiceName()))
                .findFirst()
                .orElseThrow();
        final var entityIdRegistry = (MerkleSchemaRegistry) entityIdRegistration.registry();
        entityIdRegistry.migrate(
                state,
                previousVersion,
                currentVersion,
                config,
                networkInfo,
                metrics,
                // We call with null here because we're migrating the entity ID service itself
                null,
                sharedValues,
                migrationStateChanges);

        // The token service has a dependency on the entity ID service during genesis migrations, so we
        // CAREFULLY create a different WritableStates specific to the entity ID service. The different
        // WritableStates instances won't be able to "see" the changes made by each other, meaning that a
        // change made with WritableStates instance X would _not_ be read by a separate WritableStates
        // instance Y. However, since the inter-service dependencies are limited to the EntityIdService,
        // there shouldn't be any changes made in any single WritableStates instance that would need to be
        // read by any other separate WritableStates instances. This should hold true as long as the
        // EntityIdService is not directly injected into any genesis generation code. Instead, we'll inject
        // this entity ID writable states instance into the MigrationContext below, to enable generation of
        // entity IDs through an appropriate API.
        final var entityIdWritableStates = state.getWritableStates(EntityIdService.NAME);
        final var entityIdStore = new WritableEntityIdStore(entityIdWritableStates);

        // Now that the Entity ID Service is migrated, migrate the remaining services in the order
        // determined by the service registry (this ordering can be critical for migrations with
        // inter-service dependencies)
        servicesRegistry.registrations().stream()
                .filter(r -> !Objects.equals(entityIdRegistration, r))
                .forEach(registration -> {
                    // FUTURE We should have metrics here to keep track of how long it takes to
                    // migrate each service
                    final var service = registration.service();
                    final var serviceName = service.getServiceName();
                    logger.info("Migrating Service {}", serviceName);
                    final var registry = (MerkleSchemaRegistry) registration.registry();
                    registry.migrate(
                            state,
                            previousVersion,
                            currentVersion,
                            config,
                            networkInfo,
                            metrics,
<<<<<<< HEAD
                            // If we have reached this point in the code, entityIdStore should not be null because the
                            // EntityIdService should have been migrated already. We enforce with requireNonNull in case
                            // there are scenarios we haven't considered.
                            requireNonNull(entityIdStore),
=======
                            entityIdStore,
>>>>>>> 536740c4
                            sharedValues,
                            migrationStateChanges);
                    // Now commit any changes that were made to the entity ID state (since other service entities could
                    // depend on newly-generated entity IDs)
                    if (entityIdWritableStates instanceof MerkleStateRoot.MerkleWritableStates mws) {
                        mws.commit();
                        migrationStateChanges.trackCommit();
                    }
                });
        return migrationStateChanges.getStateChanges();
    }

    @Override
    public SemanticVersion creationVersionOf(@NonNull final State state) {
        if (!(state instanceof MerkleStateRoot merkleStateRoot)) {
            throw new IllegalArgumentException("State must be a MerkleStateRoot");
        }
        return PLATFORM_STATE_SERVICE.creationVersionOf(merkleStateRoot);
    }
}<|MERGE_RESOLUTION|>--- conflicted
+++ resolved
@@ -126,14 +126,10 @@
                             config,
                             networkInfo,
                             metrics,
-<<<<<<< HEAD
                             // If we have reached this point in the code, entityIdStore should not be null because the
                             // EntityIdService should have been migrated already. We enforce with requireNonNull in case
                             // there are scenarios we haven't considered.
                             requireNonNull(entityIdStore),
-=======
-                            entityIdStore,
->>>>>>> 536740c4
                             sharedValues,
                             migrationStateChanges);
                     // Now commit any changes that were made to the entity ID state (since other service entities could
