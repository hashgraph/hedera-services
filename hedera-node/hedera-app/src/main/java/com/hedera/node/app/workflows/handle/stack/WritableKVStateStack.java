--- conflicted
+++ resolved
@@ -150,15 +150,4 @@
     public long size() {
         return getCurrent().size();
     }
-<<<<<<< HEAD
-=======
-
-    /**
-     * {@inheritDoc}
-     */
-    @Override
-    public void setMetrics(@NonNull StoreMetrics storeMetrics) {
-        getCurrent().setMetrics(storeMetrics);
-    }
->>>>>>> b69c60b1
 }