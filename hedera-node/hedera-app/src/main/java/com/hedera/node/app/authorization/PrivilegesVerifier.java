--- conflicted
+++ resolved
@@ -83,10 +83,7 @@
                     payerId, txBody.fileUpdateOrThrow().fileIDOrThrow().fileNum());
             case FILE_APPEND -> checkFileChange(
                     payerId, txBody.fileAppendOrThrow().fileIDOrThrow().fileNum());
-<<<<<<< HEAD
-
-=======
->>>>>>> c1d19de1
+
                 // Authorization for crypto updates
             case CRYPTO_UPDATE -> checkCryptoUpdate(payerId, txBody.cryptoUpdateAccountOrThrow());
 
@@ -95,10 +92,7 @@
                     txBody.fileDeleteOrThrow().fileIDOrThrow().fileNum());
             case CRYPTO_DELETE -> checkEntityDelete(
                     txBody.cryptoDeleteOrThrow().deleteAccountIDOrThrow().accountNumOrThrow());
-<<<<<<< HEAD
-
-=======
->>>>>>> c1d19de1
+
             default -> SystemPrivilege.UNNECESSARY;
         };
     }
