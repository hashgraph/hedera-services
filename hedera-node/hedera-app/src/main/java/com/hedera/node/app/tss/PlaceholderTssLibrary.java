/*
 * Copyright (C) 2024 Hedera Hashgraph, LLC
 *
 * Licensed under the Apache License, Version 2.0 (the "License");
 * you may not use this file except in compliance with the License.
 * You may obtain a copy of the License at
 *
 *      http://www.apache.org/licenses/LICENSE-2.0
 *
 * Unless required by applicable law or agreed to in writing, software
 * distributed under the License is distributed on an "AS IS" BASIS,
 * WITHOUT WARRANTIES OR CONDITIONS OF ANY KIND, either express or implied.
 * See the License for the specific language governing permissions and
 * limitations under the License.
 */

package com.hedera.node.app.tss;

import static com.hedera.node.app.hapi.utils.CommonUtils.noThrowSha384HashOf;

import com.hedera.node.app.tss.api.TssLibrary;
import com.hedera.node.app.tss.api.TssMessage;
import com.hedera.node.app.tss.api.TssParticipantDirectory;
import com.hedera.node.app.tss.api.TssPrivateShare;
import com.hedera.node.app.tss.api.TssPublicShare;
import com.hedera.node.app.tss.api.TssShareSignature;
import com.hedera.node.app.tss.pairings.FakeFieldElement;
import com.hedera.node.app.tss.pairings.FakeGroupElement;
import com.hedera.node.app.tss.pairings.PairingPrivateKey;
import com.hedera.node.app.tss.pairings.PairingPublicKey;
import com.hedera.node.app.tss.pairings.PairingSignature;
import com.hedera.node.app.tss.pairings.SignatureSchema;
import edu.umd.cs.findbugs.annotations.NonNull;
import java.math.BigInteger;
import java.security.SecureRandom;
import java.util.List;

public class PlaceholderTssLibrary implements TssLibrary {
    public static final int DEFAULT_THRESHOLD = 10;
    public static final SignatureSchema SIGNATURE_SCHEMA = SignatureSchema.create(new byte[] {1});
    private static final PairingPrivateKey AGGREGATED_PRIVATE_KEY =
            new PairingPrivateKey(new FakeFieldElement(BigInteger.valueOf(42L)), SIGNATURE_SCHEMA);
    private static final PairingPublicKey LEDGER_ID = AGGREGATED_PRIVATE_KEY.createPublicKey();

    private static final SecureRandom RANDOM = new SecureRandom();
    private final int threshold;
    private byte[] message = new byte[0];

    public PlaceholderTssLibrary() {
        this(DEFAULT_THRESHOLD);
    }

    public PlaceholderTssLibrary(final int threshold) {
        if (threshold <= 0) {
            throw new IllegalArgumentException("Invalid threshold: " + threshold);
        }
        this.threshold = threshold;
    }

<<<<<<< HEAD
    public PlaceholderTssLibrary() {
        this(DEFAULT_THRESHOLD);
    }

    @NonNull
    @Override
    public TssMessage generateTssMessage(@NonNull TssParticipantDirectory tssParticipantDirectory) {
        return null;
=======
    @NonNull
    @Override
    public TssMessage generateTssMessage(@NonNull final TssParticipantDirectory tssParticipantDirectory) {
        return new TssMessage(new byte[0]);
>>>>>>> 2601146f
    }

    @NonNull
    @Override
    public TssMessage generateTssMessage(
            @NonNull TssParticipantDirectory tssParticipantDirectory, @NonNull TssPrivateShare privateShare) {
<<<<<<< HEAD
        return null;
=======
        return new TssMessage(new byte[0]);
>>>>>>> 2601146f
    }

    @Override
    public boolean verifyTssMessage(
            @NonNull TssParticipantDirectory participantDirectory, @NonNull TssMessage tssMessage) {
<<<<<<< HEAD
        return false;
=======
        return true;
>>>>>>> 2601146f
    }

    @NonNull
    @Override
    public List<TssPrivateShare> decryptPrivateShares(
            @NonNull TssParticipantDirectory participantDirectory, @NonNull List<TssMessage> validTssMessages) {
        return List.of();
    }

    @NonNull
    @Override
    public PairingPrivateKey aggregatePrivateShares(@NonNull List<TssPrivateShare> privateShares) {
        if (privateShares.size() < threshold) {
            throw new IllegalStateException("Not enough shares to aggregate");
        }
        return AGGREGATED_PRIVATE_KEY;
    }

    @NonNull
    @Override
    public List<TssPublicShare> computePublicShares(
            @NonNull TssParticipantDirectory participantDirectory, @NonNull List<TssMessage> validTssMessages) {
        return List.of();
    }

    @NonNull
    @Override
    public PairingPublicKey aggregatePublicShares(@NonNull List<TssPublicShare> publicShares) {
        if (publicShares.size() < threshold) {
            return new PairingPublicKey(new FakeGroupElement(BigInteger.valueOf(RANDOM.nextLong())), SIGNATURE_SCHEMA);
        }
        return LEDGER_ID;
    }

    @NonNull
    @Override
    public PairingSignature aggregateSignatures(@NonNull List<TssShareSignature> partialSignatures) {
        if (partialSignatures.size() < threshold) {
            return new PairingSignature(new FakeGroupElement(BigInteger.valueOf(RANDOM.nextLong())), SIGNATURE_SCHEMA);
        }

        final var messageHash = noThrowSha384HashOf(message);
        final var messageGroupElement = new BigInteger(1, messageHash);
        final var privateKeyFieldElement = AGGREGATED_PRIVATE_KEY.privateKey().toBigInteger();
        final var signatureGroupElement = new FakeGroupElement(messageGroupElement.add(privateKeyFieldElement));
        return new PairingSignature(signatureGroupElement, SIGNATURE_SCHEMA);
    }

    @NonNull
    @Override
    public TssShareSignature sign(@NonNull TssPrivateShare privateShare, @NonNull byte[] message) {
        final var messageHash = noThrowSha384HashOf(message);
        final var messageGroupElement = new BigInteger(1, messageHash);
        final var privateKeyFieldElement =
                privateShare.privateKey().privateKey().toBigInteger();
        final var signatureGroupElement = new FakeGroupElement(messageGroupElement.add(privateKeyFieldElement));
        final var signature = new PairingSignature(signatureGroupElement, SIGNATURE_SCHEMA);
        return new TssShareSignature(privateShare.shareId(), signature);
    }

    @Override
    public boolean verifySignature(
<<<<<<< HEAD
            @NonNull TssParticipantDirectory participantDirectory,
            @NonNull List<TssPublicShare> publicShares,
            @NonNull TssShareSignature signature) {
=======
            @NonNull final TssParticipantDirectory participantDirectory,
            @NonNull final List<TssPublicShare> publicShares,
            @NonNull final TssShareSignature signature) {
>>>>>>> 2601146f
        if (participantDirectory.getThreshold() != this.threshold) {
            throw new IllegalArgumentException("Invalid threshold");
        }

        if (publicShares.size() < threshold) {
            return false;
        }

        final PairingPublicKey ledgerId = aggregatePublicShares(publicShares);
        final var fakePairingSignature = signature.signature();
        return fakePairingSignature.verify(ledgerId, message);
    }

    // This method is not part of the TssLibrary interface, used for testing purposes
    public void setTestMessage(byte[] message) {
        this.message = message;
    }
}<|MERGE_RESOLUTION|>--- conflicted
+++ resolved
@@ -57,42 +57,23 @@
         this.threshold = threshold;
     }
 
-<<<<<<< HEAD
-    public PlaceholderTssLibrary() {
-        this(DEFAULT_THRESHOLD);
-    }
-
-    @NonNull
-    @Override
-    public TssMessage generateTssMessage(@NonNull TssParticipantDirectory tssParticipantDirectory) {
-        return null;
-=======
     @NonNull
     @Override
     public TssMessage generateTssMessage(@NonNull final TssParticipantDirectory tssParticipantDirectory) {
         return new TssMessage(new byte[0]);
->>>>>>> 2601146f
     }
 
     @NonNull
     @Override
     public TssMessage generateTssMessage(
             @NonNull TssParticipantDirectory tssParticipantDirectory, @NonNull TssPrivateShare privateShare) {
-<<<<<<< HEAD
-        return null;
-=======
         return new TssMessage(new byte[0]);
->>>>>>> 2601146f
     }
 
     @Override
     public boolean verifyTssMessage(
             @NonNull TssParticipantDirectory participantDirectory, @NonNull TssMessage tssMessage) {
-<<<<<<< HEAD
-        return false;
-=======
         return true;
->>>>>>> 2601146f
     }
 
     @NonNull
@@ -155,15 +136,9 @@
 
     @Override
     public boolean verifySignature(
-<<<<<<< HEAD
-            @NonNull TssParticipantDirectory participantDirectory,
-            @NonNull List<TssPublicShare> publicShares,
-            @NonNull TssShareSignature signature) {
-=======
             @NonNull final TssParticipantDirectory participantDirectory,
             @NonNull final List<TssPublicShare> publicShares,
             @NonNull final TssShareSignature signature) {
->>>>>>> 2601146f
         if (participantDirectory.getThreshold() != this.threshold) {
             throw new IllegalArgumentException("Invalid threshold");
         }
