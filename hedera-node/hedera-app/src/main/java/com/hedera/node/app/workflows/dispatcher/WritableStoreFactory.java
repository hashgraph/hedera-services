/*
 * Copyright (C) 2023 Hedera Hashgraph, LLC
 *
 * Licensed under the Apache License, Version 2.0 (the "License");
 * you may not use this file except in compliance with the License.
 * You may obtain a copy of the License at
 *
 *      http://www.apache.org/licenses/LICENSE-2.0
 *
 * Unless required by applicable law or agreed to in writing, software
 * distributed under the License is distributed on an "AS IS" BASIS,
 * WITHOUT WARRANTIES OR CONDITIONS OF ANY KIND, either express or implied.
 * See the License for the specific language governing permissions and
 * limitations under the License.
 */

package com.hedera.node.app.workflows.dispatcher;

import static java.util.Objects.requireNonNull;

import com.hedera.node.app.service.consensus.ConsensusService;
import com.hedera.node.app.service.consensus.impl.WritableTopicStore;
import com.hedera.node.app.service.token.TokenService;
import com.hedera.node.app.service.token.impl.WritableTokenRelationStore;
import com.hedera.node.app.service.token.impl.WritableTokenStore;
import com.hedera.node.app.state.HederaState;
import com.hedera.node.app.state.WorkingStateAccessor;
import edu.umd.cs.findbugs.annotations.NonNull;
import javax.inject.Inject;

/**
 * Factory for all writable stores. It creates new writable stores based on the {@link HederaState}.
 */
public class WritableStoreFactory {
    private final WorkingStateAccessor stateAccessor;

    /**
     * Constructor of {@link WritableStoreFactory}
     *
     * @param stateAccessor the {@link WorkingStateAccessor} that all stores are based upon
     * @throws NullPointerException if one of the parameters is {@code null}
     */
    @Inject
    public WritableStoreFactory(@NonNull final WorkingStateAccessor stateAccessor) {
        this.stateAccessor = requireNonNull(stateAccessor);
    }

    /**
     * Get a {@link WritableTopicStore} from the {@link HederaState}
     *
     * @return a new {@link WritableTopicStore}
     */
    @NonNull
    public WritableTopicStore createTopicStore() {
        final var topicStates = stateAccessor.getHederaState().createWritableStates(ConsensusService.NAME);
        return new WritableTopicStore(topicStates);
    }

    /**
     * Get a {@link WritableTokenStore} from the {@link HederaState}
     *
     * @return a new {@link WritableTokenStore}
     */
    @NonNull
    public WritableTokenStore createTokenStore() {
        final var tokenStates = stateAccessor.getHederaState().createWritableStates(TokenService.NAME);
        return new WritableTokenStore(tokenStates);
    }

<<<<<<< HEAD
    /**
     * Get a {@link WritableAccountStore} from the {@link HederaState}
     *
     * @return a new {@link WritableAccountStore}
     */
    @NonNull
    public WritableAccountStore createAccountStore() {
        final var tokenStates = stateAccessor.getHederaState().createWritableStates(TokenService.NAME);
        return new WritableAccountStore(tokenStates);
=======
    @NonNull
    public WritableTokenRelationStore createTokenRelStore() {
        final var tokenRelStates = stateAccessor.getHederaState().createWritableStates("TokenRelations");
        return new WritableTokenRelationStore(tokenRelStates);
>>>>>>> 74bcb3ef
    }
}<|MERGE_RESOLUTION|>--- conflicted
+++ resolved
@@ -21,6 +21,7 @@
 import com.hedera.node.app.service.consensus.ConsensusService;
 import com.hedera.node.app.service.consensus.impl.WritableTopicStore;
 import com.hedera.node.app.service.token.TokenService;
+import com.hedera.node.app.service.token.impl.WritableAccountStore;
 import com.hedera.node.app.service.token.impl.WritableTokenRelationStore;
 import com.hedera.node.app.service.token.impl.WritableTokenStore;
 import com.hedera.node.app.state.HederaState;
@@ -67,7 +68,12 @@
         return new WritableTokenStore(tokenStates);
     }
 
-<<<<<<< HEAD
+    @NonNull
+    public WritableTokenRelationStore createTokenRelStore() {
+        final var tokenRelStates = stateAccessor.getHederaState().createWritableStates("TokenRelations");
+        return new WritableTokenRelationStore(tokenRelStates);
+    }
+
     /**
      * Get a {@link WritableAccountStore} from the {@link HederaState}
      *
@@ -77,11 +83,5 @@
     public WritableAccountStore createAccountStore() {
         final var tokenStates = stateAccessor.getHederaState().createWritableStates(TokenService.NAME);
         return new WritableAccountStore(tokenStates);
-=======
-    @NonNull
-    public WritableTokenRelationStore createTokenRelStore() {
-        final var tokenRelStates = stateAccessor.getHederaState().createWritableStates("TokenRelations");
-        return new WritableTokenRelationStore(tokenRelStates);
->>>>>>> 74bcb3ef
     }
 }