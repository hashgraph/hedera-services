--- conflicted
+++ resolved
@@ -73,13 +73,10 @@
     private final SignatureExpander signatureExpander;
     /** Verifies signatures */
     private final SignatureVerifier signatureVerifier;
-<<<<<<< HEAD
+    /** Provides the latest versioned configuration */
+    private final ConfigProvider configProvider;
     /** Used for registering notice of transactionIDs seen by this node */
     private final DeduplicationCache deduplicationCache;
-=======
-    /** Provides the latest versioned configuration */
-    private final ConfigProvider configProvider;
->>>>>>> dad10e18
 
     /**
      * Creates a new instance of {@code PreHandleWorkflowImpl}.
@@ -96,20 +93,14 @@
             @NonNull final TransactionChecker transactionChecker,
             @NonNull final SignatureVerifier signatureVerifier,
             @NonNull final SignatureExpander signatureExpander,
-<<<<<<< HEAD
+            @NonNull final ConfigProvider configProvider,
             @NonNull final DeduplicationCache deduplicationCache) {
-=======
-            @NonNull final ConfigProvider configProvider) {
->>>>>>> dad10e18
         this.dispatcher = requireNonNull(dispatcher);
         this.transactionChecker = requireNonNull(transactionChecker);
         this.signatureVerifier = requireNonNull(signatureVerifier);
         this.signatureExpander = requireNonNull(signatureExpander);
-<<<<<<< HEAD
+        this.configProvider = requireNonNull(configProvider);
         this.deduplicationCache = requireNonNull(deduplicationCache);
-=======
-        this.configProvider = requireNonNull(configProvider);
->>>>>>> dad10e18
     }
 
     /** {@inheritDoc} */
