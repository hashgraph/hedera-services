/*
 * Copyright (C) 2024-2025 Hedera Hashgraph, LLC
 *
 * Licensed under the Apache License, Version 2.0 (the "License");
 * you may not use this file except in compliance with the License.
 * You may obtain a copy of the License at
 *
 *      http://www.apache.org/licenses/LICENSE-2.0
 *
 * Unless required by applicable law or agreed to in writing, software
 * distributed under the License is distributed on an "AS IS" BASIS,
 * WITHOUT WARRANTIES OR CONDITIONS OF ANY KIND, either express or implied.
 * See the License for the specific language governing permissions and
 * limitations under the License.
 */

package com.hedera.node.app.store;

import static java.util.Objects.requireNonNull;

import com.hedera.hapi.node.base.SemanticVersion;
import com.hedera.node.app.ids.WritableEntityIdStore;
import com.hedera.node.app.spi.store.StoreFactory;
import com.swirlds.config.api.Configuration;
import com.swirlds.platform.system.SoftwareVersion;
import com.swirlds.state.State;
import edu.umd.cs.findbugs.annotations.NonNull;
import java.util.function.Function;

/**
 * Factory for creating stores and service APIs. Default implementation of {@link StoreFactory}.
 */
public class StoreFactoryImpl implements StoreFactory {

    private final ReadableStoreFactory readableStoreFactory;
    private final WritableStoreFactory writableStoreFactory;
    private final ServiceApiFactory serviceApiFactory;

    /**
     * Returns a {@link StoreFactory} based on the given state, configuration, and store metrics for the given service.
     *
     * @param state                 the state to create stores from
     * @param serviceName           the name of the service to scope the stores to
     * @param configuration         the configuration for the service
     * @param writableEntityIdStore the writable entity id store
     * @return a new {@link StoreFactory} instance
     */
    public static StoreFactory from(
            @NonNull final State state,
            @NonNull final String serviceName,
            @NonNull final Configuration configuration,
<<<<<<< HEAD
            @NonNull final StoreMetricsService storeMetricsService,
            @NonNull final WritableEntityIdStore writableEntityIdStore,
            @NonNull final Function<SemanticVersion, SoftwareVersion> softwareVersionFactory) {
        requireNonNull(state);
        requireNonNull(serviceName);
        return new StoreFactoryImpl(
                new ReadableStoreFactory(state, softwareVersionFactory),
                new WritableStoreFactory(state, serviceName, configuration, storeMetricsService, writableEntityIdStore),
                new ServiceApiFactory(state, configuration, storeMetricsService));
=======
            final WritableEntityIdStore writableEntityIdStore) {
        requireNonNull(state);
        requireNonNull(serviceName);
        return new StoreFactoryImpl(
                new ReadableStoreFactory(state),
                new WritableStoreFactory(state, serviceName, writableEntityIdStore),
                new ServiceApiFactory(state, configuration));
>>>>>>> d5864cd3
    }

    public StoreFactoryImpl(
            @NonNull final ReadableStoreFactory readableStoreFactory,
            @NonNull final WritableStoreFactory writableStoreFactory,
            @NonNull final ServiceApiFactory serviceApiFactory) {
        this.readableStoreFactory = requireNonNull(readableStoreFactory);
        this.writableStoreFactory = requireNonNull(writableStoreFactory);
        this.serviceApiFactory = requireNonNull(serviceApiFactory);
    }

    @NonNull
    @Override
    public <T> T readableStore(@NonNull Class<T> storeInterface) {
        requireNonNull(storeInterface);
        return readableStoreFactory.getStore(storeInterface);
    }

    @NonNull
    @Override
    public <T> T writableStore(@NonNull Class<T> storeInterface) {
        requireNonNull(storeInterface);
        return writableStoreFactory.getStore(storeInterface);
    }

    @NonNull
    @Override
    public <T> T serviceApi(@NonNull Class<T> apiInterface) {
        requireNonNull(apiInterface);
        return serviceApiFactory.getApi(apiInterface);
    }

    public ReadableStoreFactory asReadOnly() {
        return readableStoreFactory;
    }
}<|MERGE_RESOLUTION|>--- conflicted
+++ resolved
@@ -49,25 +49,14 @@
             @NonNull final State state,
             @NonNull final String serviceName,
             @NonNull final Configuration configuration,
-<<<<<<< HEAD
-            @NonNull final StoreMetricsService storeMetricsService,
             @NonNull final WritableEntityIdStore writableEntityIdStore,
             @NonNull final Function<SemanticVersion, SoftwareVersion> softwareVersionFactory) {
         requireNonNull(state);
         requireNonNull(serviceName);
         return new StoreFactoryImpl(
                 new ReadableStoreFactory(state, softwareVersionFactory),
-                new WritableStoreFactory(state, serviceName, configuration, storeMetricsService, writableEntityIdStore),
-                new ServiceApiFactory(state, configuration, storeMetricsService));
-=======
-            final WritableEntityIdStore writableEntityIdStore) {
-        requireNonNull(state);
-        requireNonNull(serviceName);
-        return new StoreFactoryImpl(
-                new ReadableStoreFactory(state),
                 new WritableStoreFactory(state, serviceName, writableEntityIdStore),
                 new ServiceApiFactory(state, configuration));
->>>>>>> d5864cd3
     }
 
     public StoreFactoryImpl(
