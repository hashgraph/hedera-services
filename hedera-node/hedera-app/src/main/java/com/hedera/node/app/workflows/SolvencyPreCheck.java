/*
 * Copyright (C) 2023 Hedera Hashgraph, LLC
 *
 * Licensed under the Apache License, Version 2.0 (the "License");
 * you may not use this file except in compliance with the License.
 * You may obtain a copy of the License at
 *
 *      http://www.apache.org/licenses/LICENSE-2.0
 *
 * Unless required by applicable law or agreed to in writing, software
 * distributed under the License is distributed on an "AS IS" BASIS,
 * WITHOUT WARRANTIES OR CONDITIONS OF ANY KIND, either express or implied.
 * See the License for the specific language governing permissions and
 * limitations under the License.
 */

package com.hedera.node.app.workflows;

import static com.hedera.hapi.node.base.HederaFunctionality.CONTRACT_CALL;
import static com.hedera.hapi.node.base.HederaFunctionality.CONTRACT_CREATE;
import static com.hedera.hapi.node.base.ResponseCodeEnum.INSUFFICIENT_ACCOUNT_BALANCE;
import static com.hedera.hapi.node.base.ResponseCodeEnum.INSUFFICIENT_PAYER_BALANCE;
import static com.hedera.hapi.node.base.ResponseCodeEnum.INSUFFICIENT_TX_FEE;
import static com.hedera.hapi.node.base.ResponseCodeEnum.INVALID_TRANSACTION_BODY;
import static com.hedera.node.app.hapi.utils.fee.FeeBuilder.FEE_DIVISOR_FACTOR;
import static java.util.Objects.requireNonNull;

import com.hedera.hapi.node.base.AccountAmount;
import com.hedera.hapi.node.base.AccountID;
import com.hedera.hapi.node.base.HederaFunctionality;
import com.hedera.hapi.node.base.ResponseCodeEnum;
import com.hedera.hapi.node.base.SubType;
import com.hedera.hapi.node.state.token.Account;
import com.hedera.hapi.node.transaction.TransactionBody;
import com.hedera.node.app.fees.ExchangeRateManager;
import com.hedera.node.app.fees.FeeManager;
import com.hedera.node.app.service.token.ReadableAccountStore;
import com.hedera.node.app.spi.HapiUtils;
import com.hedera.node.app.spi.authorization.Authorizer;
import com.hedera.node.app.spi.fees.Fees;
import com.hedera.node.app.spi.workflows.InsufficientBalanceException;
import com.hedera.node.app.spi.workflows.InsufficientNetworkFeeException;
import com.hedera.node.app.spi.workflows.InsufficientNonFeeDebitsException;
import com.hedera.node.app.spi.workflows.InsufficientServiceFeeException;
import com.hedera.node.app.spi.workflows.PreCheckException;
import com.hedera.node.app.validation.ExpiryValidation;
import com.hedera.node.app.workflows.dispatcher.ReadableStoreFactory;
import edu.umd.cs.findbugs.annotations.NonNull;
import java.time.Instant;
import java.util.Objects;
import javax.inject.Inject;
import javax.inject.Singleton;

/**
 * Determines if the payer account set in the {@code TransactionID} is expected to be both willing and able to pay the
 * transaction fees.
 *
 * <p>For more details, please see
 * <a href="https://github.com/hashgraph/hedera-services/blob/master/docs/transaction-prechecks.md">...</a>
 */
@Singleton
public class SolvencyPreCheck {

    private final ExchangeRateManager exchangeRateManager;
    private final FeeManager feeManager;
    private final ExpiryValidation expiryValidation;
    private final Authorizer authorizer;

    @Inject
    public SolvencyPreCheck(
            @NonNull final ExchangeRateManager exchangeRateManager,
            @NonNull final FeeManager feeManager,
            @NonNull final ExpiryValidation expiryValidation,
            @NonNull final Authorizer authorizer) {
        this.exchangeRateManager = requireNonNull(exchangeRateManager, "exchangeRateManager must not be null");
        this.feeManager = requireNonNull(feeManager, "feeManager must not be null");
        this.expiryValidation = requireNonNull(expiryValidation, "expiryValidation must not be null");
        this.authorizer = requireNonNull(authorizer, "authorizer must not be null");
    }

    /**
     * Reads the payer account from state and validates it.
     *
     * @param storeFactory the {@link ReadableStoreFactory} used to access readable state
     * @param accountID the {@link AccountID} of the payer
     * @throws PreCheckException if the payer account is invalid
     */
    @NonNull
    public Account getPayerAccount(@NonNull final ReadableStoreFactory storeFactory, @NonNull final AccountID accountID)
            throws PreCheckException {
        final var accountStore = storeFactory.getStore(ReadableAccountStore.class);
        final var account = accountStore.getAccountById(accountID);

        if (account == null) {
            throw new PreCheckException(ResponseCodeEnum.PAYER_ACCOUNT_NOT_FOUND);
        }

        if (account.deleted()) {
            throw new PreCheckException(ResponseCodeEnum.PAYER_ACCOUNT_DELETED);
        }

        if (account.smartContract()) {
            throw new PreCheckException(ResponseCodeEnum.PAYER_ACCOUNT_NOT_FOUND);
        }

        return account;
    }

    /**
     * Checks if the verified payer account of the given transaction can afford to cover its fees excluding service fees.
     *
     * @param txInfo the {@link TransactionInfo} to use during the check
     * @param account the {@link Account} with the balance to check
     * @param fees the fees to use for the check
     * @param ingestCheck if true, the check is being performed during an ingest workflow.
     * @throws InsufficientBalanceException if the payer account cannot afford the fees. The exception will have a
     * status of {@code INSUFFICIENT_TX_FEE} and the fee amount that would have satisfied the check.
     */
    public void checkSolvency(
            @NonNull final TransactionInfo txInfo,
            @NonNull final Account account,
            @NonNull final Fees fees,
            // This is to match mono and pass HapiTest. Should reconsider later.
            // FUTURE ('#9550')
            final boolean ingestCheck)
            throws PreCheckException {
        checkSolvency(txInfo.txBody(), txInfo.payerID(), txInfo.functionality(), account, fees);
    }

    public void checkSolvency(
            @NonNull final TransactionBody txBody,
            @NonNull final AccountID payerID,
            @NonNull final HederaFunctionality functionality,
            @NonNull final Account account,
            @NonNull final Fees fees)
            throws PreCheckException {
        // Skip solvency check for privileged transactions or superusers
        if (authorizer.hasWaivedFees(payerID, functionality, txBody)) {
            return;
        }

        final var totalFee = fees.totalFee();
        final var availableBalance = account.tinybarBalance();
<<<<<<< HEAD
        final var offeredFee = txBody.transactionFee();
=======
        final var offeredFee = txInfo.txBody().transactionFee();
        final ResponseCodeEnum insufficientFeeResponseCode;
        if (ingestCheck) { // throw different exception for ingest
            insufficientFeeResponseCode = INSUFFICIENT_PAYER_BALANCE;
        } else {
            insufficientFeeResponseCode = INSUFFICIENT_ACCOUNT_BALANCE;
        }
>>>>>>> 97ae8d9a
        if (offeredFee < fees.networkFee()) {
            throw new InsufficientNetworkFeeException(INSUFFICIENT_TX_FEE, totalFee);
        }
        if (availableBalance < fees.networkFee()) {
            throw new InsufficientNetworkFeeException(insufficientFeeResponseCode, totalFee);
        }
        if (offeredFee < totalFee) {
            throw new InsufficientServiceFeeException(INSUFFICIENT_TX_FEE, totalFee);
        }

        if (availableBalance < totalFee) {

            throw new InsufficientServiceFeeException(insufficientFeeResponseCode, totalFee);
        }

        final long additionalCosts;
        try {
            final var now = txBody.transactionIDOrThrow().transactionValidStartOrThrow();
            additionalCosts = Math.max(0, estimateAdditionalCosts(txBody, functionality, HapiUtils.asInstant(now)));
        } catch (final NullPointerException ex) {
            // One of the required fields was not present
            throw new InsufficientBalanceException(INVALID_TRANSACTION_BODY, totalFee);
        }

        if (availableBalance < totalFee + additionalCosts) {
            // FUTURE: This should be checked earlier
            expiryValidation.checkAccountExpiry(account);
            throw new InsufficientNonFeeDebitsException(insufficientFeeResponseCode, totalFee);
        }
    }

    // FUTURE: This should be provided by the TransactionHandler:
    // https://github.com/hashgraph/hedera-services/issues/8354
    private long estimateAdditionalCosts(
            @NonNull final TransactionBody txBody,
            @NonNull final HederaFunctionality functionality,
            @NonNull final Instant consensusTime) {
        return switch (functionality) {
            case CRYPTO_CREATE -> txBody.cryptoCreateAccountOrThrow().initialBalance();
            case CRYPTO_TRANSFER -> {
                if (!txBody.cryptoTransferOrThrow().hasTransfers()) {
                    yield 0L;
                }
                final var payerID = txBody.transactionIDOrThrow().accountIDOrThrow();
                yield -txBody.cryptoTransferOrThrow().transfersOrThrow().accountAmountsOrThrow().stream()
                        .filter(aa -> Objects.equals(aa.accountID(), payerID))
                        .mapToLong(AccountAmount::amount)
                        .sum();
            }
            case CONTRACT_CREATE -> {
                final var contractCreate = txBody.contractCreateInstanceOrThrow();
                yield contractCreate.initialBalance()
                        + contractCreate.gas() * estimatedGasPriceInTinybars(CONTRACT_CREATE, consensusTime);
            }
            case CONTRACT_CALL -> {
                final var contractCall = txBody.contractCallOrThrow();
                yield contractCall.amount()
                        + contractCall.gas() * estimatedGasPriceInTinybars(CONTRACT_CALL, consensusTime);
            }
            case ETHEREUM_TRANSACTION -> {
                final var ethTxn = txBody.ethereumTransactionOrThrow();
                yield ethTxn.maxGasAllowance();
            }
            default -> 0L;
        };
    }

    private long estimatedGasPriceInTinybars(
            @NonNull final HederaFunctionality functionality, @NonNull final Instant consensusTime) {
        final var feeData = feeManager.getFeeData(functionality, consensusTime, SubType.DEFAULT);
        if (feeData == null) {
            throw new IllegalStateException("No fee data found for transaction type " + functionality);
        }
        final long priceInTinyCents = feeData.servicedataOrThrow().gas() / FEE_DIVISOR_FACTOR;
        final long priceInTinyBars = exchangeRateManager.getTinybarsFromTinyCents(priceInTinyCents, consensusTime);
        return Math.max(priceInTinyBars, 1L);
    }
}<|MERGE_RESOLUTION|>--- conflicted
+++ resolved
@@ -124,7 +124,7 @@
             // FUTURE ('#9550')
             final boolean ingestCheck)
             throws PreCheckException {
-        checkSolvency(txInfo.txBody(), txInfo.payerID(), txInfo.functionality(), account, fees);
+        checkSolvency(txInfo.txBody(), txInfo.payerID(), txInfo.functionality(), account, fees, ingestCheck);
     }
 
     public void checkSolvency(
@@ -132,7 +132,10 @@
             @NonNull final AccountID payerID,
             @NonNull final HederaFunctionality functionality,
             @NonNull final Account account,
-            @NonNull final Fees fees)
+            @NonNull final Fees fees,
+            // This is to match mono and pass HapiTest. Should reconsider later.
+            // FUTURE ('#9550')
+            final boolean ingestCheck)
             throws PreCheckException {
         // Skip solvency check for privileged transactions or superusers
         if (authorizer.hasWaivedFees(payerID, functionality, txBody)) {
@@ -141,17 +144,13 @@
 
         final var totalFee = fees.totalFee();
         final var availableBalance = account.tinybarBalance();
-<<<<<<< HEAD
         final var offeredFee = txBody.transactionFee();
-=======
-        final var offeredFee = txInfo.txBody().transactionFee();
         final ResponseCodeEnum insufficientFeeResponseCode;
         if (ingestCheck) { // throw different exception for ingest
             insufficientFeeResponseCode = INSUFFICIENT_PAYER_BALANCE;
         } else {
             insufficientFeeResponseCode = INSUFFICIENT_ACCOUNT_BALANCE;
         }
->>>>>>> 97ae8d9a
         if (offeredFee < fees.networkFee()) {
             throw new InsufficientNetworkFeeException(INSUFFICIENT_TX_FEE, totalFee);
         }
