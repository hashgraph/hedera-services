--- conflicted
+++ resolved
@@ -17,12 +17,7 @@
 package com.hedera.node.app.workflows.handle.steps;
 
 import static com.hedera.node.app.spi.workflows.HandleContext.TransactionCategory.USER;
-<<<<<<< HEAD
 import static com.hedera.node.app.workflows.handle.stack.AbstractSavePoint.SIMULATE_MONO;
-=======
-import static com.hedera.node.app.workflows.handle.record.RecordListBuilder.IsGenesisTxn.NO;
-import static com.hedera.node.app.workflows.handle.record.RecordListBuilder.IsGenesisTxn.YES;
->>>>>>> 311bcaab
 import static java.util.Objects.requireNonNull;
 
 import com.hedera.hapi.node.base.HederaFunctionality;
@@ -111,9 +106,10 @@
         if (SIMULATE_MONO) {
             final var consensusConfig = config.getConfigData(ConsensusConfig.class);
             AbstractSavePoint.maxBuildersAfterUserBuilder = (int) consensusConfig.handleMaxFollowingRecords();
-            AbstractSavePoint.legacyMaxPrecedingRecords = (int) consensusConfig.handleMaxPrecedingRecords();
-            stack = new SavepointStackImpl(
-                    state, isGenesis ? Integer.MAX_VALUE : (int) consensusConfig.handleMaxPrecedingRecords());
+            final var maxPrecedingBuilders =
+                    isGenesis ? Integer.MAX_VALUE : (int) consensusConfig.handleMaxPrecedingRecords();
+            AbstractSavePoint.legacyMaxPrecedingRecords = maxPrecedingBuilders;
+            stack = SavepointStackImpl.newRootStack(state, maxPrecedingBuilders);
         } else {
             throw new AssertionError("Not implemented");
         }
@@ -122,15 +118,8 @@
         final var preHandleResult =
                 handleWorkflow.getCurrentPreHandleResult(creatorInfo, platformTxn, readableStoreFactory);
         final var txnInfo = requireNonNull(preHandleResult.txInfo());
-<<<<<<< HEAD
         return new UserTxn(
                 isGenesis,
-=======
-        final var isGenesisTxn = lastHandledConsensusTime.equals(Instant.EPOCH);
-        final var recordListBuilder = new RecordListBuilder(consensusNow, isGenesisTxn ? YES : NO);
-        return new UserTxn(
-                isGenesisTxn,
->>>>>>> 311bcaab
                 txnInfo.functionality(),
                 consensusNow,
                 state,
