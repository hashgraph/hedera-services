/*
 * Copyright (C) 2021-2024 Hedera Hashgraph, LLC
 *
 * Licensed under the Apache License, Version 2.0 (the "License");
 * you may not use this file except in compliance with the License.
 * You may obtain a copy of the License at
 *
 *      http://www.apache.org/licenses/LICENSE-2.0
 *
 * Unless required by applicable law or agreed to in writing, software
 * distributed under the License is distributed on an "AS IS" BASIS,
 * WITHOUT WARRANTIES OR CONDITIONS OF ANY KIND, either express or implied.
 * See the License for the specific language governing permissions and
 * limitations under the License.
 */

package com.hedera.node.app;

import com.hedera.hapi.block.stream.output.StateChanges;
import com.hedera.hapi.node.base.SemanticVersion;
import com.hedera.node.app.annotations.MaxSignedTxnSize;
import com.hedera.node.app.authorization.AuthorizerInjectionModule;
import com.hedera.node.app.blocks.BlockStreamManager;
import com.hedera.node.app.blocks.BlockStreamModule;
import com.hedera.node.app.blocks.InitialStateHash;
import com.hedera.node.app.blocks.impl.BoundaryStateChangeListener;
import com.hedera.node.app.blocks.impl.KVStateChangeListener;
import com.hedera.node.app.components.IngestInjectionComponent;
import com.hedera.node.app.config.BootstrapConfigProviderImpl;
import com.hedera.node.app.config.ConfigProviderImpl;
import com.hedera.node.app.fees.ExchangeRateManager;
import com.hedera.node.app.fees.FeeManager;
import com.hedera.node.app.grpc.GrpcInjectionModule;
import com.hedera.node.app.grpc.GrpcServerManager;
import com.hedera.node.app.info.CurrentPlatformStatus;
import com.hedera.node.app.info.InfoInjectionModule;
import com.hedera.node.app.metrics.MetricsInjectionModule;
import com.hedera.node.app.platform.PlatformModule;
import com.hedera.node.app.records.BlockRecordInjectionModule;
import com.hedera.node.app.records.BlockRecordManager;
import com.hedera.node.app.service.contract.impl.ContractServiceImpl;
import com.hedera.node.app.service.file.impl.FileServiceImpl;
import com.hedera.node.app.services.ServicesInjectionModule;
import com.hedera.node.app.services.ServicesRegistry;
import com.hedera.node.app.spi.AppContext;
import com.hedera.node.app.spi.metrics.StoreMetricsService;
import com.hedera.node.app.spi.records.RecordCache;
import com.hedera.node.app.state.HederaStateInjectionModule;
import com.hedera.node.app.state.WorkingStateAccessor;
import com.hedera.node.app.throttle.ThrottleServiceManager;
import com.hedera.node.app.throttle.ThrottleServiceModule;
import com.hedera.node.app.tss.TssBaseService;
import com.hedera.node.app.workflows.FacilityInitModule;
import com.hedera.node.app.workflows.WorkflowsInjectionModule;
import com.hedera.node.app.workflows.handle.HandleWorkflow;
import com.hedera.node.app.workflows.ingest.IngestWorkflow;
import com.hedera.node.app.workflows.ingest.SubmissionManager;
import com.hedera.node.app.workflows.prehandle.PreHandleWorkflow;
import com.hedera.node.app.workflows.query.QueryWorkflow;
import com.hedera.node.app.workflows.query.annotations.OperatorQueries;
import com.hedera.node.app.workflows.query.annotations.UserQueries;
import com.swirlds.common.crypto.Cryptography;
import com.swirlds.metrics.api.Metrics;
import com.swirlds.platform.listeners.ReconnectCompleteListener;
import com.swirlds.platform.listeners.StateWriteToDiskCompleteListener;
import com.swirlds.platform.system.InitTrigger;
import com.swirlds.platform.system.Platform;
import com.swirlds.state.State;
import com.swirlds.state.lifecycle.StartupNetworks;
import com.swirlds.state.lifecycle.info.NetworkInfo;
import com.swirlds.state.lifecycle.info.NodeInfo;
import dagger.BindsInstance;
import dagger.Component;
import java.nio.charset.Charset;
import java.time.InstantSource;
import java.util.List;
import java.util.concurrent.Executor;
import java.util.function.Consumer;
import java.util.function.Supplier;
import javax.inject.Provider;
import javax.inject.Singleton;

/**
 * The infrastructure used to implement the platform contract for a Hedera Services node.
 */
@Singleton
@Component(
        modules = {
            ServicesInjectionModule.class,
            WorkflowsInjectionModule.class,
            HederaStateInjectionModule.class,
            GrpcInjectionModule.class,
            MetricsInjectionModule.class,
            AuthorizerInjectionModule.class,
            InfoInjectionModule.class,
            BlockRecordInjectionModule.class,
            BlockStreamModule.class,
            PlatformModule.class,
            ThrottleServiceModule.class,
            FacilityInitModule.class
        })
public interface HederaInjectionComponent {
    InitTrigger initTrigger();

    Provider<IngestInjectionComponent.Factory> ingestComponentFactory();

    WorkingStateAccessor workingStateAccessor();

    Consumer<State> initializer();

    RecordCache recordCache();

    GrpcServerManager grpcServerManager();

    Supplier<Charset> nativeCharset();

    NetworkInfo networkInfo();

    PreHandleWorkflow preHandleWorkflow();

    HandleWorkflow handleWorkflow();

    IngestWorkflow ingestWorkflow();

    @UserQueries
    QueryWorkflow queryWorkflow();

    @OperatorQueries
    QueryWorkflow operatorQueryWorkflow();

    BlockRecordManager blockRecordManager();

    BlockStreamManager blockStreamManager();

    FeeManager feeManager();

    ExchangeRateManager exchangeRateManager();

    ThrottleServiceManager throttleServiceManager();

    ReconnectCompleteListener reconnectListener();

    StateWriteToDiskCompleteListener stateWriteToDiskListener();

    StoreMetricsService storeMetricsService();

    TssBaseService tssBaseService();

    SubmissionManager submissionManager();

    @Component.Builder
    interface Builder {
        @BindsInstance
        Builder fileServiceImpl(FileServiceImpl fileService);

        @BindsInstance
        Builder contractServiceImpl(ContractServiceImpl contractService);

        @BindsInstance
        Builder configProviderImpl(ConfigProviderImpl configProvider);

        @BindsInstance
        Builder bootstrapConfigProviderImpl(BootstrapConfigProviderImpl bootstrapConfigProvider);

        @BindsInstance
        Builder servicesRegistry(ServicesRegistry registry);

        @BindsInstance
        Builder initTrigger(InitTrigger initTrigger);

        @BindsInstance
        Builder crypto(Cryptography engine);

        @BindsInstance
        Builder platform(Platform platform);

        @BindsInstance
        Builder self(NodeInfo self);

        @BindsInstance
        Builder maxSignedTxnSize(@MaxSignedTxnSize int maxSignedTxnSize);

        @BindsInstance
        Builder currentPlatformStatus(CurrentPlatformStatus currentPlatformStatus);

        @BindsInstance
        Builder instantSource(InstantSource instantSource);

        @BindsInstance
        Builder softwareVersion(SemanticVersion softwareVersion);

        @BindsInstance
        Builder metrics(Metrics metrics);

        @BindsInstance
        Builder boundaryStateChangeListener(BoundaryStateChangeListener boundaryStateChangeListener);

        @BindsInstance
        Builder kvStateChangeListener(KVStateChangeListener kvStateChangeListener);

        @BindsInstance
        Builder migrationStateChanges(List<StateChanges.Builder> migrationStateChanges);

        @BindsInstance
        Builder tssBaseService(TssBaseService tssBaseService);

        @BindsInstance
        Builder initialStateHash(InitialStateHash initialStateHash);

        @BindsInstance
        Builder networkInfo(NetworkInfo networkInfo);

<<<<<<< HEAD
        @BindsInstance
        Builder startupNetworks(StartupNetworks startupNetworks);
=======
//        @BindsInstance
//        Builder appContext(AppContext appContext);
//
//        @BindsInstance
//        Builder executor(Executor executor);
>>>>>>> f6bab2ff

        HederaInjectionComponent build();
    }
}<|MERGE_RESOLUTION|>--- conflicted
+++ resolved
@@ -210,16 +210,14 @@
         @BindsInstance
         Builder networkInfo(NetworkInfo networkInfo);
 
-<<<<<<< HEAD
         @BindsInstance
         Builder startupNetworks(StartupNetworks startupNetworks);
-=======
+
 //        @BindsInstance
 //        Builder appContext(AppContext appContext);
 //
 //        @BindsInstance
 //        Builder executor(Executor executor);
->>>>>>> f6bab2ff
 
         HederaInjectionComponent build();
     }
