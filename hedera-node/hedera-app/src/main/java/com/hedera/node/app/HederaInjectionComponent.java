/*
 * Copyright (C) 2021-2024 Hedera Hashgraph, LLC
 *
 * Licensed under the Apache License, Version 2.0 (the "License");
 * you may not use this file except in compliance with the License.
 * You may obtain a copy of the License at
 *
 *      http://www.apache.org/licenses/LICENSE-2.0
 *
 * Unless required by applicable law or agreed to in writing, software
 * distributed under the License is distributed on an "AS IS" BASIS,
 * WITHOUT WARRANTIES OR CONDITIONS OF ANY KIND, either express or implied.
 * See the License for the specific language governing permissions and
 * limitations under the License.
 */

package com.hedera.node.app;

import com.hedera.hapi.block.stream.output.StateChanges;
import com.hedera.hapi.node.base.SemanticVersion;
import com.hedera.node.app.annotations.MaxSignedTxnSize;
import com.hedera.node.app.authorization.AuthorizerInjectionModule;
import com.hedera.node.app.blocks.BlockStreamManager;
import com.hedera.node.app.blocks.BlockStreamModule;
import com.hedera.node.app.blocks.InitialStateHash;
import com.hedera.node.app.blocks.impl.BoundaryStateChangeListener;
import com.hedera.node.app.blocks.impl.KVStateChangeListener;
import com.hedera.node.app.components.IngestInjectionComponent;
import com.hedera.node.app.config.BootstrapConfigProviderImpl;
import com.hedera.node.app.config.ConfigProviderImpl;
import com.hedera.node.app.fees.ExchangeRateManager;
import com.hedera.node.app.fees.FeeManager;
import com.hedera.node.app.grpc.GrpcInjectionModule;
import com.hedera.node.app.grpc.GrpcServerManager;
import com.hedera.node.app.info.CurrentPlatformStatus;
import com.hedera.node.app.info.InfoInjectionModule;
import com.hedera.node.app.metrics.MetricsInjectionModule;
import com.hedera.node.app.platform.PlatformModule;
import com.hedera.node.app.records.BlockRecordInjectionModule;
import com.hedera.node.app.records.BlockRecordManager;
import com.hedera.node.app.service.contract.impl.ContractServiceImpl;
import com.hedera.node.app.service.file.impl.FileServiceImpl;
import com.hedera.node.app.services.ServicesInjectionModule;
import com.hedera.node.app.services.ServicesRegistry;
import com.hedera.node.app.spi.AppContext;
import com.hedera.node.app.spi.metrics.StoreMetricsService;
import com.hedera.node.app.spi.records.RecordCache;
import com.hedera.node.app.state.HederaStateInjectionModule;
import com.hedera.node.app.state.WorkingStateAccessor;
import com.hedera.node.app.throttle.ThrottleServiceManager;
import com.hedera.node.app.throttle.ThrottleServiceModule;
import com.hedera.node.app.tss.TssBaseService;
import com.hedera.node.app.workflows.FacilityInitModule;
import com.hedera.node.app.workflows.WorkflowsInjectionModule;
import com.hedera.node.app.workflows.handle.HandleWorkflow;
import com.hedera.node.app.workflows.ingest.IngestWorkflow;
import com.hedera.node.app.workflows.ingest.SubmissionManager;
import com.hedera.node.app.workflows.prehandle.PreHandleWorkflow;
import com.hedera.node.app.workflows.query.QueryWorkflow;
import com.hedera.node.app.workflows.query.annotations.UserQueries;
import com.swirlds.common.crypto.Cryptography;
import com.swirlds.metrics.api.Metrics;
import com.swirlds.platform.listeners.ReconnectCompleteListener;
import com.swirlds.platform.listeners.StateWriteToDiskCompleteListener;
import com.swirlds.platform.system.InitTrigger;
import com.swirlds.platform.system.Platform;
import com.swirlds.state.State;
import com.swirlds.state.lifecycle.StartupNetworks;
import com.swirlds.state.lifecycle.info.NetworkInfo;
import com.swirlds.state.lifecycle.info.NodeInfo;
import dagger.BindsInstance;
import dagger.Component;
import java.nio.charset.Charset;
import java.time.InstantSource;
import java.util.List;
import java.util.concurrent.Executor;
import java.util.function.Consumer;
import java.util.function.Supplier;
import javax.inject.Provider;
import javax.inject.Singleton;

/**
 * The infrastructure used to implement the platform contract for a Hedera Services node.
 */
@Singleton
@Component(
        modules = {
            ServicesInjectionModule.class,
            WorkflowsInjectionModule.class,
            HederaStateInjectionModule.class,
            GrpcInjectionModule.class,
            MetricsInjectionModule.class,
            AuthorizerInjectionModule.class,
            InfoInjectionModule.class,
            BlockRecordInjectionModule.class,
            BlockStreamModule.class,
            PlatformModule.class,
            ThrottleServiceModule.class,
            FacilityInitModule.class
        })
public interface HederaInjectionComponent {
    InitTrigger initTrigger();

    Provider<IngestInjectionComponent.Factory> ingestComponentFactory();

    WorkingStateAccessor workingStateAccessor();

    Consumer<State> initializer();

    RecordCache recordCache();

    GrpcServerManager grpcServerManager();

    Supplier<Charset> nativeCharset();

    NetworkInfo networkInfo();

    PreHandleWorkflow preHandleWorkflow();

    HandleWorkflow handleWorkflow();

    IngestWorkflow ingestWorkflow();

    @UserQueries
    QueryWorkflow queryWorkflow();

    BlockRecordManager blockRecordManager();

    BlockStreamManager blockStreamManager();

    FeeManager feeManager();

    ExchangeRateManager exchangeRateManager();

    ThrottleServiceManager throttleServiceManager();

    ReconnectCompleteListener reconnectListener();

    StateWriteToDiskCompleteListener stateWriteToDiskListener();

    StoreMetricsService storeMetricsService();

    TssBaseService tssBaseService();

    SubmissionManager submissionManager();

    @Component.Builder
    interface Builder {
        @BindsInstance
        Builder fileServiceImpl(FileServiceImpl fileService);

        @BindsInstance
        Builder contractServiceImpl(ContractServiceImpl contractService);

        @BindsInstance
        Builder configProviderImpl(ConfigProviderImpl configProvider);

        @BindsInstance
        Builder bootstrapConfigProviderImpl(BootstrapConfigProviderImpl bootstrapConfigProvider);

        @BindsInstance
        Builder servicesRegistry(ServicesRegistry registry);

        @BindsInstance
        Builder initTrigger(InitTrigger initTrigger);

        @BindsInstance
        Builder crypto(Cryptography engine);

        @BindsInstance
        Builder platform(Platform platform);

        @BindsInstance
        Builder self(NodeInfo self);

        @BindsInstance
        Builder maxSignedTxnSize(@MaxSignedTxnSize int maxSignedTxnSize);

        @BindsInstance
        Builder currentPlatformStatus(CurrentPlatformStatus currentPlatformStatus);

        @BindsInstance
        Builder instantSource(InstantSource instantSource);

        @BindsInstance
        Builder softwareVersion(SemanticVersion softwareVersion);

        @BindsInstance
        Builder metrics(Metrics metrics);

        @BindsInstance
        Builder boundaryStateChangeListener(BoundaryStateChangeListener boundaryStateChangeListener);

        @BindsInstance
        Builder kvStateChangeListener(KVStateChangeListener kvStateChangeListener);

        @BindsInstance
        Builder migrationStateChanges(List<StateChanges.Builder> migrationStateChanges);

        @BindsInstance
        Builder tssBaseService(TssBaseService tssBaseService);

        @BindsInstance
        Builder initialStateHash(InitialStateHash initialStateHash);

        @BindsInstance
        Builder networkInfo(NetworkInfo networkInfo);

        @BindsInstance
<<<<<<< HEAD
        Builder appContext(AppContext appContext);

        @BindsInstance
        Builder executor(Executor executor);
=======
        Builder startupNetworks(StartupNetworks startupNetworks);
>>>>>>> 8b1815ab

        HederaInjectionComponent build();
    }
}<|MERGE_RESOLUTION|>--- conflicted
+++ resolved
@@ -207,14 +207,13 @@
         Builder networkInfo(NetworkInfo networkInfo);
 
         @BindsInstance
-<<<<<<< HEAD
+        Builder startupNetworks(StartupNetworks startupNetworks);
+
+        @BindsInstance
         Builder appContext(AppContext appContext);
 
         @BindsInstance
         Builder executor(Executor executor);
-=======
-        Builder startupNetworks(StartupNetworks startupNetworks);
->>>>>>> 8b1815ab
 
         HederaInjectionComponent build();
     }
