--- conflicted
+++ resolved
@@ -51,14 +51,10 @@
     private final Configuration configuration;
     private final Authorizer authorizer;
     private final int numSignatures;
-<<<<<<< HEAD
     private final ExchangeRateManager exchangeRateManager;
     private final HederaState state;
 
     private ExchangeRateInfo exchangeRateInfo;
-=======
-    private final TransactionDispatcher transactionDispatcher;
->>>>>>> ef89d137
 
     /**
      * Constructor of {@code FeeContextImpl}
@@ -81,14 +77,10 @@
             @NonNull final ReadableStoreFactory storeFactory,
             @NonNull final Configuration configuration,
             @NonNull final Authorizer authorizer,
-<<<<<<< HEAD
             @NonNull final ExchangeRateManager exchangeRateManager,
             @NonNull final HederaState state,
-            final int numSignatures) {
-=======
             final int numSignatures,
             final TransactionDispatcher transactionDispatcher) {
->>>>>>> ef89d137
         this.consensusTime = consensusTime;
         this.txInfo = txInfo;
         this.payerKey = payerKey;
@@ -99,11 +91,8 @@
         this.authorizer = authorizer;
         this.exchangeRateManager = exchangeRateManager;
         this.numSignatures = numSignatures;
-<<<<<<< HEAD
+        this.transactionDispatcher = transactionDispatcher;
         this.state = state;
-=======
-        this.transactionDispatcher = transactionDispatcher;
->>>>>>> ef89d137
     }
 
     @Override
@@ -163,7 +152,13 @@
         return numSignatures;
     }
 
-<<<<<<< HEAD
+    @Override
+    public Fees dispatchComputeFees(
+            @NonNull final TransactionBody childTxBody, @NonNull final AccountID syntheticPayerId) {
+        return transactionDispatcher.dispatchComputeFees(new ChildFeeContextImpl(
+                feeManager, this, childTxBody, syntheticPayerId, true, authorizer, storeFactory, consensusTime));
+    }
+
     @NonNull
     @Override
     public ExchangeRateInfo exchangeRateInfo() {
@@ -176,12 +171,5 @@
     @Override
     public Instant consensusNow() {
         return consensusTime;
-=======
-    @Override
-    public Fees dispatchComputeFees(
-            @NonNull final TransactionBody childTxBody, @NonNull final AccountID syntheticPayerId) {
-        return transactionDispatcher.dispatchComputeFees(new ChildFeeContextImpl(
-                feeManager, this, childTxBody, syntheticPayerId, true, authorizer, storeFactory, consensusTime));
->>>>>>> ef89d137
     }
 }