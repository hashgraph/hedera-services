--- conflicted
+++ resolved
@@ -56,14 +56,8 @@
         requireNonNull(stack, "stack must not be null");
         this.configuration = requireNonNull(configuration, "configuration must not be null");
 
-<<<<<<< HEAD
         this.readableStoreFactory = new ReadableStoreFactory(stack, softwareVersionFactory);
-        this.writableStoreFactory =
-                new WritableStoreFactory(stack, TokenService.NAME, configuration, storeMetricsService, entityCounters);
-=======
-        this.readableStoreFactory = new ReadableStoreFactory(stack);
         this.writableStoreFactory = new WritableStoreFactory(stack, TokenService.NAME, entityCounters);
->>>>>>> d5864cd3
         this.consensusTime = requireNonNull(consensusTime, "consensusTime must not be null");
     }
 
