--- conflicted
+++ resolved
@@ -125,15 +125,7 @@
         @NonNull TokenPauseHandler tokenPauseHandler,
         @NonNull TokenUnpauseHandler tokenUnpauseHandler,
         @NonNull TokenUpdateNftsHandler tokenUpdateNftsHandler,
-<<<<<<< HEAD
-        @NonNull TokenAirdropsHandler tokenAirdropsHandler,
-        @NonNull TokenCancelAirdropHandler tokenCancelAirdropHandler,
-        @NonNull UtilPrngHandler utilPrngHandler,
-        @NonNull NodeCreateHandler nodeCreateHandler,
-        @NonNull NodeDeleteHandler nodeDeleteHandler,
-        @NonNull NodeUpdateHandler nodeUpdateHandler) {}
-=======
         @NonNull TokenAirdropHandler tokenAirdropHandler,
         @NonNull TokenRejectHandler tokenRejectHandler,
-        @NonNull UtilPrngHandler utilPrngHandler) {}
->>>>>>> 22bb64a9
+        @NonNull TokenCancelAirdropHandler tokenCancelAirdropHandler,
+        @NonNull UtilPrngHandler utilPrngHandler) {}