--- conflicted
+++ resolved
@@ -123,11 +123,8 @@
         @NonNull TokenUnpauseHandler tokenUnpauseHandler,
         @NonNull TokenUpdateNftsHandler tokenUpdateNftsHandler,
         @NonNull TokenRejectHandler tokenRejectHandler,
-<<<<<<< HEAD
         @NonNull TokenAirdropHandler tokenAirdropHandler,
-=======
         @NonNull TokenCancelAirdropHandler tokenCancelAirdropHandler,
->>>>>>> 56e86c37
         @NonNull NodeCreateHandler nodeCreateHandler,
         @NonNull NodeUpdateHandler nodeUpdateHandler,
         @NonNull NodeDeleteHandler nodeDeleteHandler,
