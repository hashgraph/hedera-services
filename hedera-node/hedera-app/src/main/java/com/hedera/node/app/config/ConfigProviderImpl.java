--- conflicted
+++ resolved
@@ -100,17 +100,10 @@
 
     private ConfigurationBuilder createConfigurationBuilder() {
         final ConfigurationBuilder builder = ConfigurationBuilder.create();
-<<<<<<< HEAD
-        builder.withSource(SystemEnvironmentConfigSource.getInstance())
-                .withSource(SystemPropertiesConfigSource.getInstance())
-                .withSource(new PropertyConfigSource(SEMANTIC_VERSION_PROPERTIES_DEFAULT_PATH, 500));
-        new ServicesConfigExtension().extendConfiguration(builder);
-=======
         builder.autoDiscoverExtensions()
                 .withSource(SystemEnvironmentConfigSource.getInstance())
                 .withSource(SystemPropertiesConfigSource.getInstance())
                 .withSource(new PropertyConfigSource(SEMANTIC_VERSION_PROPERTIES_DEFAULT_PATH, 500));
->>>>>>> e5b3e496
         return builder;
     }
 
