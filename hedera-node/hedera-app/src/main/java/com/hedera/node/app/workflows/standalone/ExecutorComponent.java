--- conflicted
+++ resolved
@@ -64,15 +64,9 @@
     @Component.Builder
     interface Builder {
         @BindsInstance
-<<<<<<< HEAD
-        Builder tssBaseService(TssBaseService tssBaseService);
-
-        @BindsInstance
         Builder hintsService(HintsService hintsService);
 
         @BindsInstance
-=======
->>>>>>> ec689921
         Builder fileServiceImpl(FileServiceImpl fileService);
 
         @BindsInstance
