/*
 * Copyright (C) 2023-2024 Hedera Hashgraph, LLC
 *
 * Licensed under the Apache License, Version 2.0 (the "License");
 * you may not use this file except in compliance with the License.
 * You may obtain a copy of the License at
 *
 *      http://www.apache.org/licenses/LICENSE-2.0
 *
 * Unless required by applicable law or agreed to in writing, software
 * distributed under the License is distributed on an "AS IS" BASIS,
 * WITHOUT WARRANTIES OR CONDITIONS OF ANY KIND, either express or implied.
 * See the License for the specific language governing permissions and
 * limitations under the License.
 */

package com.hedera.node.app.workflows.handle.record;

import static com.hedera.hapi.node.base.ResponseCodeEnum.IDENTICAL_SCHEDULE_ALREADY_CREATED;
import static com.hedera.node.app.spi.workflows.record.ExternalizedRecordCustomizer.NOOP_RECORD_CUSTOMIZER;
import static com.hedera.node.app.state.logging.TransactionStateLogger.logEndTransactionRecord;
import static java.util.Collections.emptySet;
import static java.util.Objects.requireNonNull;

import com.hedera.hapi.node.base.AccountAmount;
import com.hedera.hapi.node.base.AccountID;
import com.hedera.hapi.node.base.ContractID;
import com.hedera.hapi.node.base.FileID;
import com.hedera.hapi.node.base.ResponseCodeEnum;
import com.hedera.hapi.node.base.ScheduleID;
import com.hedera.hapi.node.base.Timestamp;
import com.hedera.hapi.node.base.TokenAssociation;
import com.hedera.hapi.node.base.TokenID;
import com.hedera.hapi.node.base.TokenTransferList;
import com.hedera.hapi.node.base.TokenType;
import com.hedera.hapi.node.base.TopicID;
import com.hedera.hapi.node.base.Transaction;
import com.hedera.hapi.node.base.TransactionID;
import com.hedera.hapi.node.base.TransferList;
import com.hedera.hapi.node.contract.ContractFunctionResult;
import com.hedera.hapi.node.transaction.AssessedCustomFee;
import com.hedera.hapi.node.transaction.ExchangeRateSet;
import com.hedera.hapi.node.transaction.PendingAirdropRecord;
import com.hedera.hapi.node.transaction.SignedTransaction;
import com.hedera.hapi.node.transaction.TransactionBody;
import com.hedera.hapi.node.transaction.TransactionReceipt;
import com.hedera.hapi.node.transaction.TransactionRecord;
import com.hedera.hapi.streams.ContractActions;
import com.hedera.hapi.streams.ContractBytecode;
import com.hedera.hapi.streams.ContractStateChanges;
import com.hedera.hapi.streams.TransactionSidecarRecord;
import com.hedera.hapi.util.HapiUtils;
import com.hedera.node.app.service.addressbook.impl.records.NodeCreateStreamBuilder;
import com.hedera.node.app.service.consensus.impl.records.ConsensusCreateTopicStreamBuilder;
import com.hedera.node.app.service.consensus.impl.records.ConsensusSubmitMessageStreamBuilder;
import com.hedera.node.app.service.contract.impl.records.ContractCallStreamBuilder;
import com.hedera.node.app.service.contract.impl.records.ContractCreateStreamBuilder;
import com.hedera.node.app.service.contract.impl.records.ContractDeleteStreamBuilder;
import com.hedera.node.app.service.contract.impl.records.ContractOperationStreamBuilder;
import com.hedera.node.app.service.contract.impl.records.ContractUpdateStreamBuilder;
import com.hedera.node.app.service.contract.impl.records.EthereumTransactionStreamBuilder;
import com.hedera.node.app.service.file.impl.records.CreateFileStreamBuilder;
import com.hedera.node.app.service.schedule.ScheduleStreamBuilder;
import com.hedera.node.app.service.token.api.FeeStreamBuilder;
import com.hedera.node.app.service.token.records.ChildStreamBuilder;
import com.hedera.node.app.service.token.records.CryptoCreateStreamBuilder;
import com.hedera.node.app.service.token.records.CryptoDeleteStreamBuilder;
import com.hedera.node.app.service.token.records.CryptoTransferStreamBuilder;
import com.hedera.node.app.service.token.records.CryptoUpdateStreamBuilder;
import com.hedera.node.app.service.token.records.GenesisAccountStreamBuilder;
import com.hedera.node.app.service.token.records.NodeStakeUpdateStreamBuilder;
import com.hedera.node.app.service.token.records.TokenAccountWipeStreamBuilder;
import com.hedera.node.app.service.token.records.TokenAirdropStreamBuilder;
import com.hedera.node.app.service.token.records.TokenBurnStreamBuilder;
import com.hedera.node.app.service.token.records.TokenCreateStreamBuilder;
import com.hedera.node.app.service.token.records.TokenMintStreamBuilder;
import com.hedera.node.app.service.token.records.TokenUpdateStreamBuilder;
import com.hedera.node.app.service.util.impl.records.PrngStreamBuilder;
import com.hedera.node.app.spi.workflows.HandleContext.TransactionCategory;
import com.hedera.node.app.spi.workflows.record.ExternalizedRecordCustomizer;
import com.hedera.node.app.spi.workflows.record.StreamBuilder;
import com.hedera.node.app.state.SingleTransactionRecord;
import com.hedera.node.app.state.SingleTransactionRecord.TransactionOutputs;
import com.hedera.pbj.runtime.OneOf;
import com.hedera.pbj.runtime.io.buffer.Bytes;
import com.swirlds.common.crypto.DigestType;
import edu.umd.cs.findbugs.annotations.NonNull;
import edu.umd.cs.findbugs.annotations.Nullable;
import java.security.MessageDigest;
import java.security.NoSuchAlgorithmException;
import java.time.Instant;
import java.util.AbstractMap;
import java.util.ArrayList;
import java.util.Comparator;
import java.util.HashMap;
import java.util.LinkedHashSet;
import java.util.LinkedList;
import java.util.List;
import java.util.Map;
import java.util.Set;

/**
 * A custom builder for create a {@link SingleTransactionRecord}.
 *
 * <p>The protobuf definition for the record files is defined such that a single protobuf object intermixes the
 * possible fields for all different types of transaction in a single object definition. We wanted to provide something
 * nicer and more modular for service authors, so we broke out each logical grouping of state in the record file into
 * different interfaces, such as {@link ConsensusSubmitMessageStreamBuilder} and {@link CreateFileStreamBuilder}, and
 * so forth. Services interact with these builder interfaces, and are thus isolated from details that don't pertain to
 * their service type.
 *
 * <p>This class is an ugly superset of all fields for all transaction types. It is masked down to a sensible subset by
 * the interfaces for specific transaction types.
 */
@SuppressWarnings({"unused", "UnusedReturnValue"})
public class RecordStreamBuilder
        implements StreamBuilder,
                ConsensusCreateTopicStreamBuilder,
                ConsensusSubmitMessageStreamBuilder,
                CreateFileStreamBuilder,
                CryptoCreateStreamBuilder,
                CryptoTransferStreamBuilder,
                ChildStreamBuilder,
                PrngStreamBuilder,
                ScheduleStreamBuilder,
                TokenMintStreamBuilder,
                TokenBurnStreamBuilder,
                TokenCreateStreamBuilder,
                ContractCreateStreamBuilder,
                ContractCallStreamBuilder,
                ContractUpdateStreamBuilder,
                EthereumTransactionStreamBuilder,
                CryptoDeleteStreamBuilder,
                TokenUpdateStreamBuilder,
                NodeStakeUpdateStreamBuilder,
                FeeStreamBuilder,
                ContractDeleteStreamBuilder,
                GenesisAccountStreamBuilder,
                ContractOperationStreamBuilder,
                TokenAccountWipeStreamBuilder,
                CryptoUpdateStreamBuilder,
                NodeCreateStreamBuilder,
                TokenAirdropStreamBuilder {
    private static final Comparator<TokenAssociation> TOKEN_ASSOCIATION_COMPARATOR =
            Comparator.<TokenAssociation>comparingLong(a -> a.tokenId().tokenNum())
                    .thenComparingLong(a -> a.accountIdOrThrow().accountNum());
    // base transaction data
    private Transaction transaction;

<<<<<<< HEAD
    @Nullable
    private Bytes serializedTransaction;

=======
>>>>>>> 536740c4
    private Bytes transactionBytes = Bytes.EMPTY;
    // fields needed for TransactionRecord
    // Mutable because the provisional consensus timestamp assigned on dispatch could
    // change when removable records appear "between" this record and the parent record
    private Instant consensusNow;
    private Instant parentConsensus;
    private TransactionID transactionID;
    private List<TokenTransferList> tokenTransferLists = new LinkedList<>();
    private List<AssessedCustomFee> assessedCustomFees = new LinkedList<>();

    private List<PendingAirdropRecord> pendingAirdropRecords = new LinkedList<>();
    private List<TokenAssociation> automaticTokenAssociations = new LinkedList<>();

    private List<AccountAmount> paidStakingRewards = new LinkedList<>();
    private final TransactionRecord.Builder transactionRecordBuilder = TransactionRecord.newBuilder();
    private TransferList transferList = TransferList.DEFAULT;

    // fields needed for TransactionReceipt
    private ResponseCodeEnum status = ResponseCodeEnum.OK;
    private ExchangeRateSet exchangeRate = ExchangeRateSet.DEFAULT;
    private List<Long> serialNumbers = new LinkedList<>();
    private long newTotalSupply = 0L;
    private final TransactionReceipt.Builder transactionReceiptBuilder = TransactionReceipt.newBuilder();
    // Sidecar data, booleans are the migration flag
    private List<AbstractMap.SimpleEntry<ContractStateChanges, Boolean>> contractStateChanges = new LinkedList<>();
    private List<AbstractMap.SimpleEntry<ContractActions, Boolean>> contractActions = new LinkedList<>();
    private List<AbstractMap.SimpleEntry<ContractBytecode, Boolean>> contractBytecodes = new LinkedList<>();

    // Fields that are not in TransactionRecord, but are needed for computing staking rewards
    // These are not persisted to the record file
    private final Map<AccountID, AccountID> deletedAccountBeneficiaries = new HashMap<>();

    // A set of ids that should be explicitly considered as in a "reward situation",
    // despite the canonical definition of a reward situation; needed for mono-service
    // fidelity only
    @Nullable
    private Set<AccountID> explicitRewardReceiverIds;

    // While the fee is sent to the underlying builder all the time, it is also cached here because, as of today,
    // there is no way to get the transaction fee from the PBJ object.
    private long transactionFee;
    private ContractFunctionResult contractFunctionResult;

    // Used for some child records builders.
    private final ReversingBehavior reversingBehavior;

    // Category of the record
    private final TransactionCategory category;

    // Used to customize the externalized form of a dispatched child transaction, right before
    // its record stream item is built; lets the contract service externalize certain dispatched
    // CryptoCreate transactions as ContractCreate synthetic transactions
    private final ExternalizedRecordCustomizer customizer;

    private TokenID tokenID;
    private TokenType tokenType;

    public RecordStreamBuilder(
            @NonNull final ReversingBehavior reversingBehavior,
            @NonNull final ExternalizedRecordCustomizer customizer,
            @NonNull final TransactionCategory category) {
        this.consensusNow = Instant.EPOCH;
        this.reversingBehavior = requireNonNull(reversingBehavior, "reversingBehavior must not be null");
        this.customizer = requireNonNull(customizer, "customizer must not be null");
        this.category = requireNonNull(category, "category must not be null");
    }

    /**
     * Builds single transaction record.
     *
     * @return the transaction record
     */
    public SingleTransactionRecord build() {
        if (customizer != NOOP_RECORD_CUSTOMIZER) {
            transaction = customizer.apply(transaction);
            transactionBytes = transaction.signedTransactionBytes();
        }
        final var builder = transactionReceiptBuilder.serialNumbers(serialNumbers);
        // FUTURE : In mono-service exchange rate is not set in preceding child records.
        // This should be changed after differential testing
        if (exchangeRate != null && exchangeRate.hasCurrentRate() && exchangeRate.hasNextRate()) {
            builder.exchangeRate(exchangeRate);
        }
        final var transactionReceipt = builder.build();

        final Bytes transactionHash;
        try {
            final MessageDigest digest = MessageDigest.getInstance(DigestType.SHA_384.algorithmName());
            transactionHash = Bytes.wrap(digest.digest(transactionBytes.toByteArray()));
        } catch (NoSuchAlgorithmException e) {
            throw new RuntimeException(e);
        }

        final Timestamp consensusTimestamp = HapiUtils.asTimestamp(consensusNow);
        final Timestamp parentConsensusTimestamp =
                parentConsensus != null ? HapiUtils.asTimestamp(parentConsensus) : null;

        // sort the automatic associations to match the order of mono-service records
        final var newAutomaticTokenAssociations = new ArrayList<>(automaticTokenAssociations);
        if (!automaticTokenAssociations.isEmpty()) {
            newAutomaticTokenAssociations.sort(TOKEN_ASSOCIATION_COMPARATOR);
        }

        final var transactionRecord = transactionRecordBuilder
                .transactionID(transactionID)
                .receipt(transactionReceipt)
                .transactionHash(transactionHash)
                .consensusTimestamp(consensusTimestamp)
                .parentConsensusTimestamp(parentConsensusTimestamp)
                .transferList(transferList)
                .tokenTransferLists(tokenTransferLists)
                .newPendingAirdrops(pendingAirdropRecords)
                .assessedCustomFees(assessedCustomFees)
                .automaticTokenAssociations(newAutomaticTokenAssociations)
                .paidStakingRewards(paidStakingRewards)
                .build();

        // create list of sidecar records
        List<TransactionSidecarRecord> transactionSidecarRecords = new ArrayList<>();
        contractStateChanges.stream()
                .map(pair -> new TransactionSidecarRecord(
                        transactionRecord.consensusTimestamp(),
                        pair.getValue(),
                        new OneOf<>(TransactionSidecarRecord.SidecarRecordsOneOfType.STATE_CHANGES, pair.getKey())))
                .forEach(transactionSidecarRecords::add);
        contractActions.stream()
                .map(pair -> new TransactionSidecarRecord(
                        transactionRecord.consensusTimestamp(),
                        pair.getValue(),
                        new OneOf<>(TransactionSidecarRecord.SidecarRecordsOneOfType.ACTIONS, pair.getKey())))
                .forEach(transactionSidecarRecords::add);
        contractBytecodes.stream()
                .map(pair -> new TransactionSidecarRecord(
                        transactionRecord.consensusTimestamp(),
                        pair.getValue(),
                        new OneOf<>(TransactionSidecarRecord.SidecarRecordsOneOfType.BYTECODE, pair.getKey())))
                .forEach(transactionSidecarRecords::add);

        // Log end of user transaction to transaction state log
        logEndTransactionRecord(transactionID, transactionRecord);

        return new SingleTransactionRecord(
                transaction, transactionRecord, transactionSidecarRecords, new TransactionOutputs(tokenType));
    }

    @Override
    public void nullOutSideEffectFields() {
        serialNumbers.clear();
        tokenTransferLists.clear();
        pendingAirdropRecords.clear();
        automaticTokenAssociations.clear();
        transferList = TransferList.DEFAULT;
        paidStakingRewards.clear();
        assessedCustomFees.clear();

        newTotalSupply = 0L;
        transactionFee = 0L;
        contractFunctionResult = null;

        transactionReceiptBuilder.accountID((AccountID) null);
        transactionReceiptBuilder.contractID((ContractID) null);
        transactionReceiptBuilder.fileID((FileID) null);
        transactionReceiptBuilder.tokenID((TokenID) null);
        if (status != IDENTICAL_SCHEDULE_ALREADY_CREATED) {
            transactionReceiptBuilder.scheduleID((ScheduleID) null);
            transactionReceiptBuilder.scheduledTransactionID((TransactionID) null);
        }
        // Note that internal contract creations are removed instead of reversed
        transactionRecordBuilder.scheduleRef((ScheduleID) null);
        transactionReceiptBuilder.topicRunningHash(Bytes.EMPTY);
        transactionReceiptBuilder.newTotalSupply(0L);
        transactionReceiptBuilder.topicRunningHashVersion(0L);
        transactionReceiptBuilder.topicSequenceNumber(0L);
        transactionRecordBuilder.alias(Bytes.EMPTY);
        transactionRecordBuilder.ethereumHash(Bytes.EMPTY);
        transactionRecordBuilder.evmAddress(Bytes.EMPTY);
    }

    @Override
    public ReversingBehavior reversingBehavior() {
        return reversingBehavior;
    }

    // ------------------------------------------------------------------------------------------------------------------------
    // base transaction data

    public RecordStreamBuilder parentConsensus(@NonNull final Instant parentConsensus) {
        this.parentConsensus = requireNonNull(parentConsensus, "parentConsensus must not be null");
        return this;
    }

    @Override
    public RecordStreamBuilder consensusTimestamp(@NonNull final Instant now) {
        this.consensusNow = requireNonNull(now, "consensus time must not be null");
        return this;
    }

    /**
     * Sets the transaction.
     *
     * @param transaction the transaction
     * @return the builder
     */
    @Override
    @NonNull
    public RecordStreamBuilder transaction(@NonNull final Transaction transaction) {
        this.transaction = requireNonNull(transaction, "transaction must not be null");
        return this;
    }

    @Override
    public StreamBuilder serializedTransaction(@Nullable final Bytes serializedTransaction) {
<<<<<<< HEAD
        this.serializedTransaction = serializedTransaction;
=======
        // No-op, the record stream does not need the serialized transaction
>>>>>>> 536740c4
        return this;
    }

    /**
     * Sets the transaction bytes that will be used to compute the transaction hash.
     *
     * @param transactionBytes the transaction bytes
     * @return the builder
     */
    @NonNull
    public RecordStreamBuilder transactionBytes(@NonNull final Bytes transactionBytes) {
        this.transactionBytes = requireNonNull(transactionBytes, "transactionBytes must not be null");
        return this;
    }

    /**
     * Gets the {@link TransactionID} that is currently set.
     *
     * @return the {@link TransactionID}
     */
    public TransactionID transactionID() {
        return transactionID;
    }

    /**
     * Sets the transaction ID.
     *
     * @param transactionID the transaction ID
     * @return the builder
     */
    @NonNull
    public RecordStreamBuilder transactionID(@NonNull final TransactionID transactionID) {
        this.transactionID = requireNonNull(transactionID, "transactionID must not be null");
        return this;
    }

    /**
     * When we update nonce on the record, we need to update the body as well with the same transactionID.
     *
     * @return the builder
     */
    @NonNull
    @Override
    public RecordStreamBuilder syncBodyIdFromRecordId() {
        final var newTransactionID = transactionID;
        final var body =
                inProgressBody().copyBuilder().transactionID(newTransactionID).build();
        this.transaction = StreamBuilder.transactionWith(body);
        this.transactionBytes = transaction.signedTransactionBytes();
        return this;
    }

    /**
     * Sets the memo.
     *
     * @param memo the memo
     * @return the builder
     */
    @NonNull
    public RecordStreamBuilder memo(@NonNull final String memo) {
        requireNonNull(memo, "memo must not be null");
        transactionRecordBuilder.memo(memo);
        return this;
    }

    // ------------------------------------------------------------------------------------------------------------------------
    // fields needed for TransactionRecord

    /**
     * Gets the transaction object.
     *
     * @return the transaction object
     */
    @NonNull
    public Transaction transaction() {
        return transaction;
    }

    /**
     * Gets the parent consensus instant.
     *
     * @return the parent consensus instant
     */
    @Nullable
    public Instant parentConsensusTimestamp() {
        return parentConsensus;
    }

    @Override
    public long transactionFee() {
        return transactionFee;
    }

    /**
     * Sets the consensus transaction fee.
     *
     * @param transactionFee the transaction fee
     * @return the builder
     */
    @NonNull
    @Override
    public RecordStreamBuilder transactionFee(final long transactionFee) {
        this.transactionFee = transactionFee;
        this.transactionRecordBuilder.transactionFee(transactionFee);
        return this;
    }

    @Override
    public void trackExplicitRewardSituation(@NonNull final AccountID accountId) {
        if (explicitRewardReceiverIds == null) {
            explicitRewardReceiverIds = new LinkedHashSet<>();
        }
        explicitRewardReceiverIds.add(accountId);
    }

    @Override
    public Set<AccountID> explicitRewardSituationIds() {
        return explicitRewardReceiverIds != null ? explicitRewardReceiverIds : emptySet();
    }

    /**
     * Sets the body to contractCall result.
     *
     * @param contractCallResult the contractCall result
     * @return the builder
     */
    @Override
    @NonNull
    public RecordStreamBuilder contractCallResult(@Nullable final ContractFunctionResult contractCallResult) {
        transactionRecordBuilder.contractCallResult(contractCallResult);
        this.contractFunctionResult = contractCallResult;
        return this;
    }

    /**
     * Sets the body to contractCreateResult result.
     *
     * @param contractCreateResult the contractCreate result
     * @return the builder
     */
    @Override
    @NonNull
    public RecordStreamBuilder contractCreateResult(@Nullable ContractFunctionResult contractCreateResult) {
        transactionRecordBuilder.contractCreateResult(contractCreateResult);
        this.contractFunctionResult = contractCreateResult;
        return this;
    }

    /**
     * Gets the transferList.
     *
     * @return transferList
     */
    @Override
    @NonNull
    public TransferList transferList() {
        return transferList;
    }

    /**
     * Sets the transferList.
     *
     * @param transferList the transferList
     * @return the builder
     */
    @Override
    @NonNull
    public RecordStreamBuilder transferList(@Nullable final TransferList transferList) {
        this.transferList = transferList;
        return this;
    }

    /**
     * Sets the tokenTransferLists.
     *
     * @param tokenTransferLists the tokenTransferLists
     * @return the builder
     */
    @Override
    @NonNull
    public RecordStreamBuilder tokenTransferLists(@NonNull final List<TokenTransferList> tokenTransferLists) {
        requireNonNull(tokenTransferLists, "tokenTransferLists must not be null");
        this.tokenTransferLists = tokenTransferLists;
        return this;
    }

    @Override
    public List<TokenTransferList> tokenTransferLists() {
        return tokenTransferLists;
    }

    /**
     * Adds a tokenTransferList.
     *
     * @param tokenTransferList the tokenTransferList
     * @return the builder
     */
    @NonNull
    public RecordStreamBuilder addTokenTransferList(@NonNull final TokenTransferList tokenTransferList) {
        requireNonNull(tokenTransferList, "tokenTransferList must not be null");
        tokenTransferLists.add(tokenTransferList);
        return this;
    }

    /**
     * Adds to the pending airdrop record list
     *
     * @param pendingAirdropRecord pending airdrop record
     * @return the builder
     */
    @Override
    public RecordStreamBuilder addPendingAirdrop(@NonNull final PendingAirdropRecord pendingAirdropRecord) {
        requireNonNull(pendingAirdropRecord);
        this.pendingAirdropRecords.add(pendingAirdropRecord);
        return this;
    }

    @Override
    @NonNull
    public RecordStreamBuilder tokenType(final @NonNull TokenType tokenType) {
        this.tokenType = requireNonNull(tokenType);
        return this;
    }

    /**
     * Sets the scheduleRef.
     *
     * @param scheduleRef the scheduleRef
     * @return the builder
     */
    @Override
    @NonNull
    public RecordStreamBuilder scheduleRef(@NonNull final ScheduleID scheduleRef) {
        requireNonNull(scheduleRef, "scheduleRef must not be null");
        transactionRecordBuilder.scheduleRef(scheduleRef);
        return this;
    }

    /**
     * Sets the assessedCustomFees.
     *
     * @param assessedCustomFees the assessedCustomFees
     * @return the builder
     */
    @Override
    @NonNull
    public RecordStreamBuilder assessedCustomFees(@NonNull final List<AssessedCustomFee> assessedCustomFees) {
        requireNonNull(assessedCustomFees, "assessedCustomFees must not be null");
        this.assessedCustomFees = assessedCustomFees;
        return this;
    }

    /**
     * Adds an assessedCustomFee.
     *
     * @param assessedCustomFee the assessedCustomFee
     * @return the builder
     */
    @NonNull
    public RecordStreamBuilder addAssessedCustomFee(@NonNull final AssessedCustomFee assessedCustomFee) {
        requireNonNull(assessedCustomFee, "assessedCustomFee must not be null");
        assessedCustomFees.add(assessedCustomFee);
        return this;
    }

    /**
     * Sets the automaticTokenAssociations.
     *
     * @param automaticTokenAssociations the automaticTokenAssociations
     * @return the builder
     */
    @NonNull
    public RecordStreamBuilder automaticTokenAssociations(
            @NonNull final List<TokenAssociation> automaticTokenAssociations) {
        requireNonNull(automaticTokenAssociations, "automaticTokenAssociations must not be null");
        this.automaticTokenAssociations = automaticTokenAssociations;
        return this;
    }

    /**
     * Adds an automaticTokenAssociation.
     *
     * @param automaticTokenAssociation the automaticTokenAssociation
     * @return the builder
     */
    @NonNull
    public RecordStreamBuilder addAutomaticTokenAssociation(@NonNull final TokenAssociation automaticTokenAssociation) {
        requireNonNull(automaticTokenAssociation, "automaticTokenAssociation must not be null");
        automaticTokenAssociations.add(automaticTokenAssociation);
        return this;
    }

    @Override
    public int getNumAutoAssociations() {
        return automaticTokenAssociations.size();
    }

    /**
     * Sets the alias.
     *
     * @param alias the alias
     * @return the builder
     */
    @NonNull
    public RecordStreamBuilder alias(@NonNull final Bytes alias) {
        requireNonNull(alias, "alias must not be null");
        transactionRecordBuilder.alias(alias);
        return this;
    }

    /**
     * Sets the ethereum hash.
     *
     * @param ethereumHash the ethereum hash
     * @return the builder
     */
    @NonNull
    public RecordStreamBuilder ethereumHash(@NonNull final Bytes ethereumHash) {
        requireNonNull(ethereumHash, "ethereumHash must not be null");
        transactionRecordBuilder.ethereumHash(ethereumHash);
        return this;
    }

    /**
     * Sets the paidStakingRewards.
     *
     * @param paidStakingRewards the paidStakingRewards
     * @return the builder
     */
    @NonNull
    public RecordStreamBuilder paidStakingRewards(@NonNull final List<AccountAmount> paidStakingRewards) {
        requireNonNull(paidStakingRewards, "paidStakingRewards must not be null");
        this.paidStakingRewards = paidStakingRewards;
        return this;
    }

    /**
     * Adds a paidStakingReward.
     *
     * @param paidStakingReward the paidStakingReward
     * @return the builder
     */
    @NonNull
    public RecordStreamBuilder addPaidStakingReward(@NonNull final AccountAmount paidStakingReward) {
        requireNonNull(paidStakingReward, "paidStakingReward must not be null");
        paidStakingRewards.add(paidStakingReward);
        return this;
    }

    /**
     * Sets the entropy to a given number.
     *
     * @param num number to use for entropy
     * @return the builder
     */
    @Override
    @NonNull
    public RecordStreamBuilder entropyNumber(final int num) {
        transactionRecordBuilder.prngNumber(num);
        return this;
    }

    /**
     * Sets the entropy to given bytes.
     *
     * @param prngBytes bytes to use for entropy
     * @return the builder
     */
    @Override
    @NonNull
    public RecordStreamBuilder entropyBytes(@NonNull final Bytes prngBytes) {
        requireNonNull(prngBytes, "The argument 'prngBytes' must not be null");
        transactionRecordBuilder.prngBytes(prngBytes);
        return this;
    }

    /**
     * Sets the EVM address.
     *
     * @param evmAddress the EVM address
     * @return the builder
     */
    @Override
    @NonNull
    public RecordStreamBuilder evmAddress(@NonNull final Bytes evmAddress) {
        requireNonNull(evmAddress, "evmAddress must not be null");
        transactionRecordBuilder.evmAddress(evmAddress);
        return this;
    }

    @Override
    public @NonNull List<AssessedCustomFee> getAssessedCustomFees() {
        return assessedCustomFees;
    }

    // ------------------------------------------------------------------------------------------------------------------------
    // fields needed for TransactionReceipt

    /**
     * Sets the receipt status.
     *
     * @param status the receipt status
     * @return the builder
     */
    @Override
    @NonNull
    public RecordStreamBuilder status(@NonNull final ResponseCodeEnum status) {
        this.status = requireNonNull(status, "status must not be null");
        transactionReceiptBuilder.status(status);
        return this;
    }

    /**
     * Gets the receipt status.
     *
     * @return the receipt status
     */
    @Override
    @NonNull
    public ResponseCodeEnum status() {
        return status;
    }

    /**
     * Returns if the builder has a ContractFunctionResult set.
     *
     * @return the receipt status
     */
    public boolean hasContractResult() {
        return this.contractFunctionResult != null;
    }

    public long getGasUsedForContractTxn() {
        return this.contractFunctionResult.gasUsed();
    }

    /**
     * Sets the receipt accountID.
     *
     * @param accountID the {@link AccountID} for the receipt
     * @return the builder
     */
    @Override
    @NonNull
    public RecordStreamBuilder accountID(@NonNull final AccountID accountID) {
        requireNonNull(accountID, "accountID must not be null");
        transactionReceiptBuilder.accountID(accountID);
        return this;
    }

    /**
     * Sets the receipt fileID.
     *
     * @param fileID the {@link FileID} for the receipt
     * @return the builder
     */
    @Override
    @NonNull
    public RecordStreamBuilder fileID(@NonNull final FileID fileID) {
        requireNonNull(fileID, "fileID must not be null");
        transactionReceiptBuilder.fileID(fileID);
        return this;
    }

    /**
     * Sets the receipt contractID; if the contractID is null, this is a no-op. (We allow a null id here
     * for convenience when chaining builder calls.)
     *
     * @param contractID the {@link ContractID} for the receipt
     * @return the builder
     */
    @Override
    @NonNull
    public RecordStreamBuilder contractID(@Nullable final ContractID contractID) {
        // Ensure we don't externalize as an account creation too
        transactionReceiptBuilder.accountID((AccountID) null);
        transactionReceiptBuilder.contractID(contractID);
        return this;
    }

    /**
     * Gets the {@link ExchangeRateSet} that is currently set for the receipt.
     *
     * @return the {@link ExchangeRateSet}
     */
    @NonNull
    public ExchangeRateSet exchangeRate() {
        return exchangeRate;
    }

    /**{@inheritDoc}*/
    @NonNull
    @Override
    public RecordStreamBuilder exchangeRate(@NonNull final ExchangeRateSet exchangeRate) {
        requireNonNull(exchangeRate, "exchangeRate must not be null");
        this.exchangeRate = exchangeRate;
        return this;
    }

    @NonNull
    @Override
    public StreamBuilder congestionMultiplier(long congestionMultiplier) {
        // No-op
        return this;
    }

    /**
     * Sets the receipt topicID.
     *
     * @param topicID the {@link TopicID} for the receipt
     * @return the builder
     */
    @Override
    @NonNull
    public RecordStreamBuilder topicID(@NonNull final TopicID topicID) {
        requireNonNull(topicID, "topicID must not be null");
        transactionReceiptBuilder.topicID(topicID);
        return this;
    }

    /**
     * Sets the receipt topicSequenceNumber.
     *
     * @param topicSequenceNumber the topicSequenceNumber for the receipt
     * @return the builder
     */
    @Override
    @NonNull
    public RecordStreamBuilder topicSequenceNumber(final long topicSequenceNumber) {
        transactionReceiptBuilder.topicSequenceNumber(topicSequenceNumber);
        return this;
    }

    /**
     * Sets the receipt topicRunningHash.
     *
     * @param topicRunningHash the topicRunningHash for the receipt
     * @return the builder
     */
    @Override
    @NonNull
    public RecordStreamBuilder topicRunningHash(@NonNull final Bytes topicRunningHash) {
        requireNonNull(topicRunningHash, "topicRunningHash must not be null");
        transactionReceiptBuilder.topicRunningHash(topicRunningHash);
        return this;
    }

    /**
     * Sets the receipt topicRunningHashVersion.
     *
     * @param topicRunningHashVersion the topicRunningHashVersion for the receipt
     * @return the builder
     */
    @Override
    @NonNull
    public RecordStreamBuilder topicRunningHashVersion(final long topicRunningHashVersion) {
        transactionReceiptBuilder.topicRunningHashVersion(topicRunningHashVersion);
        return this;
    }

    /**
     * Sets the receipt tokenID.
     *
     * @param tokenID the {@link TokenID} for the receipt
     * @return the builder
     */
    @Override
    @NonNull
    public RecordStreamBuilder tokenID(@NonNull final TokenID tokenID) {
        requireNonNull(tokenID, "tokenID must not be null");
        this.tokenID = tokenID;
        transactionReceiptBuilder.tokenID(tokenID);
        return this;
    }

    public TokenID tokenID() {
        return tokenID;
    }

    /**
     * Sets the receipt nodeID.
     *
     * @param nodeId the nodeId for the receipt
     * @return the builder
     */
    @Override
    @NonNull
    public RecordStreamBuilder nodeID(long nodeId) {
        transactionReceiptBuilder.nodeId(nodeId);
        return this;
    }

    /**
     * Sets the receipt newTotalSupply.
     *
     * @param newTotalSupply the newTotalSupply for the receipt
     * @return the builder
     */
    @NonNull
    public RecordStreamBuilder newTotalSupply(final long newTotalSupply) {
        this.newTotalSupply = newTotalSupply;
        transactionReceiptBuilder.newTotalSupply(newTotalSupply);
        return this;
    }

    public long getNewTotalSupply() {
        return newTotalSupply;
    }

    /**
     * Sets the receipt scheduleID.
     *
     * @param scheduleID the {@link ScheduleID} for the receipt
     * @return the builder
     */
    @Override
    @NonNull
    public RecordStreamBuilder scheduleID(@NonNull final ScheduleID scheduleID) {
        requireNonNull(scheduleID, "scheduleID must not be null");
        transactionReceiptBuilder.scheduleID(scheduleID);
        return this;
    }

    /**
     * Sets the transaction ID of the scheduled child transaction that was executed
     *
     * @param scheduledTransactionID the {@link TransactionID} of the scheduled transaction for the receipt
     * @return the builder
     */
    @Override
    @NonNull
    public RecordStreamBuilder scheduledTransactionID(@NonNull final TransactionID scheduledTransactionID) {
        transactionReceiptBuilder.scheduledTransactionID(scheduledTransactionID);
        return this;
    }

    /**
     * Sets the receipt serialNumbers.
     *
     * @param serialNumbers the serialNumbers for the receipt
     * @return the builder
     */
    @Override
    @NonNull
    public RecordStreamBuilder serialNumbers(@NonNull final List<Long> serialNumbers) {
        requireNonNull(serialNumbers, "serialNumbers must not be null");
        this.serialNumbers = serialNumbers;
        return this;
    }

    @Override
    public List<Long> serialNumbers() {
        return serialNumbers;
    }

    /**
     * Adds a serialNumber to the receipt.
     *
     * @param serialNumber the serialNumber to add
     * @return the builder
     */
    @NonNull
    public RecordStreamBuilder addSerialNumber(final long serialNumber) {
        serialNumbers.add(serialNumber);
        return this;
    }

    // ------------------------------------------------------------------------------------------------------------------------
    // Sidecar data, booleans are the migration flag

    /**
     * Sets the contractStateChanges which are part of sidecar records.
     *
     * @param contractStateChanges the contractStateChanges
     * @return the builder
     */
    @NonNull
    public RecordStreamBuilder contractStateChanges(
            @NonNull final List<AbstractMap.SimpleEntry<ContractStateChanges, Boolean>> contractStateChanges) {
        requireNonNull(contractStateChanges, "contractStateChanges must not be null");
        this.contractStateChanges = contractStateChanges;
        return this;
    }

    /**
     * Adds contractStateChanges to sidecar records.
     *
     * @param contractStateChanges the contractStateChanges to add
     * @param isMigration flag indicating whether sidecar is from migration
     * @return the builder
     */
    @NonNull
    public RecordStreamBuilder addContractStateChanges(
            @NonNull final ContractStateChanges contractStateChanges, final boolean isMigration) {
        requireNonNull(contractStateChanges, "contractStateChanges must not be null");
        this.contractStateChanges.add(new AbstractMap.SimpleEntry<>(contractStateChanges, isMigration));
        return this;
    }

    /**
     * Adds contractActions to sidecar records.
     *
     * @param contractActions the contractActions to add
     * @param isMigration flag indicating whether sidecar is from migration
     * @return the builder
     */
    @NonNull
    public RecordStreamBuilder addContractActions(
            @NonNull final ContractActions contractActions, final boolean isMigration) {
        requireNonNull(contractActions, "contractActions must not be null");
        this.contractActions.add(new AbstractMap.SimpleEntry<>(contractActions, isMigration));
        return this;
    }

    /**
     * Adds contractBytecodes to sidecar records.
     *
     * @param contractBytecode the contractBytecode to add
     * @param isMigration flag indicating whether sidecar is from migration
     * @return the builder
     */
    @Override
    @NonNull
    public RecordStreamBuilder addContractBytecode(
            @NonNull final ContractBytecode contractBytecode, final boolean isMigration) {
        requireNonNull(contractBytecode, "contractBytecode must not be null");
        contractBytecodes.add(new AbstractMap.SimpleEntry<>(contractBytecode, isMigration));
        return this;
    }

    // ------------- Information needed by token service for redirecting staking rewards to appropriate accounts

    /**
     * Adds a beneficiary for a deleted account into the map. This is needed while computing staking rewards.
     * If the deleted account receives staking reward, it is transferred to the beneficiary.
     *
     * @param deletedAccountID the deleted account ID
     * @param beneficiaryForDeletedAccount the beneficiary account ID
     */
    @Override
    public void addBeneficiaryForDeletedAccount(
            @NonNull final AccountID deletedAccountID, @NonNull final AccountID beneficiaryForDeletedAccount) {
        requireNonNull(deletedAccountID, "deletedAccountID must not be null");
        requireNonNull(beneficiaryForDeletedAccount, "beneficiaryForDeletedAccount must not be null");
        deletedAccountBeneficiaries.put(deletedAccountID, beneficiaryForDeletedAccount);
    }

    /**
     * Gets number of deleted accounts in this transaction.
     *
     * @return number of deleted accounts in this transaction
     */
    @Override
    public int getNumberOfDeletedAccounts() {
        return deletedAccountBeneficiaries.size();
    }

    /**
     * Gets the beneficiary account ID for deleted account ID.
     *
     * @return the beneficiary account ID of deleted account ID
     */
    @Override
    @Nullable
    public AccountID getDeletedAccountBeneficiaryFor(@NonNull final AccountID deletedAccountID) {
        return deletedAccountBeneficiaries.get(deletedAccountID);
    }

    /**
     * Returns the in-progress {@link ContractFunctionResult}.
     *
     * @return the in-progress {@link ContractFunctionResult}
     */
    public ContractFunctionResult contractFunctionResult() {
        return contractFunctionResult;
    }

    @Override
    public @NonNull TransactionBody transactionBody() {
        return inProgressBody();
    }

    /**
     * Returns the in-progress {@link TransactionBody}.
     *
     * @return the in-progress {@link TransactionBody}
     */
    private TransactionBody inProgressBody() {
        try {
            final var signedTransaction = SignedTransaction.PROTOBUF.parseStrict(
                    transaction.signedTransactionBytes().toReadableSequentialData());
            return TransactionBody.PROTOBUF.parse(signedTransaction.bodyBytes().toReadableSequentialData());
        } catch (Exception e) {
            throw new IllegalStateException("Record being built for unparseable transaction", e);
        }
    }

    /**
     * Returns the staking rewards paid in this transaction.
     *
     * @return the staking rewards paid in this transaction
     */
    @Override
    @NonNull
    public List<AccountAmount> getPaidStakingRewards() {
        return paidStakingRewards;
    }

    /**
     * Returns the {@link TransactionRecord.Builder} of the record. It can be PRECEDING, CHILD, USER or SCHEDULED.
     * @return the {@link TransactionRecord.Builder} of the record
     */
    @Override
    @NonNull
    public TransactionCategory category() {
        return category;
    }
}<|MERGE_RESOLUTION|>--- conflicted
+++ resolved
@@ -147,12 +147,6 @@
     // base transaction data
     private Transaction transaction;
 
-<<<<<<< HEAD
-    @Nullable
-    private Bytes serializedTransaction;
-
-=======
->>>>>>> 536740c4
     private Bytes transactionBytes = Bytes.EMPTY;
     // fields needed for TransactionRecord
     // Mutable because the provisional consensus timestamp assigned on dispatch could
@@ -365,11 +359,6 @@
 
     @Override
     public StreamBuilder serializedTransaction(@Nullable final Bytes serializedTransaction) {
-<<<<<<< HEAD
-        this.serializedTransaction = serializedTransaction;
-=======
-        // No-op, the record stream does not need the serialized transaction
->>>>>>> 536740c4
         return this;
     }
 
