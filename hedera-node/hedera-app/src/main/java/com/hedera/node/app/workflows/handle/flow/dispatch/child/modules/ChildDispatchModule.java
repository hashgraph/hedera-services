/*
 * Copyright (C) 2024 Hedera Hashgraph, LLC
 *
 * Licensed under the Apache License, Version 2.0 (the "License");
 * you may not use this file except in compliance with the License.
 * You may obtain a copy of the License at
 *
 *      http://www.apache.org/licenses/LICENSE-2.0
 *
 * Unless required by applicable law or agreed to in writing, software
 * distributed under the License is distributed on an "AS IS" BASIS,
 * WITHOUT WARRANTIES OR CONDITIONS OF ANY KIND, either express or implied.
 * See the License for the specific language governing permissions and
 * limitations under the License.
 */

package com.hedera.node.app.workflows.handle.flow.dispatch.child.modules;

import static com.hedera.hapi.node.base.HederaFunctionality.CRYPTO_UPDATE;
import static com.hedera.node.app.workflows.handle.flow.util.FlowUtils.CONTRACT_OPERATIONS;

import com.hedera.hapi.node.base.AccountID;
import com.hedera.hapi.node.base.HederaFunctionality;
import com.hedera.hapi.node.base.Key;
import com.hedera.hapi.node.state.token.Account;
import com.hedera.node.app.fees.ExchangeRateManager;
import com.hedera.node.app.fees.FeeAccumulator;
import com.hedera.node.app.fees.FeeManager;
import com.hedera.node.app.fees.ResourcePriceCalculatorImpl;
import com.hedera.node.app.ids.EntityIdService;
import com.hedera.node.app.ids.EntityNumGeneratorImpl;
import com.hedera.node.app.ids.WritableEntityIdStore;
import com.hedera.node.app.records.BlockRecordManager;
import com.hedera.node.app.records.RecordBuildersImpl;
import com.hedera.node.app.service.token.TokenService;
import com.hedera.node.app.service.token.api.TokenServiceApi;
import com.hedera.node.app.service.token.records.FinalizeContext;
import com.hedera.node.app.services.ServiceScopeLookup;
import com.hedera.node.app.signature.AppKeyVerifier;
import com.hedera.node.app.spi.authorization.Authorizer;
import com.hedera.node.app.spi.fees.FeeContext;
import com.hedera.node.app.spi.fees.Fees;
import com.hedera.node.app.spi.fees.ResourcePriceCalculator;
import com.hedera.node.app.spi.ids.EntityNumGenerator;
import com.hedera.node.app.spi.metrics.StoreMetricsService;
import com.hedera.node.app.spi.records.RecordBuilders;
import com.hedera.node.app.spi.records.RecordCache;
import com.hedera.node.app.spi.store.StoreFactory;
import com.hedera.node.app.spi.throttle.ThrottleAdviser;
import com.hedera.node.app.spi.workflows.HandleContext;
import com.hedera.node.app.store.ReadableStoreFactory;
import com.hedera.node.app.store.ServiceApiFactory;
import com.hedera.node.app.store.StoreFactoryImpl;
import com.hedera.node.app.store.WritableStoreFactory;
import com.hedera.node.app.workflows.TransactionInfo;
import com.hedera.node.app.workflows.dispatcher.TransactionDispatcher;
import com.hedera.node.app.workflows.handle.TriggeredFinalizeContext;
import com.hedera.node.app.workflows.handle.flow.DispatchHandleContext;
import com.hedera.node.app.workflows.handle.flow.dispatch.child.ChildDispatchComponent;
import com.hedera.node.app.workflows.handle.flow.dispatch.child.ChildDispatchScope;
import com.hedera.node.app.workflows.handle.flow.dispatch.child.logic.ChildDispatchFactory;
import com.hedera.node.app.workflows.handle.flow.dispatch.logic.DispatchProcessor;
import com.hedera.node.app.workflows.handle.record.SingleTransactionRecordBuilderImpl;
import com.hedera.node.app.workflows.handle.stack.SavepointStackImpl;
import com.hedera.node.app.workflows.prehandle.PreHandleResult;
import com.swirlds.config.api.Configuration;
import com.swirlds.state.spi.info.NetworkInfo;
import dagger.Binds;
import dagger.Module;
import dagger.Provides;
import edu.umd.cs.findbugs.annotations.NonNull;
import java.util.Set;
import javax.inject.Provider;

/**
 * Module for providing the child dispatch dependencies required for {@link ChildDispatchComponent}.
 */
@Module
public interface ChildDispatchModule {
    /**
     * Binds the {@link HandleContext} to the {@link DispatchHandleContext} in the child dispatch scope.
     * @param handleContext The {@link DispatchHandleContext} to bind
     * @return The bound {@link HandleContext}
     */
    @Binds
    @ChildDispatchScope
    HandleContext bindHandleContext(DispatchHandleContext handleContext);

    /**
     * Binds the {@link ResourcePriceCalculatorImpl} to the {@link ResourcePriceCalculator} in the child dispatch scope.
     * @param resourcePriceCalculator The {@link ResourcePriceCalculatorImpl} to bind
     * @return The bound {@link ResourcePriceCalculator}
     */
    @Binds
    @ChildDispatchScope
    ResourcePriceCalculator bindResourcePriceCalculator(@NonNull ResourcePriceCalculatorImpl resourcePriceCalculator);

    /**
     * Binds the {@link DispatchHandleContext} to the {@link FeeContext} in the child dispatch scope.
     * @param feeContext The {@link DispatchHandleContext} to bind
     * @return The bound {@link FeeContext}
     */
    @Binds
    @ChildDispatchScope
    FeeContext bindFeeContext(DispatchHandleContext feeContext);

    @Binds
    @ChildDispatchScope
    RecordBuilders bindRecordBuilders(@NonNull final RecordBuildersImpl recordBuilders);

    /**
     * Provides the {@link Fees} for the child dispatch.
     * @param feeContext The {@link FeeContext} for the child dispatch
     * @param childCategory The {@link HandleContext.TransactionCategory} for the child dispatch
     * @param dispatcher The {@link TransactionDispatcher} for the child dispatch
     * @param topLevelFunction The {@link HederaFunctionality} for the top-level transaction
     * @param childTxnInfo The {@link TransactionInfo} for the child transaction
     * @return The {@link Fees} for the child dispatch
     */
    @Provides
    @ChildDispatchScope
    static Fees provideFees(
            @NonNull final FeeContext feeContext,
            @NonNull final HandleContext.TransactionCategory childCategory,
            @NonNull final TransactionDispatcher dispatcher,
            @NonNull final HederaFunctionality topLevelFunction,
            @NonNull @ChildQualifier final TransactionInfo childTxnInfo) {
        return switch (childCategory) {
            case SCHEDULED -> dispatcher.dispatchComputeFees(feeContext).onlyServiceComponent();
            case PRECEDING -> {
                if (CONTRACT_OPERATIONS.contains(topLevelFunction) || childTxnInfo.functionality() == CRYPTO_UPDATE) {
                    yield Fees.FREE;
                } else {
                    yield dispatcher.dispatchComputeFees(feeContext);
                }
            }
            case CHILD -> Fees.FREE;
            case USER -> throw new IllegalStateException("Should not dispatch child with user transaction category");
        };
    }

    /**
     * Provides the {@link ReadableStoreFactory} for the child dispatch scope.
     * @param stack The {@link SavepointStackImpl} for the child dispatch
     * @return The {@link ReadableStoreFactory} for the child dispatch
     */
    @Provides
    @ChildDispatchScope
    @ChildQualifier
    static ReadableStoreFactory provideReadableStoreFactory(@ChildQualifier SavepointStackImpl stack) {
        return new ReadableStoreFactory(stack);
    }

    /**
     * Provides the {@link FeeAccumulator} for the child dispatch.
     * @param recordBuilder The {@link SingleTransactionRecordBuilderImpl} for the child dispatch
     * @param serviceApiFactory The {@link ServiceApiFactory} for the child dispatch
     * @return The {@link FeeAccumulator} for the child dispatch
     */
    @Provides
    @ChildDispatchScope
    static FeeAccumulator provideFeeAccumulator(
            @NonNull final SingleTransactionRecordBuilderImpl recordBuilder,
            @NonNull final ServiceApiFactory serviceApiFactory) {
        final var tokenApi = serviceApiFactory.getApi(TokenServiceApi.class);
        return new FeeAccumulator(tokenApi, recordBuilder);
    }

    /**
     * Provides the {@link ServiceApiFactory} for the child dispatch.
     * @param stack The {@link SavepointStackImpl} for the child dispatch
     * @param configuration The {@link Configuration} for the child dispatch
     * @param storeMetricsService The {@link StoreMetricsService} for the child dispatch
     * @return The {@link ServiceApiFactory} for the child dispatch
     */
    @Provides
    @ChildDispatchScope
    static ServiceApiFactory provideServiceApiFactory(
            @ChildQualifier @NonNull final SavepointStackImpl stack,
            @NonNull final Configuration configuration,
            @NonNull final StoreMetricsService storeMetricsService) {
        return new ServiceApiFactory(stack, configuration, storeMetricsService);
    }

    @Provides
    @ChildDispatchScope
    static StoreFactory storeFactory(
            @NonNull final ReadableStoreFactory readableStoreFactory,
            @NonNull final WritableStoreFactory writableStoreFactory,
            @NonNull final ServiceApiFactory serviceApiFactory) {
        return new StoreFactoryImpl(readableStoreFactory, writableStoreFactory, serviceApiFactory);
    }

    /**
     * Provides the  payer {@link Key} for the child dispatch. This is used exclusively for signature-usage fees, which
     * should all zero out for a child dispatch.
     * @return The {@link Key} for the child dispatch
     */
    @Provides
    @ChildDispatchScope
    @ChildQualifier
    static Key providePayerKey() {
        // This is used exclusively for signature-usage fees, which should all zero out for a child dispatch.
        // (FUTURE) Rework things so that this implementation detail is hidden.
        return Key.DEFAULT;
    }

    /**
     * Provides the {@link WritableEntityIdStore} for the child dispatch.
     * @param stack The {@link SavepointStackImpl} for the child dispatch
     * @param configuration The {@link Configuration} for the child dispatch
     * @param storeMetricsService The {@link StoreMetricsService} for the child dispatch
     * @return The {@link WritableEntityIdStore} for the child dispatch scope
     */
    @Provides
    @ChildDispatchScope
    static WritableEntityIdStore provideWritableEntityIdStore(
            @ChildQualifier @NonNull final SavepointStackImpl stack,
            @NonNull final Configuration configuration,
            @NonNull final StoreMetricsService storeMetricsService) {
        final var storeFactory =
                new WritableStoreFactory(stack, EntityIdService.NAME, configuration, storeMetricsService);
        return storeFactory.getStore(WritableEntityIdStore.class);
    }

<<<<<<< HEAD
    /**
     * Provides the {@link WritableStoreFactory} for the child dispatch.
     * @param stack The {@link SavepointStackImpl} for the child dispatch
     * @param txnInfo The {@link TransactionInfo} for the child dispatch
     * @param configuration The {@link Configuration} for the child dispatch
     * @param serviceScopeLookup The {@link ServiceScopeLookup} for the child dispatch
     * @param storeMetricsService The {@link StoreMetricsService} for the child dispatch
     * @return The {@link WritableStoreFactory} for the child dispatch
     */
=======
    @Binds
    @ChildDispatchScope
    EntityNumGenerator bindEntityNumGenerator(@NonNull EntityNumGeneratorImpl entityNumGenerator);

>>>>>>> abb12c8e
    @Provides
    @ChildDispatchScope
    static WritableStoreFactory provideWritableStoreFactory(
            @ChildQualifier @NonNull final SavepointStackImpl stack,
            @ChildQualifier @NonNull final TransactionInfo txnInfo,
            @NonNull final Configuration configuration,
            @NonNull final ServiceScopeLookup serviceScopeLookup,
            @NonNull final StoreMetricsService storeMetricsService) {
        return new WritableStoreFactory(
                stack, serviceScopeLookup.getServiceName(txnInfo.txBody()), configuration, storeMetricsService);
    }

    /**
     * Provides the {@link FinalizeContext} for the child dispatch scope.
     * @param readableStoreFactory The {@link ReadableStoreFactory} for the child dispatch
     * @param recordBuilder The {@link SingleTransactionRecordBuilderImpl} for the child dispatch
     * @param stack The {@link SavepointStackImpl} for the child dispatch
     * @param configuration The {@link Configuration} for the child dispatch
     * @param storeMetricsService The {@link StoreMetricsService} for the child dispatch
     * @return The {@link FinalizeContext} for the child dispatch
     */
    @Provides
    @ChildDispatchScope
    static FinalizeContext provideFinalizeContext(
            @ChildQualifier @NonNull final ReadableStoreFactory readableStoreFactory,
            @NonNull final SingleTransactionRecordBuilderImpl recordBuilder,
            @ChildQualifier @NonNull final SavepointStackImpl stack,
            @NonNull final Configuration configuration,
            @NonNull final StoreMetricsService storeMetricsService) {
        final var writableStoreFactory =
                new WritableStoreFactory(stack, TokenService.NAME, configuration, storeMetricsService);
        return new TriggeredFinalizeContext(
                readableStoreFactory, writableStoreFactory, recordBuilder, recordBuilder.consensusNow(), configuration);
    }

    /**
     * Provides the required keys for the child dispatch. This is calculated from the {@link PreHandleResult} for the
     * child dispatch.
     * @param preHandleResult The {@link PreHandleResult} for the child dispatch
     * @return The required keys for the child dispatch
     */
    @Provides
    @ChildDispatchScope
    static Set<Key> provideRequiredKeys(@ChildQualifier @NonNull final PreHandleResult preHandleResult) {
        return preHandleResult.requiredKeys();
    }

    /**
     * Provides the hollow accounts for the child dispatch. This is calculated from the {@link PreHandleResult} for the
     * child dispatch.
     * @param preHandleResult The {@link PreHandleResult} for the child dispatch
     * @return The hollow accounts for the child dispatch
     */
    @Provides
    @ChildDispatchScope
    static Set<Account> provideHollowAccounts(@ChildQualifier @NonNull final PreHandleResult preHandleResult) {
        return preHandleResult.hollowAccounts();
    }

    @Provides
    @ChildDispatchScope
    static DispatchHandleContext provideDispatchHandleContext(
            @NonNull @ChildQualifier final TransactionInfo transactionInfo,
            @NonNull final Configuration configuration,
            @NonNull final Authorizer authorizer,
            @NonNull final BlockRecordManager blockRecordManager,
            @NonNull final ResourcePriceCalculator resourcePriceCalculator,
            @NonNull final FeeManager feeManager,
            @NonNull final StoreFactoryImpl storeFactory,
            @NonNull final AccountID syntheticPayer,
            @NonNull final AppKeyVerifier verifier,
            @NonNull @ChildQualifier final Key payerkey,
            @NonNull final ExchangeRateManager exchangeRateManager,
            @NonNull @ChildQualifier final SavepointStackImpl stack,
            @NonNull final EntityNumGenerator entityNumGenerator,
            @NonNull final TransactionDispatcher dispatcher,
            @NonNull final RecordCache recordCache,
            @NonNull final NetworkInfo networkInfo,
            @NonNull final RecordBuilders recordBuilders,
            @NonNull final Provider<ChildDispatchComponent.Factory> childDispatchFactory,
            @NonNull final ChildDispatchFactory childDispatchLogic,
            @NonNull final ChildDispatchComponent dispatch,
            @NonNull final DispatchProcessor dispatchProcessor,
            @NonNull final ThrottleAdviser throttleAdviser) {
        return new DispatchHandleContext(
                recordBuilders
                        .getOrCreate(SingleTransactionRecordBuilderImpl.class)
                        .consensusNow(),
                transactionInfo,
                configuration,
                authorizer,
                blockRecordManager,
                resourcePriceCalculator,
                feeManager,
                storeFactory,
                syntheticPayer,
                verifier,
                payerkey,
                exchangeRateManager,
                stack,
                entityNumGenerator,
                dispatcher,
                recordCache,
                networkInfo,
                recordBuilders,
                childDispatchFactory,
                childDispatchLogic,
                dispatch,
                dispatchProcessor,
                throttleAdviser);
    }
}<|MERGE_RESOLUTION|>--- conflicted
+++ resolved
@@ -223,7 +223,10 @@
         return storeFactory.getStore(WritableEntityIdStore.class);
     }
 
-<<<<<<< HEAD
+    @Binds
+    @ChildDispatchScope
+    EntityNumGenerator bindEntityNumGenerator(@NonNull EntityNumGeneratorImpl entityNumGenerator);
+
     /**
      * Provides the {@link WritableStoreFactory} for the child dispatch.
      * @param stack The {@link SavepointStackImpl} for the child dispatch
@@ -233,12 +236,6 @@
      * @param storeMetricsService The {@link StoreMetricsService} for the child dispatch
      * @return The {@link WritableStoreFactory} for the child dispatch
      */
-=======
-    @Binds
-    @ChildDispatchScope
-    EntityNumGenerator bindEntityNumGenerator(@NonNull EntityNumGeneratorImpl entityNumGenerator);
-
->>>>>>> abb12c8e
     @Provides
     @ChildDispatchScope
     static WritableStoreFactory provideWritableStoreFactory(
