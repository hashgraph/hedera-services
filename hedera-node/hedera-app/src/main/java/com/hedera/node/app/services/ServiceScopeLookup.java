/*
 * Copyright (C) 2023-2024 Hedera Hashgraph, LLC
 *
 * Licensed under the Apache License, Version 2.0 (the "License");
 * you may not use this file except in compliance with the License.
 * You may obtain a copy of the License at
 *
 *      http://www.apache.org/licenses/LICENSE-2.0
 *
 * Unless required by applicable law or agreed to in writing, software
 * distributed under the License is distributed on an "AS IS" BASIS,
 * WITHOUT WARRANTIES OR CONDITIONS OF ANY KIND, either express or implied.
 * See the License for the specific language governing permissions and
 * limitations under the License.
 */

package com.hedera.node.app.services;

import com.hedera.hapi.node.transaction.TransactionBody;
import com.hedera.node.app.service.addressbook.AddressBookService;
import com.hedera.node.app.service.consensus.ConsensusService;
import com.hedera.node.app.service.contract.ContractService;
import com.hedera.node.app.service.file.FileService;
import com.hedera.node.app.service.networkadmin.FreezeService;
import com.hedera.node.app.service.networkadmin.NetworkService;
import com.hedera.node.app.service.schedule.ScheduleService;
import com.hedera.node.app.service.token.TokenService;
import com.hedera.node.app.service.util.UtilService;
import edu.umd.cs.findbugs.annotations.NonNull;
import javax.inject.Inject;
import javax.inject.Singleton;

/**
 * Provides a mapping from a transaction to the service it belongs to.
 *
 * <p>The initial implementation contains all known mappings hard-coded. In a future version, this will be replaced by a
 * dynamic approach.
 */
@Singleton
public class ServiceScopeLookup {

    private static final String NON_EXISTING_SERVICE = "";

    @Inject
    public ServiceScopeLookup() {
        // dagger
    }

    /**
     * Returns the name of the service a given transaction belongs to. A transaction can only modify state of the
     * service it belongs to.
     *
     * @param txBody the transaction for which the service name should be returned
     * @return the name of the service that the transaction belongs to or an empty string if no service was found
     * @throws NullPointerException if the {@code txBody} is {@code null}
     */
    @NonNull
    public String getServiceName(@NonNull final TransactionBody txBody) {
        return switch (txBody.data().kind()) {
            case CONSENSUS_CREATE_TOPIC,
                    CONSENSUS_UPDATE_TOPIC,
                    CONSENSUS_DELETE_TOPIC,
                    CONSENSUS_SUBMIT_MESSAGE -> ConsensusService.NAME;

            case CONTRACT_CREATE_INSTANCE,
                    CONTRACT_UPDATE_INSTANCE,
                    CONTRACT_CALL,
                    CONTRACT_DELETE_INSTANCE,
                    ETHEREUM_TRANSACTION -> ContractService.NAME;

            case CRYPTO_CREATE_ACCOUNT,
                    CRYPTO_UPDATE_ACCOUNT,
                    CRYPTO_TRANSFER,
                    CRYPTO_DELETE,
                    CRYPTO_APPROVE_ALLOWANCE,
                    CRYPTO_DELETE_ALLOWANCE,
                    CRYPTO_ADD_LIVE_HASH,
                    CRYPTO_DELETE_LIVE_HASH -> TokenService.NAME;

            case FILE_CREATE, FILE_UPDATE, FILE_DELETE, FILE_APPEND -> FileService.NAME;

            case FREEZE -> FreezeService.NAME;

            case UNCHECKED_SUBMIT -> NetworkService.NAME;

            case SCHEDULE_CREATE, SCHEDULE_SIGN, SCHEDULE_DELETE -> ScheduleService.NAME;

            case TOKEN_CREATION,
                    TOKEN_UPDATE,
                    TOKEN_MINT,
                    TOKEN_BURN,
                    TOKEN_DELETION,
                    TOKEN_WIPE,
                    TOKEN_FREEZE,
                    TOKEN_UNFREEZE,
                    TOKEN_GRANT_KYC,
                    TOKEN_REVOKE_KYC,
                    TOKEN_ASSOCIATE,
                    TOKEN_DISSOCIATE,
                    TOKEN_FEE_SCHEDULE_UPDATE,
                    TOKEN_PAUSE,
                    TOKEN_UNPAUSE,
                    TOKEN_UPDATE_NFTS,
<<<<<<< HEAD
                    TOKEN_CANCEL_AIRDROP,
=======
                    TOKEN_AIRDROP,
>>>>>>> 055bcbeb
                    TOKEN_REJECT -> TokenService.NAME;

            case UTIL_PRNG -> UtilService.NAME;

            case SYSTEM_DELETE -> switch (txBody.systemDeleteOrThrow().id().kind()) {
                case CONTRACT_ID -> ContractService.NAME;
                case FILE_ID -> FileService.NAME;
                default -> NON_EXISTING_SERVICE;
            };
            case SYSTEM_UNDELETE -> switch (txBody.systemUndeleteOrThrow().id().kind()) {
                case CONTRACT_ID -> ContractService.NAME;
                case FILE_ID -> FileService.NAME;
                default -> NON_EXISTING_SERVICE;
            };

            case NODE_CREATE, NODE_DELETE, NODE_UPDATE -> AddressBookService.NAME;

            default -> NON_EXISTING_SERVICE;
        };
    }
}<|MERGE_RESOLUTION|>--- conflicted
+++ resolved
@@ -101,11 +101,8 @@
                     TOKEN_PAUSE,
                     TOKEN_UNPAUSE,
                     TOKEN_UPDATE_NFTS,
-<<<<<<< HEAD
+                    TOKEN_AIRDROP,
                     TOKEN_CANCEL_AIRDROP,
-=======
-                    TOKEN_AIRDROP,
->>>>>>> 055bcbeb
                     TOKEN_REJECT -> TokenService.NAME;
 
             case UTIL_PRNG -> UtilService.NAME;
