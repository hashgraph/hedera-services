--- conflicted
+++ resolved
@@ -143,59 +143,6 @@
         return result.records().stream();
     }
 
-<<<<<<< HEAD
-    private void trackUsage(final WorkDone workDone) {
-        if (workDone == WorkDone.FEES_ONLY) {
-            networkUtilizationManager.trackFeePayments(userTxn.consensusNow(), userTxn.stack());
-        } else if (workDone == WorkDone.USER_TRANSACTION) {
-            final var isContractOperation =
-                    CONTRACT_OPERATIONS.contains(userTxn.txnInfo().functionality());
-            if (!isContractOperation) {
-                // we track utilization for contract operations in HandleLogic
-                networkUtilizationManager.trackTxn(userTxn.txnInfo(), userTxn.consensusNow(), userTxn.stack());
-            } else {
-                leakUnusedGas(userTxn.recordListBuilder().userTransactionRecordBuilder());
-            }
-            if (canAutoCreate(userTxn.functionality())) {
-                reclaimCryptoCreateThrottle(userTxn.recordListBuilder().userTransactionRecordBuilder());
-            }
-        }
-        throttleServiceManager.saveThrottleSnapshotsAndCongestionLevelStartsTo(userTxn.stack());
-    }
-
-    private void reclaimCryptoCreateThrottle(final SingleTransactionRecordBuilderImpl recordBuilder) {
-        if (recordBuilder.status() != ResponseCodeEnum.SUCCESS) {
-            final var numImplicitCreations = throttleServiceManager.numImplicitCreations(
-                    userTxn.txnInfo().txBody(),
-                    // userTxn.readableStoreFactory has extra one layer of indirection through the stack.
-                    // So use the userTxn.tokenContext() to get the readable store.
-                    userTxn.tokenContext().readableStore(ReadableAccountStore.class));
-            if (usedSelfFrontendThrottleCapacity(
-                    numImplicitCreations, userTxn.txnInfo().txBody())) {
-                throttleServiceManager.reclaimFrontendThrottleCapacity(numImplicitCreations, 0);
-            }
-        }
-    }
-
-    private boolean usedSelfFrontendThrottleCapacity(
-            final int numImplicitCreations, @NonNull final TransactionBody txnBody) {
-        return numImplicitCreations > 0
-                && txnBody.nodeAccountIDOrThrow()
-                        .equals(networkInfo.selfNodeInfo().accountId());
-    }
-
-    private void leakUnusedGas(final SingleTransactionRecordBuilderImpl recordBuilder) {
-        if (recordBuilder.hasContractResult()) {
-            final var gasUsed = recordBuilder.getGasUsedForContractTxn();
-            handleWorkflowMetrics.addGasUsed(gasUsed);
-            final var contractsConfig = userTxn.configuration().getConfigData(ContractsConfig.class);
-            if (contractsConfig.throttleThrottleByGas()) {
-                final var gasLimitForContractTx =
-                        getGasLimitForContractTx(userTxn.txnInfo().txBody(), userTxn.functionality());
-                final var excessAmount = gasLimitForContractTx - gasUsed;
-                networkUtilizationManager.leakUnusedGasPreviouslyReserved(userTxn.txnInfo(), excessAmount);
-            }
-=======
     /**
      * Updates the metrics for the handle workflow.
      */
@@ -204,7 +151,6 @@
                 || userTxn.consensusNow().getEpochSecond()
                         > userTxn.lastHandledConsensusTime().getEpochSecond()) {
             handleWorkflowMetrics.switchConsensusSecond();
->>>>>>> ff5b623f
         }
     }
 
