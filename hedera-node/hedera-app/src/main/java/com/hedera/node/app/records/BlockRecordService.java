--- conflicted
+++ resolved
@@ -1,5 +1,5 @@
 /*
- * Copyright (C) 2023 Hedera Hashgraph, LLC
+ * Copyright (C) 2023-2024 Hedera Hashgraph, LLC
  *
  * Licensed under the Apache License, Version 2.0 (the "License");
  * you may not use this file except in compliance with the License.
@@ -28,9 +28,7 @@
 import com.hedera.node.app.spi.Service;
 import com.hedera.node.app.spi.state.*;
 import com.hedera.pbj.runtime.io.buffer.Bytes;
-
 import edu.umd.cs.findbugs.annotations.NonNull;
-
 import java.io.IOException;
 import java.util.Set;
 import javax.inject.Singleton;
@@ -55,12 +53,10 @@
     /** The original hash, only used at genesis */
     private static final Bytes GENESIS_HASH = Bytes.wrap(new byte[48]);
 
-<<<<<<< HEAD
     private RecordsRunningHashLeaf fs;
     private MerkleNetworkContext mnc;
-=======
+
     public static final Timestamp EPOCH = new Timestamp(0, 0);
->>>>>>> e50843cf
 
     @NonNull
     @Override
@@ -69,14 +65,8 @@
     }
 
     @Override
-<<<<<<< HEAD
-    public void registerSchemas(@NonNull SchemaRegistry registry) {
-        // BBM: reducing version just for testing
-        registry.register(new Schema(RELEASE_045_VERSION) {
-=======
     public void registerSchemas(@NonNull SchemaRegistry registry, final SemanticVersion version) {
         registry.register(new Schema(version) {
->>>>>>> e50843cf
             /** {@inheritDoc} */
             @NonNull
             @Override
@@ -107,7 +97,7 @@
             }
         });
 
-//        if(true)return;
+        //        if(true)return;
         registry.register(new Schema(RELEASE_MIGRATION_VERSION) {
             @Override
             public void migrate(@NonNull MigrationContext ctx) {
