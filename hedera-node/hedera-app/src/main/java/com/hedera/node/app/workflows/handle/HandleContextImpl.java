--- conflicted
+++ resolved
@@ -155,11 +155,8 @@
     private AttributeValidator attributeValidator;
     private ExpiryValidator expiryValidator;
     private ExchangeRateInfo exchangeRateInfo;
-<<<<<<< HEAD
     private Set<AccountID> dispatchPaidStakerIds;
-=======
     private PlatformState platformState;
->>>>>>> 3a2d6545
 
     /**
      * Constructs a {@link HandleContextImpl}.
