/*
 * Copyright (C) 2023 Hedera Hashgraph, LLC
 *
 * Licensed under the Apache License, Version 2.0 (the "License");
 * you may not use this file except in compliance with the License.
 * You may obtain a copy of the License at
 *
 *      http://www.apache.org/licenses/LICENSE-2.0
 *
 * Unless required by applicable law or agreed to in writing, software
 * distributed under the License is distributed on an "AS IS" BASIS,
 * WITHOUT WARRANTIES OR CONDITIONS OF ANY KIND, either express or implied.
 * See the License for the specific language governing permissions and
 * limitations under the License.
 */

package com.hedera.node.app.workflows.handle;

import static com.hedera.node.app.spi.HapiUtils.functionOf;
import static com.hedera.node.app.spi.workflows.HandleContext.TransactionCategory.CHILD;
import static com.hedera.node.app.spi.workflows.HandleContext.TransactionCategory.PRECEDING;
import static com.hedera.node.app.workflows.handle.HandleContextImpl.PrecedingTransactionCategory.NON_GENESIS;
import static java.util.Objects.requireNonNull;

import com.hedera.hapi.node.base.AccountID;
import com.hedera.hapi.node.base.HederaFunctionality;
import com.hedera.hapi.node.base.Key;
import com.hedera.hapi.node.base.ResponseCodeEnum;
import com.hedera.hapi.node.base.SubType;
import com.hedera.hapi.node.base.Timestamp;
import com.hedera.hapi.node.base.Transaction;
import com.hedera.hapi.node.base.TransactionID;
import com.hedera.hapi.node.transaction.SignedTransaction;
import com.hedera.hapi.node.transaction.TransactionBody;
import com.hedera.node.app.fees.ChildFeeContextImpl;
import com.hedera.node.app.fees.ExchangeRateManager;
import com.hedera.node.app.fees.FeeAccumulatorImpl;
import com.hedera.node.app.fees.FeeManager;
import com.hedera.node.app.fees.NoOpFeeAccumulator;
import com.hedera.node.app.fees.NoOpFeeCalculator;
import com.hedera.node.app.ids.EntityIdService;
import com.hedera.node.app.ids.WritableEntityIdStore;
import com.hedera.node.app.service.token.ReadableAccountStore;
import com.hedera.node.app.service.token.api.TokenServiceApi;
import com.hedera.node.app.services.ServiceScopeLookup;
import com.hedera.node.app.signature.DelegateKeyVerifier;
import com.hedera.node.app.signature.KeyVerifier;
import com.hedera.node.app.spi.UnknownHederaFunctionality;
import com.hedera.node.app.spi.authorization.Authorizer;
import com.hedera.node.app.spi.authorization.SystemPrivilege;
import com.hedera.node.app.spi.fees.ExchangeRateInfo;
import com.hedera.node.app.spi.fees.FeeAccumulator;
import com.hedera.node.app.spi.fees.FeeCalculator;
import com.hedera.node.app.spi.fees.FeeContext;
import com.hedera.node.app.spi.fees.Fees;
import com.hedera.node.app.spi.info.NetworkInfo;
import com.hedera.node.app.spi.records.BlockRecordInfo;
import com.hedera.node.app.spi.records.RecordCache;
import com.hedera.node.app.spi.signatures.SignatureVerification;
import com.hedera.node.app.spi.signatures.VerificationAssistant;
import com.hedera.node.app.spi.validation.AttributeValidator;
import com.hedera.node.app.spi.validation.ExpiryValidator;
import com.hedera.node.app.spi.workflows.FunctionalityResourcePrices;
import com.hedera.node.app.spi.workflows.HandleContext;
import com.hedera.node.app.spi.workflows.HandleException;
import com.hedera.node.app.spi.workflows.PreCheckException;
import com.hedera.node.app.spi.workflows.TransactionKeys;
import com.hedera.node.app.state.WrappedHederaState;
import com.hedera.node.app.workflows.TransactionChecker;
import com.hedera.node.app.workflows.dispatcher.ReadableStoreFactory;
import com.hedera.node.app.workflows.dispatcher.ServiceApiFactory;
import com.hedera.node.app.workflows.dispatcher.TransactionDispatcher;
import com.hedera.node.app.workflows.dispatcher.WritableStoreFactory;
import com.hedera.node.app.workflows.handle.record.RecordListBuilder;
import com.hedera.node.app.workflows.handle.record.SingleTransactionRecordBuilderImpl;
import com.hedera.node.app.workflows.handle.stack.SavepointStackImpl;
import com.hedera.node.app.workflows.handle.validation.AttributeValidatorImpl;
import com.hedera.node.app.workflows.handle.validation.ExpiryValidatorImpl;
import com.hedera.node.app.workflows.prehandle.PreHandleContextImpl;
import com.hedera.pbj.runtime.io.buffer.Bytes;
import com.swirlds.config.api.Configuration;
import edu.umd.cs.findbugs.annotations.NonNull;
import edu.umd.cs.findbugs.annotations.Nullable;
import java.time.Instant;
import java.util.function.Function;
import java.util.function.Predicate;
import org.apache.logging.log4j.LogManager;
import org.apache.logging.log4j.Logger;

/**
 * The default implementation of {@link HandleContext}.
 */
public class HandleContextImpl implements HandleContext, FeeContext {

    private static final Logger logger = LogManager.getLogger(HandleContextImpl.class);

    private final TransactionBody txBody;
    private final HederaFunctionality functionality;
    private final AccountID payer;
    private final Key payerKey;
    private final NetworkInfo networkInfo;
    private final TransactionCategory category;
    private final SingleTransactionRecordBuilderImpl recordBuilder;
    private final SavepointStackImpl stack;
    private final Configuration configuration;
    private final KeyVerifier verifier;
    private final RecordListBuilder recordListBuilder;
    private final TransactionChecker checker;
    private final TransactionDispatcher dispatcher;
    private final ServiceScopeLookup serviceScopeLookup;
    private final ServiceApiFactory serviceApiFactory;
    private final WritableStoreFactory writableStoreFactory;
    private final BlockRecordInfo blockRecordInfo;
    private final RecordCache recordCache;
    private final FeeAccumulator feeAccumulator;
    private final Function<SubType, FeeCalculator> feeCalculatorCreator;
    private final FeeManager feeManager;
    private final Instant userTransactionConsensusTime;
    private final ExchangeRateManager exchangeRateManager;
    private final Authorizer authorizer;

    private ReadableStoreFactory readableStoreFactory;
    private AttributeValidator attributeValidator;
    private ExpiryValidator expiryValidator;
    private ExchangeRateInfo exchangeRateInfo;

    /**
     * Constructs a {@link HandleContextImpl}.
     *
     * @param txBody                The {@link TransactionBody} of the transaction
     * @param functionality         The {@link HederaFunctionality} of the transaction
     * @param signatureMapSize      The size of the {@link com.hedera.hapi.node.base.SignatureMap} of the transaction
     * @param payer                 The {@link AccountID} of the payer
     * @param payerKey              The {@link Key} of the payer
     * @param networkInfo           The {@link NetworkInfo} of the network
     * @param category              The {@link TransactionCategory} of the transaction (either user, preceding, or child)
     * @param recordBuilder         The main {@link SingleTransactionRecordBuilderImpl}
     * @param stack                 The {@link SavepointStackImpl} used to manage savepoints
     * @param configuration         The current {@link Configuration}
     * @param verifier              The {@link KeyVerifier} used to verify signatures and hollow accounts
     * @param recordListBuilder     The {@link RecordListBuilder} used to build the record stream
     * @param checker               The {@link TransactionChecker} used to check dispatched transaction
     * @param dispatcher            The {@link TransactionDispatcher} used to dispatch child transactions
     * @param serviceScopeLookup    The {@link ServiceScopeLookup} used to look up the scope of a service
     * @param feeManager            The {@link FeeManager} used to convert usage into fees
     * @param exchangeRateManager   The {@link ExchangeRateManager} used to obtain exchange rate information
     * @param userTransactionConsensusTime The consensus time of the user transaction, not any child transactions
     * @param authorizer            The {@link Authorizer} used to authorize the transaction
     */
    public HandleContextImpl(
            @NonNull final TransactionBody txBody,
            @NonNull final HederaFunctionality functionality,
            final int signatureMapSize,
            @NonNull final AccountID payer,
            @Nullable final Key payerKey,
            @NonNull final NetworkInfo networkInfo,
            @NonNull final TransactionCategory category,
            @NonNull final SingleTransactionRecordBuilderImpl recordBuilder,
            @NonNull final SavepointStackImpl stack,
            @NonNull final Configuration configuration,
            @NonNull final KeyVerifier verifier,
            @NonNull final RecordListBuilder recordListBuilder,
            @NonNull final TransactionChecker checker,
            @NonNull final TransactionDispatcher dispatcher,
            @NonNull final ServiceScopeLookup serviceScopeLookup,
            @NonNull final BlockRecordInfo blockRecordInfo,
            @NonNull final RecordCache recordCache,
            @NonNull final FeeManager feeManager,
            @NonNull final ExchangeRateManager exchangeRateManager,
            @NonNull final Instant userTransactionConsensusTime,
            @NonNull final Authorizer authorizer) {
        this.txBody = requireNonNull(txBody, "txBody must not be null");
        this.functionality = requireNonNull(functionality, "functionality must not be null");
        this.payer = requireNonNull(payer, "payer must not be null");
        this.payerKey = payerKey;
        this.networkInfo = requireNonNull(networkInfo, "networkInfo must not be null");
        this.category = requireNonNull(category, "category must not be null");
        this.recordBuilder = requireNonNull(recordBuilder, "recordBuilder must not be null");
        this.stack = requireNonNull(stack, "stack must not be null");
        this.configuration = requireNonNull(configuration, "configuration must not be null");
        this.verifier = requireNonNull(verifier, "verifier must not be null");
        this.recordListBuilder = requireNonNull(recordListBuilder, "recordListBuilder must not be null");
        this.checker = requireNonNull(checker, "checker must not be null");
        this.dispatcher = requireNonNull(dispatcher, "dispatcher must not be null");
        this.serviceScopeLookup = requireNonNull(serviceScopeLookup, "serviceScopeLookup must not be null");
        this.blockRecordInfo = requireNonNull(blockRecordInfo, "blockRecordInfo must not be null");
        this.recordCache = requireNonNull(recordCache, "recordCache must not be null");
        this.feeManager = requireNonNull(feeManager, "feeManager must not be null");
        this.userTransactionConsensusTime =
                requireNonNull(userTransactionConsensusTime, "userTransactionConsensusTime must not be null");
        this.authorizer = requireNonNull(authorizer, "authorizer must not be null");

        final var serviceScope = serviceScopeLookup.getServiceName(txBody);
        this.writableStoreFactory = new WritableStoreFactory(stack, serviceScope);
        this.serviceApiFactory = new ServiceApiFactory(stack, configuration);

        if (payerKey == null) {
            this.feeCalculatorCreator = ignore -> NoOpFeeCalculator.INSTANCE;
            this.feeAccumulator = NoOpFeeAccumulator.INSTANCE;
        } else {
            this.feeCalculatorCreator = subType -> feeManager.createFeeCalculator(
                    txBody,
                    payerKey,
                    functionality,
                    verifier.numSignaturesVerified(),
                    signatureMapSize,
                    userTransactionConsensusTime,
                    subType);
            final var tokenApi = serviceApiFactory.getApi(TokenServiceApi.class);
            this.feeAccumulator = new FeeAccumulatorImpl(tokenApi, recordBuilder);
        }

        this.exchangeRateManager = requireNonNull(exchangeRateManager, "exchangeRateManager must not be null");
    }

    private WrappedHederaState current() {
        return stack.peek();
    }

    @Override
    @NonNull
    public Instant consensusNow() {
        return recordBuilder.consensusNow();
    }

    @Override
    @NonNull
    public TransactionBody body() {
        return txBody;
    }

    @NonNull
    @Override
    public AccountID payer() {
        return payer;
    }

    @Nullable
    @Override
    public Key payerKey() {
        return payerKey;
    }

    @NonNull
    @Override
    public FeeCalculator feeCalculator(@NonNull SubType subType) {
        return feeCalculatorCreator.apply(subType);
    }

    @NonNull
    @Override
    public FunctionalityResourcePrices resourcePricesFor(
            @NonNull final HederaFunctionality functionality, @NonNull final SubType subType) {
        // TODO - how do we get the active congestion multiplier?
        return new FunctionalityResourcePrices(
                requireNonNull(feeManager.getFeeData(functionality, userTransactionConsensusTime, subType)), 1L);
    }

    @NonNull
    @Override
    public FeeAccumulator feeAccumulator() {
        return feeAccumulator;
    }

    @NonNull
    @Override
    public ExchangeRateInfo exchangeRateInfo() {
        if (exchangeRateInfo == null) {
            exchangeRateInfo = exchangeRateManager.exchangeRateInfo(current());
        }
        return exchangeRateInfo;
    }

    @Override
    @NonNull
    public Configuration configuration() {
        return configuration;
    }

    @Override
    @NonNull
    public Authorizer authorizer() {
        return authorizer;
    }

    @Override
    public Instant currentTime() {
        return consensusNow();
    }

    @Override
    @NonNull
    public BlockRecordInfo blockRecordInfo() {
        return blockRecordInfo;
    }

    /**
     * Create a new entity id number. This will be incremented by one for each new entity created. It is based on the
     * current WritableStoreFactory so will roll back if the transaction fails.
     *
     * @return new entity id number
     */
    @Override
    public long newEntityNum() {
        final var entityIdsFactory = new WritableStoreFactory(stack, EntityIdService.NAME);
        return entityIdsFactory.getStore(WritableEntityIdStore.class).incrementAndGet();
    }

    /**
     * {@inheritDoc}
     */
    @Override
    public long peekAtNewEntityNum() {
        final var entityIdsFactory = new WritableStoreFactory(stack, EntityIdService.NAME);
        return entityIdsFactory.getStore(WritableEntityIdStore.class).peekAtNextNumber();
    }

    @Override
    @NonNull
    public AttributeValidator attributeValidator() {
        if (attributeValidator == null) {
            attributeValidator = new AttributeValidatorImpl(this);
        }
        return attributeValidator;
    }

    @Override
    @NonNull
    public ExpiryValidator expiryValidator() {
        if (expiryValidator == null) {
            expiryValidator = new ExpiryValidatorImpl(this);
        }
        return expiryValidator;
    }

    @NonNull
    @Override
    public TransactionKeys allKeysForTransaction(@NonNull TransactionBody nestedTxn, @NonNull AccountID payerForNested)
            throws PreCheckException {
        dispatcher.dispatchPureChecks(nestedTxn);
        final var nestedContext = new PreHandleContextImpl(
                readableStoreFactory(), nestedTxn, payerForNested, configuration(), dispatcher);
        dispatcher.dispatchPreHandle(nestedContext);
        return nestedContext;
    }

    @Override
    @NonNull
    public SignatureVerification verificationFor(@NonNull final Key key) {
        requireNonNull(key, "key must not be null");
        return verifier.verificationFor(key);
    }

    @NonNull
    @Override
    public SignatureVerification verificationFor(
            @NonNull final Key key, @NonNull final VerificationAssistant callback) {
        requireNonNull(key, "key must not be null");
        requireNonNull(callback, "callback must not be null");
        return verifier.verificationFor(key, callback);
    }

    @Override
    @NonNull
    public SignatureVerification verificationFor(@NonNull final Bytes evmAlias) {
        requireNonNull(evmAlias, "evmAlias must not be null");
        return verifier.verificationFor(evmAlias);
    }

    @Override
    public boolean isSuperUser() {
        return authorizer.isSuperUser(payer);
    }

    @Override
    public SystemPrivilege hasPrivilegedAuthorization() {
        return authorizer.hasPrivilegedAuthorization(payer, functionality, txBody);
    }

    private ReadableStoreFactory readableStoreFactory() {
        if (readableStoreFactory == null) {
            readableStoreFactory = new ReadableStoreFactory(stack);
        }
        return readableStoreFactory;
    }

    @NonNull
    @Override
    public RecordCache recordCache() {
        return recordCache;
    }

    @Override
    @NonNull
    public <C> C readableStore(@NonNull final Class<C> storeInterface) {
        requireNonNull(storeInterface, "storeInterface must not be null");
        return readableStoreFactory().getStore(storeInterface);
    }

    @Override
    @NonNull
    public <C> C writableStore(@NonNull final Class<C> storeInterface) {
        requireNonNull(storeInterface, "storeInterface must not be null");
        return writableStoreFactory.getStore(storeInterface);
    }

    @Override
    public <T> @NonNull T serviceApi(@NonNull final Class<T> apiInterface) {
        requireNonNull(apiInterface, "apiInterface must not be null");
        return serviceApiFactory.getApi(apiInterface);
    }

    @Override
    public @NonNull NetworkInfo networkInfo() {
        return networkInfo;
    }

    @Override
    @NonNull
    public <T> T recordBuilder(@NonNull final Class<T> recordBuilderClass) {
        requireNonNull(recordBuilderClass, "recordBuilderClass must not be null");
        return castRecordBuilder(recordBuilder, recordBuilderClass);
    }

    private static <T> T castRecordBuilder(
            @NonNull final SingleTransactionRecordBuilderImpl recordBuilder,
            @NonNull final Class<T> recordBuilderClass) {
        if (!recordBuilderClass.isInstance(recordBuilder)) {
            throw new IllegalArgumentException("Not a valid record builder class");
        }
        return recordBuilderClass.cast(recordBuilder);
    }

    @Override
    @NonNull
    public <T> T dispatchPrecedingTransaction(
            @NonNull final TransactionBody txBody,
            @NonNull final Class<T> recordBuilderClass,
            @NonNull final Predicate<Key> callback,
            @NonNull final AccountID syntheticPayer) {
        requireNonNull(txBody, "txBody must not be null");
        requireNonNull(recordBuilderClass, "recordBuilderClass must not be null");
        requireNonNull(callback, "callback must not be null");

        if (category != TransactionCategory.USER) {
            throw new IllegalArgumentException("Only user-transactions can dispatch preceding transactions");
        }
        // In mono-service preceding records is just the way we arrange the records,
        // it doesn't mean state is not changed. Since we need to dispatch hollow accounts before dispatching
        // the user transaction and state could be changed by then. Topic for discussion.
        //        if (stack.depth() > 1) {
        //            throw new IllegalStateException(
        //                    "Cannot dispatch a preceding transaction when a savepoint has been created");
        //        }
        //
        //        if (current().isModified()) {
        //            throw new IllegalStateException("Cannot dispatch a preceding transaction when the state has been
        // modified");
        //        }

        // run the transaction
        final var precedingRecordBuilder = recordListBuilder.addPreceding(configuration(), NON_GENESIS);
        dispatchSyntheticTxn(syntheticPayer, txBody, PRECEDING, precedingRecordBuilder, callback);

        return castRecordBuilder(precedingRecordBuilder, recordBuilderClass);
    }

    @NonNull
    @Override
    public <T> T dispatchChildTransaction(
            @NonNull final TransactionBody txBody,
            @NonNull final Class<T> recordBuilderClass,
            @NonNull final Predicate<Key> callback,
            @NonNull final AccountID syntheticPayerId) {
        final var childRecordBuilder = recordListBuilder.addChild(configuration());
        return doDispatchChildTransaction(syntheticPayerId, txBody, childRecordBuilder, recordBuilderClass, callback);
    }

    @Override
    public @NonNull Fees dispatchComputeFees(
            @NonNull final TransactionBody txBody, @NonNull final AccountID syntheticPayerId) {
        var bodyToDispatch = txBody;
        if (!txBody.hasTransactionID()) {
            // Legacy mono fee calculators frequently estimate an entity's lifetime using the epoch second of the
            // transaction id/ valid start as the current consensus time; ensure those will behave sensibly here
            bodyToDispatch = txBody.copyBuilder()
                    .transactionID(TransactionID.newBuilder()
                            .transactionValidStart(Timestamp.newBuilder()
                                    .seconds(consensusNow().getEpochSecond())
                                    .nanos(consensusNow().getNano())))
                    .build();
        }
        return dispatcher.dispatchComputeFees(
                new ChildFeeContextImpl(feeManager, this, bodyToDispatch, syntheticPayerId));
    }

    @NonNull
    @Override
    public <T> T dispatchRemovableChildTransaction(
            @NonNull final TransactionBody txBody,
            @NonNull final Class<T> recordBuilderClass,
            @NonNull final Predicate<Key> callback,
            @NonNull final AccountID syntheticPayerId) {
        final var childRecordBuilder = recordListBuilder.addRemovableChild(configuration());
        return doDispatchChildTransaction(syntheticPayerId, txBody, childRecordBuilder, recordBuilderClass, callback);
    }

    @NonNull
    private <T> T doDispatchChildTransaction(
            @NonNull final AccountID syntheticPayer,
            @NonNull final TransactionBody txBody,
            @NonNull final SingleTransactionRecordBuilderImpl childRecordBuilder,
            @NonNull final Class<T> recordBuilderClass,
            @NonNull final Predicate<Key> callback) {
        requireNonNull(txBody, "txBody must not be null");
        requireNonNull(recordBuilderClass, "recordBuilderClass must not be null");
        requireNonNull(callback, "callback must not be null");

        if (category == PRECEDING) {
            throw new IllegalArgumentException("A preceding transaction cannot have child transactions");
        }

        // run the child-transaction
        dispatchSyntheticTxn(syntheticPayer, txBody, CHILD, childRecordBuilder, callback);

        return castRecordBuilder(childRecordBuilder, recordBuilderClass);
    }

    private void dispatchSyntheticTxn(
            @NonNull final AccountID syntheticPayer,
            @NonNull final TransactionBody txBody,
            @NonNull final TransactionCategory childCategory,
            @NonNull final SingleTransactionRecordBuilderImpl childRecordBuilder,
            @NonNull final Predicate<Key> callback) {
        // Initialize record builder list
        final var bodyBytes = TransactionBody.PROTOBUF.toBytes(txBody);
        final var signedTransaction =
                SignedTransaction.newBuilder().bodyBytes(bodyBytes).build();
        final var signedTransactionBytes = SignedTransaction.PROTOBUF.toBytes(signedTransaction);
        final var transaction = Transaction.newBuilder()
                .signedTransactionBytes(signedTransactionBytes)
                .build();
        childRecordBuilder
                .transaction(transaction)
                .transactionBytes(signedTransactionBytes)
                .memo(txBody.memo());

        // Set the transactionId if provided
        final var transactionID = txBody.transactionID();
        if (transactionID != null) {
            childRecordBuilder.transactionID(transactionID);
        }

        try {
            // Synthetic transaction bodies do not have transaction ids, node account
            // ids, and so on; hence we don't need to validate them with the checker
            dispatcher.dispatchPureChecks(txBody);
        } catch (PreCheckException e) {
            childRecordBuilder.status(e.responseCode());
            return;
        }

        final var childStack = new SavepointStackImpl(current());
        HederaFunctionality function;
        try {
            function = functionOf(txBody);
        } catch (UnknownHederaFunctionality e) {
            logger.error("Possible bug: unknown function in transaction body", e);
            childRecordBuilder.status(ResponseCodeEnum.INVALID_TRANSACTION_BODY);
            return;
        }

        final var childVerifier = new DelegateKeyVerifier(callback);

        Key childPayerKey = null;
        if (transactionID != null) {
            final var accountStore = readableStoreFactory().getStore(ReadableAccountStore.class);
            try {
                childPayerKey =
                        accountStore.getAccountById(transactionID.accountID()).key();
            } catch (NullPointerException ex) {
                childRecordBuilder.status(ResponseCodeEnum.INVALID_TRANSACTION_ID);
                return;
            }
        }
        final var childContext = new HandleContextImpl(
                txBody,
                function,
                0,
                syntheticPayer,
                childPayerKey,
                networkInfo,
                childCategory,
                childRecordBuilder,
                childStack,
                configuration,
                childVerifier,
                recordListBuilder,
                checker,
                dispatcher,
                serviceScopeLookup,
                blockRecordInfo,
                recordCache,
                feeManager,
                exchangeRateManager,
                userTransactionConsensusTime,
                authorizer);

        try {
            dispatcher.dispatchHandle(childContext);
            childRecordBuilder.status(ResponseCodeEnum.SUCCESS);
            childStack.commitFullStack();
        } catch (HandleException e) {
            childRecordBuilder.status(e.getStatus());
            recordListBuilder.revertChildrenOf(childRecordBuilder);
        }
    }

    @Override
    @NonNull
    public <T> T addChildRecordBuilder(@NonNull final Class<T> recordBuilderClass) {
        final var result = recordListBuilder.addChild(configuration());
        return castRecordBuilder(result, recordBuilderClass);
    }

    @Override
    @NonNull
    public <T> T addPrecedingChildRecordBuilder(@NonNull final Class<T> recordBuilderClass) {
        final var result = recordListBuilder.addPreceding(configuration(), NON_GENESIS);
        return castRecordBuilder(result, recordBuilderClass);
    }

    @Override
    @NonNull
    public <T> T addRemovableChildRecordBuilder(@NonNull final Class<T> recordBuilderClass) {
        final var result = recordListBuilder.addRemovableChild(configuration());
        return castRecordBuilder(result, recordBuilderClass);
    }

    @Override
    @NonNull
    public SavepointStack savepointStack() {
        return stack;
    }

<<<<<<< HEAD
    public enum PrecedingTransactionCategory {
        GENESIS,
        NON_GENESIS
=======
    @Override
    public void revertChildRecords() {
        recordListBuilder.revertChildrenOf(recordBuilder);
>>>>>>> 60865a9a
    }
}<|MERGE_RESOLUTION|>--- conflicted
+++ resolved
@@ -643,14 +643,13 @@
         return stack;
     }
 
-<<<<<<< HEAD
+    @Override
+    public void revertChildRecords() {
+        recordListBuilder.revertChildrenOf(recordBuilder);
+    }
+
     public enum PrecedingTransactionCategory {
         GENESIS,
         NON_GENESIS
-=======
-    @Override
-    public void revertChildRecords() {
-        recordListBuilder.revertChildrenOf(recordBuilder);
->>>>>>> 60865a9a
     }
 }