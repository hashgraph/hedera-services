/*
 * Copyright (C) 2023 Hedera Hashgraph, LLC
 *
 * Licensed under the Apache License, Version 2.0 (the "License");
 * you may not use this file except in compliance with the License.
 * You may obtain a copy of the License at
 *
 *      http://www.apache.org/licenses/LICENSE-2.0
 *
 * Unless required by applicable law or agreed to in writing, software
 * distributed under the License is distributed on an "AS IS" BASIS,
 * WITHOUT WARRANTIES OR CONDITIONS OF ANY KIND, either express or implied.
 * See the License for the specific language governing permissions and
 * limitations under the License.
 */

package com.hedera.node.app.signature;

import com.hedera.hapi.node.base.AccountID;
import com.hedera.hapi.node.base.ResponseCodeEnum;
import com.hedera.hapi.node.base.SignatureMap;
import com.hedera.hapi.node.base.Transaction;
import com.hedera.node.app.service.mono.sigs.PlatformSigsCreationResult;
import com.hedera.node.app.spi.key.HederaKey;
import com.hedera.node.app.state.HederaState;
<<<<<<< HEAD
import com.hedera.pbj.runtime.io.buffer.Bytes;
=======
>>>>>>> 66b58e3a
import com.swirlds.common.crypto.TransactionSignature;
import edu.umd.cs.findbugs.annotations.NonNull;
import java.util.List;
import java.util.Map;

public interface SignaturePreparer {
    ResponseCodeEnum syncGetPayerSigStatus(@NonNull Transaction transaction);

    /**
     * Computes the cryptographic signatures implied by the given transaction's
     * {@link SignatureMap}, body, and required signing keys.
     *
     * <p>Note that if the {@link PlatformSigsCreationResult#asCode()} is not {@code OK},
     * then we failed to create the signatures for either the payer or other parties. If
     * the payer signatures failed, then the {@link PlatformSigsCreationResult#getPlatformSigs()}
     * list will be empty. If the other party signatures failed, then the list will contain
     * at least one cryptographic signature.
     *
     * @param transaction a {@link Transaction} being signed
     * @param payerKey the payer key that must have an active signature
     * @param otherPartyKeys other party keys that must have active signatures
     * @return the result of the signature expansion
     */
    SigExpansionResult expandedSigsFor(
            @NonNull Transaction transaction, @NonNull HederaKey payerKey, @NonNull List<HederaKey> otherPartyKeys);

    /**
     * Prepares the signature data for a single key (usually the payer's key).
     *
     * <p>Please note: The parameter list is preliminary and very likely to change once we implement
     * the real {@link SignaturePreparer}.
     *
     * @param state        the {@link HederaState} that should be used to read the state
     * @param txBodyBytes  the {@code byte[]} of the {@link
     *                     com.hederahashgraph.api.proto.java.TransactionBody}
     * @param signatureMap the {@link SignatureMap} that is included in the transaction
     * @param accountID    the {@link AccountID} for which the signature data needs to be prepared
     * @return the {@link TransactionSignature} with all data required to verify the signature
     */
    @NonNull
    TransactionSignature prepareSignature(
            @NonNull HederaState state,
            @NonNull Bytes txBodyBytes,
            @NonNull SignatureMap signatureMap,
            @NonNull AccountID accountID);

    /**
     * Prepares the signature data for a list of keys.
     *
     * <p>Please note: The parameter list is preliminary and very likely to change once we implement
     * the real {@link SignaturePreparer}.
     *
     * @param state        the {@link HederaState} that should be used to read the state
     * @param txBodyBytes  the {@code byte[]} of the {@link
     *                     com.hederahashgraph.api.proto.java.TransactionBody}
     * @param signatureMap the {@link SignatureMap} that is included in the transaction
     * @param keys         the list of {@link HederaKey}s for which the signature data needs to be prepared
     * @return a {@link Map} from the provided keys to their respective {@link TransactionSignature}
     */
    @NonNull
    Map<HederaKey, TransactionSignature> prepareSignatures(
            @NonNull HederaState state,
            @NonNull Bytes txBodyBytes,
            @NonNull SignatureMap signatureMap,
            @NonNull List<HederaKey> keys);
}<|MERGE_RESOLUTION|>--- conflicted
+++ resolved
@@ -23,10 +23,6 @@
 import com.hedera.node.app.service.mono.sigs.PlatformSigsCreationResult;
 import com.hedera.node.app.spi.key.HederaKey;
 import com.hedera.node.app.state.HederaState;
-<<<<<<< HEAD
-import com.hedera.pbj.runtime.io.buffer.Bytes;
-=======
->>>>>>> 66b58e3a
 import com.swirlds.common.crypto.TransactionSignature;
 import edu.umd.cs.findbugs.annotations.NonNull;
 import java.util.List;
@@ -69,7 +65,7 @@
     @NonNull
     TransactionSignature prepareSignature(
             @NonNull HederaState state,
-            @NonNull Bytes txBodyBytes,
+            @NonNull byte[] txBodyBytes,
             @NonNull SignatureMap signatureMap,
             @NonNull AccountID accountID);
 
@@ -89,7 +85,7 @@
     @NonNull
     Map<HederaKey, TransactionSignature> prepareSignatures(
             @NonNull HederaState state,
-            @NonNull Bytes txBodyBytes,
+            @NonNull byte[] txBodyBytes,
             @NonNull SignatureMap signatureMap,
             @NonNull List<HederaKey> keys);
 }