/*
 * Copyright (C) 2024 Hedera Hashgraph, LLC
 *
 * Licensed under the Apache License, Version 2.0 (the "License");
 * you may not use this file except in compliance with the License.
 * You may obtain a copy of the License at
 *
 *      http://www.apache.org/licenses/LICENSE-2.0
 *
 * Unless required by applicable law or agreed to in writing, software
 * distributed under the License is distributed on an "AS IS" BASIS,
 * WITHOUT WARRANTIES OR CONDITIONS OF ANY KIND, either express or implied.
 * See the License for the specific language governing permissions and
 * limitations under the License.
 */

package com.hedera.node.app.workflows.standalone;

import static com.hedera.node.app.spi.AppContext.Gossip.UNAVAILABLE_GOSSIP;
import static com.hedera.node.app.workflows.standalone.impl.NoopVerificationStrategies.NOOP_VERIFICATION_STRATEGIES;

import com.hedera.node.app.config.BootstrapConfigProviderImpl;
import com.hedera.node.app.config.ConfigProviderImpl;
import com.hedera.node.app.service.contract.impl.ContractServiceImpl;
import com.hedera.node.app.service.file.impl.FileServiceImpl;
import com.hedera.node.app.services.AppContextImpl;
import com.hedera.node.app.signature.AppSignatureVerifier;
import com.hedera.node.app.signature.impl.SignatureExpanderImpl;
import com.hedera.node.app.signature.impl.SignatureVerifierImpl;
import com.hedera.node.app.state.recordcache.LegacyListRecordSource;
import com.hedera.node.app.tss.PlaceholderTssLibrary;
import com.hedera.node.app.tss.TssBaseServiceImpl;
import com.hedera.node.config.data.HederaConfig;
import com.swirlds.common.crypto.CryptographyHolder;
import com.swirlds.common.metrics.noop.NoOpMetrics;
import com.swirlds.state.State;
import edu.umd.cs.findbugs.annotations.NonNull;
import edu.umd.cs.findbugs.annotations.Nullable;
import java.time.InstantSource;
import java.util.List;
import java.util.Map;
import java.util.concurrent.ForkJoinPool;
import java.util.function.Supplier;
import org.hyperledger.besu.evm.tracing.OperationTracer;

/**
 * A factory for creating {@link TransactionExecutor} instances.
 */
public enum TransactionExecutors {
    TRANSACTION_EXECUTORS;

    /**
     * A strategy to bind and retrieve {@link OperationTracer} scoped to a thread.
     */
    public interface TracerBinding extends Supplier<List<OperationTracer>> {
        void runWhere(@NonNull List<OperationTracer> tracers, @NonNull Runnable runnable);
    }

    /**
     * Creates a new {@link TransactionExecutor} based on the given {@link State} and properties.
     *
     * @param state the {@link State} to create the executor from
     * @param properties the properties to use for the executor
     * @param customTracerBinding if not null, the tracer binding to use
     * @return a new {@link TransactionExecutor}
     */
    public TransactionExecutor newExecutor(
            @NonNull final State state,
            @NonNull final Map<String, String> properties,
            @Nullable final TracerBinding customTracerBinding) {
        final var tracerBinding =
                customTracerBinding != null ? customTracerBinding : DefaultTracerBinding.DEFAULT_TRACER_BINDING;
        final var executor = newExecutorComponent(properties, tracerBinding);
        executor.initializer().accept(state);
        executor.stateNetworkInfo().initFrom(state);
        final var exchangeRateManager = executor.exchangeRateManager();
        return (transactionBody, consensusNow, operationTracers) -> {
            final var dispatch = executor.standaloneDispatchFactory().newDispatch(state, transactionBody, consensusNow);
            tracerBinding.runWhere(List.of(operationTracers), () -> executor.dispatchProcessor()
                    .processDispatch(dispatch));
            final var recordSource = dispatch.stack()
                    .buildHandleOutput(consensusNow, exchangeRateManager.exchangeRates())
                    .recordSourceOrThrow();
            return ((LegacyListRecordSource) recordSource).precomputedRecords();
        };
    }

    private ExecutorComponent newExecutorComponent(
            @NonNull final Map<String, String> properties, @NonNull final TracerBinding tracerBinding) {
        final var bootstrapConfigProvider = new BootstrapConfigProviderImpl();
        final var appContext = new AppContextImpl(
                InstantSource.system(),
                new AppSignatureVerifier(
                        bootstrapConfigProvider.getConfiguration().getConfigData(HederaConfig.class),
                        new SignatureExpanderImpl(),
                        new SignatureVerifierImpl(CryptographyHolder.get())),
                UNAVAILABLE_GOSSIP);
        final var tssBaseService = new TssBaseServiceImpl(
                appContext,
                ForkJoinPool.commonPool(),
                ForkJoinPool.commonPool(),
                new PlaceholderTssLibrary(),
<<<<<<< HEAD
                new NoOpMetrics());
=======
                ForkJoinPool.commonPool());
>>>>>>> 7a749340
        final var contractService = new ContractServiceImpl(appContext, NOOP_VERIFICATION_STRATEGIES, tracerBinding);
        final var fileService = new FileServiceImpl();
        final var configProvider = new ConfigProviderImpl(false, null, properties);
        return DaggerExecutorComponent.builder()
                .configProviderImpl(configProvider)
                .bootstrapConfigProviderImpl(bootstrapConfigProvider)
                .tssBaseService(tssBaseService)
                .fileServiceImpl(fileService)
                .contractServiceImpl(contractService)
                .metrics(new NoOpMetrics())
                .build();
    }

    /**
     * The default {@link TracerBinding} implementation that uses a {@link ThreadLocal}.
     */
    private enum DefaultTracerBinding implements TracerBinding {
        DEFAULT_TRACER_BINDING;

        private static final ThreadLocal<List<OperationTracer>> OPERATION_TRACERS = ThreadLocal.withInitial(List::of);

        @Override
        public void runWhere(@NonNull final List<OperationTracer> tracers, @NonNull final Runnable runnable) {
            OPERATION_TRACERS.set(tracers);
            runnable.run();
        }

        @Override
        public List<OperationTracer> get() {
            return OPERATION_TRACERS.get();
        }
    }
}<|MERGE_RESOLUTION|>--- conflicted
+++ resolved
@@ -100,11 +100,8 @@
                 ForkJoinPool.commonPool(),
                 ForkJoinPool.commonPool(),
                 new PlaceholderTssLibrary(),
-<<<<<<< HEAD
+                ForkJoinPool.commonPool(),
                 new NoOpMetrics());
-=======
-                ForkJoinPool.commonPool());
->>>>>>> 7a749340
         final var contractService = new ContractServiceImpl(appContext, NOOP_VERIFICATION_STRATEGIES, tracerBinding);
         final var fileService = new FileServiceImpl();
         final var configProvider = new ConfigProviderImpl(false, null, properties);
