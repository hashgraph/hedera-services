/*
 * Copyright (C) 2022-2023 Hedera Hashgraph, LLC
 *
 * Licensed under the Apache License, Version 2.0 (the "License");
 * you may not use this file except in compliance with the License.
 * You may obtain a copy of the License at
 *
 *      http://www.apache.org/licenses/LICENSE-2.0
 *
 * Unless required by applicable law or agreed to in writing, software
 * distributed under the License is distributed on an "AS IS" BASIS,
 * WITHOUT WARRANTIES OR CONDITIONS OF ANY KIND, either express or implied.
 * See the License for the specific language governing permissions and
 * limitations under the License.
 */

package com.hedera.node.app.workflows.dispatcher;

import static java.util.Objects.requireNonNull;

import com.hedera.hapi.node.base.HederaFunctionality;
import com.hedera.hapi.node.base.TopicID;
import com.hedera.hapi.node.consensus.ConsensusCreateTopicTransactionBody;
import com.hedera.hapi.node.consensus.ConsensusDeleteTopicTransactionBody;
import com.hedera.hapi.node.consensus.ConsensusUpdateTopicTransactionBody;
import com.hedera.hapi.node.transaction.TransactionBody;
import com.hedera.node.app.service.consensus.impl.WritableTopicStore;
import com.hedera.node.app.service.consensus.impl.config.ConsensusServiceConfig;
import com.hedera.node.app.service.mono.context.TransactionContext;
import com.hedera.node.app.service.mono.context.properties.GlobalDynamicProperties;
import com.hedera.node.app.service.mono.pbj.PbjConverter;
import com.hedera.node.app.service.mono.state.validation.UsageLimits;
import com.hedera.node.app.service.token.CryptoSignatureWaivers;
import com.hedera.node.app.service.token.impl.CryptoSignatureWaiversImpl;
<<<<<<< HEAD
import com.hedera.node.app.service.token.impl.WritableTokenStore;
import com.hedera.node.app.spi.exceptions.HandleStatusException;
=======
>>>>>>> 9ad671e2
import com.hedera.node.app.spi.meta.HandleContext;
import com.hedera.node.app.spi.numbers.HederaAccountNumbers;
import com.hedera.node.app.spi.workflows.HandleException;
import com.hedera.node.app.spi.workflows.PreHandleContext;
import com.hedera.node.app.spi.workflows.PreHandleDispatcher;
import edu.umd.cs.findbugs.annotations.NonNull;
import javax.inject.Inject;
import javax.inject.Singleton;

/**
 * A {@code TransactionDispatcher} provides functionality to forward pre-check, pre-handle, and
 * handle-transaction requests to the appropriate handler
 *
 * <p>For handle, mostly just supports the limited form of the Consensus Service handlers
 * described in https://github.com/hashgraph/hedera-services/issues/4945, while still trying to
 * make a bit of progress toward the general implementation.
 */
@Singleton
public class TransactionDispatcher {
    public static final String TYPE_NOT_SUPPORTED = "This transaction type is not supported";
    private final HandleContext handleContext;
    private final TransactionContext txnCtx;
    private final TransactionHandlers handlers;
    private final CryptoSignatureWaivers cryptoSignatureWaivers;
    private final GlobalDynamicProperties dynamicProperties;
    private final UsageLimits usageLimits;

    /**
     * Creates a {@code TransactionDispatcher}.
     *
     * @param handleContext     the context of the handle workflow
     * @param txnCtx            the mono context of the transaction
     * @param handlers          the handlers for all transaction types
     * @param accountNumbers    the account numbers of the system
     * @param dynamicProperties the dynamic properties of the system
     */
    @Inject
    public TransactionDispatcher(
            @NonNull final HandleContext handleContext,
            @NonNull final TransactionContext txnCtx,
            @NonNull final TransactionHandlers handlers,
            @NonNull final HederaAccountNumbers accountNumbers,
            @NonNull final GlobalDynamicProperties dynamicProperties,
            @NonNull final UsageLimits usageLimits) {
        this.txnCtx = requireNonNull(txnCtx);
        this.handlers = requireNonNull(handlers);
        this.handleContext = requireNonNull(handleContext);
        this.dynamicProperties = requireNonNull(dynamicProperties);
        this.cryptoSignatureWaivers = new CryptoSignatureWaiversImpl(requireNonNull(accountNumbers));
        this.usageLimits = requireNonNull(usageLimits);
    }

    /**
     * Dispatches a transaction of the given type to the appropriate handler.
     *
     * <p>This will not be final signature of the dispatch method, since as per
     * <a href="https://github.com/hashgraph/hedera-services/issues/4945">issue #4945</a>, we are currently
     * just adapting the last step of mono-service "workflow"; and only for
     * Consensus Service transactions.
     *
     * @param function the type of the consensus service transaction
     * @param txn the consensus transaction to be handled
     * @throws HandleException if the handler fails
     * @throws IllegalArgumentException if there is no handler for the given function type
     */
    public void dispatchHandle(
            @NonNull final HederaFunctionality function,
            @NonNull final TransactionBody txn,
            @NonNull final WritableStoreFactory writableStoreFactory) {
        switch (function) {
            case CONSENSUS_CREATE_TOPIC -> dispatchConsensusCreateTopic(
<<<<<<< HEAD
                    txn.consensusCreateTopicOrThrow(), writableStoreFactory.createTopicStore(), usageLimits);
            case CONSENSUS_UPDATE_TOPIC -> dispatchConsensusUpdateTopic(
                    txn.consensusUpdateTopicOrThrow(), writableStoreFactory.createTopicStore());
            case CONSENSUS_DELETE_TOPIC -> dispatchConsensusDeleteTopic(
                    txn.consensusDeleteTopicOrThrow(), writableStoreFactory.createTopicStore());
            case CONSENSUS_SUBMIT_MESSAGE -> dispatchConsensusSubmitMessage(
                    txn, writableStoreFactory.createTopicStore());
            case TOKEN_PAUSE -> dispatchTokenPause(txn, writableStoreFactory.createTokenStore());
            case TOKEN_UNPAUSE -> dispatchTokenUnpause(txn, writableStoreFactory.createTokenStore());
=======
                    txn.consensusCreateTopicOrThrow(), topicStore, usageLimits);
            case CONSENSUS_UPDATE_TOPIC -> dispatchConsensusUpdateTopic(txn.consensusUpdateTopicOrThrow(), topicStore);
            case CONSENSUS_DELETE_TOPIC -> dispatchConsensusDeleteTopic(txn.consensusDeleteTopicOrThrow(), topicStore);
            case CONSENSUS_SUBMIT_MESSAGE -> dispatchConsensusSubmitMessage(txn, topicStore);
>>>>>>> 9ad671e2
            default -> throw new IllegalArgumentException(TYPE_NOT_SUPPORTED);
        }
    }

    /**
     * Dispatch a pre-handle request. It is forwarded to the correct handler, which takes care of
     * the specific functionality
     *
     * @param storeFactory the {@link ReadableStoreFactory} to get required stores
     * @param context the context of the pre-handle workflow
     * @throws NullPointerException if one of the arguments is {@code null}
     */
    //    @SuppressWarnings("java:S1479") // ignore too many branches warning
    public void dispatchPreHandle(
            @NonNull final ReadableStoreFactory storeFactory, @NonNull final PreHandleContext context) {
        requireNonNull(storeFactory);
        requireNonNull(context);

        final var txBody = context.getTxn();
        switch (txBody.data().kind()) {
            case CONSENSUS_CREATE_TOPIC -> handlers.consensusCreateTopicHandler()
                    .preHandle(context);
            case CONSENSUS_UPDATE_TOPIC -> handlers.consensusUpdateTopicHandler()
                    .preHandle(context, storeFactory.createTopicStore());
            case CONSENSUS_DELETE_TOPIC -> handlers.consensusDeleteTopicHandler()
                    .preHandle(context, storeFactory.createTopicStore());
            case CONSENSUS_SUBMIT_MESSAGE -> handlers.consensusSubmitMessageHandler()
                    .preHandle(context, storeFactory.createTopicStore());

            case CONTRACT_CREATE_INSTANCE -> handlers.contractCreateHandler().preHandle(context);
            case CONTRACT_UPDATE_INSTANCE -> handlers.contractUpdateHandler().preHandle(context);
            case CONTRACT_CALL -> handlers.contractCallHandler().preHandle(context);
            case CONTRACT_DELETE_INSTANCE -> handlers.contractDeleteHandler().preHandle(context);
            case ETHEREUM_TRANSACTION -> handlers.etherumTransactionHandler().preHandle(context);

            case CRYPTO_CREATE_ACCOUNT -> handlers.cryptoCreateHandler().preHandle(context);
            case CRYPTO_UPDATE_ACCOUNT -> handlers.cryptoUpdateHandler().preHandle(context, cryptoSignatureWaivers);
            case CRYPTO_TRANSFER -> handlers.cryptoTransferHandler()
                    .preHandle(context, storeFactory.createAccountStore(), storeFactory.createTokenStore());
            case CRYPTO_DELETE -> handlers.cryptoDeleteHandler().preHandle(context);
            case CRYPTO_APPROVE_ALLOWANCE -> handlers.cryptoApproveAllowanceHandler()
                    .preHandle(context);
            case CRYPTO_DELETE_ALLOWANCE -> handlers.cryptoDeleteAllowanceHandler()
                    .preHandle(context);
            case CRYPTO_ADD_LIVE_HASH -> handlers.cryptoAddLiveHashHandler().preHandle(context);
            case CRYPTO_DELETE_LIVE_HASH -> handlers.cryptoDeleteLiveHashHandler()
                    .preHandle(context);

            case FILE_CREATE -> handlers.fileCreateHandler().preHandle(context);
            case FILE_UPDATE -> handlers.fileUpdateHandler().preHandle(context);
            case FILE_DELETE -> handlers.fileDeleteHandler().preHandle(context);
            case FILE_APPEND -> handlers.fileAppendHandler().preHandle(context);

            case FREEZE -> handlers.freezeHandler().preHandle(context);

            case UNCHECKED_SUBMIT -> handlers.networkUncheckedSubmitHandler().preHandle(context);

            case SCHEDULE_CREATE -> handlers.scheduleCreateHandler()
                    .preHandle(context, setupPreHandleDispatcher(storeFactory));
            case SCHEDULE_SIGN -> handlers.scheduleSignHandler()
                    .preHandle(context, storeFactory.createScheduleStore(), setupPreHandleDispatcher(storeFactory));
            case SCHEDULE_DELETE -> handlers.scheduleDeleteHandler()
                    .preHandle(context, storeFactory.createScheduleStore());
            case TOKEN_CREATION -> handlers.tokenCreateHandler().preHandle(context);
            case TOKEN_UPDATE -> handlers.tokenUpdateHandler().preHandle(context, storeFactory.createTokenStore());
            case TOKEN_MINT -> handlers.tokenMintHandler().preHandle(context, storeFactory.createTokenStore());
            case TOKEN_BURN -> handlers.tokenBurnHandler().preHandle(context, storeFactory.createTokenStore());
            case TOKEN_DELETION -> handlers.tokenDeleteHandler().preHandle(context, storeFactory.createTokenStore());
            case TOKEN_WIPE -> handlers.tokenAccountWipeHandler().preHandle(context, storeFactory.createTokenStore());
            case TOKEN_FREEZE -> handlers.tokenFreezeAccountHandler()
                    .preHandle(context, storeFactory.createTokenStore());
            case TOKEN_UNFREEZE -> handlers.tokenUnfreezeAccountHandler()
                    .preHandle(context, storeFactory.createTokenStore());
            case TOKEN_GRANT_KYC -> handlers.tokenGrantKycToAccountHandler()
                    .preHandle(context, storeFactory.createTokenStore());
            case TOKEN_REVOKE_KYC -> handlers.tokenRevokeKycFromAccountHandler()
                    .preHandle(context, storeFactory.createTokenStore());
            case TOKEN_ASSOCIATE -> handlers.tokenAssociateToAccountHandler().preHandle(context);
            case TOKEN_DISSOCIATE -> handlers.tokenDissociateFromAccountHandler()
                    .preHandle(context);
            case TOKEN_FEE_SCHEDULE_UPDATE -> handlers.tokenFeeScheduleUpdateHandler()
                    .preHandle(context, storeFactory.createTokenStore());
            case TOKEN_PAUSE -> handlers.tokenPauseHandler().preHandle(context, storeFactory.createTokenStore());
            case TOKEN_UNPAUSE -> handlers.tokenUnpauseHandler().preHandle(context, storeFactory.createTokenStore());

            case UTIL_PRNG -> handlers.utilPrngHandler().preHandle(context);

            case SYSTEM_DELETE -> {
                switch (txBody.systemDeleteOrThrow().id().kind()) {
                    case CONTRACT_ID -> handlers.contractSystemDeleteHandler().preHandle(context);
                    case FILE_ID -> handlers.fileSystemDeleteHandler().preHandle(context);
                    case UNSET -> throw new IllegalArgumentException("SystemDelete without IdCase");
                }
            }
            case SYSTEM_UNDELETE -> {
                switch (txBody.systemUndeleteOrThrow().id().kind()) {
                    case CONTRACT_ID -> handlers.contractSystemUndeleteHandler().preHandle(context);
                    case FILE_ID -> handlers.fileSystemUndeleteHandler().preHandle(context);
                    case UNSET -> throw new IllegalArgumentException("SystemUndelete without IdCase");
                }
            }

            default -> throw new UnsupportedOperationException(TYPE_NOT_SUPPORTED);
        }
    }

    private PreHandleDispatcher setupPreHandleDispatcher(@NonNull final ReadableStoreFactory storeFactory) {
        return context -> dispatchPreHandle(storeFactory, context);
    }

    private void dispatchConsensusDeleteTopic(
            @NonNull final ConsensusDeleteTopicTransactionBody topicDeletion,
            @NonNull final WritableTopicStore topicStore) {
        final var handler = handlers.consensusDeleteTopicHandler();
        handler.handle(topicDeletion, topicStore);
        // TODO: Commit will be called in workflow or some other place when handle workflow is implemented
        // This is temporary solution to make sure that topic is created
        topicStore.commit();
    }

    private void dispatchConsensusUpdateTopic(
            @NonNull final ConsensusUpdateTopicTransactionBody topicUpdate,
            @NonNull final WritableTopicStore topicStore) {
        final var handler = handlers.consensusUpdateTopicHandler();
        handler.handle(handleContext, topicUpdate, topicStore);
        // TODO: Commit will be called in workflow or some other place when handle workflow is implemented
        // This is temporary solution to make sure that topic is created
        topicStore.commit();
    }

    private void dispatchConsensusCreateTopic(
            @NonNull final ConsensusCreateTopicTransactionBody topicCreation,
            @NonNull final WritableTopicStore topicStore,
            @NonNull final UsageLimits usageLimits) {
        final var handler = handlers.consensusCreateTopicHandler();
        final var recordBuilder = handler.newRecordBuilder();
        handler.handle(
                handleContext,
                topicCreation,
                new ConsensusServiceConfig(
                        dynamicProperties.maxNumTopics(), dynamicProperties.messageMaxBytesAllowed()),
                recordBuilder,
                topicStore);
        txnCtx.setCreated(PbjConverter.fromPbj(
                TopicID.newBuilder().topicNum(recordBuilder.getCreatedTopic()).build()));
        usageLimits.refreshTopics();
        // TODO: Commit will be called in workflow or some other place when handle workflow is implemented
        // This is temporary solution to make sure that topic is created
        topicStore.commit();
    }

    private void dispatchConsensusSubmitMessage(
            @NonNull final TransactionBody messageSubmission, @NonNull final WritableTopicStore topicStore) {
        final var handler = handlers.consensusSubmitMessageHandler();
        final var recordBuilder = handler.newRecordBuilder();
        handler.handle(
                handleContext,
                messageSubmission,
                new ConsensusServiceConfig(
                        dynamicProperties.maxNumTopics(), dynamicProperties.messageMaxBytesAllowed()),
                recordBuilder,
                topicStore);
        txnCtx.setTopicRunningHash(recordBuilder.getNewTopicRunningHash(), recordBuilder.getNewTopicSequenceNumber());
        topicStore.commit();
    }

    /**
     * Dispatches the token unpause transaction to the appropriate handler.
     * @param tokenUnpause the token unpause transaction
     * @param tokenStore the token store
     */
    private void dispatchTokenUnpause(@NonNull final TransactionBody tokenUnpause, @NonNull final WritableTokenStore tokenStore) {
        final var handler = handlers.tokenUnpauseHandler();
        final var recordBuilder = handler.newRecordBuilder();
        handler.handle(tokenUnpause, recordBuilder, tokenStore);
        tokenStore.commit();
    }

    /**
     * Dispatches the token pause transaction to the appropriate handler.
     * @param tokenPause the token pause transaction
     * @param tokenStore the token store
     */
    private void dispatchTokenPause(@NonNull final TransactionBody tokenPause, @NonNull final WritableTokenStore tokenStore) {
        final var handler = handlers.tokenPauseHandler();
        final var recordBuilder = handler.newRecordBuilder();
        handler.handle(tokenPause, recordBuilder, tokenStore);
        tokenStore.commit();
    }
}<|MERGE_RESOLUTION|>--- conflicted
+++ resolved
@@ -32,14 +32,10 @@
 import com.hedera.node.app.service.mono.state.validation.UsageLimits;
 import com.hedera.node.app.service.token.CryptoSignatureWaivers;
 import com.hedera.node.app.service.token.impl.CryptoSignatureWaiversImpl;
-<<<<<<< HEAD
 import com.hedera.node.app.service.token.impl.WritableTokenStore;
-import com.hedera.node.app.spi.exceptions.HandleStatusException;
-=======
->>>>>>> 9ad671e2
 import com.hedera.node.app.spi.meta.HandleContext;
 import com.hedera.node.app.spi.numbers.HederaAccountNumbers;
-import com.hedera.node.app.spi.workflows.HandleException;
+import com.hedera.node.app.spi.workflows.HandleStatusException;
 import com.hedera.node.app.spi.workflows.PreHandleContext;
 import com.hedera.node.app.spi.workflows.PreHandleDispatcher;
 import edu.umd.cs.findbugs.annotations.NonNull;
@@ -99,7 +95,7 @@
      *
      * @param function the type of the consensus service transaction
      * @param txn the consensus transaction to be handled
-     * @throws HandleException if the handler fails
+     * @throws HandleStatusException if the handler fails
      * @throws IllegalArgumentException if there is no handler for the given function type
      */
     public void dispatchHandle(
@@ -108,7 +104,6 @@
             @NonNull final WritableStoreFactory writableStoreFactory) {
         switch (function) {
             case CONSENSUS_CREATE_TOPIC -> dispatchConsensusCreateTopic(
-<<<<<<< HEAD
                     txn.consensusCreateTopicOrThrow(), writableStoreFactory.createTopicStore(), usageLimits);
             case CONSENSUS_UPDATE_TOPIC -> dispatchConsensusUpdateTopic(
                     txn.consensusUpdateTopicOrThrow(), writableStoreFactory.createTopicStore());
@@ -118,12 +113,6 @@
                     txn, writableStoreFactory.createTopicStore());
             case TOKEN_PAUSE -> dispatchTokenPause(txn, writableStoreFactory.createTokenStore());
             case TOKEN_UNPAUSE -> dispatchTokenUnpause(txn, writableStoreFactory.createTokenStore());
-=======
-                    txn.consensusCreateTopicOrThrow(), topicStore, usageLimits);
-            case CONSENSUS_UPDATE_TOPIC -> dispatchConsensusUpdateTopic(txn.consensusUpdateTopicOrThrow(), topicStore);
-            case CONSENSUS_DELETE_TOPIC -> dispatchConsensusDeleteTopic(txn.consensusDeleteTopicOrThrow(), topicStore);
-            case CONSENSUS_SUBMIT_MESSAGE -> dispatchConsensusSubmitMessage(txn, topicStore);
->>>>>>> 9ad671e2
             default -> throw new IllegalArgumentException(TYPE_NOT_SUPPORTED);
         }
     }
@@ -295,7 +284,8 @@
      * @param tokenUnpause the token unpause transaction
      * @param tokenStore the token store
      */
-    private void dispatchTokenUnpause(@NonNull final TransactionBody tokenUnpause, @NonNull final WritableTokenStore tokenStore) {
+    private void dispatchTokenUnpause(
+            @NonNull final TransactionBody tokenUnpause, @NonNull final WritableTokenStore tokenStore) {
         final var handler = handlers.tokenUnpauseHandler();
         final var recordBuilder = handler.newRecordBuilder();
         handler.handle(tokenUnpause, recordBuilder, tokenStore);
@@ -307,7 +297,8 @@
      * @param tokenPause the token pause transaction
      * @param tokenStore the token store
      */
-    private void dispatchTokenPause(@NonNull final TransactionBody tokenPause, @NonNull final WritableTokenStore tokenStore) {
+    private void dispatchTokenPause(
+            @NonNull final TransactionBody tokenPause, @NonNull final WritableTokenStore tokenStore) {
         final var handler = handlers.tokenPauseHandler();
         final var recordBuilder = handler.newRecordBuilder();
         handler.handle(tokenPause, recordBuilder, tokenStore);
