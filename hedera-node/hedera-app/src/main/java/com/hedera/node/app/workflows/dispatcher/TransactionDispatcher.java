--- conflicted
+++ resolved
@@ -160,29 +160,6 @@
             case SCHEDULE_SIGN -> handlers.scheduleSignHandler();
             case SCHEDULE_DELETE -> handlers.scheduleDeleteHandler();
 
-<<<<<<< HEAD
-            case SCHEDULE_CREATE -> handlers.scheduleCreateHandler().preHandle(context);
-            case SCHEDULE_SIGN -> handlers.scheduleSignHandler().preHandle(context);
-            case SCHEDULE_DELETE -> handlers.scheduleDeleteHandler().preHandle(context);
-
-            case TOKEN_CREATION -> handlers.tokenCreateHandler().preHandle(context);
-            case TOKEN_UPDATE -> handlers.tokenUpdateHandler().preHandle(context);
-            case TOKEN_MINT -> handlers.tokenMintHandler().preHandle(context);
-            case TOKEN_BURN -> handlers.tokenBurnHandler().preHandle(context);
-            case TOKEN_DELETION -> handlers.tokenDeleteHandler().preHandle(context);
-            case TOKEN_WIPE -> handlers.tokenAccountWipeHandler().preHandle(context);
-            case TOKEN_FREEZE -> handlers.tokenFreezeAccountHandler().preHandle(context);
-            case TOKEN_UNFREEZE -> handlers.tokenUnfreezeAccountHandler().preHandle(context);
-            case TOKEN_GRANT_KYC -> handlers.tokenGrantKycToAccountHandler().preHandle(context);
-            case TOKEN_REVOKE_KYC -> handlers.tokenRevokeKycFromAccountHandler().preHandle(context);
-            case TOKEN_ASSOCIATE -> handlers.tokenAssociateToAccountHandler().preHandle(context);
-            case TOKEN_DISSOCIATE -> handlers.tokenDissociateFromAccountHandler()
-                    .preHandle(context);
-            case TOKEN_FEE_SCHEDULE_UPDATE -> handlers.tokenFeeScheduleUpdateHandler()
-                    .preHandle(context);
-            case TOKEN_PAUSE -> handlers.tokenPauseHandler().preHandle(context);
-            case TOKEN_UNPAUSE -> handlers.tokenUnpauseHandler().preHandle(context);
-=======
             case TOKEN_CREATION -> handlers.tokenCreateHandler();
             case TOKEN_UPDATE -> handlers.tokenUpdateHandler();
             case TOKEN_MINT -> handlers.tokenMintHandler();
@@ -198,7 +175,6 @@
             case TOKEN_FEE_SCHEDULE_UPDATE -> handlers.tokenFeeScheduleUpdateHandler();
             case TOKEN_PAUSE -> handlers.tokenPauseHandler();
             case TOKEN_UNPAUSE -> handlers.tokenUnpauseHandler();
->>>>>>> 843fbb45
 
             case UTIL_PRNG -> handlers.utilPrngHandler();
 
