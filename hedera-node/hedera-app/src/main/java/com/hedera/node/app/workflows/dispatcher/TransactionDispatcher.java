/*
 * Copyright (C) 2022-2023 Hedera Hashgraph, LLC
 *
 * Licensed under the Apache License, Version 2.0 (the "License");
 * you may not use this file except in compliance with the License.
 * You may obtain a copy of the License at
 *
 *      http://www.apache.org/licenses/LICENSE-2.0
 *
 * Unless required by applicable law or agreed to in writing, software
 * distributed under the License is distributed on an "AS IS" BASIS,
 * WITHOUT WARRANTIES OR CONDITIONS OF ANY KIND, either express or implied.
 * See the License for the specific language governing permissions and
 * limitations under the License.
 */

package com.hedera.node.app.workflows.dispatcher;

import static java.util.Objects.requireNonNull;

import com.hedera.hapi.node.base.ResponseCodeEnum;
import com.hedera.hapi.node.transaction.TransactionBody;
import com.hedera.node.app.spi.workflows.HandleContext;
import com.hedera.node.app.spi.workflows.HandleException;
import com.hedera.node.app.spi.workflows.PreCheckException;
import com.hedera.node.app.spi.workflows.PreHandleContext;
import com.hedera.node.app.spi.workflows.TransactionHandler;
import edu.umd.cs.findbugs.annotations.NonNull;
import javax.inject.Inject;
import javax.inject.Singleton;

/**
 * A {@code TransactionDispatcher} provides functionality to forward pre-check, pre-handle, and handle-transaction
 * requests to the appropriate handler
 *
 * <p>For handle, mostly just supports the limited form of the Consensus Service handlers
 * described in https://github.com/hashgraph/hedera-services/issues/4945, while still trying to make a bit of progress
 * toward the general implementation.
 */
@Singleton
public class TransactionDispatcher {
    public static final String TYPE_NOT_SUPPORTED = "This transaction type is not supported";
    public static final String SYSTEM_DELETE_WITHOUT_ID_CASE = "SystemDelete without IdCase";
    public static final String SYSTEM_UNDELETE_WITHOUT_ID_CASE = "SystemUndelete without IdCase";

    protected final TransactionHandlers handlers;

    /**
     * Creates a {@code TransactionDispatcher}.
     *
     * @param handlers the handlers for all transaction types
     */
    @Inject
    public TransactionDispatcher(@NonNull final TransactionHandlers handlers) {
        this.handlers = requireNonNull(handlers);
    }

    /**
     * Dispatch a {@code pureChecks()} request. It is forwarded to the correct handler, which takes care of the specific
     * functionality
     *
     * @param txBody the {@link TransactionBody} to be validated
     * @throws NullPointerException if {@code txBody} is {@code null}
     */
<<<<<<< HEAD
    public void dispatchHandle(
            @NonNull final HederaFunctionality function,
            @NonNull final TransactionBody txn,
            @NonNull final WritableStoreFactory writableStoreFactory) {
        switch (function) {
            case CONSENSUS_CREATE_TOPIC -> dispatchConsensusCreateTopic(
                    txn.consensusCreateTopicOrThrow(), writableStoreFactory.createTopicStore());
            case CONSENSUS_UPDATE_TOPIC -> dispatchConsensusUpdateTopic(
                    txn.consensusUpdateTopicOrThrow(), writableStoreFactory.createTopicStore());
            case CONSENSUS_DELETE_TOPIC -> dispatchConsensusDeleteTopic(
                    txn.consensusDeleteTopicOrThrow(), writableStoreFactory.createTopicStore());
            case CONSENSUS_SUBMIT_MESSAGE -> dispatchConsensusSubmitMessage(
                    txn, writableStoreFactory.createTopicStore());
            case TOKEN_ASSOCIATE_TO_ACCOUNT -> dispatchTokenAssociateToAccount(
                    txn,
                    handleContext,
                    writableStoreFactory.createAccountStore(),
                    writableStoreFactory.createTokenRelStore());
            case TOKEN_FREEZE_ACCOUNT -> dispatchTokenFreezeAccount(
                    txn, handleContext, writableStoreFactory.createTokenRelStore());
            case TOKEN_UNFREEZE_ACCOUNT -> dispatchTokenUnfreezeAccount(
                    txn, handleContext, writableStoreFactory.createTokenRelStore());
            case TOKEN_GRANT_KYC_TO_ACCOUNT -> dispatchTokenGrantKycToAccount(
                    txn, writableStoreFactory.createTokenRelStore());
            case TOKEN_REVOKE_KYC_FROM_ACCOUNT -> dispatchTokenRevokeKycFromAccount(
                    txn, writableStoreFactory.createTokenRelStore());
            case TOKEN_PAUSE -> dispatchTokenPause(txn, writableStoreFactory.createTokenStore());
            case TOKEN_UNPAUSE -> dispatchTokenUnpause(txn, writableStoreFactory.createTokenStore());
            case TOKEN_FEE_SCHEDULE_UPDATE -> dispatchTokenFeeScheduleUpdate(
                    txn, writableStoreFactory.createTokenStore());
            case CRYPTO_CREATE -> dispatchCryptoCreate(txn, writableStoreFactory.createAccountStore());
            case CRYPTO_DELETE -> dispatchCryptoDelete(txn, writableStoreFactory.createAccountStore());
            case UTIL_PRNG -> dispatchPrng(txn);
            default -> throw new IllegalArgumentException(TYPE_NOT_SUPPORTED);
=======
    public void dispatchPureChecks(@NonNull final TransactionBody txBody) throws PreCheckException {
        requireNonNull(txBody, "The supplied argument 'txBody' cannot be null!");

        try {
            final var handler = getHandler(txBody);
            handler.pureChecks(txBody);
        } catch (UnsupportedOperationException ex) {
            throw new PreCheckException(ResponseCodeEnum.INVALID_TRANSACTION_BODY);
>>>>>>> c89af15a
        }
    }

    /**
     * Dispatch a pre-handle request. It is forwarded to the correct handler, which takes care of the specific
     * functionality
     *
     * @param context the context of the pre-handle workflow
     * @throws NullPointerException if {@code context} is {@code null}
     */
    public void dispatchPreHandle(@NonNull final PreHandleContext context) throws PreCheckException {
        requireNonNull(context, "The supplied argument 'context' cannot be null!");

        try {
            final var handler = getHandler(context.body());
            handler.preHandle(context);
        } catch (UnsupportedOperationException ex) {
            throw new PreCheckException(ResponseCodeEnum.INVALID_TRANSACTION_BODY);
        }
    }

    /**
     * Dispatch a handle request. It is forwarded to the correct handler, which takes care of the specific
     * functionality
     *
     * @param context the {@link HandleContext} with all the information needed to handle the transaction
     * @throws NullPointerException if {@code context} is {@code null}
     */
    public void dispatchHandle(@NonNull final HandleContext context) throws HandleException {
        requireNonNull(context, "The supplied argument 'context' cannot be null!");

        try {
            final var handler = getHandler(context.body());
            handler.handle(context);
        } catch (UnsupportedOperationException ex) {
            throw new HandleException(ResponseCodeEnum.INVALID_TRANSACTION_BODY);
        }
    }

    @NonNull
    private TransactionHandler getHandler(@NonNull final TransactionBody txBody) {
        return switch (txBody.data().kind()) {
            case CONSENSUS_CREATE_TOPIC -> handlers.consensusCreateTopicHandler();
            case CONSENSUS_UPDATE_TOPIC -> handlers.consensusUpdateTopicHandler();
            case CONSENSUS_DELETE_TOPIC -> handlers.consensusDeleteTopicHandler();
            case CONSENSUS_SUBMIT_MESSAGE -> handlers.consensusSubmitMessageHandler();

            case CONTRACT_CREATE_INSTANCE -> handlers.contractCreateHandler();
            case CONTRACT_UPDATE_INSTANCE -> handlers.contractUpdateHandler();
            case CONTRACT_CALL -> handlers.contractCallHandler();
            case CONTRACT_DELETE_INSTANCE -> handlers.contractDeleteHandler();
            case ETHEREUM_TRANSACTION -> handlers.etherumTransactionHandler();

            case CRYPTO_CREATE_ACCOUNT -> handlers.cryptoCreateHandler();
            case CRYPTO_UPDATE_ACCOUNT -> handlers.cryptoUpdateHandler();
            case CRYPTO_TRANSFER -> handlers.cryptoTransferHandler();
            case CRYPTO_DELETE -> handlers.cryptoDeleteHandler();
            case CRYPTO_APPROVE_ALLOWANCE -> handlers.cryptoApproveAllowanceHandler();
            case CRYPTO_DELETE_ALLOWANCE -> handlers.cryptoDeleteAllowanceHandler();
            case CRYPTO_ADD_LIVE_HASH -> handlers.cryptoAddLiveHashHandler();
            case CRYPTO_DELETE_LIVE_HASH -> handlers.cryptoDeleteLiveHashHandler();

            case FILE_CREATE -> handlers.fileCreateHandler();
            case FILE_UPDATE -> handlers.fileUpdateHandler();
            case FILE_DELETE -> handlers.fileDeleteHandler();
            case FILE_APPEND -> handlers.fileAppendHandler();

            case FREEZE -> handlers.freezeHandler();

            case UNCHECKED_SUBMIT -> handlers.networkUncheckedSubmitHandler();

            case SCHEDULE_CREATE -> handlers.scheduleCreateHandler();
            case SCHEDULE_SIGN -> handlers.scheduleSignHandler();
            case SCHEDULE_DELETE -> handlers.scheduleDeleteHandler();

            case TOKEN_CREATION -> handlers.tokenCreateHandler();
            case TOKEN_UPDATE -> handlers.tokenUpdateHandler();
            case TOKEN_MINT -> handlers.tokenMintHandler();
            case TOKEN_BURN -> handlers.tokenBurnHandler();
            case TOKEN_DELETION -> handlers.tokenDeleteHandler();
            case TOKEN_WIPE -> handlers.tokenAccountWipeHandler();
            case TOKEN_FREEZE -> handlers.tokenFreezeAccountHandler();
            case TOKEN_UNFREEZE -> handlers.tokenUnfreezeAccountHandler();
            case TOKEN_GRANT_KYC -> handlers.tokenGrantKycToAccountHandler();
            case TOKEN_REVOKE_KYC -> handlers.tokenRevokeKycFromAccountHandler();
            case TOKEN_ASSOCIATE -> handlers.tokenAssociateToAccountHandler();
            case TOKEN_DISSOCIATE -> handlers.tokenDissociateFromAccountHandler();
            case TOKEN_FEE_SCHEDULE_UPDATE -> handlers.tokenFeeScheduleUpdateHandler();
            case TOKEN_PAUSE -> handlers.tokenPauseHandler();
            case TOKEN_UNPAUSE -> handlers.tokenUnpauseHandler();

            case UTIL_PRNG -> handlers.utilPrngHandler();

            case SYSTEM_DELETE -> switch (txBody.systemDeleteOrThrow().id().kind()) {
                case CONTRACT_ID -> handlers.contractSystemDeleteHandler();
                case FILE_ID -> handlers.fileSystemDeleteHandler();
                default -> throw new UnsupportedOperationException(SYSTEM_DELETE_WITHOUT_ID_CASE);
            };
            case SYSTEM_UNDELETE -> switch (txBody.systemUndeleteOrThrow().id().kind()) {
                case CONTRACT_ID -> handlers.contractSystemUndeleteHandler();
                case FILE_ID -> handlers.fileSystemUndeleteHandler();
                default -> throw new UnsupportedOperationException(SYSTEM_UNDELETE_WITHOUT_ID_CASE);
            };

            default -> throw new UnsupportedOperationException(TYPE_NOT_SUPPORTED);
        };
    }
<<<<<<< HEAD

    // TODO: In all the below methods, commit will be called in workflow or some other place
    //  when handle workflow is implemented
    private void dispatchConsensusDeleteTopic(
            @NonNull final ConsensusDeleteTopicTransactionBody topicDeletion,
            @NonNull final WritableTopicStore topicStore) {
        final var handler = handlers.consensusDeleteTopicHandler();
        handler.handle(topicDeletion, topicStore);
        finishConsensusDeleteTopic(topicStore);
    }

    /**
     * A temporary hook to isolate logic that we expect to move to a workflow, but is currently needed when running with
     * facility implementations that are adapters for either {@code mono-service} logic or integration tests.
     *
     * @param topicStore the topic store used for the update
     */
    protected void finishConsensusDeleteTopic(@NonNull final WritableTopicStore topicStore) {
        // No-op by default
    }

    private void dispatchConsensusUpdateTopic(
            @NonNull final ConsensusUpdateTopicTransactionBody topicUpdate,
            @NonNull final WritableTopicStore topicStore) {
        final var handler = handlers.consensusUpdateTopicHandler();
        handler.handle(handleContext, topicUpdate, topicStore);
        finishConsensusUpdateTopic(topicStore);
    }

    /**
     * A temporary hook to isolate logic that we expect to move to a workflow, but is currently needed when running with
     * facility implementations that are adapters for either {@code mono-service} logic or integration tests.
     *
     * @param topicStore the topic store used for the update
     */
    protected void finishConsensusUpdateTopic(@NonNull final WritableTopicStore topicStore) {
        // No-op by default
    }

    private void dispatchConsensusCreateTopic(
            @NonNull final ConsensusCreateTopicTransactionBody topicCreation,
            @NonNull final WritableTopicStore topicStore) {
        final var handler = handlers.consensusCreateTopicHandler();
        final var recordBuilder = handler.newRecordBuilder();
        handler.handle(
                handleContext,
                topicCreation,
                new ConsensusServiceConfig(
                        dynamicProperties.maxNumTopics(), dynamicProperties.messageMaxBytesAllowed()),
                recordBuilder,
                topicStore);
        finishConsensusCreateTopic(recordBuilder, topicStore);
    }

    /**
     * A temporary hook to isolate logic that we expect to move to a workflow, but is currently needed when running with
     * facility implementations that are adapters for either {@code mono-service} logic or integration tests.
     *
     * @param recordBuilder the completed record builder for the creation
     * @param topicStore the topic store used for the creation
     */
    protected void finishConsensusCreateTopic(
            @NonNull final ConsensusCreateTopicRecordBuilder recordBuilder,
            @NonNull final WritableTopicStore topicStore) {
        // No-op by default
    }

    private void dispatchConsensusSubmitMessage(
            @NonNull final TransactionBody messageSubmission, @NonNull final WritableTopicStore topicStore) {
        final var handler = handlers.consensusSubmitMessageHandler();
        final var recordBuilder = handler.newRecordBuilder();
        handler.handle(
                handleContext,
                messageSubmission,
                new ConsensusServiceConfig(
                        dynamicProperties.maxNumTopics(), dynamicProperties.messageMaxBytesAllowed()),
                recordBuilder,
                topicStore);
        finishConsensusSubmitMessage(recordBuilder, topicStore);
    }

    /**
     * A temporary hook to isolate logic that we expect to move to a workflow, but is currently needed when running with
     * facility implementations that are adapters for either {@code mono-service} logic or integration tests.
     *
     * @param recordBuilder the completed record builder for the message submission
     * @param topicStore the topic store used for the message submission
     */
    protected void finishConsensusSubmitMessage(
            @NonNull final ConsensusSubmitMessageRecordBuilder recordBuilder,
            @NonNull final WritableTopicStore topicStore) {
        // No-op by default
    }

    /**
     * Dispatches the token associate (to account) transaction to the appropriate handler
     */
    private void dispatchTokenAssociateToAccount(
            @NonNull final TransactionBody tokenAssociate,
            @NonNull final HandleContext handleContext,
            @NonNull final WritableAccountStore accountStore,
            @NonNull final WritableTokenRelationStore tokenRelStore) {
        requireNonNull(accountStore);
        requireNonNull(tokenRelStore);

        final var handler = handlers.tokenAssociateToAccountHandler();
        handler.handle(tokenAssociate, handleContext, accountStore, tokenRelStore);
        finishTokenAssociateToAccount(accountStore, tokenRelStore);
    }

    /**
     * Dispatches the token freeze transaction to the appropriate handler.
     */
    private void dispatchTokenFreezeAccount(
            @NonNull TransactionBody tokenFreeze,
            @NonNull HandleContext context,
            @NonNull final WritableTokenRelationStore tokenRelStore) {
        requireNonNull(tokenRelStore);

        final var handler = handlers.tokenFreezeAccountHandler();
        handler.handle(tokenFreeze, context, tokenRelStore);
        finishTokenFreeze(tokenRelStore);
    }

    /**
     * Dispatches the token unfreeze transaction to the appropriate handler.
     */
    private void dispatchTokenUnfreezeAccount(
            @NonNull TransactionBody tokenFreeze,
            @NonNull HandleContext context,
            @NonNull final WritableTokenRelationStore tokenRelStore) {
        requireNonNull(tokenRelStore);

        final var handler = handlers.tokenUnfreezeAccountHandler();
        handler.handle(tokenFreeze, context, tokenRelStore);
        finishTokenUnfreeze(tokenRelStore);
    }

    /**
     * Dispatches the token grant KYC transaction to the appropriate handler.
     *
     * @param tokenGrantKyc the token grant KYC transaction
     * @param tokenRelStore the token relation store
     */
    private void dispatchTokenGrantKycToAccount(
            @NonNull final TransactionBody tokenGrantKyc, @NonNull final WritableTokenRelationStore tokenRelStore) {
        final var handler = handlers.tokenGrantKycToAccountHandler();
        handler.handle(tokenGrantKyc, tokenRelStore);
        finishTokenGrantKycToAccount(tokenRelStore);
    }

    /**
     * A temporary hook to isolate logic that we expect to move to a workflow, but
     * is currently needed when running with facility implementations that are adapters
     * for either {@code mono-service} logic or integration tests.
     *
     * @param tokenRelStore the token rel store used for the message submission
     */
    protected void finishTokenGrantKycToAccount(@NonNull final WritableTokenRelationStore tokenRelStore) {
        // No-op by default
    }

    /**
     * Dispatches the token revoke KYC transaction to the appropriate handler.
     *
     * @param tokenRevokeKyc the token revoke KYC transaction
     * @param tokenRelStore the token relation store
     */
    private void dispatchTokenRevokeKycFromAccount(
            @NonNull TransactionBody tokenRevokeKyc, @NonNull WritableTokenRelationStore tokenRelStore) {
        requireNonNull(tokenRelStore);

        final var handler = handlers.tokenRevokeKycFromAccountHandler();
        handler.handle(tokenRevokeKyc, tokenRelStore);
        finishTokenRevokeKycFromAccount(tokenRelStore);
    }

    /**
     * A temporary hook to isolate logic that we expect to move to a workflow, but
     * is currently needed when running with facility implementations that are adapters
     * for either {@code mono-service} logic or integration tests.
     *
     * @param tokenRelStore the token rel store used for the message submission
     */
    protected void finishTokenRevokeKycFromAccount(@NonNull final WritableTokenRelationStore tokenRelStore) {
        // No-op by default
    }

    /**
     * A temporary hook to isolate logic that we expect to move to a workflow, but
     * is currently needed when running with facility implementations that are adapters
     * for either {@code mono-service} logic or integration tests.
     *
     * @param accountStore the account store that changes were made to
     * @param tokenRelStore the token rel store that changes were made to
     */
    protected void finishTokenAssociateToAccount(
            @NonNull final WritableAccountStore accountStore, @NonNull final WritableTokenRelationStore tokenRelStore) {
        // No-op by default
    }

    /**
     * Dispatches the token unpause transaction to the appropriate handler.
     *
     * @param tokenUnpause the token unpause transaction
     * @param tokenStore the token store
     */
    private void dispatchTokenUnpause(
            @NonNull final TransactionBody tokenUnpause, @NonNull final WritableTokenStore tokenStore) {
        final var handler = handlers.tokenUnpauseHandler();
        handler.handle(tokenUnpause, tokenStore);
        finishTokenUnPause(tokenStore);
    }

    /**
     * Dispatches the token pause transaction to the appropriate handler.
     *
     * @param tokenPause the token pause transaction
     * @param tokenStore the token store
     */
    private void dispatchTokenPause(
            @NonNull final TransactionBody tokenPause, @NonNull final WritableTokenStore tokenStore) {
        final var handler = handlers.tokenPauseHandler();
        handler.handle(tokenPause, tokenStore);
        finishTokenPause(tokenStore);
    }

    /**
     * A temporary hook to isolate logic that we expect to move to a workflow, but
     * is currently needed when running with facility implementations that are adapters
     * for either {@code mono-service} logic or integration tests.
     *
     * @param tokenStore the token store
     */
    protected void finishTokenPause(@NonNull final WritableTokenStore tokenStore) {
        // No-op by default
    }

    /**
     * A temporary hook to isolate logic that we expect to move to a workflow, but
     * is currently needed when running with facility implementations that are adapters
     * for either {@code mono-service} logic or integration tests.
     *
     * @param tokenStore the token store
     */
    protected void finishTokenUnPause(@NonNull final WritableTokenStore tokenStore) {
        // No-op by default
    }

    /**
     * A temporary hook to isolate logic that we expect to move to a workflow, but
     * is currently needed when running with facility implementations that are adapters
     * for either {@code mono-service} logic or integration tests.
     *
     * @param tokenStore the token store
     */
    protected void finishTokenFreeze(@NonNull final WritableTokenRelationStore tokenStore) {
        // No-op by default
    }

    /**
     * A temporary hook to isolate logic that we expect to move to a workflow, but
     * is currently needed when running with facility implementations that are adapters
     * for either {@code mono-service} logic or integration tests.
     *
     * @param tokenStore the token store
     */
    protected void finishTokenUnfreeze(@NonNull final WritableTokenRelationStore tokenStore) {
        // No-op by default
    }

    /**
     * Dispatches the util prng transaction to the appropriate handler.
     * @param utilPrng the util prng transaction body
     */
    private void dispatchPrng(@NonNull final TransactionBody utilPrng) {
        final var handler = handlers.utilPrngHandler();
        final var recordBuilder = handler.newRecordBuilder();
        handler.handle(
                handleContext,
                utilPrng.utilPrng(),
                new PrngConfig(dynamicProperties.isUtilPrngEnabled()),
                recordBuilder);
        finishUtilPrng(recordBuilder);
    }

    /**
     * A temporary hook to isolate logic that we expect to move to a workflow, but
     * is currently needed when running with facility implementations that are adapters
     * for either {@code mono-service} logic or integration tests.
     *
     * @param recordBuilder the record builder
     */
    protected void finishUtilPrng(@NonNull final PrngRecordBuilder recordBuilder) {
        // No-op by default
    }

    /**
     * Dispatches the crypto create transaction to the appropriate handler.
     * @param cryptoCreate the crypto create transaction body
     * @param accountStore the writable account store
     */
    private void dispatchCryptoCreate(
            @NonNull final TransactionBody cryptoCreate, @NonNull final WritableAccountStore accountStore) {
        final var handler = handlers.cryptoCreateHandler();
        final var recordBuilder = handler.newRecordBuilder();
        handler.handle(handleContext, cryptoCreate, accountStore, recordBuilder);
        finishCryptoCreate(recordBuilder, accountStore);
    }

    /**
     * Dispatches the crypto delete transaction to the appropriate handler.
     * @param cryptoDelete the crypto delete transaction body
     * @param accountStore the writable account store
     */
    private void dispatchCryptoDelete(
            @NonNull final TransactionBody cryptoDelete, @NonNull final WritableAccountStore accountStore) {
        final var handler = handlers.cryptoDeleteHandler();
        handler.handle(handleContext, cryptoDelete, accountStore);
        finishCryptoDelete(accountStore);
    }

    /**
     * A temporary hook to isolate logic that we expect to move to a workflow, but
     * is currently needed when running with facility implementations that are adapters
     * for either {@code mono-service} logic or integration tests.
     *
     * @param recordBuilder the completed record builder for the creation
     * @param accountStore the account store used for the creation
     */
    protected void finishCryptoCreate(
            @NonNull final CryptoCreateRecordBuilder recordBuilder, @NonNull final WritableAccountStore accountStore) {
        // No-op by default
    }

    /**
     * A temporary hook to isolate logic that we expect to move to a workflow, but
     * is currently needed when running with facility implementations that are adapters
     * for either {@code mono-service} logic or integration tests.
     *
     * @param accountStore the account store used for the creation
     */
    protected void finishCryptoDelete(@NonNull final WritableAccountStore accountStore) {
        // No-op by default
    }

    /**
     * Dispatches the token fee schedule update transaction to the appropriate handler.
     *
     * @param feeScheduleUpdate the token fee schedule update transaction
     * @param tokenStore the token store
     */
    private void dispatchTokenFeeScheduleUpdate(
            @NonNull final TransactionBody feeScheduleUpdate, @NonNull final WritableTokenStore tokenStore) {
        requireNonNull(feeScheduleUpdate);
        requireNonNull(tokenStore);

        final var handler = handlers.tokenFeeScheduleUpdateHandler();
        handler.handle(handleContext, feeScheduleUpdate, tokenStore);
        finishTokenFeeScheduleUpdate(tokenStore);
    }

    /**
     * A temporary hook to isolate logic that we expect to move to a workflow, but
     * is currently needed when running with facility implementations that are adapters
     * for either {@code mono-service} logic or integration tests.
     *
     * @param tokenStore the token store used for fee schedule update
     */
    protected void finishTokenFeeScheduleUpdate(@NonNull final WritableTokenStore tokenStore) {
        // No-op by default
    }
=======
>>>>>>> c89af15a
}<|MERGE_RESOLUTION|>--- conflicted
+++ resolved
@@ -62,42 +62,6 @@
      * @param txBody the {@link TransactionBody} to be validated
      * @throws NullPointerException if {@code txBody} is {@code null}
      */
-<<<<<<< HEAD
-    public void dispatchHandle(
-            @NonNull final HederaFunctionality function,
-            @NonNull final TransactionBody txn,
-            @NonNull final WritableStoreFactory writableStoreFactory) {
-        switch (function) {
-            case CONSENSUS_CREATE_TOPIC -> dispatchConsensusCreateTopic(
-                    txn.consensusCreateTopicOrThrow(), writableStoreFactory.createTopicStore());
-            case CONSENSUS_UPDATE_TOPIC -> dispatchConsensusUpdateTopic(
-                    txn.consensusUpdateTopicOrThrow(), writableStoreFactory.createTopicStore());
-            case CONSENSUS_DELETE_TOPIC -> dispatchConsensusDeleteTopic(
-                    txn.consensusDeleteTopicOrThrow(), writableStoreFactory.createTopicStore());
-            case CONSENSUS_SUBMIT_MESSAGE -> dispatchConsensusSubmitMessage(
-                    txn, writableStoreFactory.createTopicStore());
-            case TOKEN_ASSOCIATE_TO_ACCOUNT -> dispatchTokenAssociateToAccount(
-                    txn,
-                    handleContext,
-                    writableStoreFactory.createAccountStore(),
-                    writableStoreFactory.createTokenRelStore());
-            case TOKEN_FREEZE_ACCOUNT -> dispatchTokenFreezeAccount(
-                    txn, handleContext, writableStoreFactory.createTokenRelStore());
-            case TOKEN_UNFREEZE_ACCOUNT -> dispatchTokenUnfreezeAccount(
-                    txn, handleContext, writableStoreFactory.createTokenRelStore());
-            case TOKEN_GRANT_KYC_TO_ACCOUNT -> dispatchTokenGrantKycToAccount(
-                    txn, writableStoreFactory.createTokenRelStore());
-            case TOKEN_REVOKE_KYC_FROM_ACCOUNT -> dispatchTokenRevokeKycFromAccount(
-                    txn, writableStoreFactory.createTokenRelStore());
-            case TOKEN_PAUSE -> dispatchTokenPause(txn, writableStoreFactory.createTokenStore());
-            case TOKEN_UNPAUSE -> dispatchTokenUnpause(txn, writableStoreFactory.createTokenStore());
-            case TOKEN_FEE_SCHEDULE_UPDATE -> dispatchTokenFeeScheduleUpdate(
-                    txn, writableStoreFactory.createTokenStore());
-            case CRYPTO_CREATE -> dispatchCryptoCreate(txn, writableStoreFactory.createAccountStore());
-            case CRYPTO_DELETE -> dispatchCryptoDelete(txn, writableStoreFactory.createAccountStore());
-            case UTIL_PRNG -> dispatchPrng(txn);
-            default -> throw new IllegalArgumentException(TYPE_NOT_SUPPORTED);
-=======
     public void dispatchPureChecks(@NonNull final TransactionBody txBody) throws PreCheckException {
         requireNonNull(txBody, "The supplied argument 'txBody' cannot be null!");
 
@@ -106,7 +70,6 @@
             handler.pureChecks(txBody);
         } catch (UnsupportedOperationException ex) {
             throw new PreCheckException(ResponseCodeEnum.INVALID_TRANSACTION_BODY);
->>>>>>> c89af15a
         }
     }
 
@@ -214,379 +177,4 @@
             default -> throw new UnsupportedOperationException(TYPE_NOT_SUPPORTED);
         };
     }
-<<<<<<< HEAD
-
-    // TODO: In all the below methods, commit will be called in workflow or some other place
-    //  when handle workflow is implemented
-    private void dispatchConsensusDeleteTopic(
-            @NonNull final ConsensusDeleteTopicTransactionBody topicDeletion,
-            @NonNull final WritableTopicStore topicStore) {
-        final var handler = handlers.consensusDeleteTopicHandler();
-        handler.handle(topicDeletion, topicStore);
-        finishConsensusDeleteTopic(topicStore);
-    }
-
-    /**
-     * A temporary hook to isolate logic that we expect to move to a workflow, but is currently needed when running with
-     * facility implementations that are adapters for either {@code mono-service} logic or integration tests.
-     *
-     * @param topicStore the topic store used for the update
-     */
-    protected void finishConsensusDeleteTopic(@NonNull final WritableTopicStore topicStore) {
-        // No-op by default
-    }
-
-    private void dispatchConsensusUpdateTopic(
-            @NonNull final ConsensusUpdateTopicTransactionBody topicUpdate,
-            @NonNull final WritableTopicStore topicStore) {
-        final var handler = handlers.consensusUpdateTopicHandler();
-        handler.handle(handleContext, topicUpdate, topicStore);
-        finishConsensusUpdateTopic(topicStore);
-    }
-
-    /**
-     * A temporary hook to isolate logic that we expect to move to a workflow, but is currently needed when running with
-     * facility implementations that are adapters for either {@code mono-service} logic or integration tests.
-     *
-     * @param topicStore the topic store used for the update
-     */
-    protected void finishConsensusUpdateTopic(@NonNull final WritableTopicStore topicStore) {
-        // No-op by default
-    }
-
-    private void dispatchConsensusCreateTopic(
-            @NonNull final ConsensusCreateTopicTransactionBody topicCreation,
-            @NonNull final WritableTopicStore topicStore) {
-        final var handler = handlers.consensusCreateTopicHandler();
-        final var recordBuilder = handler.newRecordBuilder();
-        handler.handle(
-                handleContext,
-                topicCreation,
-                new ConsensusServiceConfig(
-                        dynamicProperties.maxNumTopics(), dynamicProperties.messageMaxBytesAllowed()),
-                recordBuilder,
-                topicStore);
-        finishConsensusCreateTopic(recordBuilder, topicStore);
-    }
-
-    /**
-     * A temporary hook to isolate logic that we expect to move to a workflow, but is currently needed when running with
-     * facility implementations that are adapters for either {@code mono-service} logic or integration tests.
-     *
-     * @param recordBuilder the completed record builder for the creation
-     * @param topicStore the topic store used for the creation
-     */
-    protected void finishConsensusCreateTopic(
-            @NonNull final ConsensusCreateTopicRecordBuilder recordBuilder,
-            @NonNull final WritableTopicStore topicStore) {
-        // No-op by default
-    }
-
-    private void dispatchConsensusSubmitMessage(
-            @NonNull final TransactionBody messageSubmission, @NonNull final WritableTopicStore topicStore) {
-        final var handler = handlers.consensusSubmitMessageHandler();
-        final var recordBuilder = handler.newRecordBuilder();
-        handler.handle(
-                handleContext,
-                messageSubmission,
-                new ConsensusServiceConfig(
-                        dynamicProperties.maxNumTopics(), dynamicProperties.messageMaxBytesAllowed()),
-                recordBuilder,
-                topicStore);
-        finishConsensusSubmitMessage(recordBuilder, topicStore);
-    }
-
-    /**
-     * A temporary hook to isolate logic that we expect to move to a workflow, but is currently needed when running with
-     * facility implementations that are adapters for either {@code mono-service} logic or integration tests.
-     *
-     * @param recordBuilder the completed record builder for the message submission
-     * @param topicStore the topic store used for the message submission
-     */
-    protected void finishConsensusSubmitMessage(
-            @NonNull final ConsensusSubmitMessageRecordBuilder recordBuilder,
-            @NonNull final WritableTopicStore topicStore) {
-        // No-op by default
-    }
-
-    /**
-     * Dispatches the token associate (to account) transaction to the appropriate handler
-     */
-    private void dispatchTokenAssociateToAccount(
-            @NonNull final TransactionBody tokenAssociate,
-            @NonNull final HandleContext handleContext,
-            @NonNull final WritableAccountStore accountStore,
-            @NonNull final WritableTokenRelationStore tokenRelStore) {
-        requireNonNull(accountStore);
-        requireNonNull(tokenRelStore);
-
-        final var handler = handlers.tokenAssociateToAccountHandler();
-        handler.handle(tokenAssociate, handleContext, accountStore, tokenRelStore);
-        finishTokenAssociateToAccount(accountStore, tokenRelStore);
-    }
-
-    /**
-     * Dispatches the token freeze transaction to the appropriate handler.
-     */
-    private void dispatchTokenFreezeAccount(
-            @NonNull TransactionBody tokenFreeze,
-            @NonNull HandleContext context,
-            @NonNull final WritableTokenRelationStore tokenRelStore) {
-        requireNonNull(tokenRelStore);
-
-        final var handler = handlers.tokenFreezeAccountHandler();
-        handler.handle(tokenFreeze, context, tokenRelStore);
-        finishTokenFreeze(tokenRelStore);
-    }
-
-    /**
-     * Dispatches the token unfreeze transaction to the appropriate handler.
-     */
-    private void dispatchTokenUnfreezeAccount(
-            @NonNull TransactionBody tokenFreeze,
-            @NonNull HandleContext context,
-            @NonNull final WritableTokenRelationStore tokenRelStore) {
-        requireNonNull(tokenRelStore);
-
-        final var handler = handlers.tokenUnfreezeAccountHandler();
-        handler.handle(tokenFreeze, context, tokenRelStore);
-        finishTokenUnfreeze(tokenRelStore);
-    }
-
-    /**
-     * Dispatches the token grant KYC transaction to the appropriate handler.
-     *
-     * @param tokenGrantKyc the token grant KYC transaction
-     * @param tokenRelStore the token relation store
-     */
-    private void dispatchTokenGrantKycToAccount(
-            @NonNull final TransactionBody tokenGrantKyc, @NonNull final WritableTokenRelationStore tokenRelStore) {
-        final var handler = handlers.tokenGrantKycToAccountHandler();
-        handler.handle(tokenGrantKyc, tokenRelStore);
-        finishTokenGrantKycToAccount(tokenRelStore);
-    }
-
-    /**
-     * A temporary hook to isolate logic that we expect to move to a workflow, but
-     * is currently needed when running with facility implementations that are adapters
-     * for either {@code mono-service} logic or integration tests.
-     *
-     * @param tokenRelStore the token rel store used for the message submission
-     */
-    protected void finishTokenGrantKycToAccount(@NonNull final WritableTokenRelationStore tokenRelStore) {
-        // No-op by default
-    }
-
-    /**
-     * Dispatches the token revoke KYC transaction to the appropriate handler.
-     *
-     * @param tokenRevokeKyc the token revoke KYC transaction
-     * @param tokenRelStore the token relation store
-     */
-    private void dispatchTokenRevokeKycFromAccount(
-            @NonNull TransactionBody tokenRevokeKyc, @NonNull WritableTokenRelationStore tokenRelStore) {
-        requireNonNull(tokenRelStore);
-
-        final var handler = handlers.tokenRevokeKycFromAccountHandler();
-        handler.handle(tokenRevokeKyc, tokenRelStore);
-        finishTokenRevokeKycFromAccount(tokenRelStore);
-    }
-
-    /**
-     * A temporary hook to isolate logic that we expect to move to a workflow, but
-     * is currently needed when running with facility implementations that are adapters
-     * for either {@code mono-service} logic or integration tests.
-     *
-     * @param tokenRelStore the token rel store used for the message submission
-     */
-    protected void finishTokenRevokeKycFromAccount(@NonNull final WritableTokenRelationStore tokenRelStore) {
-        // No-op by default
-    }
-
-    /**
-     * A temporary hook to isolate logic that we expect to move to a workflow, but
-     * is currently needed when running with facility implementations that are adapters
-     * for either {@code mono-service} logic or integration tests.
-     *
-     * @param accountStore the account store that changes were made to
-     * @param tokenRelStore the token rel store that changes were made to
-     */
-    protected void finishTokenAssociateToAccount(
-            @NonNull final WritableAccountStore accountStore, @NonNull final WritableTokenRelationStore tokenRelStore) {
-        // No-op by default
-    }
-
-    /**
-     * Dispatches the token unpause transaction to the appropriate handler.
-     *
-     * @param tokenUnpause the token unpause transaction
-     * @param tokenStore the token store
-     */
-    private void dispatchTokenUnpause(
-            @NonNull final TransactionBody tokenUnpause, @NonNull final WritableTokenStore tokenStore) {
-        final var handler = handlers.tokenUnpauseHandler();
-        handler.handle(tokenUnpause, tokenStore);
-        finishTokenUnPause(tokenStore);
-    }
-
-    /**
-     * Dispatches the token pause transaction to the appropriate handler.
-     *
-     * @param tokenPause the token pause transaction
-     * @param tokenStore the token store
-     */
-    private void dispatchTokenPause(
-            @NonNull final TransactionBody tokenPause, @NonNull final WritableTokenStore tokenStore) {
-        final var handler = handlers.tokenPauseHandler();
-        handler.handle(tokenPause, tokenStore);
-        finishTokenPause(tokenStore);
-    }
-
-    /**
-     * A temporary hook to isolate logic that we expect to move to a workflow, but
-     * is currently needed when running with facility implementations that are adapters
-     * for either {@code mono-service} logic or integration tests.
-     *
-     * @param tokenStore the token store
-     */
-    protected void finishTokenPause(@NonNull final WritableTokenStore tokenStore) {
-        // No-op by default
-    }
-
-    /**
-     * A temporary hook to isolate logic that we expect to move to a workflow, but
-     * is currently needed when running with facility implementations that are adapters
-     * for either {@code mono-service} logic or integration tests.
-     *
-     * @param tokenStore the token store
-     */
-    protected void finishTokenUnPause(@NonNull final WritableTokenStore tokenStore) {
-        // No-op by default
-    }
-
-    /**
-     * A temporary hook to isolate logic that we expect to move to a workflow, but
-     * is currently needed when running with facility implementations that are adapters
-     * for either {@code mono-service} logic or integration tests.
-     *
-     * @param tokenStore the token store
-     */
-    protected void finishTokenFreeze(@NonNull final WritableTokenRelationStore tokenStore) {
-        // No-op by default
-    }
-
-    /**
-     * A temporary hook to isolate logic that we expect to move to a workflow, but
-     * is currently needed when running with facility implementations that are adapters
-     * for either {@code mono-service} logic or integration tests.
-     *
-     * @param tokenStore the token store
-     */
-    protected void finishTokenUnfreeze(@NonNull final WritableTokenRelationStore tokenStore) {
-        // No-op by default
-    }
-
-    /**
-     * Dispatches the util prng transaction to the appropriate handler.
-     * @param utilPrng the util prng transaction body
-     */
-    private void dispatchPrng(@NonNull final TransactionBody utilPrng) {
-        final var handler = handlers.utilPrngHandler();
-        final var recordBuilder = handler.newRecordBuilder();
-        handler.handle(
-                handleContext,
-                utilPrng.utilPrng(),
-                new PrngConfig(dynamicProperties.isUtilPrngEnabled()),
-                recordBuilder);
-        finishUtilPrng(recordBuilder);
-    }
-
-    /**
-     * A temporary hook to isolate logic that we expect to move to a workflow, but
-     * is currently needed when running with facility implementations that are adapters
-     * for either {@code mono-service} logic or integration tests.
-     *
-     * @param recordBuilder the record builder
-     */
-    protected void finishUtilPrng(@NonNull final PrngRecordBuilder recordBuilder) {
-        // No-op by default
-    }
-
-    /**
-     * Dispatches the crypto create transaction to the appropriate handler.
-     * @param cryptoCreate the crypto create transaction body
-     * @param accountStore the writable account store
-     */
-    private void dispatchCryptoCreate(
-            @NonNull final TransactionBody cryptoCreate, @NonNull final WritableAccountStore accountStore) {
-        final var handler = handlers.cryptoCreateHandler();
-        final var recordBuilder = handler.newRecordBuilder();
-        handler.handle(handleContext, cryptoCreate, accountStore, recordBuilder);
-        finishCryptoCreate(recordBuilder, accountStore);
-    }
-
-    /**
-     * Dispatches the crypto delete transaction to the appropriate handler.
-     * @param cryptoDelete the crypto delete transaction body
-     * @param accountStore the writable account store
-     */
-    private void dispatchCryptoDelete(
-            @NonNull final TransactionBody cryptoDelete, @NonNull final WritableAccountStore accountStore) {
-        final var handler = handlers.cryptoDeleteHandler();
-        handler.handle(handleContext, cryptoDelete, accountStore);
-        finishCryptoDelete(accountStore);
-    }
-
-    /**
-     * A temporary hook to isolate logic that we expect to move to a workflow, but
-     * is currently needed when running with facility implementations that are adapters
-     * for either {@code mono-service} logic or integration tests.
-     *
-     * @param recordBuilder the completed record builder for the creation
-     * @param accountStore the account store used for the creation
-     */
-    protected void finishCryptoCreate(
-            @NonNull final CryptoCreateRecordBuilder recordBuilder, @NonNull final WritableAccountStore accountStore) {
-        // No-op by default
-    }
-
-    /**
-     * A temporary hook to isolate logic that we expect to move to a workflow, but
-     * is currently needed when running with facility implementations that are adapters
-     * for either {@code mono-service} logic or integration tests.
-     *
-     * @param accountStore the account store used for the creation
-     */
-    protected void finishCryptoDelete(@NonNull final WritableAccountStore accountStore) {
-        // No-op by default
-    }
-
-    /**
-     * Dispatches the token fee schedule update transaction to the appropriate handler.
-     *
-     * @param feeScheduleUpdate the token fee schedule update transaction
-     * @param tokenStore the token store
-     */
-    private void dispatchTokenFeeScheduleUpdate(
-            @NonNull final TransactionBody feeScheduleUpdate, @NonNull final WritableTokenStore tokenStore) {
-        requireNonNull(feeScheduleUpdate);
-        requireNonNull(tokenStore);
-
-        final var handler = handlers.tokenFeeScheduleUpdateHandler();
-        handler.handle(handleContext, feeScheduleUpdate, tokenStore);
-        finishTokenFeeScheduleUpdate(tokenStore);
-    }
-
-    /**
-     * A temporary hook to isolate logic that we expect to move to a workflow, but
-     * is currently needed when running with facility implementations that are adapters
-     * for either {@code mono-service} logic or integration tests.
-     *
-     * @param tokenStore the token store used for fee schedule update
-     */
-    protected void finishTokenFeeScheduleUpdate(@NonNull final WritableTokenStore tokenStore) {
-        // No-op by default
-    }
-=======
->>>>>>> c89af15a
 }