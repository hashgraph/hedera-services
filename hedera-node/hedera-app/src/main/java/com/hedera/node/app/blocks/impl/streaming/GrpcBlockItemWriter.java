/*
 * Copyright (C) 2024-2025 Hedera Hashgraph, LLC
 *
 * Licensed under the Apache License, Version 2.0 (the "License");
 * you may not use this file except in compliance with the License.
 * You may obtain a copy of the License at
 *
 *      http://www.apache.org/licenses/LICENSE-2.0
 *
 * Unless required by applicable law or agreed to in writing, software
 * distributed under the License is distributed on an "AS IS" BASIS,
 * WITHOUT WARRANTIES OR CONDITIONS OF ANY KIND, either express or implied.
 * See the License for the specific language governing permissions and
 * limitations under the License.
 */

package com.hedera.node.app.blocks.impl.streaming;

import static java.util.Objects.requireNonNull;

import com.hedera.node.app.blocks.BlockItemWriter;
import com.hedera.pbj.runtime.io.buffer.BufferedData;
import com.hedera.pbj.runtime.io.buffer.Bytes;
import edu.umd.cs.findbugs.annotations.NonNull;
import java.util.Map;
import java.util.concurrent.ConcurrentHashMap;
import java.util.concurrent.locks.ReentrantLock;
import org.apache.logging.log4j.LogManager;
import org.apache.logging.log4j.Logger;

/**
 * Implements the bidirectional streaming RPC for the publishBlockStream rpc in BlockStreamService
 * See <a href="https://grpc.io/docs/languages/java/basics/">gRPC Basics</a>
 */
public class GrpcBlockItemWriter implements BlockItemWriter {
    private static final Logger logger = LogManager.getLogger(GrpcBlockItemWriter.class);
    private final BlockNodeConnectionManager connectionManager;

    private final Map<Long, BlockState> blockStates = new ConcurrentHashMap<>();
    private final ReentrantLock blockStateLock = new ReentrantLock();
    private volatile BlockState currentBlock;

    public GrpcBlockItemWriter(BlockNodeConnectionManager connectionManager) {
        this.connectionManager = requireNonNull(connectionManager, "connectionManager must not be null");
    }

    @Override
    public void openBlock(long blockNumber) {
<<<<<<< HEAD
=======
        if (blockNumber < 0) throw new IllegalArgumentException("Block number must be non-negative");

>>>>>>> 04acee6c
        blockStateLock.lock();
        try {
            currentBlock = BlockState.from(blockNumber);
            blockStates.put(blockNumber, currentBlock);
            logger.info("Started new block in GrpcBlockItemWriter {}", blockNumber);
        } finally {
            blockStateLock.unlock();
        }
    }

    @Override
    public BlockItemWriter writePbjItem(@NonNull Bytes bytes) {
        blockStateLock.lock();
        try {
            if (currentBlock == null) {
                throw new IllegalStateException("Received block item before opening block");
            }
            currentBlock.itemBytes().add(bytes);
        } finally {
            blockStateLock.unlock();
        }
        return this;
    }

    @Override
    public BlockItemWriter writeItem(@NonNull byte[] bytes) {
        throw new UnsupportedOperationException("writeItem is not supported in this implementation");
    }

    @Override
    public BlockItemWriter writeItems(@NonNull BufferedData data) {
        throw new UnsupportedOperationException("writeItems is not supported in this implementation");
    }

    @Override
    public void closeBlock() {
        // At this point the block proof has been written to the GrpcBlockItemWriter
        blockStateLock.lock();

        if (currentBlock == null) {
            throw new IllegalStateException("Received close block before opening block");
        }
        final long blockNumber = currentBlock.blockNumber();

        try {
            BlockState block = blockStates.get(blockNumber);
            if (block == null) {
                logger.error("Could not find block state for block {}", blockNumber);
                return;
            }
            // Stream the block asynchronously
            connectionManager.startStreamingBlock(block);

            logger.info("Closed block in GrpcBlockItemWriter {}", blockNumber);
            currentBlock = null;
        } finally {
            // Clean up the block state after streaming
            blockStates.remove(blockNumber);
            blockStateLock.unlock();
        }
    }
}<|MERGE_RESOLUTION|>--- conflicted
+++ resolved
@@ -46,11 +46,8 @@
 
     @Override
     public void openBlock(long blockNumber) {
-<<<<<<< HEAD
-=======
         if (blockNumber < 0) throw new IllegalArgumentException("Block number must be non-negative");
 
->>>>>>> 04acee6c
         blockStateLock.lock();
         try {
             currentBlock = BlockState.from(blockNumber);
