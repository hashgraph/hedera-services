--- conflicted
+++ resolved
@@ -143,7 +143,6 @@
         });
         return tssMessages;
     }
-<<<<<<< HEAD
 
     @Override
     public List<TssVoteTransactionBody> getTssVoteBodies(final Bytes rosterHash) {
@@ -164,6 +163,4 @@
         return readableTssEncryptionKeyState.get(
                 EntityNumber.newBuilder().number(nodeID).build());
     }
-=======
->>>>>>> 186b8393
 }