--- conflicted
+++ resolved
@@ -20,10 +20,6 @@
 import static com.hedera.node.app.tss.schemas.V0560TssBaseSchema.TSS_MESSAGE_MAP_KEY;
 import static com.hedera.node.app.tss.schemas.V0560TssBaseSchema.TSS_VOTE_MAP_KEY;
 import static com.hedera.node.app.tss.schemas.V0580TssBaseSchema.TSS_ENCRYPTION_KEYS_KEY;
-<<<<<<< HEAD
-import static com.hedera.node.app.tss.schemas.V0580TssBaseSchema.TSS_STATUS_KEY;
-=======
->>>>>>> 720d1e0b
 import static java.util.Objects.requireNonNull;
 import static java.util.stream.Collectors.groupingBy;
 import static java.util.stream.Collectors.toList;
@@ -56,10 +52,6 @@
     private final ReadableKVState<TssVoteMapKey, TssVoteTransactionBody> readableTssVoteState;
 
     private final ReadableKVState<EntityNumber, TssEncryptionKeys> readableTssEncryptionKeyState;
-<<<<<<< HEAD
-    private final ReadableSingletonState<TssStatus> readableTssStatusState;
-=======
->>>>>>> 720d1e0b
 
     /**
      * Create a new {@link ReadableTssStoreImpl} instance.
@@ -71,10 +63,6 @@
         this.readableTssMessageState = states.get(TSS_MESSAGE_MAP_KEY);
         this.readableTssVoteState = states.get(TSS_VOTE_MAP_KEY);
         this.readableTssEncryptionKeyState = states.get(TSS_ENCRYPTION_KEYS_KEY);
-<<<<<<< HEAD
-        this.readableTssStatusState = states.getSingleton(TSS_STATUS_KEY);
-=======
->>>>>>> 720d1e0b
     }
 
     @Override
@@ -168,11 +156,7 @@
      * {@inheritDoc}
      */
     @Override
-<<<<<<< HEAD
-    public TssEncryptionKeys getTssEncryptionKeys(long nodeID) {
-=======
     public TssEncryptionKeys getTssEncryptionKeys(final long nodeID) {
->>>>>>> 720d1e0b
         return readableTssEncryptionKeyState.get(
                 EntityNumber.newBuilder().number(nodeID).build());
     }
