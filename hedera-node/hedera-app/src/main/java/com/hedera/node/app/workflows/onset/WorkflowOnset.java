--- conflicted
+++ resolved
@@ -22,12 +22,14 @@
 import static com.hedera.hapi.node.base.ResponseCodeEnum.TRANSACTION_OVERSIZE;
 import static java.util.Objects.requireNonNull;
 
+import com.hedera.hapi.node.base.HederaFunctionality;
 import com.hedera.hapi.node.base.ResponseCodeEnum;
 import com.hedera.hapi.node.base.SignatureMap;
 import com.hedera.hapi.node.base.Transaction;
 import com.hedera.hapi.node.transaction.SignedTransaction;
 import com.hedera.hapi.node.transaction.TransactionBody;
 import com.hedera.node.app.SessionContext;
+import com.hedera.node.app.annotations.MaxSignedTxnSize;
 import com.hedera.node.app.spi.HapiUtils;
 import com.hedera.node.app.spi.UnknownHederaFunctionality;
 import com.hedera.node.app.spi.workflows.PreCheckException;
@@ -49,11 +51,11 @@
 
 /**
  * This class does some pre-processing before each workflow. It parses the provided {@link
- * ByteBuffer} and checks it.
+ * DataInputBuffer} and checks it.
  *
  * <p>This is used in every workflow that deals with transactions, i.e. in all workflows except the
- * query workflow. And even in the query workflow, it is used when dealing with the contained {@link
- * com.hederahashgraph.api.proto.java.CryptoTransfer}.
+ * query workflow. And even in the query workflow, it is used when dealing with the contained
+ * {@link HederaFunctionality#CRYPTO_TRANSFER}.
  */
 @Singleton
 public class WorkflowOnset {
@@ -68,17 +70,13 @@
      * @param checker the {@link OnsetChecker}
      * @throws NullPointerException if one of the arguments is {@code null}
      */
-<<<<<<< HEAD
-    public WorkflowOnset(final int maxSignedTxnSize, @NonNull final OnsetChecker checker) {
+    @Inject
+    public WorkflowOnset(@MaxSignedTxnSize final int maxSignedTxnSize, @NonNull final OnsetChecker checker) {
         if (maxSignedTxnSize <= 0) {
             throw new IllegalArgumentException("maxSignedTxnSize must be > 0");
         }
         this.maxSignedTxnSize = maxSignedTxnSize;
 
-=======
-    @Inject
-    public WorkflowOnset(@NonNull final OnsetChecker checker) {
->>>>>>> ca5e6ec2
         this.checker = requireNonNull(checker);
     }
 
@@ -95,12 +93,7 @@
      * @throws PreCheckException if the data is not valid
      * @throws NullPointerException if one of the arguments is {@code null}
      */
-<<<<<<< HEAD
-    public OnsetResult parseAndCheck(
-            @NonNull final SessionContext ctx, @NonNull final DataInputBuffer buffer)
-=======
-    public OnsetResult parseAndCheck(@NonNull final SessionContext ctx, @NonNull final ByteBuffer buffer)
->>>>>>> ca5e6ec2
+    public OnsetResult parseAndCheck(@NonNull final SessionContext ctx, @NonNull final DataInputBuffer buffer)
             throws PreCheckException {
         requireNonNull(ctx);
         requireNonNull(buffer);
@@ -142,12 +135,7 @@
      * @throws PreCheckException if the data is not valid
      * @throws NullPointerException if one of the arguments is {@code null}
      */
-<<<<<<< HEAD
-    public OnsetResult check(
-            @NonNull final SessionContext ctx, @NonNull final Transaction transaction)
-=======
-    public OnsetResult doParseAndCheck(@NonNull final SessionContext ctx, @NonNull final Transaction transaction)
->>>>>>> ca5e6ec2
+    public OnsetResult check(@NonNull final SessionContext ctx, @NonNull final Transaction transaction)
             throws PreCheckException {
         requireNonNull(ctx);
         requireNonNull(transaction);
@@ -164,13 +152,8 @@
     }
 
     @SuppressWarnings("deprecation")
-    private OnsetResult doParseAndCheck(
-<<<<<<< HEAD
-            @NonNull final SessionContext ctx, @NonNull final DataInputBuffer txData)
-            throws PreCheckException {
-=======
-            @NonNull final SessionContext ctx, @NonNull final TransactionSupplier txSupplier) throws PreCheckException {
->>>>>>> ca5e6ec2
+    private OnsetResult doParseAndCheck(@NonNull final SessionContext ctx, @NonNull final DataInputBuffer txData)
+            throws PreCheckException {
 
         // 0. Fail fast if there are too many transaction bytes
         if (txData.getRemaining() > maxSignedTxnSize) {
@@ -185,11 +168,8 @@
         final Bytes bodyBytes;
         final SignatureMap signatureMap;
         if (tx.signedTransactionBytes().getLength() > 0) {
-            final SignedTransaction signedTransaction =
-                    parse(
-                            BytesBuffer.wrap(tx.signedTransactionBytes()),
-                            SignedTransaction.PROTOBUF,
-                            INVALID_TRANSACTION);
+            final SignedTransaction signedTransaction = parse(
+                    BytesBuffer.wrap(tx.signedTransactionBytes()), SignedTransaction.PROTOBUF, INVALID_TRANSACTION);
             bodyBytes = signedTransaction.bodyBytes();
             signatureMap = signedTransaction.sigMap();
         } else {
@@ -197,19 +177,11 @@
             signatureMap = tx.sigMap();
         }
 
-<<<<<<< HEAD
         // 3. Parse and validate TransactionBody (either using the body that was part of
         //    the transaction, if it was a deprecated transaction, or the body of the
         //    signedTransaction, if it was not.
         final TransactionBody txBody =
-                parse(
-                        BytesBuffer.wrap(bodyBytes),
-                        TransactionBody.PROTOBUF,
-                        INVALID_TRANSACTION_BODY);
-=======
-        // 3. Parse and validate TransactionBody
-        final TransactionBody txBody = parse(ctx.txBodyParser(), bodyBytes, INVALID_TRANSACTION_BODY);
->>>>>>> ca5e6ec2
+                parse(BytesBuffer.wrap(bodyBytes), TransactionBody.PROTOBUF, INVALID_TRANSACTION_BODY);
         var errorCode = checker.checkTransactionBody(txBody);
 
         // 4. return TransactionBody
@@ -219,21 +191,9 @@
         } catch (UnknownHederaFunctionality e) {
             throw new PreCheckException(INVALID_TRANSACTION_BODY);
         }
-<<<<<<< HEAD
-=======
-
-        // 4. return TransactionBody
-        return new OnsetResult(txBody, bodyBytes.toByteArray(), errorCode, signatureMap, functionality);
-    }
-
-    @FunctionalInterface
-    public interface TransactionSupplier {
-        Transaction supply() throws InvalidProtocolBufferException;
->>>>>>> ca5e6ec2
-    }
-
-    public static <T extends Record> T parse(
-            DataInput data, Codec<T> codec, ResponseCodeEnum parseErrorCode)
+    }
+
+    public static <T extends Record> T parse(DataInput data, Codec<T> codec, ResponseCodeEnum parseErrorCode)
             throws PreCheckException {
         try {
             return codec.parseStrict(data);
