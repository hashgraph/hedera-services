--- conflicted
+++ resolved
@@ -19,10 +19,7 @@
 import static com.hedera.node.app.tss.schemas.V0560TssBaseSchema.TSS_MESSAGE_MAP_KEY;
 import static com.hedera.node.app.tss.schemas.V0560TssBaseSchema.TSS_VOTE_MAP_KEY;
 import static com.hedera.node.app.tss.schemas.V0570TssBaseSchema.TSS_ENCRYPTION_KEY_MAP_KEY;
-<<<<<<< HEAD
-=======
 import static com.hedera.node.app.tss.schemas.V0570TssBaseSchema.TSS_STATUS_KEY;
->>>>>>> c780fb60
 import static java.util.Objects.requireNonNull;
 
 import com.hedera.hapi.node.state.common.EntityNumber;
@@ -50,20 +47,14 @@
 
     private final WritableKVState<EntityNumber, TssEncryptionKeyTransactionBody> tssEncryptionKeyState;
 
-<<<<<<< HEAD
-=======
     private final WritableSingletonState<TssStatus> tssStatusState;
 
->>>>>>> c780fb60
     public WritableTssStore(@NonNull final WritableStates states) {
         super(states);
         this.tssMessageState = states.get(TSS_MESSAGE_MAP_KEY);
         this.tssVoteState = states.get(TSS_VOTE_MAP_KEY);
         this.tssEncryptionKeyState = states.get(TSS_ENCRYPTION_KEY_MAP_KEY);
-<<<<<<< HEAD
-=======
         this.tssStatusState = states.getSingleton(TSS_STATUS_KEY);
->>>>>>> c780fb60
     }
 
     public void put(@NonNull final TssMessageMapKey tssMessageMapKey, @NonNull final TssMessageTransactionBody txBody) {
@@ -84,14 +75,11 @@
         tssEncryptionKeyState.put(entityNumber, txBody);
     }
 
-<<<<<<< HEAD
-=======
     public void put(@NonNull final TssStatus tssStatus) {
         requireNonNull(tssStatus);
         tssStatusState.put(tssStatus);
     }
 
->>>>>>> c780fb60
     public void remove(@NonNull final TssMessageMapKey tssMessageMapKey) {
         requireNonNull(tssMessageMapKey);
         tssMessageState.remove(tssMessageMapKey);
@@ -111,9 +99,6 @@
         tssVoteState.keys().forEachRemaining(tssVoteState::remove);
         tssMessageState.keys().forEachRemaining(tssMessageState::remove);
         tssEncryptionKeyState.keys().forEachRemaining(tssEncryptionKeyState::remove);
-<<<<<<< HEAD
-=======
         tssStatusState.put(TssStatus.DEFAULT);
->>>>>>> c780fb60
     }
 }