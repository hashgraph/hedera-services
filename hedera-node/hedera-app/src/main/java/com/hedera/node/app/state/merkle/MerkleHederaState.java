--- conflicted
+++ resolved
@@ -137,11 +137,8 @@
         return services;
     }
 
-<<<<<<< HEAD
-=======
     private Metrics metrics;
 
->>>>>>> f843e7e0
     /**
      * Maintains information about each service, and each state of each service, known by this
      * instance. The key is the "service-name.state-key".
