--- conflicted
+++ resolved
@@ -169,20 +169,11 @@
             }
         }
 
-<<<<<<< HEAD
         // 8. Return PreCheck code and eventually estimated fee
-        final var transactionResponse =
-                TransactionResponse.newBuilder()
-                        .setNodeTransactionPrecheckCode(result)
-                        .setCost(estimatedFee)
-                        .build();
-=======
-        // 8. Return PreCheck code and evtl. estimated fee
         final var transactionResponse = TransactionResponse.newBuilder()
                 .setNodeTransactionPrecheckCode(result)
                 .setCost(estimatedFee)
                 .build();
->>>>>>> 76f2065c
         responseBuffer.put(transactionResponse.toByteArray());
     }
 }