--- conflicted
+++ resolved
@@ -70,12 +70,8 @@
      * @param checker the {@link IngestChecker} with specific checks of an ingest-workflow
      * @param throttleAccumulator the {@link ThrottleAccumulator} for throttling
      * @param submissionManager the {@link SubmissionManager} to submit transactions to the platform
-<<<<<<< HEAD
      * @param metrics the {@link Metrics} to use for tracking metrics
-=======
-     * @param opCounters the {@link HapiOpCounters} with workflow-specific metrics
      * @throws NullPointerException if one of the arguments is {@code null}
->>>>>>> a53c6894
      */
     public IngestWorkflowImpl(
             @NonNull final NodeInfo nodeInfo,
@@ -152,10 +148,6 @@
                 checker.checkSolvency(txBody, functionality, payer);
 
                 // 7. Submit to platform
-<<<<<<< HEAD
-                submissionManager.submit(txBody, requestBuffer);
-                countSubmitted.increment();
-=======
                 final byte[] byteArray;
                 if (requestBuffer.hasArray()) {
                     byteArray = requestBuffer.array();
@@ -163,10 +155,8 @@
                     byteArray = new byte[requestBuffer.limit()];
                     requestBuffer.get(byteArray);
                 }
-                submissionManager.submit(txBody, byteArray, ctx.txBodyParser());
-
-                opCounters.countSubmitted(functionality);
->>>>>>> a53c6894
+                submissionManager.submit(txBody, byteArray);
+                countSubmitted.increment();
             } catch (InsufficientBalanceException e) {
                 estimatedFee = e.getEstimatedFee();
                 result = e.responseCode();
