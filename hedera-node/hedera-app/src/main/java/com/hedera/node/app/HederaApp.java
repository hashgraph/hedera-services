/*
 * Copyright (C) 2021-2023 Hedera Hashgraph, LLC
 *
 * Licensed under the Apache License, Version 2.0 (the "License");
 * you may not use this file except in compliance with the License.
 * You may obtain a copy of the License at
 *
 *      http://www.apache.org/licenses/LICENSE-2.0
 *
 * Unless required by applicable law or agreed to in writing, software
 * distributed under the License is distributed on an "AS IS" BASIS,
 * WITHOUT WARRANTIES OR CONDITIONS OF ANY KIND, either express or implied.
 * See the License for the specific language governing permissions and
 * limitations under the License.
 */

package com.hedera.node.app;

import com.hedera.node.app.annotations.MaxSignedTxnSize;
import com.hedera.node.app.annotations.NodeSelfId;
import com.hedera.node.app.authorization.AuthorizerDaggerModule;
import com.hedera.node.app.components.IngestComponent;
import com.hedera.node.app.components.QueryComponent;
<<<<<<< HEAD
import com.hedera.node.app.fees.AdaptedFeeCalculatorModule;
=======
import com.hedera.node.app.metrics.MetricsDaggerModule;
import com.hedera.node.app.state.HederaStateModule;
>>>>>>> 922b3fd3
import com.hedera.node.app.service.mono.ServicesApp;
import com.hedera.node.app.service.mono.config.ConfigModule;
import com.hedera.node.app.service.mono.context.ContextModule;
import com.hedera.node.app.service.mono.context.annotations.BootstrapProps;
import com.hedera.node.app.service.mono.context.annotations.StaticAccountMemo;
import com.hedera.node.app.service.mono.context.properties.PropertiesModule;
import com.hedera.node.app.service.mono.context.properties.PropertySource;
import com.hedera.node.app.service.mono.contracts.ContractsModule;
import com.hedera.node.app.service.mono.fees.FeesModule;
import com.hedera.node.app.service.mono.files.FilesModule;
import com.hedera.node.app.service.mono.grpc.GrpcModule;
import com.hedera.node.app.service.mono.keys.KeysModule;
import com.hedera.node.app.service.mono.ledger.LedgerModule;
import com.hedera.node.app.service.mono.queries.QueriesModule;
import com.hedera.node.app.service.mono.records.RecordsModule;
import com.hedera.node.app.service.mono.sigs.SigsModule;
import com.hedera.node.app.service.mono.state.StateModule;
import com.hedera.node.app.service.mono.state.expiry.ExpiryModule;
import com.hedera.node.app.service.mono.state.tasks.TaskModule;
import com.hedera.node.app.service.mono.stats.StatsModule;
import com.hedera.node.app.service.mono.store.StoresModule;
import com.hedera.node.app.service.mono.throttling.ThrottlingModule;
import com.hedera.node.app.service.mono.txns.TransactionsModule;
import com.hedera.node.app.service.mono.txns.submission.SubmissionModule;
import com.hedera.node.app.services.ServiceModule;
<<<<<<< HEAD
import com.hedera.node.app.state.HederaStateModule;
import com.hedera.node.app.state.WorkingStateAccessor;
import com.hedera.node.app.workflows.handle.HandleWorkflowModule;
import com.hedera.node.app.workflows.prehandle.AdaptedMonoEventExpansion;
import com.hedera.node.app.workflows.prehandle.PreHandleWorkflowModule;
=======
import com.hedera.node.app.state.WorkingStateAccessor;
import com.hedera.node.app.workflows.handle.HandleWorkflowModule;
>>>>>>> 922b3fd3
import com.hedera.node.app.workflows.query.QueryWorkflowModule;
import com.swirlds.common.crypto.Cryptography;
import com.swirlds.common.crypto.Hash;
import com.swirlds.common.system.Platform;
import dagger.BindsInstance;
import dagger.Component;
import edu.umd.cs.findbugs.annotations.NonNull;
import javax.inject.Provider;
import javax.inject.Singleton;

/**
 * The infrastructure used to implement the platform contract for a Hedera Services node.
 * This is needed for adding dagger subcomponents.
 * Currently, it extends {@link com.hedera.node.app.service.mono.ServicesApp}. But,
 * in the future this class will be cleaned up to not have multiple module dependencies
 */
@Singleton
@Component(
        modules = {
            TaskModule.class,
            FeesModule.class,
            KeysModule.class,
            SigsModule.class,
            GrpcModule.class,
            ConfigModule.class,
            StatsModule.class,
            StateModule.class,
            FilesModule.class,
            LedgerModule.class,
            StoresModule.class,
            ContextModule.class,
            RecordsModule.class,
            QueriesModule.class,
            ContractsModule.class,
            PropertiesModule.class,
            ThrottlingModule.class,
            SubmissionModule.class,
            TransactionsModule.class,
            ExpiryModule.class,
            ServiceModule.class,
            QueryWorkflowModule.class,
            HandleWorkflowModule.class,
<<<<<<< HEAD
            PreHandleWorkflowModule.class,
            HederaStateModule.class,
            AdaptedFeeCalculatorModule.class
=======
            HederaStateModule.class,
            MetricsDaggerModule.class,
            AuthorizerDaggerModule.class
>>>>>>> 922b3fd3
        })
public interface HederaApp extends ServicesApp {
    /* Needed by ServicesState */
    Provider<QueryComponent.Factory> queryComponentFactory();

    Provider<IngestComponent.Factory> ingestComponentFactory();

    WorkingStateAccessor workingStateAccessor();

    AdaptedMonoEventExpansion adaptedMonoEventExpansion();

    @Component.Builder
    interface Builder {
        @BindsInstance
        Builder crypto(Cryptography engine);

        @BindsInstance
        Builder initialHash(Hash initialHash);

        @BindsInstance
        Builder platform(@NonNull Platform platform);

        @BindsInstance
        Builder consoleCreator(StateModule.ConsoleCreator consoleCreator);

        @BindsInstance
        Builder selfId(@NodeSelfId final long selfId);

        @BindsInstance
        Builder staticAccountMemo(@StaticAccountMemo String accountMemo);

        @BindsInstance
        Builder bootstrapProps(@BootstrapProps PropertySource bootstrapProps);

        @BindsInstance
        Builder maxSignedTxnSize(@MaxSignedTxnSize final int maxSignedTxnSize);

        HederaApp build();
    }
}<|MERGE_RESOLUTION|>--- conflicted
+++ resolved
@@ -21,12 +21,9 @@
 import com.hedera.node.app.authorization.AuthorizerDaggerModule;
 import com.hedera.node.app.components.IngestComponent;
 import com.hedera.node.app.components.QueryComponent;
-<<<<<<< HEAD
 import com.hedera.node.app.fees.AdaptedFeeCalculatorModule;
-=======
 import com.hedera.node.app.metrics.MetricsDaggerModule;
 import com.hedera.node.app.state.HederaStateModule;
->>>>>>> 922b3fd3
 import com.hedera.node.app.service.mono.ServicesApp;
 import com.hedera.node.app.service.mono.config.ConfigModule;
 import com.hedera.node.app.service.mono.context.ContextModule;
@@ -52,16 +49,10 @@
 import com.hedera.node.app.service.mono.txns.TransactionsModule;
 import com.hedera.node.app.service.mono.txns.submission.SubmissionModule;
 import com.hedera.node.app.services.ServiceModule;
-<<<<<<< HEAD
-import com.hedera.node.app.state.HederaStateModule;
 import com.hedera.node.app.state.WorkingStateAccessor;
 import com.hedera.node.app.workflows.handle.HandleWorkflowModule;
 import com.hedera.node.app.workflows.prehandle.AdaptedMonoEventExpansion;
 import com.hedera.node.app.workflows.prehandle.PreHandleWorkflowModule;
-=======
-import com.hedera.node.app.state.WorkingStateAccessor;
-import com.hedera.node.app.workflows.handle.HandleWorkflowModule;
->>>>>>> 922b3fd3
 import com.hedera.node.app.workflows.query.QueryWorkflowModule;
 import com.swirlds.common.crypto.Cryptography;
 import com.swirlds.common.crypto.Hash;
@@ -104,15 +95,12 @@
             ServiceModule.class,
             QueryWorkflowModule.class,
             HandleWorkflowModule.class,
-<<<<<<< HEAD
             PreHandleWorkflowModule.class,
             HederaStateModule.class,
-            AdaptedFeeCalculatorModule.class
-=======
+            AdaptedFeeCalculatorModule.class,
             HederaStateModule.class,
             MetricsDaggerModule.class,
             AuthorizerDaggerModule.class
->>>>>>> 922b3fd3
         })
 public interface HederaApp extends ServicesApp {
     /* Needed by ServicesState */
