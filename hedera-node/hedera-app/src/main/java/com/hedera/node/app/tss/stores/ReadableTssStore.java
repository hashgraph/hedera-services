/*
 * Copyright (C) 2024 Hedera Hashgraph, LLC
 *
 * Licensed under the Apache License, Version 2.0 (the "License");
 * you may not use this file except in compliance with the License.
 * You may obtain a copy of the License at
 *
 *      http://www.apache.org/licenses/LICENSE-2.0
 *
 * Unless required by applicable law or agreed to in writing, software
 * distributed under the License is distributed on an "AS IS" BASIS,
 * WITHOUT WARRANTIES OR CONDITIONS OF ANY KIND, either express or implied.
 * See the License for the specific language governing permissions and
 * limitations under the License.
 */

package com.hedera.node.app.tss.stores;

import static java.util.Objects.requireNonNull;
<<<<<<< HEAD

=======
import static java.util.stream.Collectors.toMap;

import com.hedera.hapi.node.state.roster.RosterEntry;
>>>>>>> a8afd127
import com.hedera.hapi.node.state.tss.TssMessageMapKey;
import com.hedera.hapi.node.state.tss.TssVoteMapKey;
import com.hedera.hapi.services.auxiliary.tss.TssMessageTransactionBody;
import com.hedera.hapi.services.auxiliary.tss.TssVoteTransactionBody;
import com.hedera.pbj.runtime.io.buffer.Bytes;
import com.swirlds.platform.state.service.ReadableRosterStore;
import edu.umd.cs.findbugs.annotations.NonNull;
import java.util.BitSet;
import java.util.List;
import java.util.Optional;
import java.util.function.LongUnaryOperator;
import java.util.stream.IntStream;

public interface ReadableTssStore {
    /**
     * The selected TSS messages and implied ledger id for some roster.
     * @param tssMessages the selected TSS messages
     * @param ledgerId the implied ledger id
     */
    record RosterKeys(@NonNull List<TssMessageTransactionBody> tssMessages, @NonNull Bytes ledgerId) {
        public RosterKeys {
            requireNonNull(tssMessages);
            requireNonNull(ledgerId);
        }
    }

    /**
     * If available, returns the roster keys that the given source roster voted to assign to the given target roster.
     *
     * @param sourceRosterHash the source roster hash
     * @param targetRosterHash the target roster hash
<<<<<<< HEAD
     * @param sourceRosterWeight the total weight of the source roster
     * @param nodeWeightFn a function that returns the weight of a node in the source roster given its id
=======
     * @param rosterStore the roster store
>>>>>>> a8afd127
     */
    default Optional<RosterKeys> consensusRosterKeys(
            @NonNull final Bytes sourceRosterHash,
            @NonNull final Bytes targetRosterHash,
<<<<<<< HEAD
            final long sourceRosterWeight,
            @NonNull final LongUnaryOperator nodeWeightFn) {
        return anyWinningVoteFrom(sourceRosterHash, targetRosterHash, sourceRosterWeight, nodeWeightFn)
                .map(vote -> {
                    final var tssMessages = getTssMessageBodies(vote.targetRosterHash());
=======
            @NonNull final ReadableRosterStore rosterStore) {
        return anyWinningVoteFrom(sourceRosterHash, targetRosterHash, rosterStore)
                .map(vote -> {
                    final var tssMessages = getMessagesForTarget(vote.targetRosterHash());
>>>>>>> a8afd127
                    final var selections = BitSet.valueOf(vote.tssVote().toByteArray());
                    final var selectedMessages = IntStream.range(0, tssMessages.size())
                            .filter(selections::get)
                            .sorted()
                            .mapToObj(tssMessages::get)
                            .toList();
                    return new RosterKeys(selectedMessages, vote.ledgerId());
                });
    }

    /**
<<<<<<< HEAD
     * If present, returns one of the winning votes for the given source roster hash and total weight. There is no
     * guarantee of ordering between multiple winning votes.
=======
     * If present, returns one of the winning votes from the given source roster hash for the keys of the target roster,
     * computing the given total weight and per-node weight for the source roster from the given roster store. There is
     * no guarantee of ordering between multiple winning votes.
     *
     * @param sourceRosterHash the source roster hash
     * @param targetRosterHash the target roster hash
     * @param rosterStore the roster store
     * @return the roster keys, if available
     */
    default Optional<TssVoteTransactionBody> anyWinningVoteFrom(
            @NonNull final Bytes sourceRosterHash,
            @NonNull final Bytes targetRosterHash,
            @NonNull final ReadableRosterStore rosterStore) {
        requireNonNull(sourceRosterHash);
        requireNonNull(targetRosterHash);
        requireNonNull(rosterStore);
        final long sourceRosterWeight;
        final LongUnaryOperator nodeWeightFn;
        if (Bytes.EMPTY.equals(sourceRosterHash)) {
            // For the genesis roster, we assume a source roster of equal size with equal unit weights
            sourceRosterWeight = requireNonNull(rosterStore.get(targetRosterHash))
                    .rosterEntries()
                    .size();
            nodeWeightFn = nodeId -> 1;
        } else {
            final var entries =
                    requireNonNull(rosterStore.get(sourceRosterHash)).rosterEntries();
            sourceRosterWeight = entries.stream().mapToLong(RosterEntry::weight).sum();
            final var weights = entries.stream().collect(toMap(RosterEntry::nodeId, RosterEntry::weight));
            nodeWeightFn = weights::get;
        }
        return anyWinningVoteFrom(sourceRosterHash, targetRosterHash, sourceRosterWeight, nodeWeightFn);
    }

    /**
     * If present, returns one of the winning votes from the given source roster hash for the keys of the target roster,
     * using the given total weight and per-node weight for the source roster. There is no guarantee of ordering between
     * multiple winning votes.
>>>>>>> a8afd127
     *
     * @param sourceRosterHash the source roster hash the vote must be from
     * @param targetRosterHash the target roster hash the vote must be for
     * @param sourceRosterWeight the total weight of the source the vote must be from
     * @param sourceRosterWeightFn a function that returns the weight of a node in the source roster given its id
     * @return a winning vote, if present
     */
    Optional<TssVoteTransactionBody> anyWinningVoteFrom(
            @NonNull Bytes sourceRosterHash,
            @NonNull Bytes targetRosterHash,
            long sourceRosterWeight,
            @NonNull LongUnaryOperator sourceRosterWeightFn);

    /**
     * Get the TSS message for the given key.
     *
     * @param TssMessageMapKey The key to look up.
     * @return The TSS message, or null if not found.
     */
    TssMessageTransactionBody getMessage(@NonNull TssMessageMapKey TssMessageMapKey);

    /**
     * Check if a TSS message exists for the given key.
     *
     * @param tssMessageMapKey The key to check.
     * @return True if a TSS message exists for the given key, false otherwise.
     */
    boolean exists(@NonNull TssMessageMapKey tssMessageMapKey);

    /**
     * Get the TSS vote for the given key.
     *
     * @param tssVoteMapKey The key to look up.
     * @return The TSS vote, or null if not found.
     */
    TssVoteTransactionBody getVote(@NonNull TssVoteMapKey tssVoteMapKey);

    /**
     * Check if a TSS vote exists for the given key.
     *
     * @param tssVoteMapKey The key to check.
     * @return True if a TSS vote exists for the given key, false otherwise.
     */
    boolean exists(@NonNull TssVoteMapKey tssVoteMapKey);

    /**
     * Get the list of Tss messages for the given roster hash.
     * @param rosterHash The roster hash to look up.
     * @return The list of Tss messages, or an empty list if not found.
     */
    List<TssMessageTransactionBody> getMessagesForTarget(@NonNull Bytes rosterHash);
}<|MERGE_RESOLUTION|>--- conflicted
+++ resolved
@@ -17,13 +17,9 @@
 package com.hedera.node.app.tss.stores;
 
 import static java.util.Objects.requireNonNull;
-<<<<<<< HEAD
-
-=======
 import static java.util.stream.Collectors.toMap;
 
 import com.hedera.hapi.node.state.roster.RosterEntry;
->>>>>>> a8afd127
 import com.hedera.hapi.node.state.tss.TssMessageMapKey;
 import com.hedera.hapi.node.state.tss.TssVoteMapKey;
 import com.hedera.hapi.services.auxiliary.tss.TssMessageTransactionBody;
@@ -55,28 +51,15 @@
      *
      * @param sourceRosterHash the source roster hash
      * @param targetRosterHash the target roster hash
-<<<<<<< HEAD
-     * @param sourceRosterWeight the total weight of the source roster
-     * @param nodeWeightFn a function that returns the weight of a node in the source roster given its id
-=======
      * @param rosterStore the roster store
->>>>>>> a8afd127
      */
     default Optional<RosterKeys> consensusRosterKeys(
             @NonNull final Bytes sourceRosterHash,
             @NonNull final Bytes targetRosterHash,
-<<<<<<< HEAD
-            final long sourceRosterWeight,
-            @NonNull final LongUnaryOperator nodeWeightFn) {
-        return anyWinningVoteFrom(sourceRosterHash, targetRosterHash, sourceRosterWeight, nodeWeightFn)
-                .map(vote -> {
-                    final var tssMessages = getTssMessageBodies(vote.targetRosterHash());
-=======
             @NonNull final ReadableRosterStore rosterStore) {
         return anyWinningVoteFrom(sourceRosterHash, targetRosterHash, rosterStore)
                 .map(vote -> {
                     final var tssMessages = getMessagesForTarget(vote.targetRosterHash());
->>>>>>> a8afd127
                     final var selections = BitSet.valueOf(vote.tssVote().toByteArray());
                     final var selectedMessages = IntStream.range(0, tssMessages.size())
                             .filter(selections::get)
@@ -88,10 +71,6 @@
     }
 
     /**
-<<<<<<< HEAD
-     * If present, returns one of the winning votes for the given source roster hash and total weight. There is no
-     * guarantee of ordering between multiple winning votes.
-=======
      * If present, returns one of the winning votes from the given source roster hash for the keys of the target roster,
      * computing the given total weight and per-node weight for the source roster from the given roster store. There is
      * no guarantee of ordering between multiple winning votes.
@@ -130,7 +109,6 @@
      * If present, returns one of the winning votes from the given source roster hash for the keys of the target roster,
      * using the given total weight and per-node weight for the source roster. There is no guarantee of ordering between
      * multiple winning votes.
->>>>>>> a8afd127
      *
      * @param sourceRosterHash the source roster hash the vote must be from
      * @param targetRosterHash the target roster hash the vote must be for
