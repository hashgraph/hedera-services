--- conflicted
+++ resolved
@@ -210,9 +210,5 @@
      * @return The Tss encryption key transaction body, or null if not found.
      */
     @Nullable
-<<<<<<< HEAD
-    TssEncryptionKeyTransactionBody getTssEncryptionKey(final long nodeID);
-=======
     TssEncryptionKeys getTssEncryptionKeys(long nodeID);
->>>>>>> 4460aa82
 }