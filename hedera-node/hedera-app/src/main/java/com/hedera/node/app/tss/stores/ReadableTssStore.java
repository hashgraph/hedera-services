/*
 * Copyright (C) 2024 Hedera Hashgraph, LLC
 *
 * Licensed under the Apache License, Version 2.0 (the "License");
 * you may not use this file except in compliance with the License.
 * You may obtain a copy of the License at
 *
 *      http://www.apache.org/licenses/LICENSE-2.0
 *
 * Unless required by applicable law or agreed to in writing, software
 * distributed under the License is distributed on an "AS IS" BASIS,
 * WITHOUT WARRANTIES OR CONDITIONS OF ANY KIND, either express or implied.
 * See the License for the specific language governing permissions and
 * limitations under the License.
 */

package com.hedera.node.app.tss.stores;

import static java.util.Objects.requireNonNull;
import static java.util.stream.Collectors.toMap;

import com.hedera.hapi.node.state.roster.RosterEntry;
import com.hedera.hapi.node.state.tss.TssMessageMapKey;
import com.hedera.hapi.node.state.tss.TssVoteMapKey;
import com.hedera.hapi.services.auxiliary.tss.TssEncryptionKeyTransactionBody;
import com.hedera.hapi.services.auxiliary.tss.TssMessageTransactionBody;
import com.hedera.hapi.services.auxiliary.tss.TssVoteTransactionBody;
import com.hedera.pbj.runtime.io.buffer.Bytes;
import com.swirlds.platform.state.service.ReadableRosterStore;
import edu.umd.cs.findbugs.annotations.NonNull;
<<<<<<< HEAD
import edu.umd.cs.findbugs.annotations.Nullable;
=======
import java.util.BitSet;
>>>>>>> 186b8393
import java.util.List;
import java.util.Optional;
import java.util.function.LongUnaryOperator;
import java.util.stream.IntStream;

public interface ReadableTssStore {
    /**
     * The selected TSS messages and implied ledger id for some roster.
     * @param tssMessages the selected TSS messages
     * @param ledgerId the implied ledger id
     */
    record RosterKeys(@NonNull List<TssMessageTransactionBody> tssMessages, @NonNull Bytes ledgerId) {
        public RosterKeys {
            requireNonNull(tssMessages);
            requireNonNull(ledgerId);
        }
    }

    /**
     * If available, returns the roster keys that the given source roster voted to assign to the given target roster.
     *
     * @param sourceRosterHash the source roster hash
     * @param targetRosterHash the target roster hash
     * @param rosterStore the roster store
     */
    default Optional<RosterKeys> consensusRosterKeys(
            @NonNull final Bytes sourceRosterHash,
            @NonNull final Bytes targetRosterHash,
            @NonNull final ReadableRosterStore rosterStore) {
        return anyWinningVoteFrom(sourceRosterHash, targetRosterHash, rosterStore)
                .map(vote -> {
                    final var tssMessages = getMessagesForTarget(vote.targetRosterHash());
                    final var selections = BitSet.valueOf(vote.tssVote().toByteArray());
                    final var selectedMessages = IntStream.range(0, tssMessages.size())
                            .filter(selections::get)
                            .sorted()
                            .mapToObj(tssMessages::get)
                            .toList();
                    return new RosterKeys(selectedMessages, vote.ledgerId());
                });
    }

    /**
     * If present, returns one of the winning votes from the given source roster hash for the keys of the target roster,
     * computing the given total weight and per-node weight for the source roster from the given roster store. There is
     * no guarantee of ordering between multiple winning votes.
     *
     * @param sourceRosterHash the source roster hash
     * @param targetRosterHash the target roster hash
     * @param rosterStore the roster store
     * @return the roster keys, if available
     */
    default Optional<TssVoteTransactionBody> anyWinningVoteFrom(
            @NonNull final Bytes sourceRosterHash,
            @NonNull final Bytes targetRosterHash,
            @NonNull final ReadableRosterStore rosterStore) {
        requireNonNull(sourceRosterHash);
        requireNonNull(targetRosterHash);
        requireNonNull(rosterStore);
        final long sourceRosterWeight;
        final LongUnaryOperator nodeWeightFn;
        if (Bytes.EMPTY.equals(sourceRosterHash)) {
            // For the genesis roster, we assume a source roster of equal size with equal unit weights
            sourceRosterWeight = requireNonNull(rosterStore.get(targetRosterHash))
                    .rosterEntries()
                    .size();
            nodeWeightFn = nodeId -> 1;
        } else {
            final var entries =
                    requireNonNull(rosterStore.get(sourceRosterHash)).rosterEntries();
            sourceRosterWeight = entries.stream().mapToLong(RosterEntry::weight).sum();
            final var weights = entries.stream().collect(toMap(RosterEntry::nodeId, RosterEntry::weight));
            nodeWeightFn = weights::get;
        }
        return anyWinningVoteFrom(sourceRosterHash, targetRosterHash, sourceRosterWeight, nodeWeightFn);
    }

    /**
     * If present, returns one of the winning votes from the given source roster hash for the keys of the target roster,
     * using the given total weight and per-node weight for the source roster. There is no guarantee of ordering between
     * multiple winning votes.
     *
     * @param sourceRosterHash the source roster hash the vote must be from
     * @param targetRosterHash the target roster hash the vote must be for
     * @param sourceRosterWeight the total weight of the source the vote must be from
     * @param sourceRosterWeightFn a function that returns the weight of a node in the source roster given its id
     * @return a winning vote, if present
     */
    Optional<TssVoteTransactionBody> anyWinningVoteFrom(
            @NonNull Bytes sourceRosterHash,
            @NonNull Bytes targetRosterHash,
            long sourceRosterWeight,
            @NonNull LongUnaryOperator sourceRosterWeightFn);

    /**
     * Get the TSS message for the given key.
     *
     * @param TssMessageMapKey The key to look up.
     * @return The TSS message, or null if not found.
     */
    TssMessageTransactionBody getMessage(@NonNull TssMessageMapKey TssMessageMapKey);

    /**
     * Check if a TSS message exists for the given key.
     *
     * @param tssMessageMapKey The key to check.
     * @return True if a TSS message exists for the given key, false otherwise.
     */
    boolean exists(@NonNull TssMessageMapKey tssMessageMapKey);

    /**
     * Get the TSS vote for the given key.
     *
     * @param tssVoteMapKey The key to look up.
     * @return The TSS vote, or null if not found.
     */
    TssVoteTransactionBody getVote(@NonNull TssVoteMapKey tssVoteMapKey);

    /**
     * Check if a TSS vote exists for the given key.
     *
     * @param tssVoteMapKey The key to check.
     * @return True if a TSS vote exists for the given key, false otherwise.
     */
    boolean exists(@NonNull TssVoteMapKey tssVoteMapKey);

    /**
     * Get the list of Tss messages for the given roster hash.
     * @param rosterHash The roster hash to look up.
     * @return The list of Tss messages, or an empty list if not found.
     */
<<<<<<< HEAD
    List<TssMessageTransactionBody> getTssMessageBodies(Bytes rosterHash);

    /**
     * Get the list of Tss votes for the given roster hash.
     * @param rosterHash The roster hash to look up.
     * @return The list of Tss votes, or an empty list if not found.
     */
    List<TssVoteTransactionBody> getTssVoteBodies(Bytes rosterHash);

    /**
     * Get the Tss encryption key transaction body for the given node ID.
     * @param nodeID The node ID to look up.
     * @return The Tss encryption key transaction body, or null if not found.
     */
    @Nullable
    TssEncryptionKeyTransactionBody getTssEncryptionKey(final long nodeID);
=======
    List<TssMessageTransactionBody> getMessagesForTarget(@NonNull Bytes rosterHash);
>>>>>>> 186b8393
}<|MERGE_RESOLUTION|>--- conflicted
+++ resolved
@@ -28,11 +28,8 @@
 import com.hedera.pbj.runtime.io.buffer.Bytes;
 import com.swirlds.platform.state.service.ReadableRosterStore;
 import edu.umd.cs.findbugs.annotations.NonNull;
-<<<<<<< HEAD
 import edu.umd.cs.findbugs.annotations.Nullable;
-=======
 import java.util.BitSet;
->>>>>>> 186b8393
 import java.util.List;
 import java.util.Optional;
 import java.util.function.LongUnaryOperator;
@@ -164,8 +161,7 @@
      * @param rosterHash The roster hash to look up.
      * @return The list of Tss messages, or an empty list if not found.
      */
-<<<<<<< HEAD
-    List<TssMessageTransactionBody> getTssMessageBodies(Bytes rosterHash);
+    List<TssMessageTransactionBody> getMessagesForTarget(@NonNull Bytes rosterHash);
 
     /**
      * Get the list of Tss votes for the given roster hash.
@@ -181,7 +177,4 @@
      */
     @Nullable
     TssEncryptionKeyTransactionBody getTssEncryptionKey(final long nodeID);
-=======
-    List<TssMessageTransactionBody> getMessagesForTarget(@NonNull Bytes rosterHash);
->>>>>>> 186b8393
 }