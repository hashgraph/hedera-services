/*
 * Copyright (C) 2024-2025 Hedera Hashgraph, LLC
 *
 * Licensed under the Apache License, Version 2.0 (the "License");
 * you may not use this file except in compliance with the License.
 * You may obtain a copy of the License at
 *
 *      http://www.apache.org/licenses/LICENSE-2.0
 *
 * Unless required by applicable law or agreed to in writing, software
 * distributed under the License is distributed on an "AS IS" BASIS,
 * WITHOUT WARRANTIES OR CONDITIONS OF ANY KIND, either express or implied.
 * See the License for the specific language governing permissions and
 * limitations under the License.
 */

package com.hedera.node.app.workflows.handle.steps;

import static com.hedera.hapi.node.base.HederaFunctionality.STATE_SIGNATURE_TRANSACTION;
import static com.hedera.hapi.node.base.ResponseCodeEnum.OK;
import static com.hedera.node.app.spi.workflows.HandleContext.TransactionCategory.SCHEDULED;
import static com.hedera.node.app.workflows.handle.TransactionType.GENESIS_TRANSACTION;
import static com.hedera.node.app.workflows.handle.TransactionType.POST_UPGRADE_TRANSACTION;
import static com.hedera.node.app.workflows.handle.dispatch.ChildDispatchFactory.functionOfTxn;
import static com.hedera.node.app.workflows.handle.dispatch.ChildDispatchFactory.getKeyVerifier;
import static com.hedera.node.app.workflows.handle.dispatch.ChildDispatchFactory.getTxnInfoFrom;
import static com.hedera.node.app.workflows.prehandle.PreHandleResult.Status.PRE_HANDLE_FAILURE;
import static com.hedera.node.app.workflows.prehandle.PreHandleResult.Status.SO_FAR_SO_GOOD;
import static com.hedera.node.app.workflows.standalone.impl.StandaloneDispatchFactory.getTxnCategory;
import static com.hedera.node.config.types.StreamMode.RECORDS;
import static java.util.Collections.emptySet;
import static java.util.Objects.requireNonNull;

import com.hedera.hapi.node.base.AccountID;
import com.hedera.hapi.node.base.Key;
import com.hedera.hapi.node.base.SemanticVersion;
import com.hedera.hapi.node.transaction.ExchangeRateSet;
import com.hedera.hapi.node.transaction.TransactionBody;
import com.hedera.hapi.platform.event.StateSignatureTransaction;
import com.hedera.node.app.blocks.BlockStreamManager;
import com.hedera.node.app.blocks.impl.BoundaryStateChangeListener;
import com.hedera.node.app.blocks.impl.KVStateChangeListener;
import com.hedera.node.app.fees.ExchangeRateManager;
import com.hedera.node.app.fees.FeeAccumulator;
import com.hedera.node.app.fees.FeeManager;
import com.hedera.node.app.fees.ResourcePriceCalculatorImpl;
import com.hedera.node.app.ids.EntityIdService;
import com.hedera.node.app.ids.EntityNumGeneratorImpl;
import com.hedera.node.app.ids.WritableEntityIdStore;
import com.hedera.node.app.records.BlockRecordManager;
import com.hedera.node.app.service.token.api.FeeStreamBuilder;
import com.hedera.node.app.service.token.api.TokenServiceApi;
import com.hedera.node.app.services.ServiceScopeLookup;
import com.hedera.node.app.signature.AppKeyVerifier;
import com.hedera.node.app.signature.DefaultKeyVerifier;
import com.hedera.node.app.spi.authorization.Authorizer;
import com.hedera.node.app.spi.workflows.HandleContext;
import com.hedera.node.app.spi.workflows.HandleContext.DispatchMetadata;
import com.hedera.node.app.spi.workflows.PreCheckException;
import com.hedera.node.app.spi.workflows.record.StreamBuilder;
import com.hedera.node.app.state.DeduplicationCache;
import com.hedera.node.app.store.ReadableStoreFactory;
import com.hedera.node.app.store.ServiceApiFactory;
import com.hedera.node.app.store.StoreFactoryImpl;
import com.hedera.node.app.store.WritableStoreFactory;
import com.hedera.node.app.throttle.AppThrottleAdviser;
import com.hedera.node.app.throttle.NetworkUtilizationManager;
import com.hedera.node.app.workflows.TransactionChecker;
import com.hedera.node.app.workflows.dispatcher.TransactionDispatcher;
import com.hedera.node.app.workflows.handle.Dispatch;
import com.hedera.node.app.workflows.handle.DispatchHandleContext;
import com.hedera.node.app.workflows.handle.DispatchProcessor;
import com.hedera.node.app.workflows.handle.RecordDispatch;
import com.hedera.node.app.workflows.handle.TransactionType;
import com.hedera.node.app.workflows.handle.dispatch.ChildDispatchFactory;
import com.hedera.node.app.workflows.handle.record.TokenContextImpl;
import com.hedera.node.app.workflows.handle.stack.SavepointStackImpl;
import com.hedera.node.app.workflows.prehandle.PreHandleContextImpl;
import com.hedera.node.app.workflows.prehandle.PreHandleResult;
import com.hedera.node.app.workflows.prehandle.PreHandleWorkflow;
import com.hedera.node.app.workflows.purechecks.PureChecksContextImpl;
import com.hedera.node.config.ConfigProvider;
import com.hedera.node.config.data.BlockStreamConfig;
import com.hedera.node.config.data.ConsensusConfig;
import com.hedera.node.config.data.HederaConfig;
import com.hedera.node.config.types.StreamMode;
import com.swirlds.config.api.Configuration;
import com.swirlds.platform.system.SoftwareVersion;
import com.swirlds.platform.system.transaction.ConsensusTransaction;
import com.swirlds.state.State;
import com.swirlds.state.lifecycle.info.NetworkInfo;
import com.swirlds.state.lifecycle.info.NodeInfo;
import edu.umd.cs.findbugs.annotations.NonNull;
import edu.umd.cs.findbugs.annotations.Nullable;
import java.time.Instant;
import java.util.function.Consumer;
import java.util.function.Function;
import java.util.function.Predicate;
import javax.inject.Inject;
import javax.inject.Singleton;

@Singleton
public class UserTxnFactory {

    private final ConfigProvider configProvider;
    private final KVStateChangeListener kvStateChangeListener;
    private final BoundaryStateChangeListener boundaryStateChangeListener;
    private final PreHandleWorkflow preHandleWorkflow;
    private final Authorizer authorizer;
    private final NetworkInfo networkInfo;
    private final FeeManager feeManager;
    private final DispatchProcessor dispatchProcessor;
    private final ServiceScopeLookup serviceScopeLookup;
    private final ExchangeRateManager exchangeRateManager;
    private final TransactionDispatcher dispatcher;
    private final NetworkUtilizationManager networkUtilizationManager;
    private final StreamMode streamMode;
    private final Function<SemanticVersion, SoftwareVersion> softwareVersionFactory;
    private final BlockRecordManager blockRecordManager;
    private final BlockStreamManager blockStreamManager;
    private final ChildDispatchFactory childDispatchFactory;
    private final TransactionChecker transactionChecker;
    private final DeduplicationCache deduplicationCache;

    @Inject
    public UserTxnFactory(
            @NonNull final ConfigProvider configProvider,
            @NonNull final KVStateChangeListener kvStateChangeListener,
            @NonNull final BoundaryStateChangeListener boundaryStateChangeListener,
            @NonNull final PreHandleWorkflow preHandleWorkflow,
            @NonNull final Authorizer authorizer,
            @NonNull final NetworkInfo networkInfo,
            @NonNull final FeeManager feeManager,
            @NonNull final DispatchProcessor dispatchProcessor,
            @NonNull final ServiceScopeLookup serviceScopeLookup,
            @NonNull final ExchangeRateManager exchangeRateManager,
            @NonNull final TransactionDispatcher dispatcher,
            @NonNull final NetworkUtilizationManager networkUtilizationManager,
            @NonNull final BlockRecordManager blockRecordManager,
            @NonNull final BlockStreamManager blockStreamManager,
            @NonNull final ChildDispatchFactory childDispatchFactory,
            @NonNull final Function<SemanticVersion, SoftwareVersion> softwareVersionFactory,
            @NonNull final TransactionChecker transactionChecker,
            @NonNull final DeduplicationCache deduplicationCache) {
        this.configProvider = requireNonNull(configProvider);
        this.kvStateChangeListener = requireNonNull(kvStateChangeListener);
        this.boundaryStateChangeListener = requireNonNull(boundaryStateChangeListener);
        this.preHandleWorkflow = requireNonNull(preHandleWorkflow);
        this.authorizer = requireNonNull(authorizer);
        this.networkInfo = requireNonNull(networkInfo);
        this.feeManager = requireNonNull(feeManager);
        this.dispatcher = requireNonNull(dispatcher);
        this.networkUtilizationManager = requireNonNull(networkUtilizationManager);
        this.dispatchProcessor = requireNonNull(dispatchProcessor);
        this.serviceScopeLookup = requireNonNull(serviceScopeLookup);
        this.exchangeRateManager = requireNonNull(exchangeRateManager);
        this.blockStreamManager = requireNonNull(blockStreamManager);
        this.blockRecordManager = requireNonNull(blockRecordManager);
        this.childDispatchFactory = requireNonNull(childDispatchFactory);
        this.streamMode = configProvider
                .getConfiguration()
                .getConfigData(BlockStreamConfig.class)
                .streamMode();
        this.softwareVersionFactory = softwareVersionFactory;
        this.transactionChecker = requireNonNull(transactionChecker);
        this.deduplicationCache = requireNonNull(deduplicationCache);
    }

    /**
     * Creates a new {@link UserTxn} instance from the given parameters.
     *
     * @param state the state the transaction will be applied to
     * @param creatorInfo the node information of the creator
     * @param platformTxn the transaction itself
     * @param consensusNow the current consensus time
     * @param type the type of the transaction
     * @param stateSignatureTxnCallback a callback to be called when encountering a {@link StateSignatureTransaction}
     * @return the new user transaction, or {@code null} if the transaction is not a user transaction
     */
    public @Nullable UserTxn createUserTxn(
            @NonNull final State state,
            @NonNull final NodeInfo creatorInfo,
            @NonNull final ConsensusTransaction platformTxn,
            @NonNull final Instant consensusNow,
            @NonNull final TransactionType type,
            @NonNull final Consumer<StateSignatureTransaction> stateSignatureTxnCallback) {
        requireNonNull(state);
        requireNonNull(creatorInfo);
        requireNonNull(platformTxn);
        requireNonNull(consensusNow);
        requireNonNull(type);
        final var config = configProvider.getConfiguration();
        final var stack = createRootSavepointStack(state, type);
        final var readableStoreFactory = new ReadableStoreFactory(stack, softwareVersionFactory);
        final var preHandleResult = preHandleWorkflow.getCurrentPreHandleResult(
                creatorInfo, platformTxn, readableStoreFactory, stateSignatureTxnCallback);
        final var txnInfo = requireNonNull(preHandleResult.txInfo());
        if (txnInfo.functionality() == STATE_SIGNATURE_TRANSACTION) {
            return null;
        }
        final var tokenContext = new TokenContextImpl(
                config,
                stack,
                consensusNow,
                new WritableEntityIdStore(stack.getWritableStates(EntityIdService.NAME)),
                softwareVersionFactory);
        return new UserTxn(
                type,
                txnInfo.functionality(),
                consensusNow,
                state,
                txnInfo,
                tokenContext,
                stack,
                preHandleResult,
                readableStoreFactory,
                config,
                creatorInfo);
    }

    /**
     * Creates a new {@link UserTxn} for synthetic transaction body.
     *
     * @param state the state the transaction will be applied to
     * @param creatorInfo the node information of the creator
     * @param consensusNow the current consensus time
     * @param type the type of the transaction
     * @param body synthetic transaction body
     * @return the new user transaction
     */
    public UserTxn createUserTxn(
            @NonNull final State state,
            @NonNull final NodeInfo creatorInfo,
            @NonNull final Instant consensusNow,
            @NonNull final TransactionType type,
            @NonNull final AccountID payerId,
            @NonNull final TransactionBody body) {
        requireNonNull(state);
        requireNonNull(creatorInfo);
        requireNonNull(consensusNow);
        requireNonNull(type);
        requireNonNull(payerId);
        requireNonNull(body);
        final var config = configProvider.getConfiguration();
        final var stack = createRootSavepointStack(state, type);
        final var readableStoreFactory = new ReadableStoreFactory(stack, softwareVersionFactory);
        final var functionality = functionOfTxn(body);
        final var preHandleResult = preHandleSyntheticTransaction(body, payerId, config, readableStoreFactory);
        final var entityIdStore = new WritableEntityIdStore(stack.getWritableStates(EntityIdService.NAME));
        final var tokenContext =
                new TokenContextImpl(config, stack, consensusNow, entityIdStore, softwareVersionFactory);
        return new UserTxn(
                type,
                functionality,
                consensusNow,
                state,
                preHandleResult.txInfo(),
                tokenContext,
                stack,
                preHandleResult,
                readableStoreFactory,
                config,
                creatorInfo);
    }

    /**
     * Creates a new {@link Dispatch} instance for this user transaction in the given context.
     *
     * @param userTxn user transaction
     * @param exchangeRates the exchange rates to use
     * @return the new dispatch instance
     */
    public Dispatch createDispatch(@NonNull final UserTxn userTxn, @NonNull final ExchangeRateSet exchangeRates) {
        requireNonNull(userTxn);
        requireNonNull(exchangeRates);
        final var preHandleResult = userTxn.preHandleResult();
        final var keyVerifier = new DefaultKeyVerifier(
                userTxn.txnInfo().signatureMap().sigPair().size(),
                userTxn.config().getConfigData(HederaConfig.class),
                preHandleResult.getVerificationResults());
        final var category = getTxnCategory(preHandleResult);
        final var baseBuilder = userTxn.initBaseBuilder(exchangeRates);
        return createDispatch(userTxn, baseBuilder, keyVerifier, category);
    }

    /**
     * Creates a new {@link Dispatch} instance for this user transaction in the given context.
     *
     * @param userTxn user transaction
     * @param baseBuilder the base record builder
     * @param keyVerifierCallback key verifier callback
     * @param category transaction category
     * @return the new dispatch instance
     */
    public Dispatch createDispatch(
            @NonNull final UserTxn userTxn,
            @NonNull final StreamBuilder baseBuilder,
            @NonNull final Predicate<Key> keyVerifierCallback,
            @NonNull final HandleContext.TransactionCategory category) {
        final var config = userTxn.config();
        final var keyVerifier = getKeyVerifier(keyVerifierCallback, config, emptySet());
        return createDispatch(userTxn, baseBuilder, keyVerifier, category);
    }

    private Dispatch createDispatch(
            @NonNull final UserTxn userTxn,
            @NonNull final StreamBuilder baseBuilder,
            @NonNull final AppKeyVerifier keyVerifier,
            @NonNull final HandleContext.TransactionCategory transactionCategory) {
        final var config = userTxn.config();
        final var txnInfo = userTxn.txnInfo();
        final var preHandleResult = userTxn.preHandleResult();
        final var stack = userTxn.stack();
        final var consensusNow = userTxn.consensusNow();
        final var creatorInfo = userTxn.creatorInfo();
        final var tokenContextImpl = userTxn.tokenContextImpl();
        final var entityIdStore = new WritableEntityIdStore(stack.getWritableStates(EntityIdService.NAME));

        final var readableStoreFactory = new ReadableStoreFactory(stack, softwareVersionFactory);
        final var entityNumGenerator = new EntityNumGeneratorImpl(entityIdStore);
        final var writableStoreFactory =
                new WritableStoreFactory(stack, serviceScopeLookup.getServiceName(txnInfo.txBody()), entityIdStore);
        final var serviceApiFactory = new ServiceApiFactory(stack, config);
        final var priceCalculator =
                new ResourcePriceCalculatorImpl(consensusNow, txnInfo, feeManager, readableStoreFactory);
        final var storeFactory = new StoreFactoryImpl(readableStoreFactory, writableStoreFactory, serviceApiFactory);
        final var throttleAdvisor = new AppThrottleAdviser(networkUtilizationManager, consensusNow);
        final var feeAccumulator =
                new FeeAccumulator(serviceApiFactory.getApi(TokenServiceApi.class), (FeeStreamBuilder) baseBuilder);
        final var dispatchHandleContext = new DispatchHandleContext(
                consensusNow,
                creatorInfo,
                txnInfo,
                config,
                authorizer,
                streamMode != RECORDS ? blockStreamManager : blockRecordManager,
                priceCalculator,
                feeManager,
                storeFactory,
                requireNonNull(txnInfo.payerID()),
                keyVerifier,
                txnInfo.functionality(),
                preHandleResult.payerKey() == null ? Key.DEFAULT : preHandleResult.payerKey(),
                exchangeRateManager,
                stack,
                entityNumGenerator,
                dispatcher,
                networkInfo,
                childDispatchFactory,
                dispatchProcessor,
                throttleAdvisor,
                feeAccumulator,
<<<<<<< HEAD
                HandleContext.DispatchMetadata.EMPTY_METADATA,
                transactionChecker,
                deduplicationCache);
=======
                DispatchMetadata.EMPTY_METADATA,
                transactionChecker);
>>>>>>> cf177845
        final var fees = dispatcher.dispatchComputeFees(dispatchHandleContext);
        if (streamMode != RECORDS) {
            final var congestionMultiplier = feeManager.congestionMultiplierFor(
                    txnInfo.txBody(), txnInfo.functionality(), storeFactory.asReadOnly());
            if (congestionMultiplier > 1) {
                baseBuilder.congestionMultiplier(congestionMultiplier);
            }
        }
        return new RecordDispatch(
                baseBuilder,
                config,
                fees,
                txnInfo,
                requireNonNull(txnInfo.payerID()),
                readableStoreFactory,
                feeAccumulator,
                keyVerifier,
                creatorInfo,
                consensusNow,
                preHandleResult.getRequiredKeys(),
                preHandleResult.getHollowAccounts(),
                dispatchHandleContext,
                stack,
                transactionCategory,
                tokenContextImpl,
                preHandleResult,
                transactionCategory == SCHEDULED
                        ? HandleContext.ConsensusThrottling.OFF
                        : HandleContext.ConsensusThrottling.ON);
    }

    /**
     * Creates a new root savepoint stack for the given state and transaction type, where genesis and
     * post-upgrade transactions have the maximum number of preceding records; and other transaction
     * types only support the number of preceding records specified in the network configuration.
     * @param state the state the stack is based on
     * @param type the type of the transaction
     * @return the new root savepoint stack
     */
    public SavepointStackImpl createRootSavepointStack(
            @NonNull final State state, @NonNull final TransactionType type) {
        final var config = configProvider.getConfiguration();
        final var consensusConfig = config.getConfigData(ConsensusConfig.class);
        final var blockStreamConfig = config.getConfigData(BlockStreamConfig.class);
        final var maxPrecedingRecords = (type == GENESIS_TRANSACTION || type == POST_UPGRADE_TRANSACTION)
                ? Integer.MAX_VALUE
                : consensusConfig.handleMaxPrecedingRecords();
        return SavepointStackImpl.newRootStack(
                state,
                maxPrecedingRecords,
                consensusConfig.handleMaxFollowingRecords(),
                boundaryStateChangeListener,
                kvStateChangeListener,
                blockStreamConfig.streamMode());
    }

    private PreHandleResult preHandleSyntheticTransaction(
            @NonNull final TransactionBody body,
            @NonNull final AccountID syntheticPayerId,
            @NonNull final Configuration config,
            @NonNull final ReadableStoreFactory readableStoreFactory) {
        try {
            final var pureChecksContext = new PureChecksContextImpl(body, config, dispatcher, transactionChecker);
            dispatcher.dispatchPureChecks(pureChecksContext);
            final var preHandleContext = new PreHandleContextImpl(
                    readableStoreFactory, body, syntheticPayerId, config, dispatcher, transactionChecker);
            dispatcher.dispatchPreHandle(preHandleContext);
            final var txInfo = getTxnInfoFrom(syntheticPayerId, body);
            return new PreHandleResult(
                    null,
                    null,
                    SO_FAR_SO_GOOD,
                    OK,
                    txInfo,
                    preHandleContext.requiredNonPayerKeys(),
                    null,
                    preHandleContext.requiredHollowAccounts(),
                    null,
                    null,
                    0);
        } catch (final PreCheckException e) {
            return new PreHandleResult(
                    null,
                    null,
                    PRE_HANDLE_FAILURE,
                    e.responseCode(),
                    null,
                    emptySet(),
                    null,
                    emptySet(),
                    null,
                    null,
                    0);
        }
    }
}<|MERGE_RESOLUTION|>--- conflicted
+++ resolved
@@ -350,14 +350,9 @@
                 dispatchProcessor,
                 throttleAdvisor,
                 feeAccumulator,
-<<<<<<< HEAD
-                HandleContext.DispatchMetadata.EMPTY_METADATA,
+                DispatchMetadata.EMPTY_METADATA,
                 transactionChecker,
                 deduplicationCache);
-=======
-                DispatchMetadata.EMPTY_METADATA,
-                transactionChecker);
->>>>>>> cf177845
         final var fees = dispatcher.dispatchComputeFees(dispatchHandleContext);
         if (streamMode != RECORDS) {
             final var congestionMultiplier = feeManager.congestionMultiplierFor(
