--- conflicted
+++ resolved
@@ -92,10 +92,8 @@
 import edu.umd.cs.findbugs.annotations.NonNull;
 import edu.umd.cs.findbugs.annotations.Nullable;
 import java.time.Instant;
-<<<<<<< HEAD
-=======
 import java.util.function.Consumer;
->>>>>>> ace6e545
+import java.util.function.Function;
 import java.util.function.Function;
 import java.util.function.Predicate;
 import javax.inject.Inject;
@@ -191,13 +189,8 @@
         final var config = configProvider.getConfiguration();
         final var stack = createRootSavepointStack(state, type);
         final var readableStoreFactory = new ReadableStoreFactory(stack, softwareVersionFactory);
-<<<<<<< HEAD
-        final var preHandleResult =
-                preHandleWorkflow.getCurrentPreHandleResult(creatorInfo, platformTxn, readableStoreFactory);
-=======
         final var preHandleResult = preHandleWorkflow.getCurrentPreHandleResult(
                 creatorInfo, platformTxn, readableStoreFactory, stateSignatureTxnCallback);
->>>>>>> ace6e545
         final var txnInfo = requireNonNull(preHandleResult.txInfo());
         if (txnInfo.functionality() == STATE_SIGNATURE_TRANSACTION) {
             return null;
@@ -354,11 +347,7 @@
                 dispatchProcessor,
                 throttleAdvisor,
                 feeAccumulator,
-<<<<<<< HEAD
-                HandleContext.DispatchMetadata.EMPTY_METADATA,
-=======
                 DispatchMetadata.EMPTY_METADATA,
->>>>>>> ace6e545
                 transactionChecker);
         final var fees = dispatcher.dispatchComputeFees(dispatchHandleContext);
         if (streamMode != RECORDS) {
