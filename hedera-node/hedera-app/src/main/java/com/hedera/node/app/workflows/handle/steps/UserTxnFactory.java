--- conflicted
+++ resolved
@@ -132,10 +132,7 @@
             @NonNull final BlockRecordManager blockRecordManager,
             @NonNull final BlockStreamManager blockStreamManager,
             @NonNull final ChildDispatchFactory childDispatchFactory,
-<<<<<<< HEAD
-=======
             @NonNull final Function<SemanticVersion, SoftwareVersion> softwareVersionFactory,
->>>>>>> 9e3f1967
             @NonNull final TransactionChecker transactionChecker) {
         this.configProvider = requireNonNull(configProvider);
         this.kvStateChangeListener = requireNonNull(kvStateChangeListener);
@@ -156,10 +153,7 @@
                 .getConfiguration()
                 .getConfigData(BlockStreamConfig.class)
                 .streamMode();
-<<<<<<< HEAD
-=======
         this.softwareVersionFactory = softwareVersionFactory;
->>>>>>> 9e3f1967
         this.transactionChecker = requireNonNull(transactionChecker);
     }
 
