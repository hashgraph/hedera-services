/*
 * Copyright (C) 2024 Hedera Hashgraph, LLC
 *
 * Licensed under the Apache License, Version 2.0 (the "License");
 * you may not use this file except in compliance with the License.
 * You may obtain a copy of the License at
 *
 *      http://www.apache.org/licenses/LICENSE-2.0
 *
 * Unless required by applicable law or agreed to in writing, software
 * distributed under the License is distributed on an "AS IS" BASIS,
 * WITHOUT WARRANTIES OR CONDITIONS OF ANY KIND, either express or implied.
 * See the License for the specific language governing permissions and
 * limitations under the License.
 */

package com.hedera.node.app.bbm;

import static com.hedera.node.app.bbm.accounts.AccountDumpUtils.dumpModAccounts;
import static com.hedera.node.app.bbm.accounts.AccountDumpUtils.dumpMonoAccounts;
import static com.hedera.node.app.bbm.associations.TokenAssociationsDumpUtils.dumpModTokenRelations;
import static com.hedera.node.app.bbm.associations.TokenAssociationsDumpUtils.dumpMonoTokenRelations;
import static com.hedera.node.app.bbm.files.FilesDumpUtils.dumpModFiles;
import static com.hedera.node.app.bbm.files.FilesDumpUtils.dumpMonoFiles;
import static com.hedera.node.app.bbm.nfts.UniqueTokenDumpUtils.dumpModUniqueTokens;
import static com.hedera.node.app.bbm.nfts.UniqueTokenDumpUtils.dumpMonoUniqueTokens;
import static com.hedera.node.app.bbm.scheduledtransactions.ScheduledTransactionsDumpUtils.dumpModScheduledTransactions;
import static com.hedera.node.app.bbm.scheduledtransactions.ScheduledTransactionsDumpUtils.dumpMonoScheduledTransactions;
import static com.hedera.node.app.records.BlockRecordService.BLOCK_INFO_STATE_KEY;
import static com.hedera.node.app.service.mono.state.migration.StateChildIndices.ACCOUNTS;
import static com.hedera.node.app.service.mono.state.migration.StateChildIndices.NETWORK_CTX;
import static com.hedera.node.app.service.mono.state.migration.StateChildIndices.SCHEDULE_TXS;
import static com.hedera.node.app.service.mono.state.migration.StateChildIndices.STORAGE;
import static com.hedera.node.app.service.mono.state.migration.StateChildIndices.TOKEN_ASSOCIATIONS;
import static com.hedera.node.app.service.mono.state.migration.StateChildIndices.UNIQUE_TOKENS;
<<<<<<< HEAD
import static com.hedera.node.app.service.schedule.impl.ScheduleServiceImpl.SCHEDULES_BY_ID_KEY;
=======
import static com.hedera.node.app.service.token.impl.TokenServiceImpl.ACCOUNTS_KEY;
>>>>>>> 93c1a1e4
import static com.hedera.node.app.service.token.impl.TokenServiceImpl.NFTS_KEY;
import static com.hedera.node.app.service.token.impl.TokenServiceImpl.TOKEN_RELS_KEY;
import static java.util.Objects.requireNonNull;

import com.hedera.hapi.node.base.AccountID;
import com.hedera.hapi.node.base.FileID;
import com.hedera.hapi.node.base.NftID;
import com.hedera.hapi.node.base.ScheduleID;
import com.hedera.hapi.node.base.TokenAssociation;
import com.hedera.hapi.node.state.blockrecords.BlockInfo;
<<<<<<< HEAD
import com.hedera.hapi.node.state.schedule.Schedule;
=======
import com.hedera.hapi.node.state.token.Account;
>>>>>>> 93c1a1e4
import com.hedera.hapi.node.state.token.Nft;
import com.hedera.hapi.node.state.token.TokenRelation;
import com.hedera.node.app.records.BlockRecordService;
import com.hedera.node.app.service.file.FileService;
import com.hedera.node.app.service.file.impl.FileServiceImpl;
import com.hedera.node.app.service.mono.state.merkle.MerkleNetworkContext;
import com.hedera.node.app.service.schedule.ScheduleService;
import com.hedera.node.app.service.token.TokenService;
import com.hedera.node.app.state.merkle.MerkleHederaState;
import com.hedera.node.app.state.merkle.disk.OnDiskKey;
import com.hedera.node.app.state.merkle.disk.OnDiskValue;
import com.hedera.node.app.state.merkle.memory.InMemoryKey;
import com.hedera.node.app.state.merkle.memory.InMemoryValue;
import com.hedera.node.app.state.merkle.singleton.SingletonNode;
import com.swirlds.merkle.map.MerkleMap;
import com.swirlds.virtualmap.VirtualMap;
import edu.umd.cs.findbugs.annotations.NonNull;
import edu.umd.cs.findbugs.annotations.Nullable;
import java.io.File;
import java.nio.file.Paths;
import java.time.Instant;
import java.util.Optional;

/**
 * A utility class for dumping the state of the {@link MerkleHederaState} to a directory.
 */
public class StateDumper {
    private static final String SEMANTIC_UNIQUE_TOKENS = "uniqueTokens.txt";
    private static final String SEMANTIC_TOKEN_RELATIONS = "tokenRelations.txt";
    private static final String SEMANTIC_FILES = "files.txt";
<<<<<<< HEAD
    private static final String SEMANTIC_SCHEDULED_TRANSACTIONS = "scheduledTransactions.txt";
=======
    private static final String SEMANTIC_ACCOUNTS = "accounts.txt";
>>>>>>> 93c1a1e4

    public static void dumpMonoChildrenFrom(
            @NonNull final MerkleHederaState state, @NonNull final DumpCheckpoint checkpoint) {
        final MerkleNetworkContext networkContext = state.getChild(NETWORK_CTX);
        final var dumpLoc = getExtantDumpLoc("mono", networkContext.consensusTimeOfLastHandledTxn());
        dumpMonoUniqueTokens(Paths.get(dumpLoc, SEMANTIC_UNIQUE_TOKENS), state.getChild(UNIQUE_TOKENS), checkpoint);
        dumpMonoTokenRelations(
                Paths.get(dumpLoc, SEMANTIC_TOKEN_RELATIONS), state.getChild(TOKEN_ASSOCIATIONS), checkpoint);
        dumpMonoFiles(Paths.get(dumpLoc, SEMANTIC_FILES), state.getChild(STORAGE), checkpoint);
<<<<<<< HEAD
        dumpMonoScheduledTransactions(
                Paths.get(dumpLoc, SEMANTIC_SCHEDULED_TRANSACTIONS), state.getChild(SCHEDULE_TXS), checkpoint);
=======
        dumpMonoAccounts(Paths.get(dumpLoc, SEMANTIC_TOKEN_RELATIONS), state.getChild(ACCOUNTS), checkpoint);
>>>>>>> 93c1a1e4
    }

    public static void dumpModChildrenFrom(
            @NonNull final MerkleHederaState state, @NonNull final DumpCheckpoint checkpoint) {
        final SingletonNode<BlockInfo> blockInfoNode =
                requireNonNull(state.getChild(state.findNodeIndex(BlockRecordService.NAME, BLOCK_INFO_STATE_KEY)));
        final var blockInfo = blockInfoNode.getValue();
        final var dumpLoc = getExtantDumpLoc(
                "mod",
                Optional.ofNullable(blockInfo.consTimeOfLastHandledTxn())
                        .map(then -> Instant.ofEpochSecond(then.seconds(), then.nanos()))
                        .orElse(null));

        final VirtualMap<OnDiskKey<NftID>, OnDiskValue<Nft>> uniqueTokens =
                requireNonNull(state.getChild(state.findNodeIndex(TokenService.NAME, NFTS_KEY)));
        dumpModUniqueTokens(Paths.get(dumpLoc, SEMANTIC_UNIQUE_TOKENS), uniqueTokens, checkpoint);

        final VirtualMap<OnDiskKey<TokenAssociation>, OnDiskValue<TokenRelation>> tokenRelations =
                requireNonNull(state.getChild(state.findNodeIndex(TokenService.NAME, TOKEN_RELS_KEY)));
        dumpModTokenRelations(Paths.get(dumpLoc, SEMANTIC_TOKEN_RELATIONS), tokenRelations, checkpoint);

        final VirtualMap<OnDiskKey<FileID>, OnDiskValue<com.hedera.hapi.node.state.file.File>> files =
                requireNonNull(state.getChild(state.findNodeIndex(FileService.NAME, FileServiceImpl.BLOBS_KEY)));
        dumpModFiles(Paths.get(dumpLoc, SEMANTIC_FILES), files, checkpoint);

<<<<<<< HEAD
        final MerkleMap<InMemoryKey<ScheduleID>, InMemoryValue<ScheduleID, Schedule>> scheduledTransactions =
                requireNonNull(state.getChild(state.findNodeIndex(ScheduleService.NAME, SCHEDULES_BY_ID_KEY)));
        dumpModScheduledTransactions(
                Paths.get(dumpLoc, SEMANTIC_SCHEDULED_TRANSACTIONS), scheduledTransactions, checkpoint);
=======
        final VirtualMap<OnDiskKey<AccountID>, OnDiskValue<Account>> accounts =
                requireNonNull(state.getChild(state.findNodeIndex(TokenService.NAME, ACCOUNTS_KEY)));
        dumpModAccounts(Paths.get(dumpLoc, SEMANTIC_ACCOUNTS), accounts, checkpoint);
>>>>>>> 93c1a1e4
    }

    private static String getExtantDumpLoc(
            @NonNull final String stateType, @Nullable final Instant lastHandledConsensusTime) {
        final var dumpLoc = dirFor(stateType, lastHandledConsensusTime);
        new File(dumpLoc).mkdirs();
        return dumpLoc;
    }

    private static String dirFor(@NonNull final String stateType, @Nullable final Instant lastHandledConsensusTime) {
        final var effectiveTime = lastHandledConsensusTime == null ? Instant.EPOCH : lastHandledConsensusTime;
        return String.format("%s-%s", stateType, effectiveTime.toString().replace(":", "_"));
    }
}<|MERGE_RESOLUTION|>--- conflicted
+++ resolved
@@ -33,11 +33,8 @@
 import static com.hedera.node.app.service.mono.state.migration.StateChildIndices.STORAGE;
 import static com.hedera.node.app.service.mono.state.migration.StateChildIndices.TOKEN_ASSOCIATIONS;
 import static com.hedera.node.app.service.mono.state.migration.StateChildIndices.UNIQUE_TOKENS;
-<<<<<<< HEAD
+import static com.hedera.node.app.service.token.impl.TokenServiceImpl.ACCOUNTS_KEY;
 import static com.hedera.node.app.service.schedule.impl.ScheduleServiceImpl.SCHEDULES_BY_ID_KEY;
-=======
-import static com.hedera.node.app.service.token.impl.TokenServiceImpl.ACCOUNTS_KEY;
->>>>>>> 93c1a1e4
 import static com.hedera.node.app.service.token.impl.TokenServiceImpl.NFTS_KEY;
 import static com.hedera.node.app.service.token.impl.TokenServiceImpl.TOKEN_RELS_KEY;
 import static java.util.Objects.requireNonNull;
@@ -48,11 +45,8 @@
 import com.hedera.hapi.node.base.ScheduleID;
 import com.hedera.hapi.node.base.TokenAssociation;
 import com.hedera.hapi.node.state.blockrecords.BlockInfo;
-<<<<<<< HEAD
 import com.hedera.hapi.node.state.schedule.Schedule;
-=======
 import com.hedera.hapi.node.state.token.Account;
->>>>>>> 93c1a1e4
 import com.hedera.hapi.node.state.token.Nft;
 import com.hedera.hapi.node.state.token.TokenRelation;
 import com.hedera.node.app.records.BlockRecordService;
@@ -83,11 +77,8 @@
     private static final String SEMANTIC_UNIQUE_TOKENS = "uniqueTokens.txt";
     private static final String SEMANTIC_TOKEN_RELATIONS = "tokenRelations.txt";
     private static final String SEMANTIC_FILES = "files.txt";
-<<<<<<< HEAD
     private static final String SEMANTIC_SCHEDULED_TRANSACTIONS = "scheduledTransactions.txt";
-=======
     private static final String SEMANTIC_ACCOUNTS = "accounts.txt";
->>>>>>> 93c1a1e4
 
     public static void dumpMonoChildrenFrom(
             @NonNull final MerkleHederaState state, @NonNull final DumpCheckpoint checkpoint) {
@@ -97,12 +88,9 @@
         dumpMonoTokenRelations(
                 Paths.get(dumpLoc, SEMANTIC_TOKEN_RELATIONS), state.getChild(TOKEN_ASSOCIATIONS), checkpoint);
         dumpMonoFiles(Paths.get(dumpLoc, SEMANTIC_FILES), state.getChild(STORAGE), checkpoint);
-<<<<<<< HEAD
         dumpMonoScheduledTransactions(
                 Paths.get(dumpLoc, SEMANTIC_SCHEDULED_TRANSACTIONS), state.getChild(SCHEDULE_TXS), checkpoint);
-=======
         dumpMonoAccounts(Paths.get(dumpLoc, SEMANTIC_TOKEN_RELATIONS), state.getChild(ACCOUNTS), checkpoint);
->>>>>>> 93c1a1e4
     }
 
     public static void dumpModChildrenFrom(
@@ -128,16 +116,14 @@
                 requireNonNull(state.getChild(state.findNodeIndex(FileService.NAME, FileServiceImpl.BLOBS_KEY)));
         dumpModFiles(Paths.get(dumpLoc, SEMANTIC_FILES), files, checkpoint);
 
-<<<<<<< HEAD
+        final VirtualMap<OnDiskKey<AccountID>, OnDiskValue<Account>> accounts =
+                requireNonNull(state.getChild(state.findNodeIndex(TokenService.NAME, ACCOUNTS_KEY)));
+        dumpModAccounts(Paths.get(dumpLoc, SEMANTIC_ACCOUNTS), accounts, checkpoint);
+
         final MerkleMap<InMemoryKey<ScheduleID>, InMemoryValue<ScheduleID, Schedule>> scheduledTransactions =
                 requireNonNull(state.getChild(state.findNodeIndex(ScheduleService.NAME, SCHEDULES_BY_ID_KEY)));
         dumpModScheduledTransactions(
                 Paths.get(dumpLoc, SEMANTIC_SCHEDULED_TRANSACTIONS), scheduledTransactions, checkpoint);
-=======
-        final VirtualMap<OnDiskKey<AccountID>, OnDiskValue<Account>> accounts =
-                requireNonNull(state.getChild(state.findNodeIndex(TokenService.NAME, ACCOUNTS_KEY)));
-        dumpModAccounts(Paths.get(dumpLoc, SEMANTIC_ACCOUNTS), accounts, checkpoint);
->>>>>>> 93c1a1e4
     }
 
     private static String getExtantDumpLoc(
