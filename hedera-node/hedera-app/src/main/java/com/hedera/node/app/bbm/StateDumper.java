/*
 * Copyright (C) 2024 Hedera Hashgraph, LLC
 *
 * Licensed under the Apache License, Version 2.0 (the "License");
 * you may not use this file except in compliance with the License.
 * You may obtain a copy of the License at
 *
 *      http://www.apache.org/licenses/LICENSE-2.0
 *
 * Unless required by applicable law or agreed to in writing, software
 * distributed under the License is distributed on an "AS IS" BASIS,
 * WITHOUT WARRANTIES OR CONDITIONS OF ANY KIND, either express or implied.
 * See the License for the specific language governing permissions and
 * limitations under the License.
 */

package com.hedera.node.app.bbm;

import static com.hedera.node.app.bbm.associations.TokenAssociationsDumpUtils.dumpModTokenRelations;
import static com.hedera.node.app.bbm.associations.TokenAssociationsDumpUtils.dumpMonoTokenRelations;
import static com.hedera.node.app.bbm.files.FilesDumpUtils.dumpModFiles;
import static com.hedera.node.app.bbm.files.FilesDumpUtils.dumpMonoFiles;
import static com.hedera.node.app.bbm.nfts.UniqueTokenDumpUtils.dumpModUniqueTokens;
import static com.hedera.node.app.bbm.nfts.UniqueTokenDumpUtils.dumpMonoUniqueTokens;
import static com.hedera.node.app.bbm.scheduledtransactions.ScheduledTransactionsDumpUtils.dumpModScheduledTransactions;
import static com.hedera.node.app.bbm.scheduledtransactions.ScheduledTransactionsDumpUtils.dumpMonoScheduledTransactions;
import static com.hedera.node.app.records.BlockRecordService.BLOCK_INFO_STATE_KEY;
import static com.hedera.node.app.service.mono.state.migration.StateChildIndices.NETWORK_CTX;
<<<<<<< HEAD
import static com.hedera.node.app.service.mono.state.migration.StateChildIndices.SCHEDULE_TXS;
=======
import static com.hedera.node.app.service.mono.state.migration.StateChildIndices.STORAGE;
>>>>>>> fd7b0fac
import static com.hedera.node.app.service.mono.state.migration.StateChildIndices.TOKEN_ASSOCIATIONS;
import static com.hedera.node.app.service.mono.state.migration.StateChildIndices.UNIQUE_TOKENS;
import static com.hedera.node.app.service.schedule.impl.ScheduleServiceImpl.SCHEDULES_BY_ID_KEY;
import static com.hedera.node.app.service.token.impl.TokenServiceImpl.NFTS_KEY;
import static com.hedera.node.app.service.token.impl.TokenServiceImpl.TOKEN_RELS_KEY;
import static java.util.Objects.requireNonNull;

import com.hedera.hapi.node.base.FileID;
import com.hedera.hapi.node.base.NftID;
import com.hedera.hapi.node.base.ScheduleID;
import com.hedera.hapi.node.base.TokenAssociation;
import com.hedera.hapi.node.state.blockrecords.BlockInfo;
import com.hedera.hapi.node.state.schedule.Schedule;
import com.hedera.hapi.node.state.token.Nft;
import com.hedera.hapi.node.state.token.TokenRelation;
import com.hedera.node.app.records.BlockRecordService;
import com.hedera.node.app.service.file.FileService;
import com.hedera.node.app.service.file.impl.FileServiceImpl;
import com.hedera.node.app.service.mono.state.merkle.MerkleNetworkContext;
import com.hedera.node.app.service.schedule.ScheduleService;
import com.hedera.node.app.service.token.TokenService;
import com.hedera.node.app.state.merkle.MerkleHederaState;
import com.hedera.node.app.state.merkle.disk.OnDiskKey;
import com.hedera.node.app.state.merkle.disk.OnDiskValue;
import com.hedera.node.app.state.merkle.memory.InMemoryKey;
import com.hedera.node.app.state.merkle.memory.InMemoryValue;
import com.hedera.node.app.state.merkle.singleton.SingletonNode;
import com.swirlds.merkle.map.MerkleMap;
import com.swirlds.virtualmap.VirtualMap;
import edu.umd.cs.findbugs.annotations.NonNull;
import edu.umd.cs.findbugs.annotations.Nullable;
import java.io.File;
import java.nio.file.Paths;
import java.time.Instant;
import java.util.Optional;

/**
 * A utility class for dumping the state of the {@link MerkleHederaState} to a directory.
 */
public class StateDumper {
    private static final String SEMANTIC_UNIQUE_TOKENS = "uniqueTokens.txt";
    private static final String SEMANTIC_TOKEN_RELATIONS = "tokenRelations.txt";
<<<<<<< HEAD
    private static final String SEMANTIC_SCHEDULED_TRANSACTIONS = "scheduledTransactions.txt";
=======
    private static final String SEMANTIC_FILES = "files.txt";
>>>>>>> fd7b0fac

    public static void dumpMonoChildrenFrom(
            @NonNull final MerkleHederaState state, @NonNull final DumpCheckpoint checkpoint) {
        final MerkleNetworkContext networkContext = state.getChild(NETWORK_CTX);
        final var dumpLoc = getExtantDumpLoc("mono", networkContext.consensusTimeOfLastHandledTxn());
        dumpMonoUniqueTokens(Paths.get(dumpLoc, SEMANTIC_UNIQUE_TOKENS), state.getChild(UNIQUE_TOKENS), checkpoint);
        dumpMonoTokenRelations(
                Paths.get(dumpLoc, SEMANTIC_TOKEN_RELATIONS), state.getChild(TOKEN_ASSOCIATIONS), checkpoint);
<<<<<<< HEAD
        dumpMonoScheduledTransactions(
                Paths.get(dumpLoc, SEMANTIC_SCHEDULED_TRANSACTIONS), state.getChild(SCHEDULE_TXS), checkpoint);
=======
        dumpMonoFiles(Paths.get(dumpLoc, SEMANTIC_FILES), state.getChild(STORAGE), checkpoint);
>>>>>>> fd7b0fac
    }

    public static void dumpModChildrenFrom(
            @NonNull final MerkleHederaState state, @NonNull final DumpCheckpoint checkpoint) {
        final SingletonNode<BlockInfo> blockInfoNode =
                requireNonNull(state.getChild(state.findNodeIndex(BlockRecordService.NAME, BLOCK_INFO_STATE_KEY)));
        final var blockInfo = blockInfoNode.getValue();
        final var dumpLoc = getExtantDumpLoc(
                "mod",
                Optional.ofNullable(blockInfo.consTimeOfLastHandledTxn())
                        .map(then -> Instant.ofEpochSecond(then.seconds(), then.nanos()))
                        .orElse(null));

        final VirtualMap<OnDiskKey<NftID>, OnDiskValue<Nft>> uniqueTokens =
                requireNonNull(state.getChild(state.findNodeIndex(TokenService.NAME, NFTS_KEY)));
        dumpModUniqueTokens(Paths.get(dumpLoc, SEMANTIC_UNIQUE_TOKENS), uniqueTokens, checkpoint);

        final VirtualMap<OnDiskKey<TokenAssociation>, OnDiskValue<TokenRelation>> tokenRelations =
                requireNonNull(state.getChild(state.findNodeIndex(TokenService.NAME, TOKEN_RELS_KEY)));
        dumpModTokenRelations(Paths.get(dumpLoc, SEMANTIC_TOKEN_RELATIONS), tokenRelations, checkpoint);
<<<<<<< HEAD
        final MerkleMap<InMemoryKey<ScheduleID>, InMemoryValue<ScheduleID, Schedule>>
                scheduledTransactions = // TODO: is it OK to use inMemory?
                requireNonNull(state.getChild(state.findNodeIndex(ScheduleService.NAME, SCHEDULES_BY_ID_KEY)));
        dumpModScheduledTransactions(
                Paths.get(dumpLoc, SEMANTIC_SCHEDULED_TRANSACTIONS), scheduledTransactions, checkpoint);
=======

        final VirtualMap<OnDiskKey<FileID>, OnDiskValue<com.hedera.hapi.node.state.file.File>> files =
                requireNonNull(state.getChild(state.findNodeIndex(FileService.NAME, FileServiceImpl.BLOBS_KEY)));
        dumpModFiles(Paths.get(dumpLoc, SEMANTIC_FILES), files, checkpoint);
>>>>>>> fd7b0fac
    }

    private static String getExtantDumpLoc(
            @NonNull final String stateType, @Nullable final Instant lastHandledConsensusTime) {
        final var dumpLoc = dirFor(stateType, lastHandledConsensusTime);
        new File(dumpLoc).mkdirs();
        return dumpLoc;
    }

    private static String dirFor(@NonNull final String stateType, @Nullable final Instant lastHandledConsensusTime) {
        final var effectiveTime = lastHandledConsensusTime == null ? Instant.EPOCH : lastHandledConsensusTime;
        return String.format("%s-%s", stateType, effectiveTime.toString().replace(":", "_"));
    }
}<|MERGE_RESOLUTION|>--- conflicted
+++ resolved
@@ -26,11 +26,8 @@
 import static com.hedera.node.app.bbm.scheduledtransactions.ScheduledTransactionsDumpUtils.dumpMonoScheduledTransactions;
 import static com.hedera.node.app.records.BlockRecordService.BLOCK_INFO_STATE_KEY;
 import static com.hedera.node.app.service.mono.state.migration.StateChildIndices.NETWORK_CTX;
-<<<<<<< HEAD
 import static com.hedera.node.app.service.mono.state.migration.StateChildIndices.SCHEDULE_TXS;
-=======
 import static com.hedera.node.app.service.mono.state.migration.StateChildIndices.STORAGE;
->>>>>>> fd7b0fac
 import static com.hedera.node.app.service.mono.state.migration.StateChildIndices.TOKEN_ASSOCIATIONS;
 import static com.hedera.node.app.service.mono.state.migration.StateChildIndices.UNIQUE_TOKENS;
 import static com.hedera.node.app.service.schedule.impl.ScheduleServiceImpl.SCHEDULES_BY_ID_KEY;
@@ -73,11 +70,8 @@
 public class StateDumper {
     private static final String SEMANTIC_UNIQUE_TOKENS = "uniqueTokens.txt";
     private static final String SEMANTIC_TOKEN_RELATIONS = "tokenRelations.txt";
-<<<<<<< HEAD
+    private static final String SEMANTIC_FILES = "files.txt";
     private static final String SEMANTIC_SCHEDULED_TRANSACTIONS = "scheduledTransactions.txt";
-=======
-    private static final String SEMANTIC_FILES = "files.txt";
->>>>>>> fd7b0fac
 
     public static void dumpMonoChildrenFrom(
             @NonNull final MerkleHederaState state, @NonNull final DumpCheckpoint checkpoint) {
@@ -86,12 +80,9 @@
         dumpMonoUniqueTokens(Paths.get(dumpLoc, SEMANTIC_UNIQUE_TOKENS), state.getChild(UNIQUE_TOKENS), checkpoint);
         dumpMonoTokenRelations(
                 Paths.get(dumpLoc, SEMANTIC_TOKEN_RELATIONS), state.getChild(TOKEN_ASSOCIATIONS), checkpoint);
-<<<<<<< HEAD
+        dumpMonoFiles(Paths.get(dumpLoc, SEMANTIC_FILES), state.getChild(STORAGE), checkpoint);
         dumpMonoScheduledTransactions(
                 Paths.get(dumpLoc, SEMANTIC_SCHEDULED_TRANSACTIONS), state.getChild(SCHEDULE_TXS), checkpoint);
-=======
-        dumpMonoFiles(Paths.get(dumpLoc, SEMANTIC_FILES), state.getChild(STORAGE), checkpoint);
->>>>>>> fd7b0fac
     }
 
     public static void dumpModChildrenFrom(
@@ -112,18 +103,16 @@
         final VirtualMap<OnDiskKey<TokenAssociation>, OnDiskValue<TokenRelation>> tokenRelations =
                 requireNonNull(state.getChild(state.findNodeIndex(TokenService.NAME, TOKEN_RELS_KEY)));
         dumpModTokenRelations(Paths.get(dumpLoc, SEMANTIC_TOKEN_RELATIONS), tokenRelations, checkpoint);
-<<<<<<< HEAD
+
+        final VirtualMap<OnDiskKey<FileID>, OnDiskValue<com.hedera.hapi.node.state.file.File>> files =
+                requireNonNull(state.getChild(state.findNodeIndex(FileService.NAME, FileServiceImpl.BLOBS_KEY)));
+        dumpModFiles(Paths.get(dumpLoc, SEMANTIC_FILES), files, checkpoint);
+
         final MerkleMap<InMemoryKey<ScheduleID>, InMemoryValue<ScheduleID, Schedule>>
                 scheduledTransactions = // TODO: is it OK to use inMemory?
                 requireNonNull(state.getChild(state.findNodeIndex(ScheduleService.NAME, SCHEDULES_BY_ID_KEY)));
         dumpModScheduledTransactions(
                 Paths.get(dumpLoc, SEMANTIC_SCHEDULED_TRANSACTIONS), scheduledTransactions, checkpoint);
-=======
-
-        final VirtualMap<OnDiskKey<FileID>, OnDiskValue<com.hedera.hapi.node.state.file.File>> files =
-                requireNonNull(state.getChild(state.findNodeIndex(FileService.NAME, FileServiceImpl.BLOBS_KEY)));
-        dumpModFiles(Paths.get(dumpLoc, SEMANTIC_FILES), files, checkpoint);
->>>>>>> fd7b0fac
     }
 
     private static String getExtantDumpLoc(
