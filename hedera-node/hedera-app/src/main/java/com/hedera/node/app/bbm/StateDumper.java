/*
 * Copyright (C) 2024 Hedera Hashgraph, LLC
 *
 * Licensed under the Apache License, Version 2.0 (the "License");
 * you may not use this file except in compliance with the License.
 * You may obtain a copy of the License at
 *
 *      http://www.apache.org/licenses/LICENSE-2.0
 *
 * Unless required by applicable law or agreed to in writing, software
 * distributed under the License is distributed on an "AS IS" BASIS,
 * WITHOUT WARRANTIES OR CONDITIONS OF ANY KIND, either express or implied.
 * See the License for the specific language governing permissions and
 * limitations under the License.
 */

package com.hedera.node.app.bbm;

import static com.hedera.node.app.bbm.accounts.AccountDumpUtils.dumpModAccounts;
import static com.hedera.node.app.bbm.accounts.AccountDumpUtils.dumpMonoAccounts;
import static com.hedera.node.app.bbm.associations.TokenAssociationsDumpUtils.dumpModTokenRelations;
import static com.hedera.node.app.bbm.associations.TokenAssociationsDumpUtils.dumpMonoTokenRelations;
import static com.hedera.node.app.bbm.contracts.ContractBytecodesDumpUtils.dumpModContractBytecodes;
import static com.hedera.node.app.bbm.files.FilesDumpUtils.dumpModFiles;
import static com.hedera.node.app.bbm.files.FilesDumpUtils.dumpMonoFiles;
import static com.hedera.node.app.bbm.nfts.UniqueTokenDumpUtils.dumpModUniqueTokens;
import static com.hedera.node.app.bbm.nfts.UniqueTokenDumpUtils.dumpMonoUniqueTokens;
import static com.hedera.node.app.records.BlockRecordService.BLOCK_INFO_STATE_KEY;
import static com.hedera.node.app.service.mono.state.migration.StateChildIndices.ACCOUNTS;
import static com.hedera.node.app.service.mono.state.migration.StateChildIndices.NETWORK_CTX;
import static com.hedera.node.app.service.mono.state.migration.StateChildIndices.STORAGE;
import static com.hedera.node.app.service.mono.state.migration.StateChildIndices.TOKEN_ASSOCIATIONS;
import static com.hedera.node.app.service.mono.state.migration.StateChildIndices.UNIQUE_TOKENS;
import static com.hedera.node.app.service.token.impl.TokenServiceImpl.ACCOUNTS_KEY;
import static com.hedera.node.app.service.token.impl.TokenServiceImpl.NFTS_KEY;
import static com.hedera.node.app.service.token.impl.TokenServiceImpl.TOKEN_RELS_KEY;
import static java.util.Objects.requireNonNull;

import com.hedera.hapi.node.base.AccountID;
<<<<<<< HEAD
import com.hedera.hapi.node.base.ContractID;
=======
>>>>>>> c00358ea
import com.hedera.hapi.node.base.FileID;
import com.hedera.hapi.node.base.NftID;
import com.hedera.hapi.node.base.TokenAssociation;
import com.hedera.hapi.node.state.blockrecords.BlockInfo;
<<<<<<< HEAD
import com.hedera.hapi.node.state.contract.Bytecode;
=======
>>>>>>> c00358ea
import com.hedera.hapi.node.state.token.Account;
import com.hedera.hapi.node.state.token.Nft;
import com.hedera.hapi.node.state.token.TokenRelation;
import com.hedera.node.app.bbm.contracts.ContractBytecodesDumpUtils;
import com.hedera.node.app.records.BlockRecordService;
import com.hedera.node.app.service.contract.ContractService;
import com.hedera.node.app.service.contract.impl.state.InitialModServiceContractSchema;
import com.hedera.node.app.service.file.FileService;
import com.hedera.node.app.service.file.impl.FileServiceImpl;
import com.hedera.node.app.service.mono.state.merkle.MerkleNetworkContext;
import com.hedera.node.app.service.token.TokenService;
import com.hedera.node.app.state.merkle.MerkleHederaState;
import com.hedera.node.app.state.merkle.disk.OnDiskKey;
import com.hedera.node.app.state.merkle.disk.OnDiskValue;
import com.hedera.node.app.state.merkle.singleton.SingletonNode;
import com.swirlds.virtualmap.VirtualMap;
import edu.umd.cs.findbugs.annotations.NonNull;
import edu.umd.cs.findbugs.annotations.Nullable;
import java.io.File;
import java.nio.file.Paths;
import java.time.Instant;
import java.util.Optional;

/**
 * A utility class for dumping the state of the {@link MerkleHederaState} to a directory.
 */
public class StateDumper {
    private static final String SEMANTIC_UNIQUE_TOKENS = "uniqueTokens.txt";
    private static final String SEMANTIC_TOKEN_RELATIONS = "tokenRelations.txt";
    private static final String SEMANTIC_FILES = "files.txt";
    private static final String SEMANTIC_ACCOUNTS = "accounts.txt";
<<<<<<< HEAD
    private static final String SEMANTIC_CONTRACT_BYTECODES = "contractBytecodes.txt";
=======
>>>>>>> c00358ea

    public static void dumpMonoChildrenFrom(
            @NonNull final MerkleHederaState state, @NonNull final DumpCheckpoint checkpoint) {
        final MerkleNetworkContext networkContext = state.getChild(NETWORK_CTX);
        final var dumpLoc = getExtantDumpLoc("mono", networkContext.consensusTimeOfLastHandledTxn());
        dumpMonoUniqueTokens(Paths.get(dumpLoc, SEMANTIC_UNIQUE_TOKENS), state.getChild(UNIQUE_TOKENS), checkpoint);
        dumpMonoTokenRelations(
                Paths.get(dumpLoc, SEMANTIC_TOKEN_RELATIONS), state.getChild(TOKEN_ASSOCIATIONS), checkpoint);
        dumpMonoFiles(Paths.get(dumpLoc, SEMANTIC_FILES), state.getChild(STORAGE), checkpoint);
        dumpMonoAccounts(Paths.get(dumpLoc, SEMANTIC_TOKEN_RELATIONS), state.getChild(ACCOUNTS), checkpoint);
<<<<<<< HEAD

        ContractBytecodesDumpUtils.dumpMonoContractBytecodes(
                Paths.get(dumpLoc, SEMANTIC_CONTRACT_BYTECODES),
                state.getChild(ACCOUNTS),
                state.getChild(STORAGE),
                checkpoint);
=======
>>>>>>> c00358ea
    }

    public static void dumpModChildrenFrom(
            @NonNull final MerkleHederaState state, @NonNull final DumpCheckpoint checkpoint) {
        final SingletonNode<BlockInfo> blockInfoNode =
                requireNonNull(state.getChild(state.findNodeIndex(BlockRecordService.NAME, BLOCK_INFO_STATE_KEY)));
        final var blockInfo = blockInfoNode.getValue();
        final var dumpLoc = getExtantDumpLoc(
                "mod",
                Optional.ofNullable(blockInfo.consTimeOfLastHandledTxn())
                        .map(then -> Instant.ofEpochSecond(then.seconds(), then.nanos()))
                        .orElse(null));

        final VirtualMap<OnDiskKey<NftID>, OnDiskValue<Nft>> uniqueTokens =
                requireNonNull(state.getChild(state.findNodeIndex(TokenService.NAME, NFTS_KEY)));
        dumpModUniqueTokens(Paths.get(dumpLoc, SEMANTIC_UNIQUE_TOKENS), uniqueTokens, checkpoint);

        final VirtualMap<OnDiskKey<TokenAssociation>, OnDiskValue<TokenRelation>> tokenRelations =
                requireNonNull(state.getChild(state.findNodeIndex(TokenService.NAME, TOKEN_RELS_KEY)));
        dumpModTokenRelations(Paths.get(dumpLoc, SEMANTIC_TOKEN_RELATIONS), tokenRelations, checkpoint);

        final VirtualMap<OnDiskKey<FileID>, OnDiskValue<com.hedera.hapi.node.state.file.File>> files =
                requireNonNull(state.getChild(state.findNodeIndex(FileService.NAME, FileServiceImpl.BLOBS_KEY)));
        dumpModFiles(Paths.get(dumpLoc, SEMANTIC_FILES), files, checkpoint);

        final VirtualMap<OnDiskKey<AccountID>, OnDiskValue<Account>> accounts =
                requireNonNull(state.getChild(state.findNodeIndex(TokenService.NAME, ACCOUNTS_KEY)));
        dumpModAccounts(Paths.get(dumpLoc, SEMANTIC_ACCOUNTS), accounts, checkpoint);
<<<<<<< HEAD

        final VirtualMap<OnDiskKey<ContractID>, OnDiskValue<Bytecode>> contracts = requireNonNull(state.getChild(
                state.findNodeIndex(ContractService.NAME, InitialModServiceContractSchema.BYTECODE_KEY)));
        dumpModContractBytecodes(Paths.get(dumpLoc, SEMANTIC_CONTRACT_BYTECODES), contracts, checkpoint);
=======
>>>>>>> c00358ea
    }

    private static String getExtantDumpLoc(
            @NonNull final String stateType, @Nullable final Instant lastHandledConsensusTime) {
        final var dumpLoc = dirFor(stateType, lastHandledConsensusTime);
        new File(dumpLoc).mkdirs();
        return dumpLoc;
    }

    private static String dirFor(@NonNull final String stateType, @Nullable final Instant lastHandledConsensusTime) {
        final var effectiveTime = lastHandledConsensusTime == null ? Instant.EPOCH : lastHandledConsensusTime;
        return String.format("%s-%s", stateType, effectiveTime.toString().replace(":", "_"));
    }
}<|MERGE_RESOLUTION|>--- conflicted
+++ resolved
@@ -37,18 +37,13 @@
 import static java.util.Objects.requireNonNull;
 
 import com.hedera.hapi.node.base.AccountID;
-<<<<<<< HEAD
 import com.hedera.hapi.node.base.ContractID;
-=======
->>>>>>> c00358ea
 import com.hedera.hapi.node.base.FileID;
 import com.hedera.hapi.node.base.NftID;
 import com.hedera.hapi.node.base.TokenAssociation;
 import com.hedera.hapi.node.state.blockrecords.BlockInfo;
-<<<<<<< HEAD
+import com.hedera.hapi.node.state.token.Account;
 import com.hedera.hapi.node.state.contract.Bytecode;
-=======
->>>>>>> c00358ea
 import com.hedera.hapi.node.state.token.Account;
 import com.hedera.hapi.node.state.token.Nft;
 import com.hedera.hapi.node.state.token.TokenRelation;
@@ -80,10 +75,7 @@
     private static final String SEMANTIC_TOKEN_RELATIONS = "tokenRelations.txt";
     private static final String SEMANTIC_FILES = "files.txt";
     private static final String SEMANTIC_ACCOUNTS = "accounts.txt";
-<<<<<<< HEAD
     private static final String SEMANTIC_CONTRACT_BYTECODES = "contractBytecodes.txt";
-=======
->>>>>>> c00358ea
 
     public static void dumpMonoChildrenFrom(
             @NonNull final MerkleHederaState state, @NonNull final DumpCheckpoint checkpoint) {
@@ -94,15 +86,12 @@
                 Paths.get(dumpLoc, SEMANTIC_TOKEN_RELATIONS), state.getChild(TOKEN_ASSOCIATIONS), checkpoint);
         dumpMonoFiles(Paths.get(dumpLoc, SEMANTIC_FILES), state.getChild(STORAGE), checkpoint);
         dumpMonoAccounts(Paths.get(dumpLoc, SEMANTIC_TOKEN_RELATIONS), state.getChild(ACCOUNTS), checkpoint);
-<<<<<<< HEAD
 
         ContractBytecodesDumpUtils.dumpMonoContractBytecodes(
                 Paths.get(dumpLoc, SEMANTIC_CONTRACT_BYTECODES),
                 state.getChild(ACCOUNTS),
                 state.getChild(STORAGE),
                 checkpoint);
-=======
->>>>>>> c00358ea
     }
 
     public static void dumpModChildrenFrom(
@@ -131,13 +120,10 @@
         final VirtualMap<OnDiskKey<AccountID>, OnDiskValue<Account>> accounts =
                 requireNonNull(state.getChild(state.findNodeIndex(TokenService.NAME, ACCOUNTS_KEY)));
         dumpModAccounts(Paths.get(dumpLoc, SEMANTIC_ACCOUNTS), accounts, checkpoint);
-<<<<<<< HEAD
-
+        
         final VirtualMap<OnDiskKey<ContractID>, OnDiskValue<Bytecode>> contracts = requireNonNull(state.getChild(
                 state.findNodeIndex(ContractService.NAME, InitialModServiceContractSchema.BYTECODE_KEY)));
         dumpModContractBytecodes(Paths.get(dumpLoc, SEMANTIC_CONTRACT_BYTECODES), contracts, checkpoint);
-=======
->>>>>>> c00358ea
     }
 
     private static String getExtantDumpLoc(
