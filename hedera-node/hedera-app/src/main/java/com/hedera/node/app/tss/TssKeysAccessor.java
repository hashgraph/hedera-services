/*
 * Copyright (C) 2024 Hedera Hashgraph, LLC
 *
 * Licensed under the Apache License, Version 2.0 (the "License");
 * you may not use this file except in compliance with the License.
 * You may obtain a copy of the License at
 *
 *      http://www.apache.org/licenses/LICENSE-2.0
 *
 * Unless required by applicable law or agreed to in writing, software
 * distributed under the License is distributed on an "AS IS" BASIS,
 * WITHOUT WARRANTIES OR CONDITIONS OF ANY KIND, either express or implied.
 * See the License for the specific language governing permissions and
 * limitations under the License.
 */

package com.hedera.node.app.tss;

import static com.hedera.node.app.tss.handlers.TssUtils.getTssMessages;
import static com.hedera.node.app.tss.handlers.TssUtils.validateTssMessages;
import static java.util.Objects.requireNonNull;

import com.google.common.annotations.VisibleForTesting;
import com.hedera.cryptography.tss.api.TssParticipantDirectory;
import com.hedera.cryptography.tss.api.TssPrivateShare;
import com.hedera.cryptography.tss.api.TssPublicShare;
import com.hedera.node.app.store.ReadableStoreFactory;
import com.hedera.node.app.tss.api.TssLibrary;
import com.hedera.node.app.tss.stores.ReadableTssStore;
import com.hedera.pbj.runtime.io.buffer.Bytes;
import com.swirlds.platform.state.service.ReadableRosterStore;
import com.swirlds.state.State;
import edu.umd.cs.findbugs.annotations.NonNull;
import java.util.List;
import javax.inject.Inject;
import javax.inject.Singleton;

/**
 * Provides access to the key material for the threshold signature scheme (TSS) for the active roster.
 */
@Singleton
public class TssKeysAccessor {
    private final TssLibrary tssLibrary;
    private TssKeysAccessor.TssKeys tssKeys;
    private final TssDirectoryAccessor tssDirectoryAccessor;

    @Inject
    public TssKeysAccessor(
            @NonNull final TssLibrary tssLibrary, @NonNull final TssDirectoryAccessor tssDirectoryAccessor) {
        this.tssLibrary = requireNonNull(tssLibrary);
        this.tssDirectoryAccessor = requireNonNull(tssDirectoryAccessor);
    }

    /**
     * Generates the key material for the active roster.
     *
     * @param state the state
     */
    public void generateKeyMaterialForActiveRoster(@NonNull final State state) {
        if (tssKeys != null) {
            return;
        }
        final var storeFactory = new ReadableStoreFactory(state);
        final var tssStore = storeFactory.getStore(ReadableTssStore.class);
        final var rosterStore = storeFactory.getStore(ReadableRosterStore.class);
        final var activeRosterHash = requireNonNull(rosterStore.getCurrentRosterHash());
        final var activeParticipantDirectory = tssDirectoryAccessor.activeParticipantDirectory();
<<<<<<< HEAD
        final var tssMessageBodies = tssStore.getTssMessageBodies(activeRosterHash);
        final var validTssMessages = getTssMessages(tssMessageBodies, activeParticipantDirectory, tssLibrary);
=======
        final var tssMessageBodies = tssStore.getMessagesForTarget(activeRosterHash);
        final var validTssMessages = getTssMessages(tssMessageBodies);
>>>>>>> 14f70002
        final var activeRosterShares = getTssPrivateShares(activeParticipantDirectory, tssStore, activeRosterHash);
        final var activeRosterPublicShares =
                tssLibrary.computePublicShares(activeParticipantDirectory, validTssMessages);
        final var totalShares = activeParticipantDirectory.getTotalShares();
        this.tssKeys = new TssKeysAccessor.TssKeys(
                activeRosterShares,
                activeRosterPublicShares,
                activeRosterHash,
                activeParticipantDirectory,
                totalShares);
    }

    @NonNull
    private List<TssPrivateShare> getTssPrivateShares(
            @NonNull final TssParticipantDirectory activeRosterParticipantDirectory,
            @NonNull final ReadableTssStore tssStore,
            @NonNull final Bytes activeRosterHash) {
        final var validTssOps = validateTssMessages(
<<<<<<< HEAD
                tssStore.getTssMessageBodies(activeRosterHash), activeRosterParticipantDirectory, tssLibrary);
        final var validTssMessages = getTssMessages(validTssOps, activeRosterParticipantDirectory, tssLibrary);
=======
                tssStore.getMessagesForTarget(activeRosterHash), activeRosterParticipantDirectory, tssLibrary);
        final var validTssMessages = getTssMessages(validTssOps);
>>>>>>> 14f70002
        return tssLibrary.decryptPrivateShares(activeRosterParticipantDirectory, validTssMessages);
    }

    /**
     * Returns the TSS key material for the active roster.
     *
     * @return the TSS key material for the active roster
     */
    public TssKeysAccessor.TssKeys accessTssKeys() {
        return tssKeys;
    }

    /**
     * Represents the TSS key material for the active roster.
     *
     * @param activeRosterShares         the active roster private shares
     * @param activeRosterPublicShares   the active roster public shares
     * @param activeRosterHash           the active roster hash
     * @param activeParticipantDirectory the active participant directory
     * @param totalShares                the total number of shares
     */
    public record TssKeys(
            @NonNull List<TssPrivateShare> activeRosterShares,
            @NonNull List<TssPublicShare> activeRosterPublicShares,
            @NonNull Bytes activeRosterHash,
            @NonNull TssParticipantDirectory activeParticipantDirectory,
            long totalShares) {}

    @VisibleForTesting
    void setTssKeys(@NonNull final TssKeys tssKeys) {
        this.tssKeys = tssKeys;
    }
}<|MERGE_RESOLUTION|>--- conflicted
+++ resolved
@@ -65,13 +65,8 @@
         final var rosterStore = storeFactory.getStore(ReadableRosterStore.class);
         final var activeRosterHash = requireNonNull(rosterStore.getCurrentRosterHash());
         final var activeParticipantDirectory = tssDirectoryAccessor.activeParticipantDirectory();
-<<<<<<< HEAD
-        final var tssMessageBodies = tssStore.getTssMessageBodies(activeRosterHash);
+        final var tssMessageBodies = tssStore.getMessagesForTarget(activeRosterHash);
         final var validTssMessages = getTssMessages(tssMessageBodies, activeParticipantDirectory, tssLibrary);
-=======
-        final var tssMessageBodies = tssStore.getMessagesForTarget(activeRosterHash);
-        final var validTssMessages = getTssMessages(tssMessageBodies);
->>>>>>> 14f70002
         final var activeRosterShares = getTssPrivateShares(activeParticipantDirectory, tssStore, activeRosterHash);
         final var activeRosterPublicShares =
                 tssLibrary.computePublicShares(activeParticipantDirectory, validTssMessages);
@@ -90,13 +85,8 @@
             @NonNull final ReadableTssStore tssStore,
             @NonNull final Bytes activeRosterHash) {
         final var validTssOps = validateTssMessages(
-<<<<<<< HEAD
-                tssStore.getTssMessageBodies(activeRosterHash), activeRosterParticipantDirectory, tssLibrary);
+                tssStore.getMessagesForTarget(activeRosterHash), activeRosterParticipantDirectory, tssLibrary);
         final var validTssMessages = getTssMessages(validTssOps, activeRosterParticipantDirectory, tssLibrary);
-=======
-                tssStore.getMessagesForTarget(activeRosterHash), activeRosterParticipantDirectory, tssLibrary);
-        final var validTssMessages = getTssMessages(validTssOps);
->>>>>>> 14f70002
         return tssLibrary.decryptPrivateShares(activeRosterParticipantDirectory, validTssMessages);
     }
 
