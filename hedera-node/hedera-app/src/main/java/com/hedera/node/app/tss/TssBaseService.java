/*
 * Copyright (C) 2024 Hedera Hashgraph, LLC
 *
 * Licensed under the Apache License, Version 2.0 (the "License");
 * you may not use this file except in compliance with the License.
 * You may obtain a copy of the License at
 *
 *      http://www.apache.org/licenses/LICENSE-2.0
 *
 * Unless required by applicable law or agreed to in writing, software
 * distributed under the License is distributed on an "AS IS" BASIS,
 * WITHOUT WARRANTIES OR CONDITIONS OF ANY KIND, either express or implied.
 * See the License for the specific language governing permissions and
 * limitations under the License.
 */

package com.hedera.node.app.tss;

import com.hedera.cryptography.tss.api.TssMessage;
import com.hedera.cryptography.tss.api.TssParticipantDirectory;
import com.hedera.hapi.node.state.roster.Roster;
import com.hedera.node.app.roster.RosterService;
import com.hedera.node.app.services.ServiceMigrator;
import com.hedera.node.app.spi.workflows.HandleContext;
import com.hedera.node.app.tss.handlers.TssHandlers;
import com.hedera.node.app.tss.stores.ReadableTssStoreImpl;
import com.hedera.node.app.version.ServicesSoftwareVersion;
import com.hedera.node.app.workflows.handle.steps.UserTxn;
import com.hedera.pbj.runtime.io.buffer.Bytes;
import com.swirlds.config.api.Configuration;
import com.swirlds.platform.crypto.KeysAndCerts;
import com.swirlds.platform.system.InitTrigger;
import com.swirlds.state.State;
import com.swirlds.state.lifecycle.Service;
import edu.umd.cs.findbugs.annotations.NonNull;
import java.time.Instant;
import java.util.List;
import java.util.function.BiConsumer;
import java.util.function.Consumer;

/**
 * Provides the network's threshold signature scheme (TSS) capability and,
 * as a side effect, the ledger id; as this is exactly the same as the TSS
 * public key.
 */
public interface TssBaseService extends Service {
    /**
     * Since the roster service has to decide to adopt the candidate roster
     * based on the available key material, the TSS service must be migrated
     * before the roster service.
     */
    int MIGRATION_ORDER = RosterService.MIGRATION_ORDER - 1;

    String NAME = "TssBaseService";

    /**
     * The status of the TSS service relative to a given roster and ledger id.
     */
    enum Status {
        /**
         * The service cannot yet recover the expected ledger id from its current key material for the roster.
         */
        PENDING_LEDGER_ID,
        /**
         * The TSS service is ready to sign.
         */
        READY,
    }

    @NonNull
    @Override
    default String getServiceName() {
        return NAME;
    }

    /**
     * Returns the status of the TSS service relative to the given roster, ledger id, and given TSS base state.
     *
     * @param roster       the candidate roster
     * @param ledgerId     the expected ledger id
     * @param tssBaseStore the store to read the TSS base state from
     * @return the status of the TSS service
     */
    Status getStatus(@NonNull Roster roster, @NonNull Bytes ledgerId, @NonNull ReadableTssStoreImpl tssBaseStore);

    /**
     * Bootstraps the TSS service for the given roster in the given context.
     *
     * @param roster           the network genesis roster
     * @param context          the TSS context to use for bootstrapping
     * @param ledgerIdConsumer the consumer of the ledger id, to receive the ledger id as soon as it is available
     */
    void bootstrapLedgerId(
            @NonNull Roster roster, @NonNull HandleContext context, @NonNull Consumer<Bytes> ledgerIdConsumer);

    /**
     * Starts the process of keying a candidate roster with TSS key material.
     *
     * @param roster  the candidate roster to key
     * @param context the TSS context
     */
    void setCandidateRoster(@NonNull Roster roster, @NonNull HandleContext context);

    /**
     * Requests a ledger signature on a message hash.  The ledger signature is computed asynchronously and returned
     * to all consumers that have been registered through {@link #registerLedgerSignatureConsumer}.
     *
     * @param messageHash           The hash of the message to be signed by the ledger.
     * @param lastUsedConsensusTime The last used consensus time in the round.
     */
    void requestLedgerSignature(@NonNull byte[] messageHash, @NonNull Instant lastUsedConsensusTime);

    /**
     * Registers a consumer of the message hash and the ledger signature on the message hash.
     *
     * @param consumer the consumer of ledger signatures and message hashes.
     */
    void registerLedgerSignatureConsumer(@NonNull BiConsumer<byte[], byte[]> consumer);

    /**
     * Unregisters a consumer of the message hash and the ledger signature on the message hash.
     *
     * @param consumer the consumer of ledger signatures and message hashes to unregister.
     */
    void unregisterLedgerSignatureConsumer(@NonNull BiConsumer<byte[], byte[]> consumer);

    /**
     * Returns the {@link TssHandlers} for this service.
     *
     * @return the handlers
     */
    TssHandlers tssHandlers();

    /**
     * Returns the active roster for the given network state.
     * If the network is not at genesis and is an upgrade, then the active roster is determined based on the
     * votes in the state. If the network is at genesis, then the active roster is the genesis roster.
     *
     * @param state           the network state
     * @param trigger         the initialization trigger
     * @param serviceMigrator the service migrator
     * @param version         the services software version
     * @param configuration   the configuration
     * @return the active roster
     */
    Roster chooseRosterForNetwork(
            @NonNull State state,
            @NonNull InitTrigger trigger,
            @NonNull ServiceMigrator serviceMigrator,
            @NonNull ServicesSoftwareVersion version,
            @NonNull Configuration configuration,
            @NonNull Roster overrideRoster);

    /**
     * Regenerates the key material for the active roster. This happens each time the active roster is updated.
     * This is only called when the tss key candidate roster feature flag is enabled.
     *
     * @param state the network state
     */
    void regenerateKeyMaterial(@NonNull State state);

    /**
     * Generates the participant directory for the active roster.
     * @param state the network state
     */
    void generateParticipantDirectory(@NonNull State state);

    /**
     * Processes the TSS encryption key checks for the given state and consensus time from the user transaction.
     *
     * @param userTxn       the user transaction
     * @param handleContext the handle context
     * @param keysAndCerts  the keys and certificates
     */
    void processTssEncryptionKeyChecks(
            @NonNull final UserTxn userTxn,
            @NonNull final HandleContext handleContext,
            @NonNull final KeysAndCerts keysAndCerts);

    /**
     * Returns the ledger id from the given TSS participant directory and TSS messages.
     * @param directory the participant directory
     * @param tssMessages the TSS messages
     * @return the ledger id
     */
    Bytes ledgerIdFrom(@NonNull TssParticipantDirectory directory, @NonNull List<TssMessage> tssMessages);

    /**
<<<<<<< HEAD
     * Processes the TSS encryption key checks for the given state and consensus time from the user transaction.
     *
     * @param userTxn       the user transaction
     * @param handleContext the handle context
     * @param keysAndCerts  the keys and certificates
     */
    void processTssEncryptionKeyChecks(
            @NonNull final UserTxn userTxn,
            @NonNull final HandleContext handleContext,
            @NonNull final KeysAndCerts keysAndCerts);
=======
     * Returns the TSS message from the given bytes and participant directory.
     * @param wrap the bytes
     * @param directory the participant directory
     * @return the TSS message
     */
    TssMessage getTssMessageFromBytes(Bytes wrap, TssParticipantDirectory directory);
>>>>>>> 04011eb0
}<|MERGE_RESOLUTION|>--- conflicted
+++ resolved
@@ -186,23 +186,10 @@
     Bytes ledgerIdFrom(@NonNull TssParticipantDirectory directory, @NonNull List<TssMessage> tssMessages);
 
     /**
-<<<<<<< HEAD
-     * Processes the TSS encryption key checks for the given state and consensus time from the user transaction.
-     *
-     * @param userTxn       the user transaction
-     * @param handleContext the handle context
-     * @param keysAndCerts  the keys and certificates
-     */
-    void processTssEncryptionKeyChecks(
-            @NonNull final UserTxn userTxn,
-            @NonNull final HandleContext handleContext,
-            @NonNull final KeysAndCerts keysAndCerts);
-=======
      * Returns the TSS message from the given bytes and participant directory.
      * @param wrap the bytes
      * @param directory the participant directory
      * @return the TSS message
      */
     TssMessage getTssMessageFromBytes(Bytes wrap, TssParticipantDirectory directory);
->>>>>>> 04011eb0
 }