--- conflicted
+++ resolved
@@ -120,11 +120,8 @@
                 FeeRecordBuilder,
                 ContractDeleteRecordBuilder,
                 GenesisAccountRecordBuilder,
-<<<<<<< HEAD
+                GasFeeRecordBuilder,
                 TokenAccountWipeRecordBuilder {
-=======
-                GasFeeRecordBuilder {
->>>>>>> dd7619d7
 
     // base transaction data
     private Transaction transaction;
