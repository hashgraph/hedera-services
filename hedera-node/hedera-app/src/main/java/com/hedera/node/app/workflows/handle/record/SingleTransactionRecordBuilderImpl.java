/*
 * Copyright (C) 2023-2024 Hedera Hashgraph, LLC
 *
 * Licensed under the Apache License, Version 2.0 (the "License");
 * you may not use this file except in compliance with the License.
 * You may obtain a copy of the License at
 *
 *      http://www.apache.org/licenses/LICENSE-2.0
 *
 * Unless required by applicable law or agreed to in writing, software
 * distributed under the License is distributed on an "AS IS" BASIS,
 * WITHOUT WARRANTIES OR CONDITIONS OF ANY KIND, either express or implied.
 * See the License for the specific language governing permissions and
 * limitations under the License.
 */

package com.hedera.node.app.workflows.handle.record;

import static com.hedera.node.app.spi.workflows.record.ExternalizedRecordCustomizer.NOOP_EXTERNALIZED_RECORD_CUSTOMIZER;
import static com.hedera.node.app.state.logging.TransactionStateLogger.logEndTransactionRecord;
import static java.util.Objects.requireNonNull;

import com.hedera.hapi.node.base.AccountAmount;
import com.hedera.hapi.node.base.AccountID;
import com.hedera.hapi.node.base.ContractID;
import com.hedera.hapi.node.base.FileID;
import com.hedera.hapi.node.base.ResponseCodeEnum;
import com.hedera.hapi.node.base.ScheduleID;
import com.hedera.hapi.node.base.Timestamp;
import com.hedera.hapi.node.base.TokenAssociation;
import com.hedera.hapi.node.base.TokenID;
import com.hedera.hapi.node.base.TokenTransferList;
import com.hedera.hapi.node.base.TokenType;
import com.hedera.hapi.node.base.TopicID;
import com.hedera.hapi.node.base.Transaction;
import com.hedera.hapi.node.base.TransactionID;
import com.hedera.hapi.node.base.TransferList;
import com.hedera.hapi.node.contract.ContractFunctionResult;
import com.hedera.hapi.node.transaction.AssessedCustomFee;
import com.hedera.hapi.node.transaction.ExchangeRateSet;
import com.hedera.hapi.node.transaction.SignedTransaction;
import com.hedera.hapi.node.transaction.TransactionBody;
import com.hedera.hapi.node.transaction.TransactionReceipt;
import com.hedera.hapi.node.transaction.TransactionRecord;
import com.hedera.hapi.streams.ContractActions;
import com.hedera.hapi.streams.ContractBytecode;
import com.hedera.hapi.streams.ContractStateChanges;
import com.hedera.hapi.streams.TransactionSidecarRecord;
import com.hedera.node.app.service.consensus.impl.records.ConsensusCreateTopicRecordBuilder;
import com.hedera.node.app.service.consensus.impl.records.ConsensusSubmitMessageRecordBuilder;
import com.hedera.node.app.service.contract.impl.records.ContractCallRecordBuilder;
import com.hedera.node.app.service.contract.impl.records.ContractCreateRecordBuilder;
import com.hedera.node.app.service.contract.impl.records.ContractDeleteRecordBuilder;
import com.hedera.node.app.service.contract.impl.records.ContractOperationRecordBuilder;
import com.hedera.node.app.service.contract.impl.records.ContractUpdateRecordBuilder;
import com.hedera.node.app.service.contract.impl.records.EthereumTransactionRecordBuilder;
import com.hedera.node.app.service.file.impl.records.CreateFileRecordBuilder;
import com.hedera.node.app.service.schedule.ScheduleRecordBuilder;
import com.hedera.node.app.service.token.api.FeeRecordBuilder;
import com.hedera.node.app.service.token.records.ChildRecordBuilder;
import com.hedera.node.app.service.token.records.CryptoCreateRecordBuilder;
import com.hedera.node.app.service.token.records.CryptoDeleteRecordBuilder;
import com.hedera.node.app.service.token.records.CryptoTransferRecordBuilder;
import com.hedera.node.app.service.token.records.CryptoUpdateRecordBuilder;
import com.hedera.node.app.service.token.records.GenesisAccountRecordBuilder;
import com.hedera.node.app.service.token.records.NodeStakeUpdateRecordBuilder;
import com.hedera.node.app.service.token.records.TokenAccountWipeRecordBuilder;
import com.hedera.node.app.service.token.records.TokenBurnRecordBuilder;
import com.hedera.node.app.service.token.records.TokenCreateRecordBuilder;
import com.hedera.node.app.service.token.records.TokenMintRecordBuilder;
import com.hedera.node.app.service.token.records.TokenUpdateRecordBuilder;
import com.hedera.node.app.service.util.impl.records.PrngRecordBuilder;
import com.hedera.node.app.spi.HapiUtils;
import com.hedera.node.app.spi.workflows.record.ExternalizedRecordCustomizer;
import com.hedera.node.app.spi.workflows.record.SingleTransactionRecordBuilder;
import com.hedera.node.app.state.SingleTransactionRecord;
import com.hedera.node.app.state.SingleTransactionRecord.TransactionOutputs;
import com.hedera.pbj.runtime.OneOf;
import com.hedera.pbj.runtime.io.buffer.Bytes;
import com.swirlds.common.crypto.DigestType;
import edu.umd.cs.findbugs.annotations.NonNull;
import edu.umd.cs.findbugs.annotations.Nullable;
import java.security.MessageDigest;
import java.security.NoSuchAlgorithmException;
import java.time.Instant;
import java.util.AbstractMap;
import java.util.ArrayList;
import java.util.Comparator;
import java.util.HashMap;
import java.util.LinkedList;
import java.util.List;
import java.util.Map;

/**
 * A custom builder for create a {@link SingleTransactionRecord}.
 *
 * <p>The protobuf definition for the record files is defined such that a single protobuf object intermixes the
 * possible fields for all different types of transaction in a single object definition. We wanted to provide something
 * nicer and more modular for service authors, so we broke out each logical grouping of state in the record file into
 * different interfaces, such as {@link ConsensusSubmitMessageRecordBuilder} and {@link CreateFileRecordBuilder}, and
 * so forth. Services interact with these builder interfaces, and are thus isolated from details that don't pertain to
 * their service type.
 *
 * <p>This class is an ugly superset of all fields for all transaction types. It is masked down to a sensible subset by
 * the interfaces for specific transaction types.
 */
@SuppressWarnings({"unused", "UnusedReturnValue"})
public class SingleTransactionRecordBuilderImpl
        implements SingleTransactionRecordBuilder,
                ConsensusCreateTopicRecordBuilder,
                ConsensusSubmitMessageRecordBuilder,
                CreateFileRecordBuilder,
                CryptoCreateRecordBuilder,
                CryptoTransferRecordBuilder,
                ChildRecordBuilder,
                PrngRecordBuilder,
                ScheduleRecordBuilder,
                TokenMintRecordBuilder,
                TokenBurnRecordBuilder,
                TokenCreateRecordBuilder,
                ContractCreateRecordBuilder,
                ContractCallRecordBuilder,
                ContractUpdateRecordBuilder,
                EthereumTransactionRecordBuilder,
                CryptoDeleteRecordBuilder,
                TokenUpdateRecordBuilder,
                NodeStakeUpdateRecordBuilder,
                FeeRecordBuilder,
                ContractDeleteRecordBuilder,
                GenesisAccountRecordBuilder,
                ContractOperationRecordBuilder,
                TokenAccountWipeRecordBuilder,
                CryptoUpdateRecordBuilder {
    private static final Comparator<TokenAssociation> TOKEN_ASSOCIATION_COMPARATOR =
            Comparator.<TokenAssociation>comparingLong(a -> a.tokenId().tokenNum())
                    .thenComparingLong(a -> a.accountIdOrThrow().accountNum());
    // base transaction data
    private Transaction transaction;
    private Bytes transactionBytes = Bytes.EMPTY;
    // fields needed for TransactionRecord
    // Mutable because the provisional consensus timestamp assigned on dispatch could
    // change when removable records appear "between" this record and the parent record
    private Instant consensusNow;
    private Instant parentConsensus;
    private TransactionID transactionID;
    private List<TokenTransferList> tokenTransferLists = new LinkedList<>();
    private List<AssessedCustomFee> assessedCustomFees = new LinkedList<>();
    private List<TokenAssociation> automaticTokenAssociations = new LinkedList<>();
    private List<AccountAmount> paidStakingRewards = new LinkedList<>();
    private final TransactionRecord.Builder transactionRecordBuilder = TransactionRecord.newBuilder();
    private TransferList transferList = TransferList.DEFAULT;

    // fields needed for TransactionReceipt
    private ResponseCodeEnum status = ResponseCodeEnum.OK;
    private ExchangeRateSet exchangeRate = ExchangeRateSet.DEFAULT;
    private List<Long> serialNumbers = new LinkedList<>();
    private long newTotalSupply = 0L;
    private final TransactionReceipt.Builder transactionReceiptBuilder = TransactionReceipt.newBuilder();
    // Sidecar data, booleans are the migration flag
    private List<AbstractMap.SimpleEntry<ContractStateChanges, Boolean>> contractStateChanges = new LinkedList<>();
    private List<AbstractMap.SimpleEntry<ContractActions, Boolean>> contractActions = new LinkedList<>();
    private List<AbstractMap.SimpleEntry<ContractBytecode, Boolean>> contractBytecodes = new LinkedList<>();

    // Fields that are not in TransactionRecord, but are needed for computing staking rewards
    // These are not persisted to the record file
    private final Map<AccountID, AccountID> deletedAccountBeneficiaries = new HashMap<>();

    // While the fee is sent to the underlying builder all the time, it is also cached here because, as of today,
    // there is no way to get the transaction fee from the PBJ object.
    private long transactionFee;
    private ContractFunctionResult contractFunctionResult;

    // Used for some child records builders.
    private final ReversingBehavior reversingBehavior;

    // Used to customize the externalized form of a dispatched child transaction, right before
    // its record stream item is built; lets the contract service externalize certain dispatched
    // CryptoCreate transactions as ContractCreate synthetic transactions
    private final ExternalizedRecordCustomizer customizer;

    private TokenID tokenID;
    private TokenType tokenType;

    /**
     * Possible behavior of a {@link SingleTransactionRecord} when a parent transaction fails,
     * and it is asked to be reverted
     */
    public enum ReversingBehavior {
        /**
         * Changes are not committed. The record is kept in the record stream,
         * but the status is set to {@link ResponseCodeEnum#REVERTED_SUCCESS}
         */
        REVERSIBLE,

        /**
         * Changes are not committed and the record is removed from the record stream.
         */
        REMOVABLE,

        /**
         * Changes are committed independent of the user and parent transactions.
         */
        IRREVERSIBLE
    }

    /**
     * Creates new transaction record builder where reversion will leave its record in the stream
     * with either a failure status or {@link ResponseCodeEnum#REVERTED_SUCCESS}.
     *
     * @param consensusNow the consensus timestamp for the transaction
     */
    public SingleTransactionRecordBuilderImpl(@NonNull final Instant consensusNow) {
        this(consensusNow, ReversingBehavior.REVERSIBLE);
    }

    /**
     * Creates new transaction record builder.
     *
     * @param consensusNow the consensus timestamp for the transaction
     * @param reversingBehavior the reversing behavior (see {@link RecordListBuilder}
     */
    public SingleTransactionRecordBuilderImpl(
            @NonNull final Instant consensusNow, final ReversingBehavior reversingBehavior) {
        this(consensusNow, reversingBehavior, NOOP_EXTERNALIZED_RECORD_CUSTOMIZER);
    }

    /**
     * Creates new transaction record builder with both explicit reversing behavior and
     * transaction construction finishing.
     *
     * @param consensusNow the consensus timestamp for the transaction
     * @param reversingBehavior the reversing behavior (see {@link RecordListBuilder}
     */
    public SingleTransactionRecordBuilderImpl(
            @NonNull final Instant consensusNow,
            @NonNull final ReversingBehavior reversingBehavior,
            @NonNull final ExternalizedRecordCustomizer customizer) {
        this.consensusNow = requireNonNull(consensusNow, "consensusNow must not be null");
        this.reversingBehavior = requireNonNull(reversingBehavior, "reversingBehavior must not be null");
        this.customizer = requireNonNull(customizer, "customizer must not be null");
    }

    /**
     * Builds single transaction record.
     *
     * @return the transaction record
     */
    public SingleTransactionRecord build() {
        if (customizer != null) {
            transaction = customizer.apply(transaction);
        }
        final var builder = transactionReceiptBuilder.serialNumbers(serialNumbers);
        // FUTURE : In mono-service exchange rate is not set in preceding child records.
        // This should be changed after differential testing
        if (exchangeRate != null && exchangeRate.hasCurrentRate() && exchangeRate.hasNextRate()) {
            builder.exchangeRate(exchangeRate);
        }
        final var transactionReceipt = builder.build();

        final Bytes transactionHash;
        try {
            final MessageDigest digest = MessageDigest.getInstance(DigestType.SHA_384.algorithmName());
            transactionHash = Bytes.wrap(digest.digest(transactionBytes.toByteArray()));
        } catch (NoSuchAlgorithmException e) {
            throw new RuntimeException(e);
        }

        final Timestamp consensusTimestamp = HapiUtils.asTimestamp(consensusNow);
        final Timestamp parentConsensusTimestamp =
                parentConsensus != null ? HapiUtils.asTimestamp(parentConsensus) : null;

        // sort the automatic associations to match the order of mono-service records
        final var newAutomaticTokenAssociations = new ArrayList<>(automaticTokenAssociations);
        if (!automaticTokenAssociations.isEmpty()) {
            newAutomaticTokenAssociations.sort(TOKEN_ASSOCIATION_COMPARATOR);
        }

        final var transactionRecord = transactionRecordBuilder
                .transactionID(transactionID)
                .receipt(transactionReceipt)
                .transactionHash(transactionHash)
                .consensusTimestamp(consensusTimestamp)
                .parentConsensusTimestamp(parentConsensusTimestamp)
                .transferList(transferList)
                .tokenTransferLists(tokenTransferLists)
                .assessedCustomFees(assessedCustomFees)
                .automaticTokenAssociations(newAutomaticTokenAssociations)
                .paidStakingRewards(paidStakingRewards)
                .build();

        // create list of sidecar records
        List<TransactionSidecarRecord> transactionSidecarRecords = new ArrayList<>();
        contractStateChanges.stream()
                .map(pair -> new TransactionSidecarRecord(
                        transactionRecord.consensusTimestamp(),
                        pair.getValue(),
                        new OneOf<>(TransactionSidecarRecord.SidecarRecordsOneOfType.STATE_CHANGES, pair.getKey())))
                .forEach(transactionSidecarRecords::add);
        contractActions.stream()
                .map(pair -> new TransactionSidecarRecord(
                        transactionRecord.consensusTimestamp(),
                        pair.getValue(),
                        new OneOf<>(TransactionSidecarRecord.SidecarRecordsOneOfType.ACTIONS, pair.getKey())))
                .forEach(transactionSidecarRecords::add);
        contractBytecodes.stream()
                .map(pair -> new TransactionSidecarRecord(
                        transactionRecord.consensusTimestamp(),
                        pair.getValue(),
                        new OneOf<>(TransactionSidecarRecord.SidecarRecordsOneOfType.BYTECODE, pair.getKey())))
                .forEach(transactionSidecarRecords::add);

        // Log end of user transaction to transaction state log
        logEndTransactionRecord(transactionID, transactionRecord);

        return new SingleTransactionRecord(
                transaction, transactionRecord, transactionSidecarRecords, new TransactionOutputs(tokenType));
    }

    public void nullOutSideEffectFields() {
        serialNumbers.clear();
        tokenTransferLists.clear();
        automaticTokenAssociations.clear();
<<<<<<< HEAD
        if (transferList != null && transferList.hasAccountAmounts()) {
            transferList.accountAmounts().clear();
        }
=======
        transferList = TransferList.DEFAULT;
>>>>>>> 8bda7b2d
        paidStakingRewards.clear();
        assessedCustomFees.clear();

        newTotalSupply = 0L;
        contractFunctionResult = null;

        transactionReceiptBuilder.accountID((AccountID) null);
        transactionReceiptBuilder.contractID((ContractID) null);
        transactionReceiptBuilder.fileID((FileID) null);
        transactionReceiptBuilder.tokenID((TokenID) null);
        transactionReceiptBuilder.scheduleID((ScheduleID) null);
        transactionReceiptBuilder.scheduledTransactionID((TransactionID) null);
        transactionReceiptBuilder.topicRunningHash(Bytes.EMPTY);
        transactionReceiptBuilder.newTotalSupply(0L);
        transactionReceiptBuilder.topicRunningHashVersion(0L);
        transactionReceiptBuilder.topicSequenceNumber(0L);
        // Note that internal contract creations are removed instead of reversed
        transactionRecordBuilder.scheduleRef((ScheduleID) null);
        transactionRecordBuilder.alias(Bytes.EMPTY);
        transactionRecordBuilder.ethereumHash(Bytes.EMPTY);
        transactionRecordBuilder.evmAddress(Bytes.EMPTY);
    }

    public ReversingBehavior reversingBehavior() {
        return reversingBehavior;
    }

    // ------------------------------------------------------------------------------------------------------------------------
    // base transaction data

    public SingleTransactionRecordBuilderImpl parentConsensus(@NonNull final Instant parentConsensus) {
        this.parentConsensus = requireNonNull(parentConsensus, "parentConsensus must not be null");
        return this;
    }

    public SingleTransactionRecordBuilderImpl consensusTimestamp(@NonNull final Instant now) {
        this.consensusNow = requireNonNull(now, "consensus time must not be null");
        return this;
    }

    /**
     * Sets the transaction.
     *
     * @param transaction the transaction
     * @return the builder
     */
    @Override
    @NonNull
    public SingleTransactionRecordBuilderImpl transaction(@NonNull final Transaction transaction) {
        this.transaction = requireNonNull(transaction, "transaction must not be null");
        return this;
    }

    /**
     * Sets the transaction bytes that will be used to compute the transaction hash.
     *
     * @param transactionBytes the transaction bytes
     * @return the builder
     */
    @NonNull
    public SingleTransactionRecordBuilderImpl transactionBytes(@NonNull final Bytes transactionBytes) {
        this.transactionBytes = requireNonNull(transactionBytes, "transactionBytes must not be null");
        return this;
    }

    /**
     * Gets the {@link TransactionID} that is currently set.
     *
     * @return the {@link TransactionID}
     */
    public TransactionID transactionID() {
        return transactionID;
    }

    /**
     * Sets the transaction ID.
     *
     * @param transactionID the transaction ID
     * @return the builder
     */
    @NonNull
    public SingleTransactionRecordBuilderImpl transactionID(@NonNull final TransactionID transactionID) {
        this.transactionID = requireNonNull(transactionID, "transactionID must not be null");
        return this;
    }

    /**
     * When we update nonce on the record, we need to update the body as well with the same transactionID.
     *
     * @return the builder
     */
    @NonNull
    public SingleTransactionRecordBuilderImpl syncBodyIdFromRecordId() {
        final var newTransactionID = transactionID;
        final var body =
                inProgressBody().copyBuilder().transactionID(newTransactionID).build();
        this.transaction = SingleTransactionRecordBuilder.transactionWith(body);
        this.transactionBytes = transaction.signedTransactionBytes();
        return this;
    }

    /**
     * Sets the memo.
     *
     * @param memo the memo
     * @return the builder
     */
    @NonNull
    public SingleTransactionRecordBuilderImpl memo(@NonNull final String memo) {
        requireNonNull(memo, "memo must not be null");
        transactionRecordBuilder.memo(memo);
        return this;
    }

    // ------------------------------------------------------------------------------------------------------------------------
    // fields needed for TransactionRecord

    /**
     * Gets the consensus instant.
     *
     * @return the consensus instant
     */
    @NonNull
    public Instant consensusNow() {
        return consensusNow;
    }

    /**
     * Gets the parent consensus instant.
     *
     * @return the parent consensus instant
     */
    @Nullable
    public Instant parentConsensusTimestamp() {
        return parentConsensus;
    }

    @Override
    public long transactionFee() {
        return transactionFee;
    }

    /**
     * Sets the consensus transaction fee.
     *
     * @param transactionFee the transaction fee
     * @return the builder
     */
    @NonNull
    @Override
    public SingleTransactionRecordBuilderImpl transactionFee(final long transactionFee) {
        this.transactionFee = transactionFee;
        this.transactionRecordBuilder.transactionFee(transactionFee);
        return this;
    }

    /**
     * Sets the body to contractCall result.
     *
     * @param contractCallResult the contractCall result
     * @return the builder
     */
    @Override
    @NonNull
    public SingleTransactionRecordBuilderImpl contractCallResult(
            @Nullable final ContractFunctionResult contractCallResult) {
        transactionRecordBuilder.contractCallResult(contractCallResult);
        this.contractFunctionResult = contractCallResult;
        return this;
    }

    /**
     * Sets the body to contractCreateResult result.
     *
     * @param contractCreateResult the contractCreate result
     * @return the builder
     */
    @Override
    @NonNull
    public SingleTransactionRecordBuilderImpl contractCreateResult(
            @Nullable ContractFunctionResult contractCreateResult) {
        transactionRecordBuilder.contractCreateResult(contractCreateResult);
        this.contractFunctionResult = contractCreateResult;
        return this;
    }

    /**
     * Gets the transferList.
     *
     * @return transferList
     */
    @Override
    @NonNull
    public TransferList transferList() {
        return transferList;
    }

    /**
     * Sets the transferList.
     *
     * @param transferList the transferList
     * @return the builder
     */
    @Override
<<<<<<< HEAD
    public SingleTransactionRecordBuilderImpl transferList(final TransferList transferList) {
=======
    @NonNull
    public SingleTransactionRecordBuilderImpl transferList(@Nullable final TransferList transferList) {
>>>>>>> 8bda7b2d
        this.transferList = transferList;
        return this;
    }

    /**
     * Sets the tokenTransferLists.
     *
     * @param tokenTransferLists the tokenTransferLists
     * @return the builder
     */
    @Override
    @NonNull
    public SingleTransactionRecordBuilderImpl tokenTransferLists(
            @NonNull final List<TokenTransferList> tokenTransferLists) {
        requireNonNull(tokenTransferLists, "tokenTransferLists must not be null");
        this.tokenTransferLists = tokenTransferLists;
        return this;
    }

    @Override
    public List<TokenTransferList> tokenTransferLists() {
        return tokenTransferLists;
    }

    /**
     * Adds a tokenTransferList.
     *
     * @param tokenTransferList the tokenTransferList
     * @return the builder
     */
    @NonNull
    public SingleTransactionRecordBuilderImpl addTokenTransferList(@NonNull final TokenTransferList tokenTransferList) {
        requireNonNull(tokenTransferList, "tokenTransferList must not be null");
        tokenTransferLists.add(tokenTransferList);
        return this;
    }

    @Override
    @NonNull
    public SingleTransactionRecordBuilderImpl tokenType(final @NonNull TokenType tokenType) {
        this.tokenType = requireNonNull(tokenType);
        return this;
    }

    /**
     * Sets the scheduleRef.
     *
     * @param scheduleRef the scheduleRef
     * @return the builder
     */
    @Override
    @NonNull
    public SingleTransactionRecordBuilderImpl scheduleRef(@NonNull final ScheduleID scheduleRef) {
        requireNonNull(scheduleRef, "scheduleRef must not be null");
        transactionRecordBuilder.scheduleRef(scheduleRef);
        return this;
    }

    /**
     * Sets the assessedCustomFees.
     *
     * @param assessedCustomFees the assessedCustomFees
     * @return the builder
     */
    @Override
    @NonNull
    public SingleTransactionRecordBuilderImpl assessedCustomFees(
            @NonNull final List<AssessedCustomFee> assessedCustomFees) {
        requireNonNull(assessedCustomFees, "assessedCustomFees must not be null");
        this.assessedCustomFees = assessedCustomFees;
        return this;
    }

    /**
     * Adds an assessedCustomFee.
     *
     * @param assessedCustomFee the assessedCustomFee
     * @return the builder
     */
    @NonNull
    public SingleTransactionRecordBuilderImpl addAssessedCustomFee(@NonNull final AssessedCustomFee assessedCustomFee) {
        requireNonNull(assessedCustomFee, "assessedCustomFee must not be null");
        assessedCustomFees.add(assessedCustomFee);
        return this;
    }

    /**
     * Sets the automaticTokenAssociations.
     *
     * @param automaticTokenAssociations the automaticTokenAssociations
     * @return the builder
     */
    @NonNull
    public SingleTransactionRecordBuilderImpl automaticTokenAssociations(
            @NonNull final List<TokenAssociation> automaticTokenAssociations) {
        requireNonNull(automaticTokenAssociations, "automaticTokenAssociations must not be null");
        this.automaticTokenAssociations = automaticTokenAssociations;
        return this;
    }

    /**
     * Adds an automaticTokenAssociation.
     *
     * @param automaticTokenAssociation the automaticTokenAssociation
     * @return the builder
     */
    @NonNull
    public SingleTransactionRecordBuilderImpl addAutomaticTokenAssociation(
            @NonNull final TokenAssociation automaticTokenAssociation) {
        requireNonNull(automaticTokenAssociation, "automaticTokenAssociation must not be null");
        automaticTokenAssociations.add(automaticTokenAssociation);
        return this;
    }

    /**
     * Sets the alias.
     *
     * @param alias the alias
     * @return the builder
     */
    @NonNull
    public SingleTransactionRecordBuilderImpl alias(@NonNull final Bytes alias) {
        requireNonNull(alias, "alias must not be null");
        transactionRecordBuilder.alias(alias);
        return this;
    }

    /**
     * Sets the ethereum hash.
     *
     * @param ethereumHash the ethereum hash
     * @return the builder
     */
    @NonNull
    public SingleTransactionRecordBuilderImpl ethereumHash(@NonNull final Bytes ethereumHash) {
        requireNonNull(ethereumHash, "ethereumHash must not be null");
        transactionRecordBuilder.ethereumHash(ethereumHash);
        return this;
    }

    /**
     * Sets the paidStakingRewards.
     *
     * @param paidStakingRewards the paidStakingRewards
     * @return the builder
     */
    @NonNull
    public SingleTransactionRecordBuilderImpl paidStakingRewards(
            @NonNull final List<AccountAmount> paidStakingRewards) {
        requireNonNull(paidStakingRewards, "paidStakingRewards must not be null");
        this.paidStakingRewards = paidStakingRewards;
        return this;
    }

    /**
     * Adds a paidStakingReward.
     *
     * @param paidStakingReward the paidStakingReward
     * @return the builder
     */
    @NonNull
    public SingleTransactionRecordBuilderImpl addPaidStakingReward(@NonNull final AccountAmount paidStakingReward) {
        requireNonNull(paidStakingReward, "paidStakingReward must not be null");
        paidStakingRewards.add(paidStakingReward);
        return this;
    }

    /**
     * Sets the entropy to a given number.
     *
     * @param num number to use for entropy
     * @return the builder
     */
    @Override
    @NonNull
    public SingleTransactionRecordBuilderImpl entropyNumber(final int num) {
        transactionRecordBuilder.prngNumber(num);
        return this;
    }

    /**
     * Sets the entropy to given bytes.
     *
     * @param prngBytes bytes to use for entropy
     * @return the builder
     */
    @Override
    @NonNull
    public SingleTransactionRecordBuilderImpl entropyBytes(@NonNull final Bytes prngBytes) {
        requireNonNull(prngBytes, "The argument 'prngBytes' must not be null");
        transactionRecordBuilder.prngBytes(prngBytes);
        return this;
    }

    /**
     * Sets the EVM address.
     *
     * @param evmAddress the EVM address
     * @return the builder
     */
    @Override
    @NonNull
    public SingleTransactionRecordBuilderImpl evmAddress(@NonNull final Bytes evmAddress) {
        requireNonNull(evmAddress, "evmAddress must not be null");
        transactionRecordBuilder.evmAddress(evmAddress);
        return this;
    }

    // ------------------------------------------------------------------------------------------------------------------------
    // fields needed for TransactionReceipt

    /**
     * Sets the receipt status.
     *
     * @param status the receipt status
     * @return the builder
     */
    @Override
    @NonNull
    public SingleTransactionRecordBuilderImpl status(@NonNull final ResponseCodeEnum status) {
        this.status = requireNonNull(status, "status must not be null");
        transactionReceiptBuilder.status(status);
        return this;
    }

    /**
     * Gets the receipt status.
     *
     * @return the receipt status
     */
    @Override
    @NonNull
    public ResponseCodeEnum status() {
        return status;
    }

    /**
     * Returns if the builder has a ContractFunctionResult set.
     *
     * @return the receipt status
     */
    public boolean hasContractResult() {
        return this.contractFunctionResult != null;
    }

    public long getGasUsedForContractTxn() {
        return this.contractFunctionResult.gasUsed();
    }

    /**
     * Sets the receipt accountID.
     *
     * @param accountID the {@link AccountID} for the receipt
     * @return the builder
     */
    @Override
    @NonNull
    public SingleTransactionRecordBuilderImpl accountID(@NonNull final AccountID accountID) {
        requireNonNull(accountID, "accountID must not be null");
        transactionReceiptBuilder.accountID(accountID);
        return this;
    }

    /**
     * Sets the receipt fileID.
     *
     * @param fileID the {@link FileID} for the receipt
     * @return the builder
     */
    @Override
    @NonNull
    public SingleTransactionRecordBuilderImpl fileID(@NonNull final FileID fileID) {
        requireNonNull(fileID, "fileID must not be null");
        transactionReceiptBuilder.fileID(fileID);
        return this;
    }

    /**
     * Sets the receipt contractID; if the contractID is null, this is a no-op. (We allow a null id here
     * for convenience when chaining builder calls.)
     *
     * @param contractID the {@link ContractID} for the receipt
     * @return the builder
     */
    @Override
    @NonNull
    public SingleTransactionRecordBuilderImpl contractID(@Nullable final ContractID contractID) {
        // Ensure we don't externalize as an account creation too
        transactionReceiptBuilder.accountID((AccountID) null);
        transactionReceiptBuilder.contractID(contractID);
        return this;
    }

    /**
     * Gets the {@link ExchangeRateSet} that is currently set for the receipt.
     *
     * @return the {@link ExchangeRateSet}
     */
    @NonNull
    public ExchangeRateSet exchangeRate() {
        return exchangeRate;
    }

    /**
     * Sets the receipt exchange rate.
     *
     * @param exchangeRate the {@link ExchangeRateSet} for the receipt
     * @return the builder
     */
    @NonNull
    public SingleTransactionRecordBuilderImpl exchangeRate(@NonNull final ExchangeRateSet exchangeRate) {
        requireNonNull(exchangeRate, "exchangeRate must not be null");
        this.exchangeRate = exchangeRate;
        return this;
    }

    /**
     * Sets the receipt topicID.
     *
     * @param topicID the {@link TopicID} for the receipt
     * @return the builder
     */
    @Override
    @NonNull
    public SingleTransactionRecordBuilderImpl topicID(@NonNull final TopicID topicID) {
        requireNonNull(topicID, "topicID must not be null");
        transactionReceiptBuilder.topicID(topicID);
        return this;
    }

    /**
     * Sets the receipt topicSequenceNumber.
     *
     * @param topicSequenceNumber the topicSequenceNumber for the receipt
     * @return the builder
     */
    @Override
    @NonNull
    public SingleTransactionRecordBuilderImpl topicSequenceNumber(final long topicSequenceNumber) {
        transactionReceiptBuilder.topicSequenceNumber(topicSequenceNumber);
        return this;
    }

    /**
     * Sets the receipt topicRunningHash.
     *
     * @param topicRunningHash the topicRunningHash for the receipt
     * @return the builder
     */
    @Override
    @NonNull
    public SingleTransactionRecordBuilderImpl topicRunningHash(@NonNull final Bytes topicRunningHash) {
        requireNonNull(topicRunningHash, "topicRunningHash must not be null");
        transactionReceiptBuilder.topicRunningHash(topicRunningHash);
        return this;
    }

    /**
     * Sets the receipt topicRunningHashVersion.
     *
     * @param topicRunningHashVersion the topicRunningHashVersion for the receipt
     * @return the builder
     */
    @Override
    @NonNull
    public SingleTransactionRecordBuilderImpl topicRunningHashVersion(final long topicRunningHashVersion) {
        transactionReceiptBuilder.topicRunningHashVersion(topicRunningHashVersion);
        return this;
    }

    /**
     * Sets the receipt tokenID.
     *
     * @param tokenID the {@link TokenID} for the receipt
     * @return the builder
     */
    @Override
    @NonNull
    public SingleTransactionRecordBuilderImpl tokenID(@NonNull final TokenID tokenID) {
        requireNonNull(tokenID, "tokenID must not be null");
        this.tokenID = tokenID;
        transactionReceiptBuilder.tokenID(tokenID);
        return this;
    }

    public TokenID tokenID() {
        return tokenID;
    }

    /**
     * Sets the receipt newTotalSupply.
     *
     * @param newTotalSupply the newTotalSupply for the receipt
     * @return the builder
     */
    @NonNull
    public SingleTransactionRecordBuilderImpl newTotalSupply(final long newTotalSupply) {
        this.newTotalSupply = newTotalSupply;
        transactionReceiptBuilder.newTotalSupply(newTotalSupply);
        return this;
    }

    public long getNewTotalSupply() {
        return newTotalSupply;
    }

    /**
     * Sets the receipt scheduleID.
     *
     * @param scheduleID the {@link ScheduleID} for the receipt
     * @return the builder
     */
    @Override
    @NonNull
    public SingleTransactionRecordBuilderImpl scheduleID(@NonNull final ScheduleID scheduleID) {
        requireNonNull(scheduleID, "scheduleID must not be null");
        transactionReceiptBuilder.scheduleID(scheduleID);
        return this;
    }

    /**
     * Sets the transaction ID of the scheduled child transaction that was executed
     *
     * @param scheduledTransactionID the {@link TransactionID} of the scheduled transaction for the receipt
     * @return the builder
     */
    @Override
    @NonNull
    public SingleTransactionRecordBuilderImpl scheduledTransactionID(
            @NonNull final TransactionID scheduledTransactionID) {
        transactionReceiptBuilder.scheduledTransactionID(scheduledTransactionID);
        return this;
    }

    /**
     * Sets the receipt serialNumbers.
     *
     * @param serialNumbers the serialNumbers for the receipt
     * @return the builder
     */
    @Override
    @NonNull
    public SingleTransactionRecordBuilderImpl serialNumbers(@NonNull final List<Long> serialNumbers) {
        requireNonNull(serialNumbers, "serialNumbers must not be null");
        this.serialNumbers = serialNumbers;
        return this;
    }

    @Override
    public List<Long> serialNumbers() {
        return serialNumbers;
    }

    /**
     * Adds a serialNumber to the receipt.
     *
     * @param serialNumber the serialNumber to add
     * @return the builder
     */
    @NonNull
    public SingleTransactionRecordBuilderImpl addSerialNumber(final long serialNumber) {
        serialNumbers.add(serialNumber);
        return this;
    }

    // ------------------------------------------------------------------------------------------------------------------------
    // Sidecar data, booleans are the migration flag

    /**
     * Sets the contractStateChanges which are part of sidecar records.
     *
     * @param contractStateChanges the contractStateChanges
     * @return the builder
     */
    @NonNull
    public SingleTransactionRecordBuilderImpl contractStateChanges(
            @NonNull final List<AbstractMap.SimpleEntry<ContractStateChanges, Boolean>> contractStateChanges) {
        requireNonNull(contractStateChanges, "contractStateChanges must not be null");
        this.contractStateChanges = contractStateChanges;
        return this;
    }

    /**
     * Adds contractStateChanges to sidecar records.
     *
     * @param contractStateChanges the contractStateChanges to add
     * @param isMigration flag indicating whether sidecar is from migration
     * @return the builder
     */
    @NonNull
    public SingleTransactionRecordBuilderImpl addContractStateChanges(
            @NonNull final ContractStateChanges contractStateChanges, final boolean isMigration) {
        requireNonNull(contractStateChanges, "contractStateChanges must not be null");
        this.contractStateChanges.add(new AbstractMap.SimpleEntry<>(contractStateChanges, isMigration));
        return this;
    }

    /**
     * Sets the contractActions which are part of sidecar records.
     *
     * @param contractActions the contractActions
     * @return the builder
     */
    @NonNull
    public SingleTransactionRecordBuilderImpl contractActions(
            @NonNull final List<AbstractMap.SimpleEntry<ContractActions, Boolean>> contractActions) {
        requireNonNull(contractActions, "contractActions must not be null");
        this.contractActions = contractActions;
        return this;
    }

    /**
     * Adds contractActions to sidecar records.
     *
     * @param contractActions the contractActions to add
     * @param isMigration flag indicating whether sidecar is from migration
     * @return the builder
     */
    @NonNull
    public SingleTransactionRecordBuilderImpl addContractActions(
            @NonNull final ContractActions contractActions, final boolean isMigration) {
        requireNonNull(contractActions, "contractActions must not be null");
        this.contractActions.add(new AbstractMap.SimpleEntry<>(contractActions, isMigration));
        return this;
    }

    /**
     * Sets the contractBytecodes which are part of sidecar records.
     *
     * @param contractBytecodes the contractBytecodes
     * @return the builder
     */
    @NonNull
    public SingleTransactionRecordBuilderImpl contractBytecodes(
            @NonNull final List<AbstractMap.SimpleEntry<ContractBytecode, Boolean>> contractBytecodes) {
        requireNonNull(contractBytecodes, "contractBytecodes must not be null");
        this.contractBytecodes = contractBytecodes;
        return this;
    }

    /**
     * Adds contractBytecodes to sidecar records.
     *
     * @param contractBytecode the contractBytecode to add
     * @param isMigration flag indicating whether sidecar is from migration
     * @return the builder
     */
    @NonNull
    public SingleTransactionRecordBuilderImpl addContractBytecode(
            @NonNull final ContractBytecode contractBytecode, final boolean isMigration) {
        requireNonNull(contractBytecode, "contractBytecode must not be null");
        contractBytecodes.add(new AbstractMap.SimpleEntry<>(contractBytecode, isMigration));
        return this;
    }

    // ------------- Information needed by token service for redirecting staking rewards to appropriate accounts

    /**
     * Adds a beneficiary for a deleted account into the map. This is needed while computing staking rewards.
     * If the deleted account receives staking reward, it is transferred to the beneficiary.
     *
     * @param deletedAccountID the deleted account ID
     * @param beneficiaryForDeletedAccount the beneficiary account ID
     */
    @Override
    @NonNull
    public void addBeneficiaryForDeletedAccount(
            @NonNull final AccountID deletedAccountID, @NonNull final AccountID beneficiaryForDeletedAccount) {
        requireNonNull(deletedAccountID, "deletedAccountID must not be null");
        requireNonNull(beneficiaryForDeletedAccount, "beneficiaryForDeletedAccount must not be null");
        deletedAccountBeneficiaries.put(deletedAccountID, beneficiaryForDeletedAccount);
    }

    /**
     * Gets number of deleted accounts in this transaction.
     *
     * @return number of deleted accounts in this transaction
     */
    @Override
    public int getNumberOfDeletedAccounts() {
        return deletedAccountBeneficiaries.size();
    }

    /**
     * Gets the beneficiary account ID for deleted account ID.
     *
     * @return the beneficiary account ID of deleted account ID
     */
    @Override
    @Nullable
    public AccountID getDeletedAccountBeneficiaryFor(@NonNull final AccountID deletedAccountID) {
        return deletedAccountBeneficiaries.get(deletedAccountID);
    }

    /**
     * Returns the in-progress {@link ContractFunctionResult}.
     *
     * @return the in-progress {@link ContractFunctionResult}
     */
    public ContractFunctionResult contractFunctionResult() {
        return contractFunctionResult;
    }

    @Override
    public @NonNull TransactionBody transactionBody() {
        return inProgressBody();
    }

    /**
     * Returns the in-progress {@link TransactionBody}.
     *
     * @return the in-progress {@link TransactionBody}
     */
    private TransactionBody inProgressBody() {
        try {
            final var signedTransaction = SignedTransaction.PROTOBUF.parseStrict(
                    transaction.signedTransactionBytes().toReadableSequentialData());
            return TransactionBody.PROTOBUF.parse(signedTransaction.bodyBytes().toReadableSequentialData());
        } catch (Exception e) {
            throw new IllegalStateException("Record being built for unparseable transaction", e);
        }
    }

    public EthereumTransactionRecordBuilder feeChargedToPayer(@NonNull long amount) {
        transactionRecordBuilder.transactionFee(transactionFee + amount);
        return this;
    }
}<|MERGE_RESOLUTION|>--- conflicted
+++ resolved
@@ -320,13 +320,7 @@
         serialNumbers.clear();
         tokenTransferLists.clear();
         automaticTokenAssociations.clear();
-<<<<<<< HEAD
-        if (transferList != null && transferList.hasAccountAmounts()) {
-            transferList.accountAmounts().clear();
-        }
-=======
         transferList = TransferList.DEFAULT;
->>>>>>> 8bda7b2d
         paidStakingRewards.clear();
         assessedCustomFees.clear();
 
@@ -531,12 +525,8 @@
      * @return the builder
      */
     @Override
-<<<<<<< HEAD
-    public SingleTransactionRecordBuilderImpl transferList(final TransferList transferList) {
-=======
     @NonNull
     public SingleTransactionRecordBuilderImpl transferList(@Nullable final TransferList transferList) {
->>>>>>> 8bda7b2d
         this.transferList = transferList;
         return this;
     }
