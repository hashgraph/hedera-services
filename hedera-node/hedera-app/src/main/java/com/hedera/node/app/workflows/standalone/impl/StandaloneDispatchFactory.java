--- conflicted
+++ resolved
@@ -63,7 +63,6 @@
 import com.hedera.node.config.ConfigProvider;
 import com.hedera.node.config.data.BlockStreamConfig;
 import com.hedera.node.config.data.ConsensusConfig;
-import com.hedera.node.config.types.StreamMode;
 import com.hedera.pbj.runtime.io.buffer.Bytes;
 import com.swirlds.platform.state.PlatformState;
 import com.swirlds.platform.system.transaction.ConsensusTransaction;
@@ -147,11 +146,7 @@
                 state,
                 consensusConfig.handleMaxPrecedingRecords(),
                 consensusConfig.handleMaxFollowingRecords(),
-<<<<<<< HEAD
-                StreamMode.RECORDS);
-=======
                 blockStreamConfig.streamMode());
->>>>>>> 477bcdc1
         final var readableStoreFactory = new ReadableStoreFactory(stack);
         final var consensusTransaction = consensusTransactionFor(transactionBody);
         final var creatorInfo = creatorInfoFor(transactionBody);
