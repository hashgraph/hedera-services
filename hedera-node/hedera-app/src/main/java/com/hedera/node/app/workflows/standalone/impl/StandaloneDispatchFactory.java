--- conflicted
+++ resolved
@@ -164,13 +164,8 @@
         final var entityIdStore = new WritableEntityIdStore(stack.getWritableStates(EntityIdService.NAME));
         final var consensusTransaction = consensusTransactionFor(transactionBody);
         final var creatorInfo = creatorInfoFor(transactionBody);
-<<<<<<< HEAD
-        final var preHandleResult =
-                preHandleWorkflow.getCurrentPreHandleResult(creatorInfo, consensusTransaction, readableStoreFactory);
-=======
         final var preHandleResult = preHandleWorkflow.getCurrentPreHandleResult(
                 creatorInfo, consensusTransaction, readableStoreFactory, ignore -> {});
->>>>>>> ace6e545
         final var tokenContext =
                 new TokenContextImpl(config, stack, consensusNow, entityIdStore, softwareVersionFactory);
         final var txnInfo = requireNonNull(preHandleResult.txInfo());
