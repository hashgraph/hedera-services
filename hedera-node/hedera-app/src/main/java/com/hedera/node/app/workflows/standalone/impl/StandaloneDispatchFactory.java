/*
 * Copyright (C) 2024 Hedera Hashgraph, LLC
 *
 * Licensed under the Apache License, Version 2.0 (the "License");
 * you may not use this file except in compliance with the License.
 * You may obtain a copy of the License at
 *
 *      http://www.apache.org/licenses/LICENSE-2.0
 *
 * Unless required by applicable law or agreed to in writing, software
 * distributed under the License is distributed on an "AS IS" BASIS,
 * WITHOUT WARRANTIES OR CONDITIONS OF ANY KIND, either express or implied.
 * See the License for the specific language governing permissions and
 * limitations under the License.
 */

package com.hedera.node.app.workflows.standalone.impl;

import static com.hedera.hapi.node.base.ResponseCodeEnum.OK;
import static com.hedera.node.app.spi.workflows.HandleContext.TransactionCategory.USER;
import static com.hedera.node.app.workflows.handle.HandleWorkflow.initializeBuilderInfo;
import static com.hedera.node.app.workflows.handle.dispatch.ChildDispatchFactory.NO_OP_KEY_VERIFIER;
import static com.hedera.node.app.workflows.prehandle.PreHandleResult.Status.UNKNOWN_FAILURE;
import static java.util.Objects.requireNonNull;

import com.hedera.hapi.node.base.Key;
import com.hedera.hapi.node.base.SignatureMap;
import com.hedera.hapi.node.base.Transaction;
import com.hedera.hapi.node.transaction.SignedTransaction;
import com.hedera.hapi.node.transaction.TransactionBody;
import com.hedera.hapi.platform.event.EventTransaction;
import com.hedera.node.app.blocks.impl.BoundaryStateChangeListener;
import com.hedera.node.app.blocks.impl.KVStateChangeListener;
import com.hedera.node.app.fees.ExchangeRateManager;
import com.hedera.node.app.fees.FeeAccumulator;
import com.hedera.node.app.fees.FeeManager;
import com.hedera.node.app.fees.ResourcePriceCalculatorImpl;
import com.hedera.node.app.ids.EntityIdService;
import com.hedera.node.app.ids.EntityNumGeneratorImpl;
import com.hedera.node.app.ids.WritableEntityIdStore;
import com.hedera.node.app.info.NodeInfoImpl;
import com.hedera.node.app.records.impl.BlockRecordInfoImpl;
import com.hedera.node.app.service.token.api.FeeStreamBuilder;
import com.hedera.node.app.service.token.api.TokenServiceApi;
import com.hedera.node.app.services.ServiceScopeLookup;
import com.hedera.node.app.spi.authorization.Authorizer;
import com.hedera.node.app.spi.metrics.StoreMetricsService;
import com.hedera.node.app.spi.workflows.HandleContext;
import com.hedera.node.app.spi.workflows.record.StreamBuilder;
import com.hedera.node.app.store.ReadableStoreFactory;
import com.hedera.node.app.store.ServiceApiFactory;
import com.hedera.node.app.store.StoreFactoryImpl;
import com.hedera.node.app.store.WritableStoreFactory;
import com.hedera.node.app.throttle.AppThrottleAdviser;
import com.hedera.node.app.throttle.NetworkUtilizationManager;
import com.hedera.node.app.workflows.dispatcher.TransactionDispatcher;
import com.hedera.node.app.workflows.handle.Dispatch;
import com.hedera.node.app.workflows.handle.DispatchHandleContext;
import com.hedera.node.app.workflows.handle.DispatchProcessor;
import com.hedera.node.app.workflows.handle.RecordDispatch;
import com.hedera.node.app.workflows.handle.dispatch.ChildDispatchFactory;
import com.hedera.node.app.workflows.handle.record.TokenContextImpl;
import com.hedera.node.app.workflows.handle.stack.SavepointStackImpl;
import com.hedera.node.app.workflows.prehandle.PreHandleResult;
import com.hedera.node.app.workflows.prehandle.PreHandleWorkflow;
import com.hedera.node.config.ConfigProvider;
import com.hedera.node.config.data.BlockStreamConfig;
import com.hedera.node.config.data.ConsensusConfig;
import com.hedera.pbj.runtime.io.buffer.Bytes;
import com.swirlds.platform.system.transaction.ConsensusTransaction;
import com.swirlds.platform.system.transaction.TransactionWrapper;
import com.swirlds.state.State;
import com.swirlds.state.spi.info.NetworkInfo;
import com.swirlds.state.spi.info.NodeInfo;
import edu.umd.cs.findbugs.annotations.NonNull;
import java.time.Instant;
import javax.inject.Inject;
import javax.inject.Singleton;

/**
 * Constructs a {@link Dispatch} appropriate for a standalone transaction executor that does not want to enforce
 * normal signing requirements but simply execute one or more transactions.
 */
@Singleton
public class StandaloneDispatchFactory {
    private final FeeManager feeManager;
    private final Authorizer authorizer;
    private final NetworkInfo networkInfo;
    private final ConfigProvider configProvider;
    private final DispatchProcessor dispatchProcessor;
    private final PreHandleWorkflow preHandleWorkflow;
    private final ServiceScopeLookup serviceScopeLookup;
    private final ExchangeRateManager exchangeRateManager;
    private final StoreMetricsService storeMetricsService;
    private final ChildDispatchFactory childDispatchFactory;
    private final TransactionDispatcher transactionDispatcher;
    private final NetworkUtilizationManager networkUtilizationManager;

    @Inject
    public StandaloneDispatchFactory(
            @NonNull final FeeManager feeManager,
            @NonNull final Authorizer authorizer,
            @NonNull final NetworkInfo networkInfo,
            @NonNull final ConfigProvider configProvider,
            @NonNull final DispatchProcessor dispatchProcessor,
            @NonNull final PreHandleWorkflow preHandleWorkflow,
            @NonNull final ServiceScopeLookup serviceScopeLookup,
            @NonNull final ExchangeRateManager exchangeRateManager,
            @NonNull final StoreMetricsService storeMetricsService,
            @NonNull final ChildDispatchFactory childDispatchFactory,
            @NonNull final TransactionDispatcher transactionDispatcher,
            @NonNull final NetworkUtilizationManager networkUtilizationManager) {
        this.feeManager = requireNonNull(feeManager);
        this.authorizer = requireNonNull(authorizer);
        this.networkInfo = requireNonNull(networkInfo);
        this.configProvider = requireNonNull(configProvider);
        this.dispatchProcessor = requireNonNull(dispatchProcessor);
        this.preHandleWorkflow = requireNonNull(preHandleWorkflow);
        this.childDispatchFactory = requireNonNull(childDispatchFactory);
        this.transactionDispatcher = requireNonNull(transactionDispatcher);
        this.serviceScopeLookup = requireNonNull(serviceScopeLookup);
        this.exchangeRateManager = requireNonNull(exchangeRateManager);
        this.storeMetricsService = requireNonNull(storeMetricsService);
        this.networkUtilizationManager = requireNonNull(networkUtilizationManager);
    }

    /**
     * Constructs a new {@link Dispatch} for the given transaction body, state, and consensus time. When the
     * dispatch is processed with the {@link DispatchProcessor}, its side effects will be committed to the
     * {@link State} provided.
     *
     * @param state the state to use
     * @param transactionBody the transaction body to use
     * @param consensusNow the consensus time to use
     * @return a new dispatch
     */
    public Dispatch newDispatch(
            @NonNull final State state,
            @NonNull final TransactionBody transactionBody,
            @NonNull final Instant consensusNow) {
        final var config = configProvider.getConfiguration();
        final var consensusConfig = config.getConfigData(ConsensusConfig.class);
        final var blockStreamConfig = config.getConfigData(BlockStreamConfig.class);
        final var stack = SavepointStackImpl.newRootStack(
                state,
                consensusConfig.handleMaxPrecedingRecords(),
                consensusConfig.handleMaxFollowingRecords(),
                new BoundaryStateChangeListener(),
                new KVStateChangeListener(),
                blockStreamConfig.streamMode());
        final var readableStoreFactory = new ReadableStoreFactory(stack);
        final var consensusTransaction = consensusTransactionFor(transactionBody);
        final var creatorInfo = creatorInfoFor(transactionBody);
        final var preHandleResult =
                preHandleWorkflow.getCurrentPreHandleResult(creatorInfo, consensusTransaction, readableStoreFactory);
        final var tokenContext = new TokenContextImpl(config, storeMetricsService, stack, consensusNow);
        final var txnInfo = requireNonNull(preHandleResult.txInfo());
        final var writableStoreFactory = new WritableStoreFactory(
                stack, serviceScopeLookup.getServiceName(txnInfo.txBody()), config, storeMetricsService);
        final var serviceApiFactory = new ServiceApiFactory(stack, config, storeMetricsService);
        final var priceCalculator =
                new ResourcePriceCalculatorImpl(consensusNow, txnInfo, feeManager, readableStoreFactory);
        final var storeFactory = new StoreFactoryImpl(readableStoreFactory, writableStoreFactory, serviceApiFactory);
        final var entityNumGenerator = new EntityNumGeneratorImpl(
                new WritableStoreFactory(stack, EntityIdService.NAME, config, storeMetricsService)
                        .getStore(WritableEntityIdStore.class));
        final var throttleAdvisor = new AppThrottleAdviser(networkUtilizationManager, consensusNow);
        final var baseBuilder = initializeBuilderInfo(
                stack.getBaseBuilder(StreamBuilder.class), txnInfo, exchangeRateManager.exchangeRates());
        final var feeAccumulator =
                new FeeAccumulator(serviceApiFactory.getApi(TokenServiceApi.class), (FeeStreamBuilder) baseBuilder);
        final var blockRecordInfo = BlockRecordInfoImpl.from(state);
        final var dispatchHandleContext = new DispatchHandleContext(
                consensusNow,
                creatorInfo,
                txnInfo,
                config,
                authorizer,
                blockRecordInfo,
                priceCalculator,
                feeManager,
                storeFactory,
                requireNonNull(txnInfo.payerID()),
                NO_OP_KEY_VERIFIER,
                txnInfo.functionality(),
                preHandleResult.payerKey() == null ? Key.DEFAULT : preHandleResult.payerKey(),
                exchangeRateManager,
                stack,
                entityNumGenerator,
                transactionDispatcher,
                networkInfo,
                childDispatchFactory,
                dispatchProcessor,
                throttleAdvisor,
                feeAccumulator);
        final var fees = transactionDispatcher.dispatchComputeFees(dispatchHandleContext);
        return new RecordDispatch(
                baseBuilder,
                config,
                fees,
                txnInfo,
                requireNonNull(txnInfo.payerID()),
                readableStoreFactory,
                feeAccumulator,
                NO_OP_KEY_VERIFIER,
                creatorInfo,
                consensusNow,
                preHandleResult.getRequiredKeys(),
                preHandleResult.getHollowAccounts(),
                dispatchHandleContext,
                stack,
                USER,
                tokenContext,
<<<<<<< HEAD
                preHandleResult);
=======
                platformState,
                preHandleResult,
                HandleContext.ConsensusThrottling.ON);
>>>>>>> db931ce7
    }

    private ConsensusTransaction consensusTransactionFor(@NonNull final TransactionBody transactionBody) {
        final var signedTransaction =
                new SignedTransaction(TransactionBody.PROTOBUF.toBytes(transactionBody), SignatureMap.DEFAULT);
        final var transaction = Transaction.newBuilder()
                .signedTransactionBytes(SignedTransaction.PROTOBUF.toBytes(signedTransaction))
                .build();
        final var transactionBytes = Transaction.PROTOBUF.toBytes(transaction);
        final var consensusTransaction = new TransactionWrapper(EventTransaction.newBuilder()
                .applicationTransaction(transactionBytes)
                .build());
        consensusTransaction.setMetadata(temporaryPreHandleResult());
        return consensusTransaction;
    }

    private NodeInfo creatorInfoFor(@NonNull final TransactionBody transactionBody) {
        return new NodeInfoImpl(0, transactionBody.nodeAccountIDOrThrow(), 0, "", -1, "", -1, "", "", Bytes.EMPTY, "");
    }

    private PreHandleResult temporaryPreHandleResult() {
        return new PreHandleResult(null, null, UNKNOWN_FAILURE, OK, null, null, null, null, null, null, -1);
    }
}<|MERGE_RESOLUTION|>--- conflicted
+++ resolved
@@ -211,13 +211,8 @@
                 stack,
                 USER,
                 tokenContext,
-<<<<<<< HEAD
-                preHandleResult);
-=======
-                platformState,
                 preHandleResult,
                 HandleContext.ConsensusThrottling.ON);
->>>>>>> db931ce7
     }
 
     private ConsensusTransaction consensusTransactionFor(@NonNull final TransactionBody transactionBody) {
