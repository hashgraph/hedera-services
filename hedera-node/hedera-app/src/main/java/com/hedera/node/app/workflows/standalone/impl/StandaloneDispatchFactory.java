/*
 * Copyright (C) 2024-2025 Hedera Hashgraph, LLC
 *
 * Licensed under the Apache License, Version 2.0 (the "License");
 * you may not use this file except in compliance with the License.
 * You may obtain a copy of the License at
 *
 *      http://www.apache.org/licenses/LICENSE-2.0
 *
 * Unless required by applicable law or agreed to in writing, software
 * distributed under the License is distributed on an "AS IS" BASIS,
 * WITHOUT WARRANTIES OR CONDITIONS OF ANY KIND, either express or implied.
 * See the License for the specific language governing permissions and
 * limitations under the License.
 */

package com.hedera.node.app.workflows.standalone.impl;

import static com.hedera.hapi.node.base.ResponseCodeEnum.OK;
import static com.hedera.node.app.spi.workflows.HandleContext.DispatchMetadata.EMPTY_METADATA;
import static com.hedera.node.app.spi.workflows.HandleContext.TransactionCategory.NODE;
import static com.hedera.node.app.spi.workflows.HandleContext.TransactionCategory.USER;
import static com.hedera.node.app.workflows.handle.HandleWorkflow.initializeBuilderInfo;
import static com.hedera.node.app.workflows.handle.dispatch.ChildDispatchFactory.NO_OP_KEY_VERIFIER;
import static com.hedera.node.app.workflows.prehandle.PreHandleResult.Status.UNKNOWN_FAILURE;
import static java.util.Objects.requireNonNull;

import com.hedera.hapi.node.base.Key;
import com.hedera.hapi.node.base.SemanticVersion;
import com.hedera.hapi.node.base.SignatureMap;
import com.hedera.hapi.node.base.Transaction;
import com.hedera.hapi.node.transaction.SignedTransaction;
import com.hedera.hapi.node.transaction.TransactionBody;
import com.hedera.node.app.blocks.impl.BoundaryStateChangeListener;
import com.hedera.node.app.blocks.impl.KVStateChangeListener;
import com.hedera.node.app.fees.ExchangeRateManager;
import com.hedera.node.app.fees.FeeAccumulator;
import com.hedera.node.app.fees.FeeManager;
import com.hedera.node.app.fees.ResourcePriceCalculatorImpl;
import com.hedera.node.app.ids.EntityIdService;
import com.hedera.node.app.ids.EntityNumGeneratorImpl;
import com.hedera.node.app.ids.WritableEntityIdStore;
import com.hedera.node.app.info.NodeInfoImpl;
import com.hedera.node.app.records.impl.BlockRecordInfoImpl;
import com.hedera.node.app.service.token.api.FeeStreamBuilder;
import com.hedera.node.app.service.token.api.TokenServiceApi;
import com.hedera.node.app.services.ServiceScopeLookup;
import com.hedera.node.app.spi.authorization.Authorizer;
import com.hedera.node.app.spi.metrics.StoreMetricsService;
import com.hedera.node.app.spi.workflows.HandleContext;
import com.hedera.node.app.spi.workflows.record.StreamBuilder;
import com.hedera.node.app.store.ReadableStoreFactory;
import com.hedera.node.app.store.ServiceApiFactory;
import com.hedera.node.app.store.StoreFactoryImpl;
import com.hedera.node.app.store.WritableStoreFactory;
import com.hedera.node.app.throttle.AppThrottleAdviser;
import com.hedera.node.app.throttle.NetworkUtilizationManager;
import com.hedera.node.app.workflows.TransactionChecker;
import com.hedera.node.app.workflows.dispatcher.TransactionDispatcher;
import com.hedera.node.app.workflows.handle.Dispatch;
import com.hedera.node.app.workflows.handle.DispatchHandleContext;
import com.hedera.node.app.workflows.handle.DispatchProcessor;
import com.hedera.node.app.workflows.handle.RecordDispatch;
import com.hedera.node.app.workflows.handle.dispatch.ChildDispatchFactory;
import com.hedera.node.app.workflows.handle.record.TokenContextImpl;
import com.hedera.node.app.workflows.handle.stack.SavepointStackImpl;
import com.hedera.node.app.workflows.prehandle.PreHandleResult;
import com.hedera.node.app.workflows.prehandle.PreHandleWorkflow;
import com.hedera.node.config.ConfigProvider;
import com.hedera.node.config.data.BlockStreamConfig;
import com.hedera.node.config.data.ConsensusConfig;
import com.hedera.pbj.runtime.io.buffer.Bytes;
import com.swirlds.platform.system.SoftwareVersion;
import com.swirlds.platform.system.transaction.ConsensusTransaction;
import com.swirlds.platform.system.transaction.TransactionWrapper;
import com.swirlds.state.State;
import com.swirlds.state.lifecycle.info.NetworkInfo;
import com.swirlds.state.lifecycle.info.NodeInfo;
import edu.umd.cs.findbugs.annotations.NonNull;
import java.time.Instant;
import java.util.List;
import java.util.function.Function;
import javax.inject.Inject;
import javax.inject.Singleton;

/**
 * Constructs a {@link Dispatch} appropriate for a standalone transaction executor that does not want to enforce
 * normal signing requirements but simply execute one or more transactions.
 */
@Singleton
public class StandaloneDispatchFactory {
    private final FeeManager feeManager;
    private final Authorizer authorizer;
    private final NetworkInfo networkInfo;
    private final ConfigProvider configProvider;
    private final DispatchProcessor dispatchProcessor;
    private final PreHandleWorkflow preHandleWorkflow;
    private final ServiceScopeLookup serviceScopeLookup;
    private final ExchangeRateManager exchangeRateManager;
    private final StoreMetricsService storeMetricsService;
    private final ChildDispatchFactory childDispatchFactory;
    private final TransactionDispatcher transactionDispatcher;
    private final NetworkUtilizationManager networkUtilizationManager;
<<<<<<< HEAD
    private final TransactionChecker transactionChecker;
=======
    private final Function<SemanticVersion, SoftwareVersion> softwareVersionFactory;
>>>>>>> a45666e5

    @Inject
    public StandaloneDispatchFactory(
            @NonNull final FeeManager feeManager,
            @NonNull final Authorizer authorizer,
            @NonNull final NetworkInfo networkInfo,
            @NonNull final ConfigProvider configProvider,
            @NonNull final DispatchProcessor dispatchProcessor,
            @NonNull final PreHandleWorkflow preHandleWorkflow,
            @NonNull final ServiceScopeLookup serviceScopeLookup,
            @NonNull final ExchangeRateManager exchangeRateManager,
            @NonNull final StoreMetricsService storeMetricsService,
            @NonNull final ChildDispatchFactory childDispatchFactory,
            @NonNull final TransactionDispatcher transactionDispatcher,
            @NonNull final NetworkUtilizationManager networkUtilizationManager,
<<<<<<< HEAD
            @NonNull final TransactionChecker transactionChecker) {
=======
            @NonNull final Function<SemanticVersion, SoftwareVersion> softwareVersionFactory) {
>>>>>>> a45666e5
        this.feeManager = requireNonNull(feeManager);
        this.authorizer = requireNonNull(authorizer);
        this.networkInfo = requireNonNull(networkInfo);
        this.configProvider = requireNonNull(configProvider);
        this.dispatchProcessor = requireNonNull(dispatchProcessor);
        this.preHandleWorkflow = requireNonNull(preHandleWorkflow);
        this.childDispatchFactory = requireNonNull(childDispatchFactory);
        this.transactionDispatcher = requireNonNull(transactionDispatcher);
        this.serviceScopeLookup = requireNonNull(serviceScopeLookup);
        this.exchangeRateManager = requireNonNull(exchangeRateManager);
        this.storeMetricsService = requireNonNull(storeMetricsService);
        this.networkUtilizationManager = requireNonNull(networkUtilizationManager);
<<<<<<< HEAD
        this.transactionChecker = requireNonNull(transactionChecker);
=======
        this.softwareVersionFactory = softwareVersionFactory;
>>>>>>> a45666e5
    }

    /**
     * Constructs a new {@link Dispatch} for the given transaction body, state, and consensus time. When the
     * dispatch is processed with the {@link DispatchProcessor}, its side effects will be committed to the
     * {@link State} provided.
     *
     * @param state the state to use
     * @param transactionBody the transaction body to use
     * @param consensusNow the consensus time to use
     * @return a new dispatch
     */
    public Dispatch newDispatch(
            @NonNull final State state,
            @NonNull final TransactionBody transactionBody,
            @NonNull final Instant consensusNow) {
        final var config = configProvider.getConfiguration();
        final var consensusConfig = config.getConfigData(ConsensusConfig.class);
        final var blockStreamConfig = config.getConfigData(BlockStreamConfig.class);
        final var stack = SavepointStackImpl.newRootStack(
                state,
                consensusConfig.handleMaxPrecedingRecords(),
                consensusConfig.handleMaxFollowingRecords(),
                new BoundaryStateChangeListener(storeMetricsService, () -> config),
                new KVStateChangeListener(),
                blockStreamConfig.streamMode());
        final var readableStoreFactory = new ReadableStoreFactory(stack, softwareVersionFactory);
        final var entityIdStore = new WritableEntityIdStore(stack.getWritableStates(EntityIdService.NAME));
        final var consensusTransaction = consensusTransactionFor(transactionBody);
        final var creatorInfo = creatorInfoFor(transactionBody);
        final var preHandleResult =
                preHandleWorkflow.getCurrentPreHandleResult(creatorInfo, consensusTransaction, readableStoreFactory);
        final var tokenContext =
                new TokenContextImpl(config, stack, consensusNow, entityIdStore, softwareVersionFactory);
        final var txnInfo = requireNonNull(preHandleResult.txInfo());
        final var writableStoreFactory =
                new WritableStoreFactory(stack, serviceScopeLookup.getServiceName(txnInfo.txBody()), entityIdStore);
        final var serviceApiFactory = new ServiceApiFactory(stack, config);
        final var priceCalculator =
                new ResourcePriceCalculatorImpl(consensusNow, txnInfo, feeManager, readableStoreFactory);
        final var storeFactory = new StoreFactoryImpl(readableStoreFactory, writableStoreFactory, serviceApiFactory);
        final var entityNumGenerator = new EntityNumGeneratorImpl(entityIdStore);
        final var throttleAdvisor = new AppThrottleAdviser(networkUtilizationManager, consensusNow);
        final var baseBuilder = initializeBuilderInfo(
                stack.getBaseBuilder(StreamBuilder.class), txnInfo, exchangeRateManager.exchangeRates());
        final var feeAccumulator =
                new FeeAccumulator(serviceApiFactory.getApi(TokenServiceApi.class), (FeeStreamBuilder) baseBuilder);
        final var blockRecordInfo = BlockRecordInfoImpl.from(state);
        final var dispatchHandleContext = new DispatchHandleContext(
                consensusNow,
                creatorInfo,
                txnInfo,
                config,
                authorizer,
                blockRecordInfo,
                priceCalculator,
                feeManager,
                storeFactory,
                requireNonNull(txnInfo.payerID()),
                NO_OP_KEY_VERIFIER,
                txnInfo.functionality(),
                preHandleResult.payerKey() == null ? Key.DEFAULT : preHandleResult.payerKey(),
                exchangeRateManager,
                stack,
                entityNumGenerator,
                transactionDispatcher,
                networkInfo,
                childDispatchFactory,
                dispatchProcessor,
                throttleAdvisor,
                feeAccumulator,
                EMPTY_METADATA,
                transactionChecker);
        final var fees = transactionDispatcher.dispatchComputeFees(dispatchHandleContext);
        return new RecordDispatch(
                baseBuilder,
                config,
                fees,
                txnInfo,
                requireNonNull(txnInfo.payerID()),
                readableStoreFactory,
                feeAccumulator,
                NO_OP_KEY_VERIFIER,
                creatorInfo,
                consensusNow,
                preHandleResult.getRequiredKeys(),
                preHandleResult.getHollowAccounts(),
                dispatchHandleContext,
                stack,
                getTxnCategory(preHandleResult),
                tokenContext,
                preHandleResult,
                HandleContext.ConsensusThrottling.ON);
    }

    public static HandleContext.TransactionCategory getTxnCategory(final PreHandleResult preHandleResult) {
        return requireNonNull(preHandleResult.txInfo()).signatureMap().sigPair().isEmpty() ? NODE : USER;
    }

    private ConsensusTransaction consensusTransactionFor(@NonNull final TransactionBody transactionBody) {
        final var signedTransaction =
                new SignedTransaction(TransactionBody.PROTOBUF.toBytes(transactionBody), SignatureMap.DEFAULT);
        final var transaction = Transaction.newBuilder()
                .signedTransactionBytes(SignedTransaction.PROTOBUF.toBytes(signedTransaction))
                .build();
        final var transactionBytes = Transaction.PROTOBUF.toBytes(transaction);
        final var consensusTransaction = new TransactionWrapper(transactionBytes);
        consensusTransaction.setMetadata(temporaryPreHandleResult());
        return consensusTransaction;
    }

    private NodeInfo creatorInfoFor(@NonNull final TransactionBody transactionBody) {
        return new NodeInfoImpl(0, transactionBody.nodeAccountIDOrThrow(), 0, List.of(), Bytes.EMPTY);
    }

    private PreHandleResult temporaryPreHandleResult() {
        return new PreHandleResult(null, null, UNKNOWN_FAILURE, OK, null, null, null, null, null, null, -1);
    }
}<|MERGE_RESOLUTION|>--- conflicted
+++ resolved
@@ -101,11 +101,8 @@
     private final ChildDispatchFactory childDispatchFactory;
     private final TransactionDispatcher transactionDispatcher;
     private final NetworkUtilizationManager networkUtilizationManager;
-<<<<<<< HEAD
+    private final Function<SemanticVersion, SoftwareVersion> softwareVersionFactory;
     private final TransactionChecker transactionChecker;
-=======
-    private final Function<SemanticVersion, SoftwareVersion> softwareVersionFactory;
->>>>>>> a45666e5
 
     @Inject
     public StandaloneDispatchFactory(
@@ -121,11 +118,8 @@
             @NonNull final ChildDispatchFactory childDispatchFactory,
             @NonNull final TransactionDispatcher transactionDispatcher,
             @NonNull final NetworkUtilizationManager networkUtilizationManager,
-<<<<<<< HEAD
+            @NonNull final Function<SemanticVersion, SoftwareVersion> softwareVersionFactory,
             @NonNull final TransactionChecker transactionChecker) {
-=======
-            @NonNull final Function<SemanticVersion, SoftwareVersion> softwareVersionFactory) {
->>>>>>> a45666e5
         this.feeManager = requireNonNull(feeManager);
         this.authorizer = requireNonNull(authorizer);
         this.networkInfo = requireNonNull(networkInfo);
@@ -138,11 +132,8 @@
         this.exchangeRateManager = requireNonNull(exchangeRateManager);
         this.storeMetricsService = requireNonNull(storeMetricsService);
         this.networkUtilizationManager = requireNonNull(networkUtilizationManager);
-<<<<<<< HEAD
+        this.softwareVersionFactory = softwareVersionFactory;
         this.transactionChecker = requireNonNull(transactionChecker);
-=======
-        this.softwareVersionFactory = softwareVersionFactory;
->>>>>>> a45666e5
     }
 
     /**
