--- conflicted
+++ resolved
@@ -39,18 +39,13 @@
 import java.util.LinkedList;
 import java.util.List;
 import java.util.Map;
-<<<<<<< HEAD
 import java.util.Optional;
-=======
 import java.util.function.LongFunction;
->>>>>>> 4460aa82
 
 public class TssUtils {
     public static final SignatureSchema SIGNATURE_SCHEMA =
             SignatureSchema.create(Curve.ALT_BN128, GroupAssignment.SHORT_SIGNATURES);
 
-<<<<<<< HEAD
-=======
     /**
      * Given a network, return a function that maps node IDs to their TSS encryption keys in the network (if
      * this information is available).
@@ -68,7 +63,6 @@
                                         metadata.tssEncryptionKey().toByteArray())),
                                 SIGNATURE_SCHEMA)))::get;
     }
->>>>>>> 4460aa82
     /**
      * Compute the TSS participant directory from the roster.
      *
