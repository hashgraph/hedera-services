--- conflicted
+++ resolved
@@ -110,22 +110,7 @@
     private static Metrics metrics;
 
     public ServicesMain() {
-<<<<<<< HEAD
-        delegate = new Hedera(
-                ConstructableRegistry.getInstance(),
-                ServicesRegistryImpl::new,
-                new OrderedServiceMigrator(),
-                InstantSource.system(),
-                appContext -> new TssBaseServiceImpl(
-                        appContext,
-                        ForkJoinPool.commonPool(),
-                        ForkJoinPool.commonPool(),
-                        new TssLibraryImpl(appContext),
-                        ForkJoinPool.commonPool(),
-                        new NoOpMetrics()));
-=======
         // No-op, everything must be initialized in the main() entrypoint
->>>>>>> 14f70002
     }
 
     /**
