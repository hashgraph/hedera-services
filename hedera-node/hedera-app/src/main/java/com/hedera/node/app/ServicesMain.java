--- conflicted
+++ resolved
@@ -99,6 +99,7 @@
 import java.time.InstantSource;
 import java.util.List;
 import java.util.Set;
+import java.util.concurrent.ForkJoinPool;
 import java.util.concurrent.atomic.AtomicBoolean;
 import java.util.function.Supplier;
 import org.apache.logging.log4j.LogManager;
@@ -380,13 +381,10 @@
                 new OrderedServiceMigrator(),
                 InstantSource.system(),
                 DiskStartupNetworks::new,
-<<<<<<< HEAD
                 appContext ->
                         new HintsServiceImpl(metrics, ForkJoinPool.commonPool(), appContext, new HintsLibraryImpl()),
                 appContext -> new HistoryServiceImpl(
                         metrics, ForkJoinPool.commonPool(), appContext, new HistoryLibraryImpl()),
-=======
->>>>>>> f7b6f697
                 TssBlockHashSigner::new);
     }
 
