--- conflicted
+++ resolved
@@ -92,15 +92,6 @@
     public static void main(final String... args) throws Exception {
         BootstrapUtils.setupConstructableRegistry();
         final var registry = ConstructableRegistry.getInstance();
-<<<<<<< HEAD
-        new SwirldsPlatformBuilder()
-                .withName("Hedera")
-                .withConfigSource(SystemEnvironmentConfigSource.getInstance())
-                .withConfigSource(SystemPropertiesConfigSource.getInstance())
-                .withMain(() -> new Hedera(registry))
-                .withNodeId(args != null && args.length > 0 ? Integer.parseInt(args[0]) : 0)
-                .buildAndStart();
-=======
 
         final Hedera hedera = new Hedera(registry);
         final NodeId selfId = args != null && args.length > 0 ? new NodeId(Integer.parseInt(args[0])) : new NodeId(0);
@@ -112,6 +103,5 @@
         hedera.init(platform, selfId);
         platform.start();
         hedera.run();
->>>>>>> 80727070
     }
 }