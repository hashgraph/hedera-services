/*
 * Copyright (C) 2024 Hedera Hashgraph, LLC
 *
 * Licensed under the Apache License, Version 2.0 (the "License");
 * you may not use this file except in compliance with the License.
 * You may obtain a copy of the License at
 *
 *      http://www.apache.org/licenses/LICENSE-2.0
 *
 * Unless required by applicable law or agreed to in writing, software
 * distributed under the License is distributed on an "AS IS" BASIS,
 * WITHOUT WARRANTIES OR CONDITIONS OF ANY KIND, either express or implied.
 * See the License for the specific language governing permissions and
 * limitations under the License.
 */

package com.hedera.node.app.roster;

import static java.util.Objects.requireNonNull;

import com.hedera.node.app.roster.schemas.V0540RosterSchema;
import com.swirlds.common.RosterStateId;
import com.swirlds.state.spi.SchemaRegistry;
import com.swirlds.state.spi.Service;
import edu.umd.cs.findbugs.annotations.NonNull;

/**
 * A {@link com.hedera.hapi.node.state.roster.Roster} implementation of the {@link Service} interface.
 * Registers the roster schemas with the {@link SchemaRegistry}.
 * Not exposed outside `hedera-app`.
 */
public class RosterServiceImpl implements Service {
<<<<<<< HEAD
=======
    /** The name of this service */
    public static final String NAME = "RosterService";
>>>>>>> 3158b499

    @NonNull
    @Override
    public String getServiceName() {
        return RosterStateId.NAME;
    }

    @Override
    public void registerSchemas(@NonNull final SchemaRegistry registry) {
        requireNonNull(registry);
        registry.register(new V0540RosterSchema());
    }
}<|MERGE_RESOLUTION|>--- conflicted
+++ resolved
@@ -30,12 +30,6 @@
  * Not exposed outside `hedera-app`.
  */
 public class RosterServiceImpl implements Service {
-<<<<<<< HEAD
-=======
-    /** The name of this service */
-    public static final String NAME = "RosterService";
->>>>>>> 3158b499
-
     @NonNull
     @Override
     public String getServiceName() {
