/*
 * Copyright (C) 2023 Hedera Hashgraph, LLC
 *
 * Licensed under the Apache License, Version 2.0 (the "License");
 * you may not use this file except in compliance with the License.
 * You may obtain a copy of the License at
 *
 *      http://www.apache.org/licenses/LICENSE-2.0
 *
 * Unless required by applicable law or agreed to in writing, software
 * distributed under the License is distributed on an "AS IS" BASIS,
 * WITHOUT WARRANTIES OR CONDITIONS OF ANY KIND, either express or implied.
 * See the License for the specific language governing permissions and
 * limitations under the License.
 */

package com.hedera.node.app.workflows.handle;

import static com.hedera.node.app.service.mono.utils.RationalizedSigMeta.forPayerAndOthers;
import static com.hedera.node.app.service.mono.utils.RationalizedSigMeta.forPayerOnly;
import static com.hedera.node.app.service.mono.utils.RationalizedSigMeta.noneAvailable;

import com.google.protobuf.InvalidProtocolBufferException;
import com.hedera.hapi.node.base.ResponseCodeEnum;
import com.hedera.node.app.service.mono.legacy.core.jproto.JKey;
import com.hedera.node.app.service.mono.pbj.PbjConverter;
import com.hedera.node.app.service.mono.sigs.order.LinkedRefs;
import com.hedera.node.app.service.mono.state.logic.StandardProcessLogic;
import com.hedera.node.app.service.mono.txns.ProcessLogic;
import com.hedera.node.app.service.mono.utils.accessors.PlatformTxnAccessor;
import com.hedera.node.app.service.mono.utils.accessors.SwirldsTxnAccessor;
import com.hedera.node.app.workflows.prehandle.PreHandleResult;
import com.swirlds.common.system.transaction.ConsensusTransaction;
import edu.umd.cs.findbugs.annotations.NonNull;
import java.util.List;
import javax.inject.Inject;
import javax.inject.Singleton;

@Singleton
public class AdaptedMonoProcessLogic implements ProcessLogic {
    private final StandardProcessLogic monoProcessLogic;

    @Inject
    public AdaptedMonoProcessLogic(@NonNull final StandardProcessLogic monoProcessLogic) {
        this.monoProcessLogic = monoProcessLogic;
    }

    @Override
    public void incorporateConsensusTxn(final ConsensusTransaction platformTxn, final long submittingMember) {
        if (platformTxn.getMetadata() instanceof PreHandleResult metadata) {
            final var accessor = adaptForMono(platformTxn, metadata);
            platformTxn.setMetadata(accessor);
        }
        monoProcessLogic.incorporateConsensusTxn(platformTxn, submittingMember);
    }

    @SuppressWarnings({"unchecked", "rawtypes"})
<<<<<<< HEAD
    private SwirldsTxnAccessor adaptForMono(
            final ConsensusTransaction platformTxn, final PreHandleResult metadata) {
=======
    private SwirldsTxnAccessor adaptForMono(final ConsensusTransaction platformTxn, final PreHandleResult metadata) {
>>>>>>> 66b58e3a
        try {
            final var accessor = PlatformTxnAccessor.from(platformTxn.getContents());
            // TODO - recompute required keys and compare with metadata
            accessor.addAllCryptoSigs(metadata.cryptoSignatures());
            final var preHandleStatus = metadata.status();
            final var payerKey = metadata.payerKey();
            if (payerKey != null) {
                if (preHandleStatus != ResponseCodeEnum.OK) {
                    accessor.setSigMeta(forPayerOnly((JKey) payerKey, metadata.cryptoSignatures(), accessor));
                } else {
                    accessor.setSigMeta(forPayerAndOthers(
                            (JKey) payerKey, (List) metadata.otherPartyKeys(), metadata.cryptoSignatures(), accessor));
                }
            } else {
                accessor.setSigMeta(noneAvailable());
            }
            // Prevent the mono-service worfklow from rationalizing sigs
            accessor.setExpandedSigStatus(PbjConverter.fromPbj(preHandleStatus));
            accessor.setLinkedRefs(new LinkedRefs());
            return accessor;
        } catch (final InvalidProtocolBufferException e) {
            throw new IllegalStateException("An unparseable transaction was submitted", e);
        }
    }
}<|MERGE_RESOLUTION|>--- conflicted
+++ resolved
@@ -55,12 +55,7 @@
     }
 
     @SuppressWarnings({"unchecked", "rawtypes"})
-<<<<<<< HEAD
-    private SwirldsTxnAccessor adaptForMono(
-            final ConsensusTransaction platformTxn, final PreHandleResult metadata) {
-=======
     private SwirldsTxnAccessor adaptForMono(final ConsensusTransaction platformTxn, final PreHandleResult metadata) {
->>>>>>> 66b58e3a
         try {
             final var accessor = PlatformTxnAccessor.from(platformTxn.getContents());
             // TODO - recompute required keys and compare with metadata
