/*
 * Copyright (C) 2024-2025 Hedera Hashgraph, LLC
 *
 * Licensed under the Apache License, Version 2.0 (the "License");
 * you may not use this file except in compliance with the License.
 * You may obtain a copy of the License at
 *
 *      http://www.apache.org/licenses/LICENSE-2.0
 *
 * Unless required by applicable law or agreed to in writing, software
 * distributed under the License is distributed on an "AS IS" BASIS,
 * WITHOUT WARRANTIES OR CONDITIONS OF ANY KIND, either express or implied.
 * See the License for the specific language governing permissions and
 * limitations under the License.
 */

package com.hedera.node.app.workflows.handle;

import static com.hedera.hapi.node.base.ResponseCodeEnum.BUSY;
import static com.hedera.hapi.node.base.ResponseCodeEnum.FAIL_INVALID;
import static com.hedera.hapi.util.HapiUtils.asTimestamp;
import static com.hedera.node.app.ids.schemas.V0590EntityIdSchema.ENTITY_COUNTS_KEY;
import static com.hedera.node.app.records.schemas.V0490BlockRecordSchema.BLOCK_INFO_STATE_KEY;
import static com.hedera.node.app.spi.workflows.HandleContext.TransactionCategory.SCHEDULED;
import static com.hedera.node.app.spi.workflows.HandleContext.TransactionCategory.USER;
import static com.hedera.node.app.spi.workflows.record.StreamBuilder.ReversingBehavior.REVERSIBLE;
import static com.hedera.node.app.spi.workflows.record.StreamBuilder.TransactionCustomizer.NOOP_TRANSACTION_CUSTOMIZER;
import static com.hedera.node.app.state.logging.TransactionStateLogger.logStartEvent;
import static com.hedera.node.app.state.logging.TransactionStateLogger.logStartRound;
import static com.hedera.node.app.state.logging.TransactionStateLogger.logStartUserTransaction;
import static com.hedera.node.app.state.logging.TransactionStateLogger.logStartUserTransactionPreHandleResultP2;
import static com.hedera.node.app.state.logging.TransactionStateLogger.logStartUserTransactionPreHandleResultP3;
import static com.hedera.node.app.state.merkle.VersionUtils.isSoOrdered;
import static com.hedera.node.app.workflows.handle.TransactionType.GENESIS_TRANSACTION;
import static com.hedera.node.app.workflows.handle.TransactionType.ORDINARY_TRANSACTION;
import static com.hedera.node.app.workflows.handle.TransactionType.POST_UPGRADE_TRANSACTION;
import static com.hedera.node.app.workflows.handle.steps.StakePeriodChanges.isNextSecond;
import static com.hedera.node.config.types.StreamMode.BLOCKS;
import static com.hedera.node.config.types.StreamMode.BOTH;
import static com.hedera.node.config.types.StreamMode.RECORDS;
import static com.swirlds.platform.system.InitTrigger.EVENT_STREAM_RECOVERY;
import static com.swirlds.state.lifecycle.HapiUtils.SEMANTIC_VERSION_COMPARATOR;
import static java.util.Objects.requireNonNull;

import com.hedera.hapi.block.stream.BlockItem;
import com.hedera.hapi.block.stream.input.EventHeader;
import com.hedera.hapi.block.stream.input.RoundHeader;
import com.hedera.hapi.block.stream.output.StateChanges;
import com.hedera.hapi.node.base.ResponseCodeEnum;
import com.hedera.hapi.node.base.SemanticVersion;
import com.hedera.hapi.node.base.Transaction;
import com.hedera.hapi.node.state.blockrecords.BlockInfo;
import com.hedera.hapi.node.state.entity.EntityCounts;
import com.hedera.hapi.node.transaction.ExchangeRateSet;
import com.hedera.hapi.platform.event.StateSignatureTransaction;
import com.hedera.hapi.util.HapiUtils;
import com.hedera.node.app.blocks.BlockStreamManager;
import com.hedera.node.app.blocks.impl.BlockStreamBuilder;
import com.hedera.node.app.blocks.impl.BoundaryStateChangeListener;
import com.hedera.node.app.blocks.impl.KVStateChangeListener;
import com.hedera.node.app.fees.ExchangeRateManager;
import com.hedera.node.app.hints.HintsService;
import com.hedera.node.app.hints.impl.ReadableHintsStoreImpl;
import com.hedera.node.app.hints.impl.WritableHintsStoreImpl;
import com.hedera.node.app.history.HistoryService;
import com.hedera.node.app.history.impl.WritableHistoryStoreImpl;
import com.hedera.node.app.ids.EntityIdService;
import com.hedera.node.app.ids.WritableEntityIdStore;
import com.hedera.node.app.records.BlockRecordManager;
import com.hedera.node.app.records.BlockRecordService;
import com.hedera.node.app.roster.ActiveRosters;
import com.hedera.node.app.roster.RosterService;
import com.hedera.node.app.service.schedule.ExecutableTxn;
import com.hedera.node.app.service.schedule.ScheduleService;
import com.hedera.node.app.service.schedule.impl.WritableScheduleStoreImpl;
import com.hedera.node.app.service.token.TokenService;
import com.hedera.node.app.service.token.impl.WritableNetworkStakingRewardsStore;
import com.hedera.node.app.service.token.impl.WritableStakingInfoStore;
import com.hedera.node.app.service.token.impl.handlers.staking.StakeInfoHelper;
import com.hedera.node.app.service.token.impl.handlers.staking.StakePeriodManager;
import com.hedera.node.app.spi.records.RecordSource;
import com.hedera.node.app.spi.workflows.record.StreamBuilder;
import com.hedera.node.app.state.HederaRecordCache;
import com.hedera.node.app.state.HederaRecordCache.DueDiligenceFailure;
import com.hedera.node.app.state.recordcache.BlockRecordSource;
import com.hedera.node.app.state.recordcache.LegacyListRecordSource;
import com.hedera.node.app.store.StoreFactoryImpl;
import com.hedera.node.app.throttle.CongestionMetrics;
import com.hedera.node.app.throttle.ThrottleServiceManager;
import com.hedera.node.app.workflows.OpWorkflowMetrics;
import com.hedera.node.app.workflows.TransactionInfo;
import com.hedera.node.app.workflows.handle.cache.CacheWarmer;
import com.hedera.node.app.workflows.handle.record.RecordStreamBuilder;
import com.hedera.node.app.workflows.handle.record.SystemSetup;
import com.hedera.node.app.workflows.handle.steps.HollowAccountCompletions;
import com.hedera.node.app.workflows.handle.steps.StakePeriodChanges;
import com.hedera.node.app.workflows.handle.steps.UserTxn;
import com.hedera.node.app.workflows.handle.steps.UserTxnFactory;
import com.hedera.node.config.ConfigProvider;
import com.hedera.node.config.data.BlockStreamConfig;
import com.hedera.node.config.data.ConsensusConfig;
import com.hedera.node.config.data.SchedulingConfig;
import com.hedera.node.config.data.TssConfig;
import com.hedera.node.config.types.StreamMode;
import com.hedera.pbj.runtime.io.buffer.Bytes;
import com.swirlds.platform.components.transaction.system.ScopedSystemTransaction;
import com.swirlds.platform.state.service.ReadableRosterStoreImpl;
import com.swirlds.platform.system.InitTrigger;
import com.swirlds.platform.system.Round;
import com.swirlds.platform.system.SoftwareVersion;
import com.swirlds.platform.system.transaction.ConsensusTransaction;
import com.swirlds.state.State;
import com.swirlds.state.lifecycle.info.NetworkInfo;
import com.swirlds.state.lifecycle.info.NodeInfo;
import com.swirlds.state.spi.CommittableWritableStates;
import com.swirlds.state.spi.WritableStates;
import edu.umd.cs.findbugs.annotations.NonNull;
import edu.umd.cs.findbugs.annotations.Nullable;
import java.time.Instant;
import java.util.ArrayList;
import java.util.LinkedList;
import java.util.List;
import java.util.function.Consumer;
import java.util.function.Function;
import javax.inject.Inject;
import javax.inject.Singleton;
import org.apache.logging.log4j.LogManager;
import org.apache.logging.log4j.Logger;

/**
 * The handle workflow that is responsible for handling the next {@link Round} of transactions.
 */
@Singleton
public class HandleWorkflow {
    private static final Logger logger = LogManager.getLogger(HandleWorkflow.class);

    public static final String ALERT_MESSAGE = "Possibly CATASTROPHIC failure";

    private final StreamMode streamMode;
    private final NetworkInfo networkInfo;
    private final StakePeriodChanges stakePeriodChanges;
    private final DispatchProcessor dispatchProcessor;
    private final BlockRecordManager blockRecordManager;
    private final BlockStreamManager blockStreamManager;
    private final CacheWarmer cacheWarmer;
    private final OpWorkflowMetrics opWorkflowMetrics;
    private final ThrottleServiceManager throttleServiceManager;
    private final SemanticVersion version;
    private final InitTrigger initTrigger;
    private final HollowAccountCompletions hollowAccountCompletions;
    private final SystemSetup systemSetup;
    private final StakeInfoHelper stakeInfoHelper;
    private final HederaRecordCache recordCache;
    private final ExchangeRateManager exchangeRateManager;
    private final StakePeriodManager stakePeriodManager;
    private final List<StateChanges.Builder> migrationStateChanges;
    private final UserTxnFactory userTxnFactory;
<<<<<<< HEAD
=======
    private final AddressBookHelper addressBookHelper;
    private final HintsService hintsService;
    private final HistoryService historyService;
>>>>>>> f9c8b588
    private final ConfigProvider configProvider;
    private final KVStateChangeListener kvStateChangeListener;
    private final BoundaryStateChangeListener boundaryStateChangeListener;
    private final ScheduleService scheduleService;
    private final CongestionMetrics congestionMetrics;
    private final Function<SemanticVersion, SoftwareVersion> softwareVersionFactory;

    // The last second since the epoch at which the metrics were updated; this does not affect transaction handling
    private long lastMetricUpdateSecond;
    // The last second for which this workflow has confirmed all scheduled transactions are executed
    private long lastExecutedSecond;

    @Inject
    public HandleWorkflow(
            @NonNull final NetworkInfo networkInfo,
            @NonNull final StakePeriodChanges stakePeriodChanges,
            @NonNull final DispatchProcessor dispatchProcessor,
            @NonNull final ConfigProvider configProvider,
            @NonNull final BlockRecordManager blockRecordManager,
            @NonNull final BlockStreamManager blockStreamManager,
            @NonNull final CacheWarmer cacheWarmer,
            @NonNull final OpWorkflowMetrics opWorkflowMetrics,
            @NonNull final ThrottleServiceManager throttleServiceManager,
            @NonNull final SemanticVersion version,
            @NonNull final InitTrigger initTrigger,
            @NonNull final HollowAccountCompletions hollowAccountCompletions,
            @NonNull final SystemSetup systemSetup,
            @NonNull final StakeInfoHelper stakeInfoHelper,
            @NonNull final HederaRecordCache recordCache,
            @NonNull final ExchangeRateManager exchangeRateManager,
            @NonNull final StakePeriodManager stakePeriodManager,
            @NonNull final List<StateChanges.Builder> migrationStateChanges,
            @NonNull final UserTxnFactory userTxnFactory,
            @NonNull final KVStateChangeListener kvStateChangeListener,
            @NonNull final BoundaryStateChangeListener boundaryStateChangeListener,
            @NonNull final ScheduleService scheduleService,
            @NonNull final HintsService hintsService,
            @NonNull final HistoryService historyService,
            @NonNull final CongestionMetrics congestionMetrics,
            @NonNull final Function<SemanticVersion, SoftwareVersion> softwareVersionFactory) {
        this.networkInfo = requireNonNull(networkInfo);
        this.stakePeriodChanges = requireNonNull(stakePeriodChanges);
        this.dispatchProcessor = requireNonNull(dispatchProcessor);
        this.blockRecordManager = requireNonNull(blockRecordManager);
        this.blockStreamManager = requireNonNull(blockStreamManager);
        this.cacheWarmer = requireNonNull(cacheWarmer);
        this.opWorkflowMetrics = requireNonNull(opWorkflowMetrics);
        this.throttleServiceManager = requireNonNull(throttleServiceManager);
        this.version = requireNonNull(version);
        this.initTrigger = requireNonNull(initTrigger);
        this.hollowAccountCompletions = requireNonNull(hollowAccountCompletions);
        this.systemSetup = requireNonNull(systemSetup);
        this.stakeInfoHelper = requireNonNull(stakeInfoHelper);
        this.recordCache = requireNonNull(recordCache);
        this.exchangeRateManager = requireNonNull(exchangeRateManager);
        this.stakePeriodManager = requireNonNull(stakePeriodManager);
        this.migrationStateChanges = new ArrayList<>(migrationStateChanges);
        this.userTxnFactory = requireNonNull(userTxnFactory);
        this.configProvider = requireNonNull(configProvider);
        this.kvStateChangeListener = requireNonNull(kvStateChangeListener);
        this.boundaryStateChangeListener = requireNonNull(boundaryStateChangeListener);
        this.scheduleService = requireNonNull(scheduleService);
        this.congestionMetrics = requireNonNull(congestionMetrics);
        this.streamMode = configProvider
                .getConfiguration()
                .getConfigData(BlockStreamConfig.class)
                .streamMode();
        this.hintsService = requireNonNull(hintsService);
        this.historyService = requireNonNull(historyService);
        this.softwareVersionFactory = requireNonNull(softwareVersionFactory);
    }

    /**
     * Handles the next {@link Round}
     *
     * @param state the writable {@link State} that this round will work on
     * @param round the next {@link Round} that needs to be processed
     * @param stateSignatureTxnCallback A callback to be called when encountering a {@link StateSignatureTransaction}
     */
    public void handleRound(
            @NonNull final State state,
            @NonNull final Round round,
            @NonNull final Consumer<ScopedSystemTransaction<StateSignatureTransaction>> stateSignatureTxnCallback) {
        logStartRound(round);
        cacheWarmer.warm(state, round);
        reconcileTssState(
                configProvider.getConfiguration().getConfigData(TssConfig.class), state, round.getConsensusTimestamp());
        if (streamMode != RECORDS) {
            blockStreamManager.startRound(round, state);
            blockStreamManager.writeItem(BlockItem.newBuilder()
                    .roundHeader(new RoundHeader(round.getRoundNum()))
                    .build());
            if (!migrationStateChanges.isEmpty()) {
                migrationStateChanges.forEach(builder -> blockStreamManager.writeItem(BlockItem.newBuilder()
                        .stateChanges(builder.consensusTimestamp(blockStreamManager.blockTimestamp())
                                .build())
                        .build()));
                migrationStateChanges.clear();
            }
        }
        recordCache.resetRoundReceipts();
        try {
            handleEvents(state, round, stateSignatureTxnCallback);
        } finally {
            // Even if there is an exception somewhere, we need to commit the receipts of any handled transactions
            // to the state so these transactions cannot be replayed in future rounds
            recordCache.commitRoundReceipts(state, round.getConsensusTimestamp());
        }
    }

    /**
     * Applies all effects of the events in the given round to the given state, writing stream items
     * that capture these effects in the process.
     *
     * @param state the state to apply the effects to
     * @param round the round to apply the effects of
     * @param stateSignatureTxnCallback A callback to be called when encountering a {@link StateSignatureTransaction}
     */
    private void handleEvents(
            @NonNull final State state,
            @NonNull final Round round,
            @NonNull final Consumer<ScopedSystemTransaction<StateSignatureTransaction>> stateSignatureTxnCallback) {
        boolean userTransactionsHandled = false;
        for (final var event : round) {
            if (streamMode != RECORDS) {
                final var headerItem = BlockItem.newBuilder()
                        .eventHeader(new EventHeader(event.getEventCore(), event.getSignature()))
                        .build();
                blockStreamManager.writeItem(headerItem);
            }
            final var creator = networkInfo.nodeInfo(event.getCreatorId().id());
            if (creator == null) {
                if (!isSoOrdered(event.getSoftwareVersion(), version)) {
                    // We were given an event for a node that does not exist in the address book and was not from
                    // a strictly earlier software upgrade. This will be logged as a warning, as this should never
                    // happen, and we will skip the event. The platform should guarantee that we never receive an event
                    // that isn't associated with the address book, and every node in the address book must have an
                    // account ID, since you cannot delete an account belonging to a node, and you cannot change the
                    // address book non-deterministically.
                    logger.warn(
                            "Received event (version {} vs current {}) from node {} which is not in the address book",
                            HapiUtils.toString(event.getSoftwareVersion()),
                            HapiUtils.toString(version),
                            event.getCreatorId());
                }
                continue;
            }

            final Consumer<StateSignatureTransaction> simplifiedStateSignatureTxnCallback = txn -> {
                final var scopedTxn =
                        new ScopedSystemTransaction<>(event.getCreatorId(), event.getSoftwareVersion(), txn);
                stateSignatureTxnCallback.accept(scopedTxn);
            };

            // log start of event to transaction state log
            logStartEvent(event, creator);
            // handle each transaction of the event
            for (final var it = event.consensusTransactionIterator(); it.hasNext(); ) {
                final var platformTxn = it.next();
                try {
                    // skip system transactions
                    if (!platformTxn.isSystem()) {
                        userTransactionsHandled |= handlePlatformTransaction(
                                state,
                                creator,
                                platformTxn,
                                event.getSoftwareVersion(),
                                simplifiedStateSignatureTxnCallback,
                                userTransactionsHandled);
                    }
                } catch (final Exception e) {
                    logger.fatal(
                            "Possibly CATASTROPHIC failure while running the handle workflow. "
                                    + "While this node may not die right away, it is in a bad way, most likely fatally.",
                            e);
                }
            }
        }
        // Update all throttle metrics once per round
        throttleServiceManager.updateAllMetrics();
        // Inform the BlockRecordManager that the round is complete, so it can update running-hashes in state
        // that have been being computed in background threads. The running hash has to be included in
        // state, but we want to synchronize with background threads as infrequently as possible. So once per
        // round is the minimum we can do. Note the BlockStreamManager#endRound() method is called in Hedera's
        // implementation of StateLifecycles#onSealConsensusRound(), since the BlockStreamManager cannot do its
        // end-of-block work until the platform has finished all its state changes.
        if (userTransactionsHandled && streamMode != BLOCKS) {
            blockRecordManager.endRound(state);
        }
    }

    /**
     * Handles a platform transaction. This method is responsible for creating a {@link UserTxn} and
     * executing the workflow for the transaction. This produces a stream of records that are then passed to the
     * {@link BlockRecordManager} to be externalized.
     *
     * @param state the writable {@link State} that this transaction will work on
     * @param creator the {@link NodeInfo} of the creator of the transaction
     * @param txn the {@link ConsensusTransaction} to be handled
     * @param txnVersion the software version for the event containing the transaction
     * @param userTxnHandled whether a user transaction has been handled in this round
     * @return {@code true} if the transaction was a user transaction, {@code false} if a system transaction
     */
    private boolean handlePlatformTransaction(
            @NonNull final State state,
            @NonNull final NodeInfo creator,
            @NonNull final ConsensusTransaction txn,
            @NonNull final SemanticVersion txnVersion,
            @NonNull final Consumer<StateSignatureTransaction> stateSignatureTxnCallback,
            final boolean userTxnHandled) {
        final var handleStart = System.nanoTime();

        // Always use platform-assigned time for user transaction, c.f. https://hips.hedera.com/hip/hip-993
        final var consensusNow = txn.getConsensusTimestamp();
        var type = ORDINARY_TRANSACTION;
        stakePeriodManager.setCurrentStakePeriodFor(consensusNow);
        boolean startsNewRecordFile = false;
        if (streamMode != BLOCKS) {
            startsNewRecordFile = blockRecordManager.willOpenNewBlock(consensusNow, state);
            if (streamMode == RECORDS && startsNewRecordFile) {
                type = typeOfBoundary(state);
            }
        }
        if (streamMode != RECORDS) {
            type = switch (blockStreamManager.pendingWork()) {
                case GENESIS_WORK -> GENESIS_TRANSACTION;
                case POST_UPGRADE_WORK -> POST_UPGRADE_TRANSACTION;
                default -> ORDINARY_TRANSACTION;};
        }

        final var userTxn =
                userTxnFactory.createUserTxn(state, creator, txn, consensusNow, type, stateSignatureTxnCallback);
        if (userTxn == null) {
            return false;
        } else if (streamMode != BLOCKS && startsNewRecordFile) {
            blockRecordManager.startUserTransaction(consensusNow, state);
        }

        var lastRecordManagerTime = streamMode == RECORDS ? blockRecordManager.consTimeOfLastHandledTxn() : null;
        final var handleOutput = executeTopLevel(userTxn, txnVersion, state);
        if (streamMode != BLOCKS) {
            final var records = ((LegacyListRecordSource) handleOutput.recordSourceOrThrow()).precomputedRecords();
            blockRecordManager.endUserTransaction(records.stream(), state);
        }
        if (streamMode != RECORDS) {
            handleOutput.blockRecordSourceOrThrow().forEachItem(blockStreamManager::writeItem);
            if (!userTxnHandled) {
                blockStreamManager.setRoundFirstUserTransactionTime(handleOutput.firstAssignedConsensusTime());
            }
        }

        opWorkflowMetrics.updateDuration(userTxn.functionality(), (int) (System.nanoTime() - handleStart));
        congestionMetrics.updateMultiplier(userTxn.txnInfo(), userTxn.readableStoreFactory());

        if (streamMode == RECORDS) {
            // We don't support long-term scheduled transactions if only producing records
            // because that legacy state doesn't have an appropriate way to track the status
            // of triggered execution work; so we just purge all expired schedules without
            // further consideration here
            purgeScheduling(state, lastRecordManagerTime, userTxn.consensusNow());
        } else {
            final var executionStart = blockStreamManager.lastIntervalProcessTime();
            try {
                // We execute as many schedules expiring in [lastIntervalProcessTime, consensusNow]
                // as there are available consensus times and execution slots (ordinarily there will
                // be more than enough of both, but we must be prepared for the edge cases)
                executeAsManyScheduled(
                        state, executionStart, userTxn.consensusNow(), userTxn.creatorInfo(), userTxn.type());
            } catch (Exception e) {
                logger.error(
                        "{} - unhandled exception while executing schedules between [{}, {}]",
                        ALERT_MESSAGE,
                        executionStart,
                        userTxn.consensusNow(),
                        e);
                // This should never happen, but if it does, we skip over everything in the interval to
                // avoid being stuck in a crash loop here
                blockStreamManager.setLastIntervalProcessTime(userTxn.consensusNow());
            }
        }
        return true;
    }

    /**
     * Executes as many transactions scheduled to expire in the interval {@code [executionStart, consensusNow]} as
     * possible from the given state, given some context of the triggering user transaction.
     * <p>
     * As a side effect on the workflow internal state, updates the {@link BlockStreamManager}'s last interval process
     * time to the latest time known to have been processed; and the {@link #lastExecutedSecond} value to the last
     * second of the interval for which all scheduled transactions were executed.
     *
     * @param state          the state to execute scheduled transactions from
     * @param executionStart the start of the interval to execute transactions in
     * @param consensusNow   the consensus time at which the user transaction triggering this execution was processed
     * @param creatorInfo    the node info of the user transaction creator
     * @param type           the type of the user transaction triggering this execution
     */
    private void executeAsManyScheduled(
            @NonNull final State state,
            @NonNull final Instant executionStart,
            @NonNull final Instant consensusNow,
            @NonNull final NodeInfo creatorInfo,
            @NonNull final TransactionType type) {
        // Non-final right endpoint of the execution interval, in case we cannot do all the scheduled work
        var executionEnd = consensusNow;
        // We only construct an Iterator<ExecutableTxn> if this is not genesis, and we haven't already
        // created and exhausted iterators through the last second in the interval
        if (type != GENESIS_TRANSACTION && executionEnd.getEpochSecond() > lastExecutedSecond) {
            final var config = configProvider.getConfiguration();
            final var schedulingConfig = config.getConfigData(SchedulingConfig.class);
            final var consensusConfig = config.getConfigData(ConsensusConfig.class);
            // Since the next platform-assigned consensus time may be as early as (now + separationNanos),
            // we must ensure that even if the last scheduled execution time is followed by the maximum
            // number of child transactions, the last child's assigned time will be strictly before the
            // first of the next consensus time's possible preceding children; that is, strictly before
            // (now + separationNanos) - (maxAfter + maxBefore + 1)
            final var lastUsableTime = consensusNow.plusNanos(schedulingConfig.consTimeSeparationNanos()
                    - consensusConfig.handleMaxPrecedingRecords()
                    - (consensusConfig.handleMaxFollowingRecords() + 1));
            // The first possible time for the next execution is strictly after the last execution time
            // consumed for the triggering user transaction; plus the maximum number of preceding children
            var nextTime = boundaryStateChangeListener
                    .lastConsensusTimeOrThrow()
                    .plusNanos(consensusConfig.handleMaxPrecedingRecords() + 1);
            final var entityIdWritableStates = state.getWritableStates(EntityIdService.NAME);
            final var writableEntityIdStore = new WritableEntityIdStore(entityIdWritableStates);
            // Now we construct the iterator and start executing transactions in this interval
            final var iter = scheduleService.executableTxns(
                    executionStart,
                    consensusNow,
                    StoreFactoryImpl.from(
                            state, ScheduleService.NAME, config, writableEntityIdStore, softwareVersionFactory));

            final var writableStates = state.getWritableStates(ScheduleService.NAME);
            // Configuration sets a maximum number of execution slots per user transaction
            int n = schedulingConfig.maxExecutionsPerUserTxn();
            while (iter.hasNext() && !nextTime.isAfter(lastUsableTime) && n > 0) {
                final var executableTxn = iter.next();
                if (schedulingConfig.longTermEnabled()) {
                    stakePeriodManager.setCurrentStakePeriodFor(nextTime);
                    if (streamMode == BOTH) {
                        blockRecordManager.startUserTransaction(nextTime, state);
                    }
                    final var handleOutput = executeScheduled(state, nextTime, creatorInfo, executableTxn);
                    handleOutput.blockRecordSourceOrThrow().forEachItem(blockStreamManager::writeItem);
                    if (streamMode == BOTH) {
                        final var records =
                                ((LegacyListRecordSource) handleOutput.recordSourceOrThrow()).precomputedRecords();
                        blockRecordManager.endUserTransaction(records.stream(), state);
                    }
                }
                executionEnd = executableTxn.nbf();
                doStreamingKVChanges(writableStates, entityIdWritableStates, executionEnd, iter::remove);
                nextTime = boundaryStateChangeListener
                        .lastConsensusTimeOrThrow()
                        .plusNanos(consensusConfig.handleMaxPrecedingRecords() + 1);
                n--;
            }
            // The purgeUntilNext() iterator extension purges any schedules with wait_until_expiry=false
            // that expire after the last schedule returned from next(), until either the next executable
            // schedule or the iterator boundary is reached
            doStreamingKVChanges(writableStates, entityIdWritableStates, executionEnd, iter::purgeUntilNext);
            // If the iterator is not exhausted, we can only mark the second _before_ the last-executed NBF time
            // as complete; if it is exhausted, we mark the rightmost second of the interval as complete
            if (iter.hasNext()) {
                lastExecutedSecond = executionEnd.getEpochSecond() - 1;
            } else {
                // We exhausted the iterator, so jump back ahead to the interval right endpoint
                executionEnd = consensusNow;
                lastExecutedSecond = consensusNow.getEpochSecond();
            }
        }
        // Update our last-processed time with where we ended
        blockStreamManager.setLastIntervalProcessTime(executionEnd);
    }

    /**
     * Type inference helper to compute the base builder for a {@link UserTxn} derived from a
     * {@link ExecutableTxn}.
     *
     * @param <T>           the type of the stream builder
     * @param executableTxn the executable transaction to compute the base builder for
     * @param userTxn       the user transaction derived from the executable transaction
     * @return the base builder for the user transaction
     */
    private <T extends StreamBuilder> T baseBuilderFor(
            @NonNull final ExecutableTxn<T> executableTxn, @NonNull final UserTxn userTxn) {
        return userTxn.initBaseBuilder(
                exchangeRateManager.exchangeRates(), executableTxn.builderType(), executableTxn.builderSpec());
    }

    /**
     * Purges all service state used for scheduling work that was expired by the last time the purge
     * was triggered; but is not expired at the current time. Returns true if the last purge time
     * should be set to the current time.
     *
     * @param state the state to purge
     * @param then  the last time the purge was triggered
     * @param now   the current time
     */
    private void purgeScheduling(@NonNull final State state, final Instant then, final Instant now) {
        if (!Instant.EPOCH.equals(then) && then.getEpochSecond() < now.getEpochSecond()) {
            final var writableStates = state.getWritableStates(ScheduleService.NAME);
            final var entityIdWritableStates = state.getWritableStates(EntityIdService.NAME);
            final var entityCounters = new WritableEntityIdStore(entityIdWritableStates);
            doStreamingKVChanges(writableStates, entityIdWritableStates, now, () -> {
                final var scheduleStore = new WritableScheduleStoreImpl(writableStates, entityCounters);
                scheduleStore.purgeExpiredRangeClosed(then.getEpochSecond(), now.getEpochSecond() - 1);
            });
        }
    }

    /**
     * Executes the user transaction and returns the output that should be externalized in the
     * block stream. (And if still producing records, the precomputed records.)
     * <p>
     * Never throws an exception without a fundamental breakdown of the system invariants. If
     * there is an internal error when executing the transaction, returns stream output of
     * just the transaction with a {@link ResponseCodeEnum#FAIL_INVALID} transaction result,
     * and no other side effects.
     *
     * @param userTxn the user transaction to execute
     * @param txnVersion the software version for the event containing the transaction
     * @param state the state to commit any direct changes against
     * @return the stream output from executing the transaction
     */
    private HandleOutput executeTopLevel(
            @NonNull final UserTxn userTxn, @NonNull final SemanticVersion txnVersion, @NonNull final State state) {
        try {
            if (isOlderSoftwareEvent(txnVersion)) {
                if (streamMode != BLOCKS) {
                    // This updates consTimeOfLastHandledTxn as a side effect
                    blockRecordManager.advanceConsensusClock(userTxn.consensusNow(), userTxn.state());
                }
                blockStreamManager.setLastHandleTime(userTxn.consensusNow());
                initializeBuilderInfo(userTxn.baseBuilder(), userTxn.txnInfo(), exchangeRateManager.exchangeRates())
                        .status(BUSY);
                // Flushes the BUSY builder to the stream, no other side effects
                userTxn.stack().commitTransaction(userTxn.baseBuilder());
            } else {
                if (userTxn.type() == GENESIS_TRANSACTION) {
                    // (FUTURE) Once all genesis setup is done via dispatch, remove this method
                    systemSetup.externalizeInitSideEffects(
                            userTxn.tokenContextImpl(), exchangeRateManager.exchangeRates());
                } else if (userTxn.type() == POST_UPGRADE_TRANSACTION) {
                    // Since we track node stake metadata separately from the future address book (FAB),
                    // we need to update that stake metadata from any node additions or deletions that
                    // just took effect; it would be nice to unify the FAB and stake metadata in the future.
                    // IMPORTANT:
                    //   (1) These K/V changes must be committed directly to the state instead of
                    //   being accumulated in the user stack in case it is rolled back.
                    //   (2) The K/V changes must also be written immediately in their own block item,
                    //   instead of being added to the base builder state changes, because if there is
                    //   a preceding NodeStakeUpdate added later in executeTopLevel(), *its* state changes
                    //   will come before the base builder's changes in the block stream
                    final var writableTokenStates = state.getWritableStates(TokenService.NAME);
                    final var writableEntityIdStates = state.getWritableStates(EntityIdService.NAME);
                    final int maxPrecedingRecords = userTxn.config()
                            .getConfigData(ConsensusConfig.class)
                            .handleMaxPrecedingRecords();
                    doStreamingKVChanges(
                            writableTokenStates,
                            // Ensure that even if the user txn has preceding children, these state changes still have
                            // an earlier consensus time; since in fact they are, in fact, committed first
                            writableEntityIdStates,
                            userTxn.consensusNow().minusNanos(maxPrecedingRecords + 1),
                            () -> stakeInfoHelper.adjustPostUpgradeStakes(
                                    networkInfo,
                                    userTxn.config(),
                                    new WritableStakingInfoStore(
                                            writableTokenStates, new WritableEntityIdStore(writableEntityIdStates)),
                                    new WritableNetworkStakingRewardsStore(writableTokenStates)));
                    if (streamMode == RECORDS) {
                        // Only update this if we are relying on RecordManager state for post-upgrade processing
                        blockRecordManager.markMigrationRecordsStreamed();
                        userTxn.stack().commitSystemStateChanges();
                    }
                }

                final var dispatch = userTxnFactory.createDispatch(userTxn, exchangeRateManager.exchangeRates());
                advanceTimeFor(userTxn, dispatch);
                logPreDispatch(userTxn);
                if (userTxn.type() != ORDINARY_TRANSACTION) {
                    if (userTxn.type() == GENESIS_TRANSACTION) {
                        logger.info("Doing genesis setup @ {}", userTxn.consensusNow());
                        systemSetup.doGenesisSetup(dispatch);
                    } else if (userTxn.type() == POST_UPGRADE_TRANSACTION) {
                        logger.info("Doing post-upgrade setup @ {}", userTxn.consensusNow());
                        systemSetup.doPostUpgradeSetup(dispatch);
                    }
                    // Only for 0.59.0 we need to update the entity ID store entity counts
                    systemSetup.initializeEntityCounts(dispatch);
                    if (streamMode != RECORDS) {
                        blockStreamManager.confirmPendingWorkFinished();
                    }
                }
                hollowAccountCompletions.completeHollowAccounts(userTxn, dispatch);
                dispatchProcessor.processDispatch(dispatch);
                updateWorkflowMetrics(userTxn);
            }
            final var handleOutput =
                    userTxn.stack().buildHandleOutput(userTxn.consensusNow(), exchangeRateManager.exchangeRates());
            recordCache.addRecordSource(
                    userTxn.creatorInfo().nodeId(),
                    userTxn.txnInfo().transactionID(),
                    userTxn.preHandleResult().dueDiligenceFailure(),
                    handleOutput.preferringBlockRecordSource());
            return handleOutput;
        } catch (final Exception e) {
            logger.error("{} - exception thrown while handling user transaction", ALERT_MESSAGE, e);
            return failInvalidStreamItems(userTxn);
        }
    }

    /**
     * Executes the scheduled transaction against the given state at the given time and returns
     * the output that should be externalized in the block stream. (And if still producing records,
     * the precomputed records.)
     * <p>
     * Never throws an exception without a fundamental breakdown of the system invariants. If
     * there is an internal error when executing the transaction, returns stream output of just the
     * scheduled transaction with a {@link ResponseCodeEnum#FAIL_INVALID} transaction result, and
     * no other side effects.
     *
     * @param state        the state to execute the transaction against
     * @param consensusNow the time to execute the transaction at
     * @return the stream output from executing the transaction
     */
    private HandleOutput executeScheduled(
            @NonNull final State state,
            @NonNull final Instant consensusNow,
            @NonNull final NodeInfo creatorInfo,
            @NonNull final ExecutableTxn<? extends StreamBuilder> executableTxn) {
        final var scheduledTxn = userTxnFactory.createUserTxn(
                state, creatorInfo, consensusNow, ORDINARY_TRANSACTION, executableTxn.payerId(), executableTxn.body());
        final var baseBuilder = baseBuilderFor(executableTxn, scheduledTxn);
        final var dispatch =
                userTxnFactory.createDispatch(scheduledTxn, baseBuilder, executableTxn.keyVerifier(), SCHEDULED);
        advanceTimeFor(scheduledTxn, dispatch);
        try {
            dispatchProcessor.processDispatch(dispatch);
            final var handleOutput = scheduledTxn
                    .stack()
                    .buildHandleOutput(scheduledTxn.consensusNow(), exchangeRateManager.exchangeRates());
            recordCache.addRecordSource(
                    scheduledTxn.creatorInfo().nodeId(),
                    scheduledTxn.txnInfo().transactionID(),
                    DueDiligenceFailure.NO,
                    handleOutput.preferringBlockRecordSource());
            return handleOutput;
        } catch (final Exception e) {
            logger.error("{} - exception thrown while handling scheduled transaction", ALERT_MESSAGE, e);
            return failInvalidStreamItems(scheduledTxn);
        }
    }

    /**
     * Manages time-based side effects for the given user transaction and dispatch.
     *
     * @param userTxn  the user transaction to manage time for
     * @param dispatch the dispatch to manage time for
     */
    private void advanceTimeFor(@NonNull final UserTxn userTxn, @NonNull final Dispatch dispatch) {
        // WARNING: The check below relies on the BlockStreamManager's last-handled time not being updated yet,
        // so we must not call setLastHandleTime() until after them
        processStakePeriodChanges(userTxn, dispatch);
        if (isNextSecond(userTxn.consensusNow(), blockStreamManager.lastHandleTime())) {
            processStakePeriodChanges(userTxn, dispatch);
        }
        blockStreamManager.setLastHandleTime(userTxn.consensusNow());
        if (streamMode != BLOCKS) {
            // This updates consTimeOfLastHandledTxn as a side effect
            blockRecordManager.advanceConsensusClock(userTxn.consensusNow(), userTxn.state());
        }
    }

    /**
     * Commits an action with side effects while capturing its key/value state changes and writing them to the
     * block stream.
     *
     * @param writableStates the writable states to commit the action to
     * @param entityIdWritableStates if not null, the writable states for the entity ID service
     * @param now the consensus timestamp of the action
     * @param action the action to commit
     */
    private void doStreamingKVChanges(
            @NonNull final WritableStates writableStates,
            @Nullable final WritableStates entityIdWritableStates,
            @NonNull final Instant now,
            @NonNull final Runnable action) {
        if (streamMode != RECORDS) {
            kvStateChangeListener.reset();
        }
        action.run();
        ((CommittableWritableStates) writableStates).commit();
        if (entityIdWritableStates != null) {
            ((CommittableWritableStates) entityIdWritableStates).commit();
        }
        if (streamMode != RECORDS) {
            final var changes = kvStateChangeListener.getStateChanges();
            if (!changes.isEmpty()) {
                final var stateChangesItem = BlockItem.newBuilder()
                        .stateChanges(new StateChanges(asTimestamp(now), new ArrayList<>(changes)))
                        .build();
                blockStreamManager.writeItem(stateChangesItem);
            }
        }
    }

    /**
     * Returns a stream of a single {@link ResponseCodeEnum#FAIL_INVALID} record
     * for the given user transaction.
     *
     * @return the failure record
     */
    private HandleOutput failInvalidStreamItems(@NonNull final UserTxn userTxn) {
        // The stack for the user txn should never be committed
        userTxn.stack().rollbackFullStack();

        RecordSource cacheableRecordSource = null;
        final RecordSource recordSource;
        if (streamMode != BLOCKS) {
            final var failInvalidBuilder = new RecordStreamBuilder(REVERSIBLE, NOOP_TRANSACTION_CUSTOMIZER, USER);
            initializeBuilderInfo(failInvalidBuilder, userTxn.txnInfo(), exchangeRateManager.exchangeRates())
                    .status(FAIL_INVALID)
                    .consensusTimestamp(userTxn.consensusNow());
            final var failInvalidRecord = failInvalidBuilder.build();
            cacheableRecordSource = recordSource = new LegacyListRecordSource(
                    List.of(failInvalidRecord),
                    List.of(new RecordSource.IdentifiedReceipt(
                            failInvalidRecord.transactionRecord().transactionIDOrThrow(),
                            failInvalidRecord.transactionRecord().receiptOrThrow())));
        } else {
            recordSource = null;
        }
        final BlockRecordSource blockRecordSource;
        if (streamMode != RECORDS) {
            final List<BlockStreamBuilder.Output> outputs = new LinkedList<>();
            final var failInvalidBuilder = new BlockStreamBuilder(REVERSIBLE, NOOP_TRANSACTION_CUSTOMIZER, USER);
            initializeBuilderInfo(failInvalidBuilder, userTxn.txnInfo(), exchangeRateManager.exchangeRates())
                    .status(FAIL_INVALID)
                    .consensusTimestamp(userTxn.consensusNow());
            outputs.add(failInvalidBuilder.build());
            cacheableRecordSource = blockRecordSource = new BlockRecordSource(outputs);
        } else {
            blockRecordSource = null;
        }

        recordCache.addRecordSource(
                userTxn.creatorInfo().nodeId(),
                requireNonNull(userTxn.txnInfo().transactionID()),
                DueDiligenceFailure.NO,
                requireNonNull(cacheableRecordSource));
        return new HandleOutput(blockRecordSource, recordSource, userTxn.consensusNow());
    }

    /**
     * Returns true if the software event is older than the current software version.
     *
     * @return true if the software event is older than the current software version
     */
    private boolean isOlderSoftwareEvent(@NonNull final SemanticVersion txnVersion) {
        return this.initTrigger != EVENT_STREAM_RECOVERY
                && SEMANTIC_VERSION_COMPARATOR.compare(version, txnVersion) > 0;
    }

    /**
     * Updates the metrics for the handle workflow.
     */
    private void updateWorkflowMetrics(@NonNull final UserTxn userTxn) {
        if (userTxn.type() == GENESIS_TRANSACTION || userTxn.consensusNow().getEpochSecond() > lastMetricUpdateSecond) {
            opWorkflowMetrics.switchConsensusSecond();
            lastMetricUpdateSecond = userTxn.consensusNow().getEpochSecond();
        }
    }

    /**
     * Initializes the base builder of the given user transaction initialized with its transaction
     * information. The record builder is initialized with the transaction, transaction bytes, transaction ID,
     * exchange rate, and memo.
     *
     * @param builder         the base builder
     * @param txnInfo         the transaction information
     * @param exchangeRateSet the active exchange rate set
     * @return the initialized base builder
     */
    public static StreamBuilder initializeBuilderInfo(
            @NonNull final StreamBuilder builder,
            @NonNull final TransactionInfo txnInfo,
            @NonNull final ExchangeRateSet exchangeRateSet) {
        final var transaction = txnInfo.transaction();
        // If the transaction uses the legacy body bytes field instead of explicitly
        // setting its signed bytes, the record will have the hash of its bytes as
        // serialized by PBJ
        final Bytes transactionBytes;
        if (transaction.signedTransactionBytes().length() > 0) {
            transactionBytes = transaction.signedTransactionBytes();
        } else {
            transactionBytes = Transaction.PROTOBUF.toBytes(transaction);
        }
        return builder.transaction(txnInfo.transaction())
                .functionality(txnInfo.functionality())
                .serializedTransaction(txnInfo.serializedTransaction())
                .transactionBytes(transactionBytes)
                .transactionID(txnInfo.txBody().transactionIDOrThrow())
                .exchangeRate(exchangeRateSet)
                .memo(txnInfo.txBody().memo());
    }

    /**
     * Processes any side effects of crossing a stake period boundary.
     *
     * @param userTxn the user transaction that crossed the boundary
     * @param dispatch the dispatch for the user transaction that crossed the boundary
     */
    private void processStakePeriodChanges(@NonNull final UserTxn userTxn, @NonNull final Dispatch dispatch) {
        try {
            stakePeriodChanges.process(
                    dispatch,
                    userTxn.stack(),
                    userTxn.tokenContextImpl(),
                    streamMode,
                    userTxn.type() == GENESIS_TRANSACTION,
                    blockStreamManager.lastHandleTime());
        } catch (final Exception e) {
            // We don't propagate a failure here to avoid a catastrophic scenario
            // where we are "stuck" trying to process node stake updates and never
            // get back to user transactions
            logger.error("Failed to process stake period changes", e);
        }
    }

    /**
     * Reconciles the state of the TSS system with the active rosters in the given state at the current time.
     * @param tssConfig the TSS configuration
     * @param state the state to use when reconciling the TSS system state with the active rosters
     * @param now the current consensus time
     */
    private void reconcileTssState(
            @NonNull final TssConfig tssConfig, @NonNull final State state, @NonNull final Instant now) {
        if (tssConfig.hintsEnabled() || tssConfig.historyEnabled()) {
            final var rosterStore = new ReadableRosterStoreImpl(state.getReadableStates(RosterService.NAME));
            final var activeRosters = ActiveRosters.from(rosterStore);
            if (tssConfig.hintsEnabled()) {
                final var hintsWritableStates = state.getWritableStates(HintsService.NAME);
                final var hintsStore = new WritableHintsStoreImpl(hintsWritableStates);
                doStreamingKVChanges(
                        hintsWritableStates,
                        null,
                        now,
                        () -> hintsService.reconcile(activeRosters, hintsStore, now, tssConfig));
            }
            if (tssConfig.historyEnabled()) {
                final Bytes currentMetadata;
                if (tssConfig.hintsEnabled()) {
                    final var hintsStore = new ReadableHintsStoreImpl(state.getReadableStates(HintsService.NAME));
                    currentMetadata = hintsStore.getActiveVerificationKey();
                } else {
                    currentMetadata = null;
                }
                final var historyWritableStates = state.getWritableStates(HistoryService.NAME);
                final var historyStore = new WritableHistoryStoreImpl(historyWritableStates);
                doStreamingKVChanges(
                        historyWritableStates,
                        null,
                        now,
                        () -> historyService.reconcile(activeRosters, currentMetadata, historyStore, now, tssConfig));
            }
        }
    }

    private static void logPreDispatch(@NonNull final UserTxn userTxn) {
        if (logger.isDebugEnabled()) {
            logStartUserTransaction(
                    userTxn.consensusNow(),
                    userTxn.txnInfo().txBody(),
                    requireNonNull(userTxn.txnInfo().payerID()));
            logStartUserTransactionPreHandleResultP2(userTxn.preHandleResult());
            logStartUserTransactionPreHandleResultP3(userTxn.preHandleResult());
        }
    }

    /**
     * Returns the type of transaction encountering the given state at a block boundary.
     *
     * @param state the boundary state
     * @return the type of the boundary transaction
     */
    private TransactionType typeOfBoundary(@NonNull final State state) {
        final var entityCounts =
                state.getReadableStates(EntityIdService.NAME).<EntityCounts>getSingleton(ENTITY_COUNTS_KEY);
        // The files map is empty only at genesis
        if (entityCounts.get().numFiles() == 0) {
            return GENESIS_TRANSACTION;
        }
        final var blockInfo = state.getReadableStates(BlockRecordService.NAME)
                .<BlockInfo>getSingleton(BLOCK_INFO_STATE_KEY)
                .get();
        return !requireNonNull(blockInfo).migrationRecordsStreamed() ? POST_UPGRADE_TRANSACTION : ORDINARY_TRANSACTION;
    }
}<|MERGE_RESOLUTION|>--- conflicted
+++ resolved
@@ -155,12 +155,8 @@
     private final StakePeriodManager stakePeriodManager;
     private final List<StateChanges.Builder> migrationStateChanges;
     private final UserTxnFactory userTxnFactory;
-<<<<<<< HEAD
-=======
-    private final AddressBookHelper addressBookHelper;
     private final HintsService hintsService;
     private final HistoryService historyService;
->>>>>>> f9c8b588
     private final ConfigProvider configProvider;
     private final KVStateChangeListener kvStateChangeListener;
     private final BoundaryStateChangeListener boundaryStateChangeListener;
