--- conflicted
+++ resolved
@@ -228,12 +228,8 @@
      * Handles a platform transaction. This method is responsible for creating a {@link UserTxn} and
      * executing the workflow for the transaction. This produces a stream of records that are then passed to the
      * {@link BlockRecordManager} to be externalized.
-<<<<<<< HEAD
+     *
      * @param state the writable {@link MerkleState} that this transaction will work on
-=======
-     *
-     * @param state the writable {@link HederaState} that this transaction will work on
->>>>>>> 481918a4
      * @param platformState the {@link PlatformState} that this transaction will work on
      * @param event the {@link ConsensusEvent} that this transaction belongs to
      * @param creator the {@link NodeInfo} of the creator of the transaction
