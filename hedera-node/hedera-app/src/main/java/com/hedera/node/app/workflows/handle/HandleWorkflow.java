/*
 * Copyright (C) 2025 Hedera Hashgraph, LLC
 *
 * Licensed under the Apache License, Version 2.0 (the "License");
 * you may not use this file except in compliance with the License.
 * You may obtain a copy of the License at
 *
 *      http://www.apache.org/licenses/LICENSE-2.0
 *
 * Unless required by applicable law or agreed to in writing, software
 * distributed under the License is distributed on an "AS IS" BASIS,
 * WITHOUT WARRANTIES OR CONDITIONS OF ANY KIND, either express or implied.
 * See the License for the specific language governing permissions and
 * limitations under the License.
 */

package com.hedera.node.app.workflows.handle;

import static com.hedera.hapi.node.base.ResponseCodeEnum.BUSY;
import static com.hedera.hapi.node.base.ResponseCodeEnum.FAIL_INVALID;
import static com.hedera.hapi.util.HapiUtils.asTimestamp;
import static com.hedera.node.app.ids.schemas.V0590EntityIdSchema.ENTITY_COUNTS_KEY;
import static com.hedera.node.app.records.schemas.V0490BlockRecordSchema.BLOCK_INFO_STATE_KEY;
import static com.hedera.node.app.spi.workflows.HandleContext.TransactionCategory.SCHEDULED;
import static com.hedera.node.app.spi.workflows.HandleContext.TransactionCategory.USER;
import static com.hedera.node.app.spi.workflows.record.StreamBuilder.ReversingBehavior.REVERSIBLE;
import static com.hedera.node.app.spi.workflows.record.StreamBuilder.TransactionCustomizer.NOOP_TRANSACTION_CUSTOMIZER;
import static com.hedera.node.app.state.logging.TransactionStateLogger.logStartEvent;
import static com.hedera.node.app.state.logging.TransactionStateLogger.logStartRound;
import static com.hedera.node.app.state.logging.TransactionStateLogger.logStartUserTransaction;
import static com.hedera.node.app.state.logging.TransactionStateLogger.logStartUserTransactionPreHandleResultP2;
import static com.hedera.node.app.state.logging.TransactionStateLogger.logStartUserTransactionPreHandleResultP3;
import static com.hedera.node.app.state.merkle.VersionUtils.isSoOrdered;
import static com.hedera.node.app.workflows.handle.TransactionType.GENESIS_TRANSACTION;
import static com.hedera.node.app.workflows.handle.TransactionType.ORDINARY_TRANSACTION;
import static com.hedera.node.app.workflows.handle.TransactionType.POST_UPGRADE_TRANSACTION;
import static com.hedera.node.app.workflows.handle.steps.StakePeriodChanges.isNextSecond;
import static com.hedera.node.config.types.StreamMode.BLOCKS;
import static com.hedera.node.config.types.StreamMode.BOTH;
import static com.hedera.node.config.types.StreamMode.RECORDS;
import static com.swirlds.platform.system.InitTrigger.EVENT_STREAM_RECOVERY;
import static com.swirlds.state.lifecycle.HapiUtils.SEMANTIC_VERSION_COMPARATOR;
import static java.util.Objects.requireNonNull;

import com.hedera.hapi.block.stream.BlockItem;
import com.hedera.hapi.block.stream.input.EventHeader;
import com.hedera.hapi.block.stream.input.RoundHeader;
import com.hedera.hapi.block.stream.output.StateChanges;
import com.hedera.hapi.node.base.HederaFunctionality;
import com.hedera.hapi.node.base.ResponseCodeEnum;
import com.hedera.hapi.node.base.SemanticVersion;
import com.hedera.hapi.node.base.Transaction;
import com.hedera.hapi.node.state.blockrecords.BlockInfo;
import com.hedera.hapi.node.state.entity.EntityCounts;
import com.hedera.hapi.node.transaction.ExchangeRateSet;
import com.hedera.hapi.platform.event.StateSignatureTransaction;
import com.hedera.hapi.util.HapiUtils;
import com.hedera.node.app.blocks.BlockStreamManager;
import com.hedera.node.app.blocks.impl.BlockStreamBuilder;
import com.hedera.node.app.blocks.impl.BoundaryStateChangeListener;
import com.hedera.node.app.blocks.impl.KVStateChangeListener;
import com.hedera.node.app.fees.ExchangeRateManager;
import com.hedera.node.app.hints.HintsService;
import com.hedera.node.app.hints.impl.ReadableHintsStoreImpl;
import com.hedera.node.app.hints.impl.WritableHintsStoreImpl;
import com.hedera.node.app.history.HistoryService;
import com.hedera.node.app.history.impl.WritableHistoryStoreImpl;
import com.hedera.node.app.ids.EntityIdService;
import com.hedera.node.app.ids.WritableEntityIdStore;
import com.hedera.node.app.records.BlockRecordManager;
import com.hedera.node.app.records.BlockRecordService;
import com.hedera.node.app.roster.ActiveRosters;
import com.hedera.node.app.roster.RosterService;
import com.hedera.node.app.service.addressbook.AddressBookService;
import com.hedera.node.app.service.addressbook.impl.WritableNodeStore;
import com.hedera.node.app.service.addressbook.impl.helpers.AddressBookHelper;
import com.hedera.node.app.service.schedule.ExecutableTxn;
import com.hedera.node.app.service.schedule.ScheduleService;
import com.hedera.node.app.service.schedule.impl.WritableScheduleStoreImpl;
import com.hedera.node.app.service.token.TokenService;
import com.hedera.node.app.service.token.impl.WritableNetworkStakingRewardsStore;
import com.hedera.node.app.service.token.impl.WritableStakingInfoStore;
import com.hedera.node.app.service.token.impl.handlers.staking.StakeInfoHelper;
import com.hedera.node.app.service.token.impl.handlers.staking.StakePeriodManager;
import com.hedera.node.app.spi.records.RecordSource;
import com.hedera.node.app.spi.workflows.record.StreamBuilder;
import com.hedera.node.app.state.HederaRecordCache;
import com.hedera.node.app.state.HederaRecordCache.DueDiligenceFailure;
import com.hedera.node.app.state.recordcache.BlockRecordSource;
import com.hedera.node.app.state.recordcache.LegacyListRecordSource;
import com.hedera.node.app.store.StoreFactoryImpl;
import com.hedera.node.app.throttle.CongestionMetrics;
import com.hedera.node.app.throttle.ThrottleServiceManager;
import com.hedera.node.app.workflows.OpWorkflowMetrics;
import com.hedera.node.app.workflows.TransactionInfo;
import com.hedera.node.app.workflows.handle.cache.CacheWarmer;
import com.hedera.node.app.workflows.handle.record.RecordStreamBuilder;
import com.hedera.node.app.workflows.handle.record.SystemSetup;
import com.hedera.node.app.workflows.handle.steps.HollowAccountCompletions;
import com.hedera.node.app.workflows.handle.steps.StakePeriodChanges;
import com.hedera.node.app.workflows.handle.steps.UserTxn;
import com.hedera.node.app.workflows.handle.steps.UserTxnFactory;
import com.hedera.node.app.workflows.prehandle.PreHandleResult;
import com.hedera.node.config.ConfigProvider;
import com.hedera.node.config.data.BlockStreamConfig;
import com.hedera.node.config.data.ConsensusConfig;
import com.hedera.node.config.data.SchedulingConfig;
import com.hedera.node.config.data.TssConfig;
import com.hedera.node.config.types.StreamMode;
import com.hedera.pbj.runtime.io.buffer.Bytes;
import com.swirlds.platform.components.transaction.system.ScopedSystemTransaction;
import com.swirlds.platform.state.service.ReadableRosterStoreImpl;
import com.swirlds.platform.system.InitTrigger;
import com.swirlds.platform.system.Round;
import com.swirlds.platform.system.SoftwareVersion;
import com.swirlds.platform.system.transaction.ConsensusTransaction;
import com.swirlds.state.State;
import com.swirlds.state.lifecycle.info.NetworkInfo;
import com.swirlds.state.lifecycle.info.NodeInfo;
import com.swirlds.state.spi.CommittableWritableStates;
import com.swirlds.state.spi.WritableStates;
import edu.umd.cs.findbugs.annotations.NonNull;
import edu.umd.cs.findbugs.annotations.Nullable;
import java.time.Instant;
import java.util.ArrayList;
import java.util.LinkedList;
import java.util.List;
import java.util.function.Consumer;
import java.util.function.Function;
import javax.inject.Inject;
import javax.inject.Singleton;
import org.apache.logging.log4j.LogManager;
import org.apache.logging.log4j.Logger;

/**
 * The handle workflow that is responsible for handling the next {@link Round} of transactions.
 */
@Singleton
public class HandleWorkflow {
    private static final Logger logger = LogManager.getLogger(HandleWorkflow.class);

    public static final String ALERT_MESSAGE = "Possibly CATASTROPHIC failure";

    private final StreamMode streamMode;
    private final NetworkInfo networkInfo;
    private final StakePeriodChanges stakePeriodChanges;
    private final DispatchProcessor dispatchProcessor;
    private final BlockRecordManager blockRecordManager;
    private final BlockStreamManager blockStreamManager;
    private final CacheWarmer cacheWarmer;
    private final OpWorkflowMetrics opWorkflowMetrics;
    private final ThrottleServiceManager throttleServiceManager;
    private final SemanticVersion version;
    private final InitTrigger initTrigger;
    private final HollowAccountCompletions hollowAccountCompletions;
    private final SystemSetup systemSetup;
    private final StakeInfoHelper stakeInfoHelper;
    private final HederaRecordCache recordCache;
    private final ExchangeRateManager exchangeRateManager;
    private final StakePeriodManager stakePeriodManager;
    private final List<StateChanges.Builder> migrationStateChanges;
    private final UserTxnFactory userTxnFactory;
    private final AddressBookHelper addressBookHelper;
    private final ConfigProvider configProvider;
    private final KVStateChangeListener kvStateChangeListener;
    private final BoundaryStateChangeListener boundaryStateChangeListener;
    private final ScheduleService scheduleService;
    private final HintsService hintsService;
    private final HistoryService historyService;
    private final CongestionMetrics congestionMetrics;
    private final Function<SemanticVersion, SoftwareVersion> softwareVersionFactory;

    // The last second since the epoch at which the metrics were updated; this does not affect transaction handling
    private long lastMetricUpdateSecond;
    // The last second for which this workflow has confirmed all scheduled transactions are executed
    private long lastExecutedSecond;

    @Inject
    public HandleWorkflow(
            @NonNull final NetworkInfo networkInfo,
            @NonNull final StakePeriodChanges stakePeriodChanges,
            @NonNull final DispatchProcessor dispatchProcessor,
            @NonNull final ConfigProvider configProvider,
            @NonNull final BlockRecordManager blockRecordManager,
            @NonNull final BlockStreamManager blockStreamManager,
            @NonNull final CacheWarmer cacheWarmer,
            @NonNull final OpWorkflowMetrics opWorkflowMetrics,
            @NonNull final ThrottleServiceManager throttleServiceManager,
            @NonNull final SemanticVersion version,
            @NonNull final InitTrigger initTrigger,
            @NonNull final HollowAccountCompletions hollowAccountCompletions,
            @NonNull final SystemSetup systemSetup,
            @NonNull final StakeInfoHelper stakeInfoHelper,
            @NonNull final HederaRecordCache recordCache,
            @NonNull final ExchangeRateManager exchangeRateManager,
            @NonNull final StakePeriodManager stakePeriodManager,
            @NonNull final List<StateChanges.Builder> migrationStateChanges,
            @NonNull final UserTxnFactory userTxnFactory,
            @NonNull final AddressBookHelper addressBookHelper,
            @NonNull final KVStateChangeListener kvStateChangeListener,
            @NonNull final BoundaryStateChangeListener boundaryStateChangeListener,
            @NonNull final ScheduleService scheduleService,
            @NonNull final HintsService hintsService,
            @NonNull final HistoryService historyService,
            @NonNull final CongestionMetrics congestionMetrics,
            @NonNull final Function<SemanticVersion, SoftwareVersion> softwareVersionFactory) {
        this.networkInfo = requireNonNull(networkInfo);
        this.stakePeriodChanges = requireNonNull(stakePeriodChanges);
        this.dispatchProcessor = requireNonNull(dispatchProcessor);
        this.blockRecordManager = requireNonNull(blockRecordManager);
        this.blockStreamManager = requireNonNull(blockStreamManager);
        this.cacheWarmer = requireNonNull(cacheWarmer);
        this.opWorkflowMetrics = requireNonNull(opWorkflowMetrics);
        this.throttleServiceManager = requireNonNull(throttleServiceManager);
        this.version = requireNonNull(version);
        this.initTrigger = requireNonNull(initTrigger);
        this.hollowAccountCompletions = requireNonNull(hollowAccountCompletions);
        this.systemSetup = requireNonNull(systemSetup);
        this.stakeInfoHelper = requireNonNull(stakeInfoHelper);
        this.recordCache = requireNonNull(recordCache);
        this.exchangeRateManager = requireNonNull(exchangeRateManager);
        this.stakePeriodManager = requireNonNull(stakePeriodManager);
        this.migrationStateChanges = new ArrayList<>(migrationStateChanges);
        this.userTxnFactory = requireNonNull(userTxnFactory);
        this.configProvider = requireNonNull(configProvider);
        this.addressBookHelper = requireNonNull(addressBookHelper);
        this.kvStateChangeListener = requireNonNull(kvStateChangeListener);
        this.boundaryStateChangeListener = requireNonNull(boundaryStateChangeListener);
        this.scheduleService = requireNonNull(scheduleService);
        this.congestionMetrics = requireNonNull(congestionMetrics);
        this.streamMode = configProvider
                .getConfiguration()
                .getConfigData(BlockStreamConfig.class)
                .streamMode();
        this.hintsService = requireNonNull(hintsService);
        this.historyService = requireNonNull(historyService);
        this.softwareVersionFactory = softwareVersionFactory;
    }

    /**
     * Handles the next {@link Round}
     *
     * @param state the writable {@link State} that this round will work on
     * @param round the next {@link Round} that needs to be processed
     * @param stateSignatureTxnCallback A callback to be called when encountering a {@link StateSignatureTransaction}
     */
    public void handleRound(
            @NonNull final State state,
            @NonNull final Round round,
            @NonNull final Consumer<ScopedSystemTransaction<StateSignatureTransaction>> stateSignatureTxnCallback) {
        logStartRound(round);
        cacheWarmer.warm(state, round);
        reconcileTssState(
                configProvider.getConfiguration().getConfigData(TssConfig.class), state, round.getConsensusTimestamp());
        if (streamMode != RECORDS) {
            blockStreamManager.startRound(round, state);
            blockStreamManager.writeItem(BlockItem.newBuilder()
                    .roundHeader(new RoundHeader(round.getRoundNum()))
                    .build());
            if (!migrationStateChanges.isEmpty()) {
                migrationStateChanges.forEach(builder -> blockStreamManager.writeItem(BlockItem.newBuilder()
                        .stateChanges(builder.consensusTimestamp(blockStreamManager.blockTimestamp())
                                .build())
                        .build()));
                migrationStateChanges.clear();
            }
        }
        recordCache.resetRoundReceipts();
        try {
            handleEvents(state, round, stateSignatureTxnCallback);
        } finally {
            // Even if there is an exception somewhere, we need to commit the receipts of any handled transactions
            // to the state so these transactions cannot be replayed in future rounds
            recordCache.commitRoundReceipts(state, round.getConsensusTimestamp());
        }
    }

    /**
     * Applies all effects of the events in the given round to the given state, writing stream items
     * that capture these effects in the process.
     *
     * @param state the state to apply the effects to
     * @param round the round to apply the effects of
     * @param stateSignatureTxnCallback A callback to be called when encountering a {@link StateSignatureTransaction}
     */
    private void handleEvents(
            @NonNull final State state,
            @NonNull final Round round,
            @NonNull final Consumer<ScopedSystemTransaction<StateSignatureTransaction>> stateSignatureTxnCallback) {
        boolean userTransactionsHandled = false;
        for (final var event : round) {
            if (streamMode != RECORDS) {
                final var headerItem = BlockItem.newBuilder()
                        .eventHeader(new EventHeader(event.getEventCore(), event.getSignature()))
                        .build();
                blockStreamManager.writeItem(headerItem);
            }
            final var creator = networkInfo.nodeInfo(event.getCreatorId().id());
            if (creator == null) {
                if (!isSoOrdered(event.getSoftwareVersion(), version)) {
                    // We were given an event for a node that does not exist in the address book and was not from
                    // a strictly earlier software upgrade. This will be logged as a warning, as this should never
                    // happen, and we will skip the event. The platform should guarantee that we never receive an event
                    // that isn't associated with the address book, and every node in the address book must have an
                    // account ID, since you cannot delete an account belonging to a node, and you cannot change the
                    // address book non-deterministically.
                    logger.warn(
                            "Received event (version {} vs current {}) from node {} which is not in the address book",
                            HapiUtils.toString(event.getSoftwareVersion()),
                            HapiUtils.toString(version),
                            event.getCreatorId());
                }
                continue;
            }

            final Consumer<StateSignatureTransaction> simplifiedStateSignatureTxnCallback = txn -> {
                final var scopedTxn =
                        new ScopedSystemTransaction<>(event.getCreatorId(), event.getSoftwareVersion(), txn);
                stateSignatureTxnCallback.accept(scopedTxn);
            };

            // log start of event to transaction state log
            logStartEvent(event, creator);
            // handle each transaction of the event
            for (final var it = event.consensusTransactionIterator(); it.hasNext(); ) {
                final var platformTxn = it.next();
                try {
                    // skip system transactions
                    if (!platformTxn.isSystem()) {
                        userTransactionsHandled |= handlePlatformTransaction(
                                state,
                                creator,
                                platformTxn,
                                event.getSoftwareVersion(),
                                simplifiedStateSignatureTxnCallback,
                                userTransactionsHandled);
                    }
                } catch (final Exception e) {
                    logger.fatal(
                            "Possibly CATASTROPHIC failure while running the handle workflow. "
                                    + "While this node may not die right away, it is in a bad way, most likely fatally.",
                            e);
                }
            }
        }
        // Update all throttle metrics once per round
        throttleServiceManager.updateAllMetrics();
        // Inform the BlockRecordManager that the round is complete, so it can update running-hashes in state
        // that have been being computed in background threads. The running hash has to be included in
        // state, but we want to synchronize with background threads as infrequently as possible. So once per
        // round is the minimum we can do. Note the BlockStreamManager#endRound() method is called in Hedera's
        // implementation of StateLifecycles#onSealConsensusRound(), since the BlockStreamManager cannot do its
        // end-of-block work until the platform has finished all its state changes.
        if (userTransactionsHandled && streamMode != BLOCKS) {
            blockRecordManager.endRound(state);
        }
    }

    /**
     * Handles a platform transaction. This method is responsible for creating a {@link UserTxn} and
     * executing the workflow for the transaction. This produces a stream of records that are then passed to the
     * {@link BlockRecordManager} to be externalized.
     *
     * @param state the writable {@link State} that this transaction will work on
     * @param creator the {@link NodeInfo} of the creator of the transaction
     * @param txn the {@link ConsensusTransaction} to be handled
     * @param txnVersion the software version for the event containing the transaction
     * @param userTxnHandled whether a user transaction has been handled in this round
     * @return {@code true} if the transaction was a user transaction, {@code false} if a system transaction
     */
    private boolean handlePlatformTransaction(
            @NonNull final State state,
            @NonNull final NodeInfo creator,
            @NonNull final ConsensusTransaction txn,
            @NonNull final SemanticVersion txnVersion,
            @NonNull final Consumer<StateSignatureTransaction> stateSignatureTxnCallback,
            final boolean userTxnHandled) {
        final var handleStart = System.nanoTime();

        // Temporary check until we can deprecate StateSignatureTransaction
        if (stateSignatureTransactionEncountered(txn, stateSignatureTxnCallback)) {
            return false;
        }

        // Always use platform-assigned time for user transaction, c.f. https://hips.hedera.com/hip/hip-993
        final var consensusNow = txn.getConsensusTimestamp();
        var type = ORDINARY_TRANSACTION;
        stakePeriodManager.setCurrentStakePeriodFor(consensusNow);
        if (streamMode != BLOCKS) {
            final var isBoundary = blockRecordManager.startUserTransaction(consensusNow, state);
            if (streamMode == RECORDS && isBoundary) {
                type = typeOfBoundary(state);
            }
        }
        if (streamMode != RECORDS) {
            type = switch (blockStreamManager.pendingWork()) {
                case GENESIS_WORK -> GENESIS_TRANSACTION;
                case POST_UPGRADE_WORK -> POST_UPGRADE_TRANSACTION;
                default -> ORDINARY_TRANSACTION;};
        }

        final var userTxn = userTxnFactory.createUserTxn(state, creator, txn, consensusNow, type);
        var lastRecordManagerTime = streamMode == RECORDS ? blockRecordManager.consTimeOfLastHandledTxn() : null;
        final var handleOutput = executeTopLevel(userTxn, txnVersion);
        if (streamMode != BLOCKS) {
            final var records = ((LegacyListRecordSource) handleOutput.recordSourceOrThrow()).precomputedRecords();
            blockRecordManager.endUserTransaction(records.stream(), state);
        }
        if (streamMode != RECORDS) {
            handleOutput.blockRecordSourceOrThrow().forEachItem(blockStreamManager::writeItem);
            if (!userTxnHandled) {
                blockStreamManager.setRoundFirstUserTransactionTime(handleOutput.firstAssignedConsensusTime());
            }
        }

        opWorkflowMetrics.updateDuration(userTxn.functionality(), (int) (System.nanoTime() - handleStart));
        congestionMetrics.updateMultiplier(userTxn.txnInfo(), userTxn.readableStoreFactory());

        if (streamMode == RECORDS) {
            // We don't support long-term scheduled transactions if only producing records
            // because that legacy state doesn't have an appropriate way to track the status
            // of triggered execution work; so we just purge all expired schedules without
            // further consideration here
            purgeScheduling(state, lastRecordManagerTime, userTxn.consensusNow());
        } else {
            final var executionStart = blockStreamManager.lastIntervalProcessTime();
            try {
                // We execute as many schedules expiring in [lastIntervalProcessTime, consensusNow]
                // as there are available consensus times and execution slots (ordinarily there will
                // be more than enough of both, but we must be prepared for the edge cases)
                executeAsManyScheduled(
                        state, executionStart, userTxn.consensusNow(), userTxn.creatorInfo(), userTxn.type());
            } catch (Exception e) {
                logger.error(
                        "{} - unhandled exception while executing schedules between [{}, {}]",
                        ALERT_MESSAGE,
                        executionStart,
                        userTxn.consensusNow(),
                        e);
                // This should never happen, but if it does, we skip over everything in the interval to
                // avoid being stuck in a crash loop here
                blockStreamManager.setLastIntervalProcessTime(userTxn.consensusNow());
            }
        }
        return true;
    }

    private boolean stateSignatureTransactionEncountered(
            @NonNull final ConsensusTransaction txn,
            @NonNull final Consumer<StateSignatureTransaction> stateSignatureTxnCallback) {
        if (txn.getMetadata() instanceof PreHandleResult preHandleResult
                && preHandleResult.txInfo() != null
                && preHandleResult.txInfo().functionality() == HederaFunctionality.STATE_SIGNATURE_TRANSACTION) {
            stateSignatureTxnCallback.accept(preHandleResult.txInfo().txBody().stateSignatureTransactionOrThrow());
            return true;
        }
        return false;
    }

    /**
     * Executes as many transactions scheduled to expire in the interval {@code [executionStart, consensusNow]} as
     * possible from the given state, given some context of the triggering user transaction.
     * <p>
     * As a side effect on the workflow internal state, updates the {@link BlockStreamManager}'s last interval process
     * time to the latest time known to have been processed; and the {@link #lastExecutedSecond} value to the last
     * second of the interval for which all scheduled transactions were executed.
     *
     * @param state          the state to execute scheduled transactions from
     * @param executionStart the start of the interval to execute transactions in
     * @param consensusNow   the consensus time at which the user transaction triggering this execution was processed
     * @param creatorInfo    the node info of the user transaction creator
     * @param type           the type of the user transaction triggering this execution
     */
    private void executeAsManyScheduled(
            @NonNull final State state,
            @NonNull final Instant executionStart,
            @NonNull final Instant consensusNow,
            @NonNull final NodeInfo creatorInfo,
            @NonNull final TransactionType type) {
        // Non-final right endpoint of the execution interval, in case we cannot do all the scheduled work
        var executionEnd = consensusNow;
        // We only construct an Iterator<ExecutableTxn> if this is not genesis, and we haven't already
        // created and exhausted iterators through the last second in the interval
        if (type != GENESIS_TRANSACTION && executionEnd.getEpochSecond() > lastExecutedSecond) {
            final var config = configProvider.getConfiguration();
            final var schedulingConfig = config.getConfigData(SchedulingConfig.class);
            final var consensusConfig = config.getConfigData(ConsensusConfig.class);
            // Since the next platform-assigned consensus time may be as early as (now + separationNanos),
            // we must ensure that even if the last scheduled execution time is followed by the maximum
            // number of child transactions, the last child's assigned time will be strictly before the
            // first of the next consensus time's possible preceding children; that is, strictly before
            // (now + separationNanos) - (maxAfter + maxBefore + 1)
            final var lastUsableTime = consensusNow.plusNanos(schedulingConfig.consTimeSeparationNanos()
                    - consensusConfig.handleMaxPrecedingRecords()
                    - (consensusConfig.handleMaxFollowingRecords() + 1));
            // The first possible time for the next execution is strictly after the last execution time
            // consumed for the triggering user transaction; plus the maximum number of preceding children
            var nextTime = boundaryStateChangeListener
                    .lastConsensusTimeOrThrow()
                    .plusNanos(consensusConfig.handleMaxPrecedingRecords() + 1);
            final var entityIdWritableStates = state.getWritableStates(EntityIdService.NAME);
            final var writableEntityIdStore = new WritableEntityIdStore(entityIdWritableStates);
            // Now we construct the iterator and start executing transactions in this interval
            final var iter = scheduleService.executableTxns(
                    executionStart,
                    consensusNow,
<<<<<<< HEAD
                    StoreFactoryImpl.from(
                            state,
                            ScheduleService.NAME,
                            config,
                            storeMetricsService,
                            writableEntityIdStore,
                            softwareVersionFactory));
=======
                    StoreFactoryImpl.from(state, ScheduleService.NAME, config, writableEntityIdStore));
>>>>>>> d5864cd3
            final var writableStates = state.getWritableStates(ScheduleService.NAME);
            // Configuration sets a maximum number of execution slots per user transaction
            int n = schedulingConfig.maxExecutionsPerUserTxn();
            while (iter.hasNext() && !nextTime.isAfter(lastUsableTime) && n > 0) {
                final var executableTxn = iter.next();
                if (schedulingConfig.longTermEnabled()) {
                    stakePeriodManager.setCurrentStakePeriodFor(nextTime);
                    if (streamMode == BOTH) {
                        blockRecordManager.startUserTransaction(nextTime, state);
                    }
                    final var handleOutput = executeScheduled(state, nextTime, creatorInfo, executableTxn);
                    handleOutput.blockRecordSourceOrThrow().forEachItem(blockStreamManager::writeItem);
                    if (streamMode == BOTH) {
                        final var records =
                                ((LegacyListRecordSource) handleOutput.recordSourceOrThrow()).precomputedRecords();
                        blockRecordManager.endUserTransaction(records.stream(), state);
                    }
                }
                executionEnd = executableTxn.nbf();
                doStreamingKVChanges(writableStates, executionEnd, iter::remove, entityIdWritableStates);
                nextTime = boundaryStateChangeListener
                        .lastConsensusTimeOrThrow()
                        .plusNanos(consensusConfig.handleMaxPrecedingRecords() + 1);
                n--;
            }
            // The purgeUntilNext() iterator extension purges any schedules with wait_until_expiry=false
            // that expire after the last schedule returned from next(), until either the next executable
            // schedule or the iterator boundary is reached
            doStreamingKVChanges(writableStates, executionEnd, iter::purgeUntilNext, entityIdWritableStates);
            // If the iterator is not exhausted, we can only mark the second _before_ the last-executed NBF time
            // as complete; if it is exhausted, we mark the rightmost second of the interval as complete
            if (iter.hasNext()) {
                lastExecutedSecond = executionEnd.getEpochSecond() - 1;
            } else {
                // We exhausted the iterator, so jump back ahead to the interval right endpoint
                executionEnd = consensusNow;
                lastExecutedSecond = consensusNow.getEpochSecond();
            }
        }
        // Update our last-processed time with where we ended
        blockStreamManager.setLastIntervalProcessTime(executionEnd);
    }

    /**
     * Type inference helper to compute the base builder for a {@link UserTxn} derived from a
     * {@link ExecutableTxn}.
     *
     * @param <T>           the type of the stream builder
     * @param executableTxn the executable transaction to compute the base builder for
     * @param userTxn       the user transaction derived from the executable transaction
     * @return the base builder for the user transaction
     */
    private <T extends StreamBuilder> T baseBuilderFor(
            @NonNull final ExecutableTxn<T> executableTxn, @NonNull final UserTxn userTxn) {
        return userTxn.initBaseBuilder(
                exchangeRateManager.exchangeRates(), executableTxn.builderType(), executableTxn.builderSpec());
    }

    /**
     * Purges all service state used for scheduling work that was expired by the last time the purge
     * was triggered; but is not expired at the current time. Returns true if the last purge time
     * should be set to the current time.
     *
     * @param state the state to purge
     * @param then  the last time the purge was triggered
     * @param now   the current time
     */
    private void purgeScheduling(@NonNull final State state, final Instant then, final Instant now) {
        if (!Instant.EPOCH.equals(then) && then.getEpochSecond() < now.getEpochSecond()) {
            final var writableStates = state.getWritableStates(ScheduleService.NAME);
            final var entityIdWritableStates = state.getWritableStates(EntityIdService.NAME);
            final var entityCounters = new WritableEntityIdStore(entityIdWritableStates);
            doStreamingKVChanges(
                    writableStates,
                    now,
                    () -> {
                        final var scheduleStore = new WritableScheduleStoreImpl(writableStates, entityCounters);
                        scheduleStore.purgeExpiredRangeClosed(then.getEpochSecond(), now.getEpochSecond() - 1);
                    },
                    entityIdWritableStates);
        }
    }

    /**
     * Executes the user transaction and returns the output that should be externalized in the
     * block stream. (And if still producing records, the precomputed records.)
     * <p>
     * Never throws an exception without a fundamental breakdown of the system invariants. If
     * there is an internal error when executing the transaction, returns stream output of
     * just the transaction with a {@link ResponseCodeEnum#FAIL_INVALID} transaction result,
     * and no other side effects.
     *
     * @param userTxn    the user transaction to execute
     * @param txnVersion the software version for the event containing the transaction
     * @return the stream output from executing the transaction
     */
    private HandleOutput executeTopLevel(@NonNull final UserTxn userTxn, @NonNull final SemanticVersion txnVersion) {
        try {
            if (isOlderSoftwareEvent(txnVersion)) {
                if (streamMode != BLOCKS) {
                    // This updates consTimeOfLastHandledTxn as a side effect
                    blockRecordManager.advanceConsensusClock(userTxn.consensusNow(), userTxn.state());
                }
                blockStreamManager.setLastHandleTime(userTxn.consensusNow());
                initializeBuilderInfo(userTxn.baseBuilder(), userTxn.txnInfo(), exchangeRateManager.exchangeRates())
                        .status(BUSY);
                // Flushes the BUSY builder to the stream, no other side effects
                userTxn.stack().commitTransaction(userTxn.baseBuilder());
            } else {
                if (userTxn.type() == GENESIS_TRANSACTION) {
                    // (FUTURE) Once all genesis setup is done via dispatch, remove this method
                    systemSetup.externalizeInitSideEffects(
                            userTxn.tokenContextImpl(), exchangeRateManager.exchangeRates());
                } else if (userTxn.type() == POST_UPGRADE_TRANSACTION) {
                    // Since we track node stake metadata separately from the future address book (FAB),
                    // we need to update that stake metadata from any node additions or deletions that
                    // just took effect; it would be nice to unify the FAB and stake metadata in the future
                    final var writableTokenStates = userTxn.stack().getWritableStates(TokenService.NAME);
                    final var writableEntityIdStates = userTxn.stack().getWritableStates(EntityIdService.NAME);
                    final var streamBuilder = stakeInfoHelper.adjustPostUpgradeStakes(
                            userTxn.tokenContextImpl(),
                            networkInfo,
                            userTxn.config(),
                            new WritableStakingInfoStore(
                                    writableTokenStates, new WritableEntityIdStore(writableEntityIdStates)),
                            new WritableNetworkStakingRewardsStore(writableTokenStates));

                    // (FUTURE) Verify we can remove this deprecated node metadata sync now that DAB is active;
                    // it should never happen case that nodes are added or removed from the address book without
                    // those changes already being visible in the FAB
                    final var writableNodeStore = new WritableNodeStore(
                            userTxn.stack().getWritableStates(AddressBookService.NAME),
                            new WritableEntityIdStore(userTxn.stack().getWritableStates(EntityIdService.NAME)));
                    addressBookHelper.adjustPostUpgradeNodeMetadata(networkInfo, userTxn.config(), writableNodeStore);

                    if (streamMode != RECORDS) {
                        // Only externalize this if we are streaming blocks
                        streamBuilder.exchangeRate(exchangeRateManager.exchangeRates());
                        userTxn.stack().commitTransaction(streamBuilder);
                    } else {
                        // Only update this if we are relying on RecordManager state for post-upgrade processing
                        blockRecordManager.markMigrationRecordsStreamed();
                        userTxn.stack().commitSystemStateChanges();
                    }
                }

                final var dispatch = userTxnFactory.createDispatch(userTxn, exchangeRateManager.exchangeRates());
                advanceTimeFor(userTxn, dispatch);
                logPreDispatch(userTxn);
                if (userTxn.type() != ORDINARY_TRANSACTION) {
                    if (userTxn.type() == GENESIS_TRANSACTION) {
                        logger.info("Doing genesis setup @ {}", userTxn.consensusNow());
                        systemSetup.doGenesisSetup(dispatch);
                    } else if (userTxn.type() == POST_UPGRADE_TRANSACTION) {
                        logger.info("Doing post-upgrade setup @ {}", userTxn.consensusNow());
                        systemSetup.doPostUpgradeSetup(dispatch);
                    }
                    // Only for 0.59.0 we need to update the entity ID store entity counts
                    systemSetup.initializeEntityCounts(dispatch);
                    if (streamMode != RECORDS) {
                        blockStreamManager.confirmPendingWorkFinished();
                    }
                }
                hollowAccountCompletions.completeHollowAccounts(userTxn, dispatch);
                dispatchProcessor.processDispatch(dispatch);
                updateWorkflowMetrics(userTxn);
            }
            final var handleOutput =
                    userTxn.stack().buildHandleOutput(userTxn.consensusNow(), exchangeRateManager.exchangeRates());
            recordCache.addRecordSource(
                    userTxn.creatorInfo().nodeId(),
                    userTxn.txnInfo().transactionID(),
                    userTxn.preHandleResult().dueDiligenceFailure(),
                    handleOutput.preferringBlockRecordSource());
            return handleOutput;
        } catch (final Exception e) {
            logger.error("{} - exception thrown while handling user transaction", ALERT_MESSAGE, e);
            return failInvalidStreamItems(userTxn);
        }
    }

    /**
     * Executes the scheduled transaction against the given state at the given time and returns
     * the output that should be externalized in the block stream. (And if still producing records,
     * the precomputed records.)
     * <p>
     * Never throws an exception without a fundamental breakdown of the system invariants. If
     * there is an internal error when executing the transaction, returns stream output of just the
     * scheduled transaction with a {@link ResponseCodeEnum#FAIL_INVALID} transaction result, and
     * no other side effects.
     *
     * @param state        the state to execute the transaction against
     * @param consensusNow the time to execute the transaction at
     * @return the stream output from executing the transaction
     */
    private HandleOutput executeScheduled(
            @NonNull final State state,
            @NonNull final Instant consensusNow,
            @NonNull final NodeInfo creatorInfo,
            @NonNull final ExecutableTxn<? extends StreamBuilder> executableTxn) {
        final var scheduledTxn = userTxnFactory.createUserTxn(
                state, creatorInfo, consensusNow, ORDINARY_TRANSACTION, executableTxn.payerId(), executableTxn.body());
        final var baseBuilder = baseBuilderFor(executableTxn, scheduledTxn);
        final var dispatch =
                userTxnFactory.createDispatch(scheduledTxn, baseBuilder, executableTxn.keyVerifier(), SCHEDULED);
        advanceTimeFor(scheduledTxn, dispatch);
        try {
            dispatchProcessor.processDispatch(dispatch);
            final var handleOutput = scheduledTxn
                    .stack()
                    .buildHandleOutput(scheduledTxn.consensusNow(), exchangeRateManager.exchangeRates());
            recordCache.addRecordSource(
                    scheduledTxn.creatorInfo().nodeId(),
                    scheduledTxn.txnInfo().transactionID(),
                    DueDiligenceFailure.NO,
                    handleOutput.preferringBlockRecordSource());
            return handleOutput;
        } catch (final Exception e) {
            logger.error("{} - exception thrown while handling scheduled transaction", ALERT_MESSAGE, e);
            return failInvalidStreamItems(scheduledTxn);
        }
    }

    /**
     * Manages time-based side effects for the given user transaction and dispatch.
     *
     * @param userTxn  the user transaction to manage time for
     * @param dispatch the dispatch to manage time for
     */
    private void advanceTimeFor(@NonNull final UserTxn userTxn, @NonNull final Dispatch dispatch) {
        // WARNING: The check below relies on the BlockStreamManager's last-handled time not being updated yet,
        // so we must not call setLastHandleTime() until after them
        processStakePeriodChanges(userTxn, dispatch);
        if (isNextSecond(userTxn.consensusNow(), blockStreamManager.lastHandleTime())) {
            processStakePeriodChanges(userTxn, dispatch);
        }
        blockStreamManager.setLastHandleTime(userTxn.consensusNow());
        if (streamMode != BLOCKS) {
            // This updates consTimeOfLastHandledTxn as a side effect
            blockRecordManager.advanceConsensusClock(userTxn.consensusNow(), userTxn.state());
        }
    }

    /**
     * Commits an action with side effects while capturing its key/value state changes and writing them to the
     * block stream.
     *
     * @param writableStates the writable states to commit the action to
     * @param now the consensus timestamp of the action
     * @param action the action to commit
     * @param entityIdWritableStates if not null, the writable states for the entity ID service
     */
    private void doStreamingKVChanges(
            @NonNull final WritableStates writableStates,
            @NonNull final Instant now,
            @NonNull final Runnable action,
            @Nullable final WritableStates entityIdWritableStates) {
        if (streamMode != RECORDS) {
            kvStateChangeListener.reset();
        }
        action.run();
        ((CommittableWritableStates) writableStates).commit();
        if (entityIdWritableStates != null) {
            ((CommittableWritableStates) entityIdWritableStates).commit();
        }
        if (streamMode != RECORDS) {
            final var changes = kvStateChangeListener.getStateChanges();
            if (!changes.isEmpty()) {
                final var stateChangesItem = BlockItem.newBuilder()
                        .stateChanges(new StateChanges(asTimestamp(now), new ArrayList<>(changes)))
                        .build();
                blockStreamManager.writeItem(stateChangesItem);
            }
        }
    }

    /**
     * Returns a stream of a single {@link ResponseCodeEnum#FAIL_INVALID} record
     * for the given user transaction.
     *
     * @return the failure record
     */
    private HandleOutput failInvalidStreamItems(@NonNull final UserTxn userTxn) {
        // The stack for the user txn should never be committed
        userTxn.stack().rollbackFullStack();

        RecordSource cacheableRecordSource = null;
        final RecordSource recordSource;
        if (streamMode != BLOCKS) {
            final var failInvalidBuilder = new RecordStreamBuilder(REVERSIBLE, NOOP_TRANSACTION_CUSTOMIZER, USER);
            initializeBuilderInfo(failInvalidBuilder, userTxn.txnInfo(), exchangeRateManager.exchangeRates())
                    .status(FAIL_INVALID)
                    .consensusTimestamp(userTxn.consensusNow());
            final var failInvalidRecord = failInvalidBuilder.build();
            cacheableRecordSource = recordSource = new LegacyListRecordSource(
                    List.of(failInvalidRecord),
                    List.of(new RecordSource.IdentifiedReceipt(
                            failInvalidRecord.transactionRecord().transactionIDOrThrow(),
                            failInvalidRecord.transactionRecord().receiptOrThrow())));
        } else {
            recordSource = null;
        }
        final BlockRecordSource blockRecordSource;
        if (streamMode != RECORDS) {
            final List<BlockStreamBuilder.Output> outputs = new LinkedList<>();
            final var failInvalidBuilder = new BlockStreamBuilder(REVERSIBLE, NOOP_TRANSACTION_CUSTOMIZER, USER);
            initializeBuilderInfo(failInvalidBuilder, userTxn.txnInfo(), exchangeRateManager.exchangeRates())
                    .status(FAIL_INVALID)
                    .consensusTimestamp(userTxn.consensusNow());
            outputs.add(failInvalidBuilder.build());
            cacheableRecordSource = blockRecordSource = new BlockRecordSource(outputs);
        } else {
            blockRecordSource = null;
        }

        recordCache.addRecordSource(
                userTxn.creatorInfo().nodeId(),
                requireNonNull(userTxn.txnInfo().transactionID()),
                DueDiligenceFailure.NO,
                requireNonNull(cacheableRecordSource));
        return new HandleOutput(blockRecordSource, recordSource, userTxn.consensusNow());
    }

    /**
     * Returns true if the software event is older than the current software version.
     *
     * @return true if the software event is older than the current software version
     */
    private boolean isOlderSoftwareEvent(@NonNull final SemanticVersion txnVersion) {
        return this.initTrigger != EVENT_STREAM_RECOVERY
                && SEMANTIC_VERSION_COMPARATOR.compare(version, txnVersion) > 0;
    }

    /**
     * Updates the metrics for the handle workflow.
     */
    private void updateWorkflowMetrics(@NonNull final UserTxn userTxn) {
        if (userTxn.type() == GENESIS_TRANSACTION || userTxn.consensusNow().getEpochSecond() > lastMetricUpdateSecond) {
            opWorkflowMetrics.switchConsensusSecond();
            lastMetricUpdateSecond = userTxn.consensusNow().getEpochSecond();
        }
    }

    /**
     * Initializes the base builder of the given user transaction initialized with its transaction
     * information. The record builder is initialized with the transaction, transaction bytes, transaction ID,
     * exchange rate, and memo.
     *
     * @param builder         the base builder
     * @param txnInfo         the transaction information
     * @param exchangeRateSet the active exchange rate set
     * @return the initialized base builder
     */
    public static StreamBuilder initializeBuilderInfo(
            @NonNull final StreamBuilder builder,
            @NonNull final TransactionInfo txnInfo,
            @NonNull final ExchangeRateSet exchangeRateSet) {
        final var transaction = txnInfo.transaction();
        // If the transaction uses the legacy body bytes field instead of explicitly
        // setting its signed bytes, the record will have the hash of its bytes as
        // serialized by PBJ
        final Bytes transactionBytes;
        if (transaction.signedTransactionBytes().length() > 0) {
            transactionBytes = transaction.signedTransactionBytes();
        } else {
            transactionBytes = Transaction.PROTOBUF.toBytes(transaction);
        }
        return builder.transaction(txnInfo.transaction())
                .functionality(txnInfo.functionality())
                .serializedTransaction(txnInfo.serializedTransaction())
                .transactionBytes(transactionBytes)
                .transactionID(txnInfo.txBody().transactionIDOrThrow())
                .exchangeRate(exchangeRateSet)
                .memo(txnInfo.txBody().memo());
    }

    /**
     * Processes any side effects of crossing a stake period boundary.
     *
     * @param userTxn the user transaction that crossed the boundary
     * @param dispatch the dispatch for the user transaction that crossed the boundary
     */
    private void processStakePeriodChanges(@NonNull final UserTxn userTxn, @NonNull final Dispatch dispatch) {
        try {
            stakePeriodChanges.process(
                    dispatch,
                    userTxn.stack(),
                    userTxn.tokenContextImpl(),
                    streamMode,
                    userTxn.type() == GENESIS_TRANSACTION,
                    blockStreamManager.lastHandleTime());
        } catch (final Exception e) {
            // We don't propagate a failure here to avoid a catastrophic scenario
            // where we are "stuck" trying to process node stake updates and never
            // get back to user transactions
            logger.error("Failed to process stake period changes", e);
        }
    }

    /**
     * Reconciles the state of the TSS system with the active rosters in the given state at the current time.
     * @param tssConfig the TSS configuration
     * @param state the state to use when reconciling the TSS system state with the active rosters
     * @param now the current consensus time
     */
    private void reconcileTssState(
            @NonNull final TssConfig tssConfig, @NonNull final State state, @NonNull final Instant now) {
        if (tssConfig.hintsEnabled() || tssConfig.historyEnabled()) {
            final var rosterStore = new ReadableRosterStoreImpl(state.getReadableStates(RosterService.NAME));
            final var activeRosters = ActiveRosters.from(rosterStore);
            if (tssConfig.hintsEnabled()) {
                final var hintsWritableStates = state.getWritableStates(HintsService.NAME);
                final var hintsStore = new WritableHintsStoreImpl(hintsWritableStates);
                doStreamingKVChanges(
                        hintsWritableStates,
                        now,
                        () -> hintsService.reconcile(activeRosters, hintsStore, now, tssConfig),
                        null);
            }
            if (tssConfig.historyEnabled()) {
                final Bytes currentMetadata;
                if (tssConfig.hintsEnabled()) {
                    final var hintsStore = new ReadableHintsStoreImpl(state.getReadableStates(HintsService.NAME));
                    currentMetadata = hintsStore.getActiveVerificationKey();
                } else {
                    currentMetadata = null;
                }
                final var historyWritableStates = state.getWritableStates(HistoryService.NAME);
                final var historyStore = new WritableHistoryStoreImpl(historyWritableStates);
                doStreamingKVChanges(
                        historyWritableStates,
                        now,
                        () -> historyService.reconcile(activeRosters, currentMetadata, historyStore, now, tssConfig),
                        null);
            }
        }
    }

    private static void logPreDispatch(@NonNull final UserTxn userTxn) {
        if (logger.isDebugEnabled()) {
            logStartUserTransaction(
                    userTxn.consensusNow(),
                    userTxn.txnInfo().txBody(),
                    requireNonNull(userTxn.txnInfo().payerID()));
            logStartUserTransactionPreHandleResultP2(userTxn.preHandleResult());
            logStartUserTransactionPreHandleResultP3(userTxn.preHandleResult());
        }
    }

    /**
     * Returns the type of transaction encountering the given state at a block boundary.
     *
     * @param state the boundary state
     * @return the type of the boundary transaction
     */
    private TransactionType typeOfBoundary(@NonNull final State state) {
        final var entityCounts =
                state.getReadableStates(EntityIdService.NAME).<EntityCounts>getSingleton(ENTITY_COUNTS_KEY);
        // The files map is empty only at genesis
        if (entityCounts.get().numFiles() == 0) {
            return GENESIS_TRANSACTION;
        }
        final var blockInfo = state.getReadableStates(BlockRecordService.NAME)
                .<BlockInfo>getSingleton(BLOCK_INFO_STATE_KEY)
                .get();
        return !requireNonNull(blockInfo).migrationRecordsStreamed() ? POST_UPGRADE_TRANSACTION : ORDINARY_TRANSACTION;
    }
}<|MERGE_RESOLUTION|>--- conflicted
+++ resolved
@@ -504,17 +504,13 @@
             final var iter = scheduleService.executableTxns(
                     executionStart,
                     consensusNow,
-<<<<<<< HEAD
                     StoreFactoryImpl.from(
                             state,
                             ScheduleService.NAME,
                             config,
-                            storeMetricsService,
+
                             writableEntityIdStore,
                             softwareVersionFactory));
-=======
-                    StoreFactoryImpl.from(state, ScheduleService.NAME, config, writableEntityIdStore));
->>>>>>> d5864cd3
             final var writableStates = state.getWritableStates(ScheduleService.NAME);
             // Configuration sets a maximum number of execution slots per user transaction
             int n = schedulingConfig.maxExecutionsPerUserTxn();
