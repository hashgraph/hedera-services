--- conflicted
+++ resolved
@@ -379,16 +379,12 @@
                 recordBuilder.status(validationResult.responseCodeEnum());
 
             } else {
-<<<<<<< HEAD
                 networkUtilizationManager.trackTxn(transactionInfo, consensusNow, state);
-                feeAccumulator.charge(payer, fees);
-=======
                 if (authorizer.hasPrivilegedAuthorization(payer, transactionInfo.functionality(), txBody)
                         != SystemPrivilege.AUTHORIZED) {
                     // privileged transactions are not charged fees
                     feeAccumulator.charge(payer, fees);
                 }
->>>>>>> c6729679
                 try {
                     if (networkUtilizationManager.wasLastTxnGasThrottled()) {
                         // Don't charge the payer the service fee component, because the user-submitted transaction
