--- conflicted
+++ resolved
@@ -165,11 +165,8 @@
             @NonNull final StakePeriodManager stakePeriodManager,
             @NonNull final List<StateChanges.Builder> migrationStateChanges,
             @NonNull final UserTxnFactory userTxnFactory,
-<<<<<<< HEAD
+            final AddressBookHelper addressBookHelper,
             @NonNull final TssBaseService tssBaseService) {
-=======
-            final AddressBookHelper addressBookHelper) {
->>>>>>> 0899eaec
         this.networkInfo = requireNonNull(networkInfo);
         this.stakePeriodChanges = requireNonNull(stakePeriodChanges);
         this.dispatchProcessor = requireNonNull(dispatchProcessor);
@@ -193,11 +190,8 @@
                 .getConfiguration()
                 .getConfigData(BlockStreamConfig.class)
                 .streamMode();
-<<<<<<< HEAD
+        this.addressBookHelper = requireNonNull(addressBookHelper);
         this.tssBaseService = requireNonNull(tssBaseService);
-=======
-        this.addressBookHelper = requireNonNull(addressBookHelper);
->>>>>>> 0899eaec
     }
 
     /**
