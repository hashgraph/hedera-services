--- conflicted
+++ resolved
@@ -1,9 +1,5 @@
 /*
-<<<<<<< HEAD
  * Copyright (C) 2024-2025 Hedera Hashgraph, LLC
-=======
- * Copyright (C) 2025 Hedera Hashgraph, LLC
->>>>>>> f7b6f697
  *
  * Licensed under the Apache License, Version 2.0 (the "License");
  * you may not use this file except in compliance with the License.
@@ -108,13 +104,11 @@
 import com.hedera.node.config.data.BlockStreamConfig;
 import com.hedera.node.config.data.ConsensusConfig;
 import com.hedera.node.config.data.SchedulingConfig;
+import com.hedera.node.config.data.TssConfig;
 import com.hedera.node.config.types.StreamMode;
 import com.hedera.pbj.runtime.io.buffer.Bytes;
-<<<<<<< HEAD
+import com.swirlds.platform.components.transaction.system.ScopedSystemTransaction;
 import com.swirlds.platform.state.service.ReadableRosterStoreImpl;
-=======
-import com.swirlds.platform.components.transaction.system.ScopedSystemTransaction;
->>>>>>> f7b6f697
 import com.swirlds.platform.system.InitTrigger;
 import com.swirlds.platform.system.Round;
 import com.swirlds.platform.system.transaction.ConsensusTransaction;
@@ -164,11 +158,8 @@
     private final List<StateChanges.Builder> migrationStateChanges;
     private final UserTxnFactory userTxnFactory;
     private final AddressBookHelper addressBookHelper;
-<<<<<<< HEAD
     private final HintsService hintsService;
     private final HistoryService historyService;
-=======
->>>>>>> f7b6f697
     private final ConfigProvider configProvider;
     private final KVStateChangeListener kvStateChangeListener;
     private final BoundaryStateChangeListener boundaryStateChangeListener;
@@ -202,11 +193,8 @@
             @NonNull final List<StateChanges.Builder> migrationStateChanges,
             @NonNull final UserTxnFactory userTxnFactory,
             @NonNull final AddressBookHelper addressBookHelper,
-<<<<<<< HEAD
             @NonNull final HintsService hintsService,
             @NonNull final HistoryService historyService,
-=======
->>>>>>> f7b6f697
             @NonNull final KVStateChangeListener kvStateChangeListener,
             @NonNull final BoundaryStateChangeListener boundaryStateChangeListener,
             @NonNull final ScheduleService scheduleService) {
@@ -231,11 +219,8 @@
         this.userTxnFactory = requireNonNull(userTxnFactory);
         this.configProvider = requireNonNull(configProvider);
         this.addressBookHelper = requireNonNull(addressBookHelper);
-<<<<<<< HEAD
         this.hintsService = requireNonNull(hintsService);
         this.historyService = requireNonNull(historyService);
-=======
->>>>>>> f7b6f697
         this.kvStateChangeListener = requireNonNull(kvStateChangeListener);
         this.boundaryStateChangeListener = requireNonNull(boundaryStateChangeListener);
         this.scheduleService = requireNonNull(scheduleService);
@@ -258,11 +243,8 @@
             @NonNull final Consumer<ScopedSystemTransaction<StateSignatureTransaction>> stateSignatureTxnCallback) {
         logStartRound(round);
         cacheWarmer.warm(state, round);
-<<<<<<< HEAD
         reconcileTssState(
                 configProvider.getConfiguration().getConfigData(TssConfig.class), state, round.getConsensusTimestamp());
-=======
->>>>>>> f7b6f697
         if (streamMode != RECORDS) {
             blockStreamManager.startRound(round, state);
             blockStreamManager.writeItem(BlockItem.newBuilder()
