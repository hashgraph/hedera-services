/*
 * Copyright (C) 2023-2024 Hedera Hashgraph, LLC
 *
 * Licensed under the Apache License, Version 2.0 (the "License");
 * you may not use this file except in compliance with the License.
 * You may obtain a copy of the License at
 *
 *      http://www.apache.org/licenses/LICENSE-2.0
 *
 * Unless required by applicable law or agreed to in writing, software
 * distributed under the License is distributed on an "AS IS" BASIS,
 * WITHOUT WARRANTIES OR CONDITIONS OF ANY KIND, either express or implied.
 * See the License for the specific language governing permissions and
 * limitations under the License.
 */

package com.hedera.node.app.workflows.handle;

import static com.hedera.hapi.node.base.ResponseCodeEnum.BUSY;
import static com.hedera.hapi.node.base.ResponseCodeEnum.FAIL_INVALID;
import static com.hedera.hapi.util.HapiUtils.asTimestamp;
import static com.hedera.node.app.records.schemas.V0490BlockRecordSchema.BLOCK_INFO_STATE_KEY;
import static com.hedera.node.app.service.file.impl.schemas.V0490FileSchema.BLOBS_KEY;
import static com.hedera.node.app.spi.workflows.HandleContext.TransactionCategory.SCHEDULED;
import static com.hedera.node.app.spi.workflows.HandleContext.TransactionCategory.USER;
import static com.hedera.node.app.spi.workflows.record.StreamBuilder.ReversingBehavior.REVERSIBLE;
import static com.hedera.node.app.spi.workflows.record.StreamBuilder.TransactionCustomizer.NOOP_TRANSACTION_CUSTOMIZER;
import static com.hedera.node.app.state.logging.TransactionStateLogger.logStartEvent;
import static com.hedera.node.app.state.logging.TransactionStateLogger.logStartRound;
import static com.hedera.node.app.state.logging.TransactionStateLogger.logStartUserTransaction;
import static com.hedera.node.app.state.logging.TransactionStateLogger.logStartUserTransactionPreHandleResultP2;
import static com.hedera.node.app.state.logging.TransactionStateLogger.logStartUserTransactionPreHandleResultP3;
import static com.hedera.node.app.state.merkle.VersionUtils.isSoOrdered;
import static com.hedera.node.app.workflows.handle.TransactionType.GENESIS_TRANSACTION;
import static com.hedera.node.app.workflows.handle.TransactionType.ORDINARY_TRANSACTION;
import static com.hedera.node.app.workflows.handle.TransactionType.POST_UPGRADE_TRANSACTION;
import static com.hedera.node.app.workflows.handle.steps.StakePeriodChanges.isNextSecond;
import static com.hedera.node.config.types.StreamMode.BLOCKS;
import static com.hedera.node.config.types.StreamMode.BOTH;
import static com.hedera.node.config.types.StreamMode.RECORDS;
import static com.swirlds.platform.system.InitTrigger.EVENT_STREAM_RECOVERY;
import static com.swirlds.state.lifecycle.HapiUtils.SEMANTIC_VERSION_COMPARATOR;
import static java.util.Objects.requireNonNull;

import com.hedera.hapi.block.stream.BlockItem;
import com.hedera.hapi.block.stream.input.EventHeader;
import com.hedera.hapi.block.stream.input.RoundHeader;
import com.hedera.hapi.block.stream.output.StateChanges;
import com.hedera.hapi.node.base.ResponseCodeEnum;
import com.hedera.hapi.node.base.SemanticVersion;
import com.hedera.hapi.node.base.Transaction;
import com.hedera.hapi.node.state.blockrecords.BlockInfo;
import com.hedera.hapi.node.transaction.ExchangeRateSet;
import com.hedera.hapi.util.HapiUtils;
import com.hedera.node.app.blocks.BlockStreamManager;
import com.hedera.node.app.blocks.impl.BlockStreamBuilder;
import com.hedera.node.app.blocks.impl.BoundaryStateChangeListener;
import com.hedera.node.app.blocks.impl.KVStateChangeListener;
import com.hedera.node.app.fees.ExchangeRateManager;
import com.hedera.node.app.records.BlockRecordManager;
import com.hedera.node.app.records.BlockRecordService;
import com.hedera.node.app.service.addressbook.AddressBookService;
import com.hedera.node.app.service.addressbook.impl.WritableNodeStore;
import com.hedera.node.app.service.addressbook.impl.helpers.AddressBookHelper;
import com.hedera.node.app.service.file.FileService;
import com.hedera.node.app.service.schedule.ExecutableTxn;
import com.hedera.node.app.service.schedule.ScheduleService;
import com.hedera.node.app.service.schedule.impl.WritableScheduleStoreImpl;
import com.hedera.node.app.service.token.TokenService;
import com.hedera.node.app.service.token.impl.WritableNetworkStakingRewardsStore;
import com.hedera.node.app.service.token.impl.WritableStakingInfoStore;
import com.hedera.node.app.service.token.impl.handlers.staking.StakeInfoHelper;
import com.hedera.node.app.service.token.impl.handlers.staking.StakePeriodManager;
import com.hedera.node.app.spi.metrics.StoreMetricsService;
import com.hedera.node.app.spi.records.RecordSource;
import com.hedera.node.app.spi.workflows.record.StreamBuilder;
import com.hedera.node.app.state.HederaRecordCache;
import com.hedera.node.app.state.HederaRecordCache.DueDiligenceFailure;
import com.hedera.node.app.state.recordcache.BlockRecordSource;
import com.hedera.node.app.state.recordcache.LegacyListRecordSource;
import com.hedera.node.app.store.ReadableStoreFactory;
import com.hedera.node.app.store.StoreFactoryImpl;
import com.hedera.node.app.store.WritableStoreFactory;
import com.hedera.node.app.throttle.ThrottleServiceManager;
import com.hedera.node.app.tss.TssBaseService;
import com.hedera.node.app.tss.stores.WritableTssStore;
import com.hedera.node.app.workflows.OpWorkflowMetrics;
import com.hedera.node.app.workflows.TransactionInfo;
import com.hedera.node.app.workflows.handle.cache.CacheWarmer;
import com.hedera.node.app.workflows.handle.record.RecordStreamBuilder;
import com.hedera.node.app.workflows.handle.record.SystemSetup;
import com.hedera.node.app.workflows.handle.steps.HollowAccountCompletions;
import com.hedera.node.app.workflows.handle.steps.StakePeriodChanges;
import com.hedera.node.app.workflows.handle.steps.UserTxn;
import com.hedera.node.app.workflows.handle.steps.UserTxnFactory;
import com.hedera.node.config.ConfigProvider;
import com.hedera.node.config.data.BlockStreamConfig;
import com.hedera.node.config.data.ConsensusConfig;
import com.hedera.node.config.data.SchedulingConfig;
import com.hedera.node.config.data.TssConfig;
import com.hedera.node.config.types.StreamMode;
import com.hedera.pbj.runtime.io.buffer.Bytes;
import com.swirlds.platform.state.service.ReadableRosterStore;
import com.swirlds.platform.system.InitTrigger;
import com.swirlds.platform.system.Round;
import com.swirlds.platform.system.transaction.ConsensusTransaction;
import com.swirlds.state.State;
import com.swirlds.state.lifecycle.info.NetworkInfo;
import com.swirlds.state.lifecycle.info.NodeInfo;
import com.swirlds.state.spi.CommittableWritableStates;
import com.swirlds.state.spi.WritableStates;
import edu.umd.cs.findbugs.annotations.NonNull;
import java.time.Instant;
import java.util.ArrayList;
import java.util.LinkedList;
import java.util.List;
import javax.inject.Inject;
import javax.inject.Singleton;
import org.apache.logging.log4j.LogManager;
import org.apache.logging.log4j.Logger;

/**
 * The handle workflow that is responsible for handling the next {@link Round} of transactions.
 */
@Singleton
public class HandleWorkflow {
    private static final Logger logger = LogManager.getLogger(HandleWorkflow.class);

    public static final String ALERT_MESSAGE = "Possibly CATASTROPHIC failure";

    private final StreamMode streamMode;
    private final NetworkInfo networkInfo;
    private final StakePeriodChanges stakePeriodChanges;
    private final DispatchProcessor dispatchProcessor;
    private final StoreMetricsService storeMetricsService;
    private final BlockRecordManager blockRecordManager;
    private final BlockStreamManager blockStreamManager;
    private final CacheWarmer cacheWarmer;
    private final OpWorkflowMetrics opWorkflowMetrics;
    private final ThrottleServiceManager throttleServiceManager;
    private final SemanticVersion version;
    private final InitTrigger initTrigger;
    private final HollowAccountCompletions hollowAccountCompletions;
    private final SystemSetup systemSetup;
    private final StakeInfoHelper stakeInfoHelper;
    private final HederaRecordCache recordCache;
    private final ExchangeRateManager exchangeRateManager;
    private final StakePeriodManager stakePeriodManager;
    private final List<StateChanges.Builder> migrationStateChanges;
    private final UserTxnFactory userTxnFactory;
    private final AddressBookHelper addressBookHelper;
    private final TssBaseService tssBaseService;
    private final ConfigProvider configProvider;
    private final KVStateChangeListener kvStateChangeListener;
    private final BoundaryStateChangeListener boundaryStateChangeListener;
    private final ScheduleService scheduleService;

    // The last second since the epoch at which the metrics were updated; this does not affect transaction handling
    private long lastMetricUpdateSecond;
    // The last second for which this workflow has confirmed all scheduled transactions are executed
    private long lastExecutedSecond;

    @Inject
    public HandleWorkflow(
            @NonNull final NetworkInfo networkInfo,
            @NonNull final StakePeriodChanges stakePeriodChanges,
            @NonNull final DispatchProcessor dispatchProcessor,
            @NonNull final ConfigProvider configProvider,
            @NonNull final StoreMetricsService storeMetricsService,
            @NonNull final BlockRecordManager blockRecordManager,
            @NonNull final BlockStreamManager blockStreamManager,
            @NonNull final CacheWarmer cacheWarmer,
            @NonNull final OpWorkflowMetrics opWorkflowMetrics,
            @NonNull final ThrottleServiceManager throttleServiceManager,
            @NonNull final SemanticVersion version,
            @NonNull final InitTrigger initTrigger,
            @NonNull final HollowAccountCompletions hollowAccountCompletions,
            @NonNull final SystemSetup systemSetup,
            @NonNull final StakeInfoHelper stakeInfoHelper,
            @NonNull final HederaRecordCache recordCache,
            @NonNull final ExchangeRateManager exchangeRateManager,
            @NonNull final StakePeriodManager stakePeriodManager,
            @NonNull final List<StateChanges.Builder> migrationStateChanges,
            @NonNull final UserTxnFactory userTxnFactory,
            @NonNull final AddressBookHelper addressBookHelper,
            @NonNull final TssBaseService tssBaseService,
            @NonNull final KVStateChangeListener kvStateChangeListener,
            @NonNull final BoundaryStateChangeListener boundaryStateChangeListener,
            @NonNull final ScheduleService scheduleService) {
        this.networkInfo = requireNonNull(networkInfo);
        this.stakePeriodChanges = requireNonNull(stakePeriodChanges);
        this.dispatchProcessor = requireNonNull(dispatchProcessor);
        this.storeMetricsService = requireNonNull(storeMetricsService);
        this.blockRecordManager = requireNonNull(blockRecordManager);
        this.blockStreamManager = requireNonNull(blockStreamManager);
        this.cacheWarmer = requireNonNull(cacheWarmer);
        this.opWorkflowMetrics = requireNonNull(opWorkflowMetrics);
        this.throttleServiceManager = requireNonNull(throttleServiceManager);
        this.version = requireNonNull(version);
        this.initTrigger = requireNonNull(initTrigger);
        this.hollowAccountCompletions = requireNonNull(hollowAccountCompletions);
        this.systemSetup = requireNonNull(systemSetup);
        this.stakeInfoHelper = requireNonNull(stakeInfoHelper);
        this.recordCache = requireNonNull(recordCache);
        this.exchangeRateManager = requireNonNull(exchangeRateManager);
        this.stakePeriodManager = requireNonNull(stakePeriodManager);
        this.migrationStateChanges = new ArrayList<>(migrationStateChanges);
        this.userTxnFactory = requireNonNull(userTxnFactory);
        this.configProvider = requireNonNull(configProvider);
        this.addressBookHelper = requireNonNull(addressBookHelper);
        this.tssBaseService = requireNonNull(tssBaseService);
        this.kvStateChangeListener = requireNonNull(kvStateChangeListener);
        this.boundaryStateChangeListener = requireNonNull(boundaryStateChangeListener);
        this.scheduleService = requireNonNull(scheduleService);
        this.streamMode = configProvider
                .getConfiguration()
                .getConfigData(BlockStreamConfig.class)
                .streamMode();
    }

    /**
     * Handles the next {@link Round}
     *
     * @param state the writable {@link State} that this round will work on
     * @param round the next {@link Round} that needs to be processed
     */
    public void handleRound(@NonNull final State state, @NonNull final Round round) {
        logStartRound(round);
        cacheWarmer.warm(state, round);
        if (configProvider.getConfiguration().getConfigData(TssConfig.class).keyCandidateRoster()) {
            tssBaseService.generateParticipantDirectory(state);
        }
        if (streamMode != RECORDS) {
            blockStreamManager.startRound(round, state);
            blockStreamManager.writeItem(BlockItem.newBuilder()
                    .roundHeader(new RoundHeader(round.getRoundNum()))
                    .build());
            if (!migrationStateChanges.isEmpty()) {
                migrationStateChanges.forEach(builder -> blockStreamManager.writeItem(BlockItem.newBuilder()
                        .stateChanges(builder.consensusTimestamp(blockStreamManager.blockTimestamp())
                                .build())
                        .build()));
                migrationStateChanges.clear();
            }
        }
        recordCache.resetRoundReceipts();
        try {
            handleEvents(state, round);
        } finally {
            // Even if there is an exception somewhere, we need to commit the receipts of any handled transactions
            // to the state so these transactions cannot be replayed in future rounds
            recordCache.commitRoundReceipts(state, round.getConsensusTimestamp());
        }
    }

    /**
     * Applies all effects of the events in the given round to the given state, writing stream items
     * that capture these effects in the process.
     * @param state the state to apply the effects to
     * @param round the round to apply the effects of
     */
    private void handleEvents(@NonNull final State state, @NonNull final Round round) {
        boolean userTransactionsHandled = false;
        for (final var event : round) {
            if (streamMode != RECORDS) {
                final var headerItem = BlockItem.newBuilder()
                        .eventHeader(new EventHeader(event.getEventCore(), event.getSignature()))
                        .build();
                blockStreamManager.writeItem(headerItem);
            }
            final var creator = networkInfo.nodeInfo(event.getCreatorId().id());
            if (creator == null) {
                if (!isSoOrdered(event.getSoftwareVersion(), version)) {
                    // We were given an event for a node that does not exist in the address book and was not from
                    // a strictly earlier software upgrade. This will be logged as a warning, as this should never
                    // happen, and we will skip the event. The platform should guarantee that we never receive an event
                    // that isn't associated with the address book, and every node in the address book must have an
                    // account ID, since you cannot delete an account belonging to a node, and you cannot change the
                    // address book non-deterministically.
                    logger.warn(
                            "Received event (version {} vs current {}) from node {} which is not in the address book",
                            HapiUtils.toString(event.getSoftwareVersion()),
                            HapiUtils.toString(version),
                            event.getCreatorId());
                }
                continue;
            }
            // log start of event to transaction state log
            logStartEvent(event, creator);
            // handle each transaction of the event
            for (final var it = event.consensusTransactionIterator(); it.hasNext(); ) {
                final var platformTxn = it.next();
                try {
                    // skip system transactions
                    if (!platformTxn.isSystem()) {
                        userTransactionsHandled = true;
                        handlePlatformTransaction(state, creator, platformTxn, event.getSoftwareVersion());
                    }
                } catch (final Exception e) {
                    logger.fatal(
                            "Possibly CATASTROPHIC failure while running the handle workflow. "
                                    + "While this node may not die right away, it is in a bad way, most likely fatally.",
                            e);
                }
            }
        }
        // Update all throttle metrics once per round
        throttleServiceManager.updateAllMetrics();
        // Inform the BlockRecordManager that the round is complete, so it can update running-hashes in state
        // that have been being computed in background threads. The running hash has to be included in
        // state, but we want to synchronize with background threads as infrequently as possible. So once per
        // round is the minimum we can do. Note the BlockStreamManager#endRound() method is called in Hedera's
        // implementation of SwirldState#sealConsensusRound(), since the BlockStreamManager cannot do its
        // end-of-block work until the platform has finished all its state changes.
        if (userTransactionsHandled && streamMode != BLOCKS) {
            blockRecordManager.endRound(state);
        }
    }

    /**
     * Handles a platform transaction. This method is responsible for creating a {@link UserTxn} and
     * executing the workflow for the transaction. This produces a stream of records that are then passed to the
     * {@link BlockRecordManager} to be externalized.
     *
     * @param state the writable {@link State} that this transaction will work on
     * @param creator the {@link NodeInfo} of the creator of the transaction
     * @param txn the {@link ConsensusTransaction} to be handled
     * @param txnVersion the software version for the event containing the transaction
     */
    private void handlePlatformTransaction(
            @NonNull final State state,
            @NonNull final NodeInfo creator,
            @NonNull final ConsensusTransaction txn,
            @NonNull final SemanticVersion txnVersion) {
        final var handleStart = System.nanoTime();

        // Always use platform-assigned time for user transaction, c.f. https://hips.hedera.com/hip/hip-993
        final var consensusNow = txn.getConsensusTimestamp();
        var type = ORDINARY_TRANSACTION;
        stakePeriodManager.setCurrentStakePeriodFor(consensusNow);
        if (streamMode != BLOCKS) {
            final var isBoundary = blockRecordManager.startUserTransaction(consensusNow, state);
            if (streamMode == RECORDS && isBoundary) {
                type = typeOfBoundary(state);
            }
        }
        if (streamMode != RECORDS) {
            type = switch (blockStreamManager.pendingWork()) {
                case GENESIS_WORK -> GENESIS_TRANSACTION;
                case POST_UPGRADE_WORK -> POST_UPGRADE_TRANSACTION;
                default -> ORDINARY_TRANSACTION;};
        }

        final var userTxn = userTxnFactory.createUserTxn(state, creator, txn, consensusNow, type);
        var lastRecordManagerTime = streamMode == RECORDS ? blockRecordManager.consTimeOfLastHandledTxn() : null;
        final var handleOutput = executeTopLevel(userTxn, txnVersion);
        if (streamMode != BLOCKS) {
            final var records = ((LegacyListRecordSource) handleOutput.recordSourceOrThrow()).precomputedRecords();
            blockRecordManager.endUserTransaction(records.stream(), state);
        }
        if (streamMode != RECORDS) {
            handleOutput.blockRecordSourceOrThrow().forEachItem(blockStreamManager::writeItem);
        }

        opWorkflowMetrics.updateDuration(userTxn.functionality(), (int) (System.nanoTime() - handleStart));

        if (streamMode == RECORDS) {
            // We don't support long-term scheduled transactions if only producing records
            // because that legacy state doesn't have an appropriate way to track the status
            // of triggered execution work; so we just purge all expired schedules without
            // further consideration here
            purgeScheduling(state, lastRecordManagerTime, userTxn.consensusNow());
        } else {
            final var executionStart = blockStreamManager.lastIntervalProcessTime();
            try {
                // We execute as many schedules expiring in [lastIntervalProcessTime, consensusNow]
                // as there are available consensus times and execution slots (ordinarily there will
                // be more than enough of both, but we must be prepared for the edge cases)
                executeAsManyScheduled(
                        state, executionStart, userTxn.consensusNow(), userTxn.creatorInfo(), userTxn.type());
            } catch (Exception e) {
                logger.error(
                        "{} - unhandled exception while executing schedules between [{}, {}]",
                        ALERT_MESSAGE,
                        executionStart,
                        userTxn.consensusNow(),
                        e);
                // This should never happen, but if it does, we skip over everything in the interval to
                // avoid being stuck in a crash loop here
                blockStreamManager.setLastIntervalProcessTime(userTxn.consensusNow());
            }
        }
    }

    /**
     * Executes as many transactions scheduled to expire in the interval {@code [executionStart, consensusNow]} as
     * possible from the given state, given some context of the triggering user transaction.
     * <p>
     * As a side effect on the workflow internal state, updates the {@link BlockStreamManager}'s last interval process
     * time to the latest time known to have been processed; and the {@link #lastExecutedSecond} value to the last
     * second of the interval for which all scheduled transactions were executed.
     * @param state the state to execute scheduled transactions from
     * @param executionStart the start of the interval to execute transactions in
     * @param consensusNow the consensus time at which the user transaction triggering this execution was processed
     * @param creatorInfo the node info of the user transaction creator
     * @param type the type of the user transaction triggering this execution
     */
    private void executeAsManyScheduled(
            @NonNull final State state,
            @NonNull final Instant executionStart,
            @NonNull final Instant consensusNow,
            @NonNull final NodeInfo creatorInfo,
            @NonNull final TransactionType type) {
        // Non-final right endpoint of the execution interval, in case we cannot do all the scheduled work
        var executionEnd = consensusNow;
        // We only construct an Iterator<ExecutableTxn> if this is not genesis, and we haven't already
        // created and exhausted iterators through the last second in the interval
        if (type != GENESIS_TRANSACTION && executionEnd.getEpochSecond() > lastExecutedSecond) {
            final var config = configProvider.getConfiguration();
            final var schedulingConfig = config.getConfigData(SchedulingConfig.class);
            final var consensusConfig = config.getConfigData(ConsensusConfig.class);
            // Since the next platform-assigned consensus time may be as early as (now + separationNanos),
            // we must ensure that even if the last scheduled execution time is followed by the maximum
            // number of child transactions, the last child's assigned time will be strictly before the
            // first of the next consensus time's possible preceding children; that is, strictly before
            // (now + separationNanos) - (maxAfter + maxBefore + 1)
            final var lastUsableTime = consensusNow.plusNanos(schedulingConfig.consTimeSeparationNanos()
                    - consensusConfig.handleMaxPrecedingRecords()
                    - (consensusConfig.handleMaxFollowingRecords() + 1));
            // The first possible time for the next execution is strictly after the last execution time
            // consumed for the triggering user transaction; plus the maximum number of preceding children
            var nextTime = boundaryStateChangeListener
                    .lastConsensusTimeOrThrow()
                    .plusNanos(consensusConfig.handleMaxPrecedingRecords() + 1);
            // Now we construct the iterator and start executing transactions in this interval
            final var iter = scheduleService.executableTxns(
                    executionStart,
                    consensusNow,
                    StoreFactoryImpl.from(state, ScheduleService.NAME, config, storeMetricsService));
            final var writableStates = state.getWritableStates(ScheduleService.NAME);
            // Configuration sets a maximum number of execution slots per user transaction
            int n = schedulingConfig.maxExecutionsPerUserTxn();
            while (iter.hasNext() && !nextTime.isAfter(lastUsableTime) && n > 0) {
                final var executableTxn = iter.next();
                if (schedulingConfig.longTermEnabled()) {
                    stakePeriodManager.setCurrentStakePeriodFor(nextTime);
                    if (streamMode == BOTH) {
                        blockRecordManager.startUserTransaction(nextTime, state);
                    }
                    final var handleOutput = executeScheduled(state, nextTime, creatorInfo, executableTxn);
                    handleOutput.blockRecordSourceOrThrow().forEachItem(blockStreamManager::writeItem);
                    if (streamMode == BOTH) {
                        final var records =
                                ((LegacyListRecordSource) handleOutput.recordSourceOrThrow()).precomputedRecords();
                        blockRecordManager.endUserTransaction(records.stream(), state);
                    }
                }
                executionEnd = executableTxn.nbf();
                doStreamingKVChanges(writableStates, executionEnd, iter::remove);
                nextTime = boundaryStateChangeListener
                        .lastConsensusTimeOrThrow()
                        .plusNanos(consensusConfig.handleMaxPrecedingRecords() + 1);
                n--;
            }
            // The purgeUntilNext() iterator extension purges any schedules with wait_until_expiry=false
            // that expire after the last schedule returned from next(), until either the next executable
            // schedule or the iterator boundary is reached
            doStreamingKVChanges(writableStates, executionEnd, iter::purgeUntilNext);
            // If the iterator is not exhausted, we can only mark the second _before_ the last-executed NBF time
            // as complete; if it is exhausted, we mark the rightmost second of the interval as complete
            if (iter.hasNext()) {
                lastExecutedSecond = executionEnd.getEpochSecond() - 1;
            } else {
                // We exhausted the iterator, so jump back ahead to the interval right endpoint
                executionEnd = consensusNow;
                lastExecutedSecond = consensusNow.getEpochSecond();
            }
        }
        // Update our last-processed time with where we ended
        blockStreamManager.setLastIntervalProcessTime(executionEnd);
    }

    /**
     * Type inference helper to compute the base builder for a {@link UserTxn} derived from a
     * {@link ExecutableTxn}.
     *
     * @param <T> the type of the stream builder
     * @param executableTxn the executable transaction to compute the base builder for
     * @param userTxn the user transaction derived from the executable transaction
     * @return the base builder for the user transaction
     */
    private <T extends StreamBuilder> T baseBuilderFor(
            @NonNull final ExecutableTxn<T> executableTxn, @NonNull final UserTxn userTxn) {
        return userTxn.initBaseBuilder(
                exchangeRateManager.exchangeRates(), executableTxn.builderType(), executableTxn.builderSpec());
    }

    /**
     * Purges all service state used for scheduling work that was expired by the last time the purge
     * was triggered; but is not expired at the current time. Returns true if the last purge time
     * should be set to the current time.
     * @param state the state to purge
     * @param then the last time the purge was triggered
     * @param now the current time
     */
    private void purgeScheduling(@NonNull final State state, final Instant then, final Instant now) {
        if (!Instant.EPOCH.equals(then) && then.getEpochSecond() < now.getEpochSecond()) {
            final var writableStates = state.getWritableStates(ScheduleService.NAME);
            doStreamingKVChanges(writableStates, now, () -> {
                final var scheduleStore = new WritableScheduleStoreImpl(
                        writableStates, configProvider.getConfiguration(), storeMetricsService);
                scheduleStore.purgeExpiredRangeClosed(then.getEpochSecond(), now.getEpochSecond() - 1);
            });
        }
    }

    /**
     * Executes the user transaction and returns the output that should be externalized in the
     * block stream. (And if still producing records, the precomputed records.)
     * <p>
     * Never throws an exception without a fundamental breakdown of the system invariants. If
     * there is an internal error when executing the transaction, returns stream output of
     * just the transaction with a {@link ResponseCodeEnum#FAIL_INVALID} transaction result,
     * and no other side effects.
     * @param userTxn the user transaction to execute
     * @param txnVersion the software version for the event containing the transaction
     * @return the stream output from executing the transaction
     */
    private HandleOutput executeTopLevel(@NonNull final UserTxn userTxn, @NonNull final SemanticVersion txnVersion) {
        try {
            if (isOlderSoftwareEvent(txnVersion)) {
                if (streamMode != BLOCKS) {
                    // This updates consTimeOfLastHandledTxn as a side effect
                    blockRecordManager.advanceConsensusClock(userTxn.consensusNow(), userTxn.state());
                }
                blockStreamManager.setLastHandleTime(userTxn.consensusNow());
                initializeBuilderInfo(userTxn.baseBuilder(), userTxn.txnInfo(), exchangeRateManager.exchangeRates())
                        .status(BUSY);
                // Flushes the BUSY builder to the stream, no other side effects
                userTxn.stack().commitTransaction(userTxn.baseBuilder());
            } else {
                if (userTxn.type() == GENESIS_TRANSACTION) {
                    // (FUTURE) Once all genesis setup is done via dispatch, remove this method
                    systemSetup.externalizeInitSideEffects(
                            userTxn.tokenContextImpl(), exchangeRateManager.exchangeRates());
                } else if (userTxn.type() == POST_UPGRADE_TRANSACTION) {
                    // Since we track node stake metadata separately from the future address book (FAB),
                    // we need to update that stake metadata from any node additions or deletions that
                    // just took effect; it would be nice to unify the FAB and stake metadata in the future
                    final var writableTokenStates = userTxn.stack().getWritableStates(TokenService.NAME);
                    final var streamBuilder = stakeInfoHelper.adjustPostUpgradeStakes(
                            userTxn.tokenContextImpl(),
                            networkInfo,
                            userTxn.config(),
                            new WritableStakingInfoStore(writableTokenStates),
                            new WritableNetworkStakingRewardsStore(writableTokenStates));

                    // (FUTURE) Verify we can remove this deprecated node metadata sync now that DAB is active;
                    // it should never happen case that nodes are added or removed from the address book without
                    // those changes already being visible in the FAB
                    final var addressBookWritableStoreFactory = new WritableStoreFactory(
                            userTxn.stack(), AddressBookService.NAME, userTxn.config(), storeMetricsService);
                    addressBookHelper.adjustPostUpgradeNodeMetadata(
                            networkInfo,
                            userTxn.config(),
                            addressBookWritableStoreFactory.getStore(WritableNodeStore.class));

                    if (streamMode != RECORDS) {
                        // Only externalize this if we are streaming blocks
                        streamBuilder.exchangeRate(exchangeRateManager.exchangeRates());
                        userTxn.stack().commitTransaction(streamBuilder);
                    } else {
                        // Only update this if we are relying on RecordManager state for post-upgrade processing
                        blockRecordManager.markMigrationRecordsStreamed();
                        userTxn.stack().commitSystemStateChanges();
                    }
                }

                final var dispatch = userTxnFactory.createDispatch(userTxn, exchangeRateManager.exchangeRates());
<<<<<<< HEAD
                // WARNING: this relies on the BlockStreamManager's last-handled time not being updated yet to
                // correctly detect stake period boundary, so the order of the following two lines is important
                final var isStakePeriodBoundary = processStakePeriodChanges(userTxn, dispatch);
                if (isNextSecond(userTxn.consensusNow(), blockStreamManager.lastHandleTime())) {
                    final var storeFactory = new WritableStoreFactory(
                            userTxn.stack(),
                            TssBaseService.NAME,
                            configProvider.getConfiguration(),
                            storeMetricsService);
                    final var tssStore = storeFactory.getStore(WritableTssStore.class);
                    final var rosterStore =
                            new ReadableStoreFactory(userTxn.stack()).getStore(ReadableRosterStore.class);
                    // Check the tss status and manage it if necessary
                    tssBaseService.manageTssStatus(
                            rosterStore, tssStore, isStakePeriodBoundary, userTxn.consensusNow());
                }
                blockStreamManager.setLastHandleTime(userTxn.consensusNow());
                if (streamMode != BLOCKS) {
                    // This updates consTimeOfLastHandledTxn as a side effect
                    blockRecordManager.advanceConsensusClock(userTxn.consensusNow(), userTxn.state());
                }
=======
                advanceTimeFor(userTxn, dispatch);
>>>>>>> fb5faa32
                logPreDispatch(userTxn);
                if (userTxn.type() != ORDINARY_TRANSACTION) {
                    if (userTxn.type() == GENESIS_TRANSACTION) {
                        logger.info("Doing genesis setup @ {}", userTxn.consensusNow());
                        systemSetup.doGenesisSetup(dispatch);
                    } else if (userTxn.type() == POST_UPGRADE_TRANSACTION) {
                        logger.info("Doing post-upgrade setup @ {}", userTxn.consensusNow());
                        systemSetup.doPostUpgradeSetup(dispatch);
                    }
                    if (streamMode != RECORDS) {
                        blockStreamManager.confirmPendingWorkFinished();
                    }
                }
                hollowAccountCompletions.completeHollowAccounts(userTxn, dispatch);
                dispatchProcessor.processDispatch(dispatch);
                updateWorkflowMetrics(userTxn);
            }
            final var handleOutput =
                    userTxn.stack().buildHandleOutput(userTxn.consensusNow(), exchangeRateManager.exchangeRates());
            recordCache.addRecordSource(
                    userTxn.creatorInfo().nodeId(),
                    userTxn.txnInfo().transactionID(),
                    userTxn.preHandleResult().dueDiligenceFailure(),
                    handleOutput.preferringBlockRecordSource());
            return handleOutput;
        } catch (final Exception e) {
            logger.error("{} - exception thrown while handling user transaction", ALERT_MESSAGE, e);
            return failInvalidStreamItems(userTxn);
        }
    }

    /**
     * Executes the scheduled transaction against the given state at the given time and returns
     * the output that should be externalized in the block stream. (And if still producing records,
     * the precomputed records.)
     * <p>
     * Never throws an exception without a fundamental breakdown of the system invariants. If
     * there is an internal error when executing the transaction, returns stream output of just the
     * scheduled transaction with a {@link ResponseCodeEnum#FAIL_INVALID} transaction result, and
     * no other side effects.
     * @param state the state to execute the transaction against
     * @param consensusNow the time to execute the transaction at
     * @return the stream output from executing the transaction
     */
    private HandleOutput executeScheduled(
            @NonNull final State state,
            @NonNull final Instant consensusNow,
            @NonNull final NodeInfo creatorInfo,
            @NonNull final ExecutableTxn<? extends StreamBuilder> executableTxn) {
        final var scheduledTxn = userTxnFactory.createUserTxn(
                state, creatorInfo, consensusNow, ORDINARY_TRANSACTION, executableTxn.payerId(), executableTxn.body());
        final var baseBuilder = baseBuilderFor(executableTxn, scheduledTxn);
        final var dispatch =
                userTxnFactory.createDispatch(scheduledTxn, baseBuilder, executableTxn.keyVerifier(), SCHEDULED);
        advanceTimeFor(scheduledTxn, dispatch);
        try {
            dispatchProcessor.processDispatch(dispatch);
            final var handleOutput = scheduledTxn
                    .stack()
                    .buildHandleOutput(scheduledTxn.consensusNow(), exchangeRateManager.exchangeRates());
            recordCache.addRecordSource(
                    scheduledTxn.creatorInfo().nodeId(),
                    scheduledTxn.txnInfo().transactionID(),
                    DueDiligenceFailure.NO,
                    handleOutput.preferringBlockRecordSource());
            return handleOutput;
        } catch (final Exception e) {
            logger.error("{} - exception thrown while handling scheduled transaction", ALERT_MESSAGE, e);
            return failInvalidStreamItems(scheduledTxn);
        }
    }

    /**
     * Manages time-based side effects for the given user transaction and dispatch.
     * @param userTxn the user transaction to manage time for
     * @param dispatch the dispatch to manage time for
     */
    private void advanceTimeFor(@NonNull final UserTxn userTxn, @NonNull final Dispatch dispatch) {
        // WARNING: this relies on the BlockStreamManager's last-handled time not being updated yet to
        // correctly detect stake period boundary, so the order of the following two lines is important
        processStakePeriodChanges(userTxn, dispatch);
        if (isNextSecond(userTxn.consensusNow(), blockStreamManager.lastHandleTime())) {
            // Check if the tss encryption keys are present in the state and reached threshold
            tssBaseService.manageTssStatus(userTxn.stack());
        }
        blockStreamManager.setLastHandleTime(userTxn.consensusNow());
        if (streamMode != BLOCKS) {
            // This updates consTimeOfLastHandledTxn as a side effect
            blockRecordManager.advanceConsensusClock(userTxn.consensusNow(), userTxn.state());
        }
    }

    /**
     * Commits an action with side effects while capturing its key/value state changes and writing them to the
     * block stream.
     * @param writableStates the writable states to commit the action to
     * @param now the consensus timestamp of the action
     * @param action the action to commit
     */
    private void doStreamingKVChanges(
            @NonNull final WritableStates writableStates, @NonNull final Instant now, @NonNull final Runnable action) {
        if (streamMode != RECORDS) {
            kvStateChangeListener.reset();
        }
        action.run();
        ((CommittableWritableStates) writableStates).commit();
        if (streamMode != RECORDS) {
            final var changes = kvStateChangeListener.getStateChanges();
            if (!changes.isEmpty()) {
                final var stateChangesItem = BlockItem.newBuilder()
                        .stateChanges(new StateChanges(asTimestamp(now), new ArrayList<>(changes)))
                        .build();
                blockStreamManager.writeItem(stateChangesItem);
            }
        }
    }

    /**
     * Returns a stream of a single {@link ResponseCodeEnum#FAIL_INVALID} record
     * for the given user transaction.
     *
     * @return the failure record
     */
    private HandleOutput failInvalidStreamItems(@NonNull final UserTxn userTxn) {
        // The stack for the user txn should never be committed
        userTxn.stack().rollbackFullStack();

        RecordSource cacheableRecordSource = null;
        final RecordSource recordSource;
        if (streamMode != BLOCKS) {
            final var failInvalidBuilder = new RecordStreamBuilder(REVERSIBLE, NOOP_TRANSACTION_CUSTOMIZER, USER);
            initializeBuilderInfo(failInvalidBuilder, userTxn.txnInfo(), exchangeRateManager.exchangeRates())
                    .status(FAIL_INVALID)
                    .consensusTimestamp(userTxn.consensusNow());
            final var failInvalidRecord = failInvalidBuilder.build();
            cacheableRecordSource = recordSource = new LegacyListRecordSource(
                    List.of(failInvalidRecord),
                    List.of(new RecordSource.IdentifiedReceipt(
                            failInvalidRecord.transactionRecord().transactionIDOrThrow(),
                            failInvalidRecord.transactionRecord().receiptOrThrow())));
        } else {
            recordSource = null;
        }
        final BlockRecordSource blockRecordSource;
        if (streamMode != RECORDS) {
            final List<BlockStreamBuilder.Output> outputs = new LinkedList<>();
            final var failInvalidBuilder = new BlockStreamBuilder(REVERSIBLE, NOOP_TRANSACTION_CUSTOMIZER, USER);
            initializeBuilderInfo(failInvalidBuilder, userTxn.txnInfo(), exchangeRateManager.exchangeRates())
                    .status(FAIL_INVALID)
                    .consensusTimestamp(userTxn.consensusNow());
            outputs.add(failInvalidBuilder.build());
            cacheableRecordSource = blockRecordSource = new BlockRecordSource(outputs);
        } else {
            blockRecordSource = null;
        }

        recordCache.addRecordSource(
                userTxn.creatorInfo().nodeId(),
                requireNonNull(userTxn.txnInfo().transactionID()),
                DueDiligenceFailure.NO,
                requireNonNull(cacheableRecordSource));
        return new HandleOutput(blockRecordSource, recordSource);
    }

    /**
     * Returns true if the software event is older than the current software version.
     *
     * @return true if the software event is older than the current software version
     */
    private boolean isOlderSoftwareEvent(@NonNull final SemanticVersion txnVersion) {
        return this.initTrigger != EVENT_STREAM_RECOVERY
                && SEMANTIC_VERSION_COMPARATOR.compare(version, txnVersion) > 0;
    }

    /**
     * Updates the metrics for the handle workflow.
     */
    private void updateWorkflowMetrics(@NonNull final UserTxn userTxn) {
        if (userTxn.type() == GENESIS_TRANSACTION || userTxn.consensusNow().getEpochSecond() > lastMetricUpdateSecond) {
            opWorkflowMetrics.switchConsensusSecond();
            lastMetricUpdateSecond = userTxn.consensusNow().getEpochSecond();
        }
    }

    /**
     * Initializes the base builder of the given user transaction initialized with its transaction
     * information. The record builder is initialized with the transaction, transaction bytes, transaction ID,
     * exchange rate, and memo.
     *
     * @param builder         the base builder
     * @param txnInfo         the transaction information
     * @param exchangeRateSet the active exchange rate set
     * @return the initialized base builder
     */
    public static StreamBuilder initializeBuilderInfo(
            @NonNull final StreamBuilder builder,
            @NonNull final TransactionInfo txnInfo,
            @NonNull final ExchangeRateSet exchangeRateSet) {
        final var transaction = txnInfo.transaction();
        // If the transaction uses the legacy body bytes field instead of explicitly
        // setting its signed bytes, the record will have the hash of its bytes as
        // serialized by PBJ
        final Bytes transactionBytes;
        if (transaction.signedTransactionBytes().length() > 0) {
            transactionBytes = transaction.signedTransactionBytes();
        } else {
            transactionBytes = Transaction.PROTOBUF.toBytes(transaction);
        }
        return builder.transaction(txnInfo.transaction())
                .functionality(txnInfo.functionality())
                .serializedTransaction(txnInfo.serializedTransaction())
                .transactionBytes(transactionBytes)
                .transactionID(txnInfo.txBody().transactionIDOrThrow())
                .exchangeRate(exchangeRateSet)
                .memo(txnInfo.txBody().memo());
    }

    /**
     * Processes any side effects of crossing a stake period boundary.
     * @param userTxn the user transaction that crossed the boundary
     * @param dispatch the dispatch for the user transaction that crossed the boundary
     */
    private boolean processStakePeriodChanges(@NonNull final UserTxn userTxn, @NonNull final Dispatch dispatch) {
        try {
            return stakePeriodChanges.process(
                    dispatch,
                    userTxn.stack(),
                    userTxn.tokenContextImpl(),
                    streamMode,
                    userTxn.type() == GENESIS_TRANSACTION,
                    blockStreamManager.lastHandleTime());
        } catch (final Exception e) {
            // We don't propagate a failure here to avoid a catastrophic scenario
            // where we are "stuck" trying to process node stake updates and never
            // get back to user transactions
            logger.error("Failed to process stake period changes", e);
        }
        return false;
    }

    private static void logPreDispatch(@NonNull final UserTxn userTxn) {
        if (logger.isDebugEnabled()) {
            logStartUserTransaction(
                    userTxn.consensusNow(),
                    userTxn.txnInfo().txBody(),
                    requireNonNull(userTxn.txnInfo().payerID()));
            logStartUserTransactionPreHandleResultP2(userTxn.preHandleResult());
            logStartUserTransactionPreHandleResultP3(userTxn.preHandleResult());
        }
    }

    /**
     * Returns the type of transaction encountering the given state at a block boundary.
     *
     * @param state the boundary state
     * @return the type of the boundary transaction
     */
    private TransactionType typeOfBoundary(@NonNull final State state) {
        final var files = state.getReadableStates(FileService.NAME).get(BLOBS_KEY);
        // The files map is empty only at genesis
        if (files.size() == 0) {
            return GENESIS_TRANSACTION;
        }
        final var blockInfo = state.getReadableStates(BlockRecordService.NAME)
                .<BlockInfo>getSingleton(BLOCK_INFO_STATE_KEY)
                .get();
        return !requireNonNull(blockInfo).migrationRecordsStreamed() ? POST_UPGRADE_TRANSACTION : ORDINARY_TRANSACTION;
    }
}<|MERGE_RESOLUTION|>--- conflicted
+++ resolved
@@ -78,12 +78,10 @@
 import com.hedera.node.app.state.HederaRecordCache.DueDiligenceFailure;
 import com.hedera.node.app.state.recordcache.BlockRecordSource;
 import com.hedera.node.app.state.recordcache.LegacyListRecordSource;
-import com.hedera.node.app.store.ReadableStoreFactory;
 import com.hedera.node.app.store.StoreFactoryImpl;
 import com.hedera.node.app.store.WritableStoreFactory;
 import com.hedera.node.app.throttle.ThrottleServiceManager;
 import com.hedera.node.app.tss.TssBaseService;
-import com.hedera.node.app.tss.stores.WritableTssStore;
 import com.hedera.node.app.workflows.OpWorkflowMetrics;
 import com.hedera.node.app.workflows.TransactionInfo;
 import com.hedera.node.app.workflows.handle.cache.CacheWarmer;
@@ -100,7 +98,6 @@
 import com.hedera.node.config.data.TssConfig;
 import com.hedera.node.config.types.StreamMode;
 import com.hedera.pbj.runtime.io.buffer.Bytes;
-import com.swirlds.platform.state.service.ReadableRosterStore;
 import com.swirlds.platform.system.InitTrigger;
 import com.swirlds.platform.system.Round;
 import com.swirlds.platform.system.transaction.ConsensusTransaction;
@@ -577,31 +574,7 @@
                 }
 
                 final var dispatch = userTxnFactory.createDispatch(userTxn, exchangeRateManager.exchangeRates());
-<<<<<<< HEAD
-                // WARNING: this relies on the BlockStreamManager's last-handled time not being updated yet to
-                // correctly detect stake period boundary, so the order of the following two lines is important
-                final var isStakePeriodBoundary = processStakePeriodChanges(userTxn, dispatch);
-                if (isNextSecond(userTxn.consensusNow(), blockStreamManager.lastHandleTime())) {
-                    final var storeFactory = new WritableStoreFactory(
-                            userTxn.stack(),
-                            TssBaseService.NAME,
-                            configProvider.getConfiguration(),
-                            storeMetricsService);
-                    final var tssStore = storeFactory.getStore(WritableTssStore.class);
-                    final var rosterStore =
-                            new ReadableStoreFactory(userTxn.stack()).getStore(ReadableRosterStore.class);
-                    // Check the tss status and manage it if necessary
-                    tssBaseService.manageTssStatus(
-                            rosterStore, tssStore, isStakePeriodBoundary, userTxn.consensusNow());
-                }
-                blockStreamManager.setLastHandleTime(userTxn.consensusNow());
-                if (streamMode != BLOCKS) {
-                    // This updates consTimeOfLastHandledTxn as a side effect
-                    blockRecordManager.advanceConsensusClock(userTxn.consensusNow(), userTxn.state());
-                }
-=======
                 advanceTimeFor(userTxn, dispatch);
->>>>>>> fb5faa32
                 logPreDispatch(userTxn);
                 if (userTxn.type() != ORDINARY_TRANSACTION) {
                     if (userTxn.type() == GENESIS_TRANSACTION) {
@@ -684,8 +657,10 @@
         // correctly detect stake period boundary, so the order of the following two lines is important
         processStakePeriodChanges(userTxn, dispatch);
         if (isNextSecond(userTxn.consensusNow(), blockStreamManager.lastHandleTime())) {
-            // Check if the tss encryption keys are present in the state and reached threshold
-            tssBaseService.manageTssStatus(userTxn.stack());
+            // Check the tss status and manage it if necessary
+            final var isStakePeriodBoundary = processStakePeriodChanges(userTxn, dispatch);
+            tssBaseService.manageTssStatus(
+                    userTxn.stack(), isStakePeriodBoundary, userTxn.consensusNow(), storeMetricsService);
         }
         blockStreamManager.setLastHandleTime(userTxn.consensusNow());
         if (streamMode != BLOCKS) {
