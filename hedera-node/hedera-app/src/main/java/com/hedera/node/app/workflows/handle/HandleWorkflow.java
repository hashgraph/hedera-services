--- conflicted
+++ resolved
@@ -410,13 +410,8 @@
                 }
 
             } else {
-<<<<<<< HEAD
                 networkUtilizationManager.trackTxn(transactionInfo, consensusNow, state);
-                if (authorizer.hasPrivilegedAuthorization(payer, transactionInfo.functionality(), txBody)
-                        != SystemPrivilege.AUTHORIZED) {
-=======
                 if (!authorizer.hasWaivedFees(payer, transactionInfo.functionality(), txBody)) {
->>>>>>> 3100e7d0
                     // privileged transactions are not charged fees
                     feeAccumulator.chargeFees(payer, creator.accountId(), fees);
                 }
