--- conflicted
+++ resolved
@@ -396,17 +396,12 @@
                         userTxn.stack().commitTransaction(streamBuilder);
                     }
                 }
-<<<<<<< HEAD
-                updateNodeStakes(userTxn);
+                final var dispatch = dispatchFor(userTxn);
+                updateNodeStakes(userTxn, dispatch);
                 var lastRecordManagerTime = Instant.EPOCH;
                 if (streamMode != BLOCKS) {
                     lastRecordManagerTime = blockRecordManager.consTimeOfLastHandledTxn();
                     // This updates consTimeOfLastHandledTxn as a side-effect
-=======
-                final var dispatch = dispatchFor(userTxn, blockStreamConfig);
-                updateNodeStakes(userTxn, dispatch);
-                if (blockStreamConfig.streamRecords()) {
->>>>>>> 9780e5f1
                     blockRecordManager.advanceConsensusClock(userTxn.consensusNow(), userTxn.state());
                 }
                 if (streamMode == RECORDS) {
@@ -417,8 +412,6 @@
                     }
                 }
                 logPreDispatch(userTxn);
-<<<<<<< HEAD
-                final var dispatch = dispatchFor(userTxn);
                 if (userTxn.type() != ORDINARY_TRANSACTION) {
                     if (userTxn.type() == GENESIS_TRANSACTION) {
                         logger.info("Doing genesis setup @ {}", userTxn.consensusNow());
@@ -430,12 +423,6 @@
                     if (streamMode != RECORDS) {
                         blockStreamManager.confirmPendingWorkFinished();
                     }
-=======
-                if (userTxn.type() == GENESIS_TRANSACTION) {
-                    systemSetup.doGenesisSetup(dispatch);
-                } else if (userTxn.type() == POST_UPGRADE_TRANSACTION) {
-                    systemSetup.doPostUpgradeSetup(dispatch);
->>>>>>> 9780e5f1
                 }
                 hollowAccountCompletions.completeHollowAccounts(userTxn, dispatch);
                 dispatchProcessor.processDispatch(dispatch);
@@ -586,15 +573,12 @@
     private void updateNodeStakes(@NonNull final UserTxn userTxn, final Dispatch dispatch) {
         try {
             nodeStakeUpdates.process(
-<<<<<<< HEAD
+                    dispatch,
                     userTxn.stack(),
                     userTxn.tokenContextImpl(),
                     streamMode,
                     userTxn.type() == GENESIS_TRANSACTION,
                     blockStreamManager.lastIntervalProcessTime());
-=======
-                    userTxn.stack(), userTxn.tokenContextImpl(), userTxn.type() == GENESIS_TRANSACTION, dispatch);
->>>>>>> 9780e5f1
         } catch (final Exception e) {
             // We don't propagate a failure here to avoid a catastrophic scenario
             // where we are "stuck" trying to process node stake updates and never
