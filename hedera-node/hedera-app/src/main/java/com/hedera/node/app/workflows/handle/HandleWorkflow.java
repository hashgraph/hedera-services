/*
 * Copyright (C) 2023-2024 Hedera Hashgraph, LLC
 *
 * Licensed under the Apache License, Version 2.0 (the "License");
 * you may not use this file except in compliance with the License.
 * You may obtain a copy of the License at
 *
 *      http://www.apache.org/licenses/LICENSE-2.0
 *
 * Unless required by applicable law or agreed to in writing, software
 * distributed under the License is distributed on an "AS IS" BASIS,
 * WITHOUT WARRANTIES OR CONDITIONS OF ANY KIND, either express or implied.
 * See the License for the specific language governing permissions and
 * limitations under the License.
 */

package com.hedera.node.app.workflows.handle;

import static com.hedera.hapi.node.base.ResponseCodeEnum.BUSY;
import static com.hedera.hapi.node.base.ResponseCodeEnum.FAIL_INVALID;
import static com.hedera.node.app.spi.workflows.HandleContext.TransactionCategory.USER;
import static com.hedera.node.app.spi.workflows.record.ExternalizedRecordCustomizer.NOOP_RECORD_CUSTOMIZER;
import static com.hedera.node.app.spi.workflows.record.StreamBuilder.ReversingBehavior.REVERSIBLE;
import static com.hedera.node.app.state.logging.TransactionStateLogger.logStartEvent;
import static com.hedera.node.app.state.logging.TransactionStateLogger.logStartRound;
import static com.hedera.node.app.state.logging.TransactionStateLogger.logStartUserTransaction;
import static com.hedera.node.app.state.logging.TransactionStateLogger.logStartUserTransactionPreHandleResultP2;
import static com.hedera.node.app.state.logging.TransactionStateLogger.logStartUserTransactionPreHandleResultP3;
import static com.hedera.node.app.state.merkle.VersionUtils.isSoOrdered;
import static com.hedera.node.app.workflows.handle.TransactionType.GENESIS_TRANSACTION;
import static com.hedera.node.app.workflows.handle.TransactionType.POST_UPGRADE_TRANSACTION;
import static com.swirlds.platform.system.InitTrigger.EVENT_STREAM_RECOVERY;
import static com.swirlds.state.spi.HapiUtils.SEMANTIC_VERSION_COMPARATOR;
import static java.util.Objects.requireNonNull;

import com.hedera.hapi.block.stream.BlockItem;
import com.hedera.hapi.block.stream.input.EventHeader;
import com.hedera.hapi.block.stream.input.RoundHeader;
import com.hedera.hapi.block.stream.output.StateChanges;
import com.hedera.hapi.node.base.ResponseCodeEnum;
import com.hedera.hapi.node.base.SemanticVersion;
import com.hedera.hapi.node.base.Transaction;
import com.hedera.hapi.node.transaction.ExchangeRateSet;
import com.hedera.node.app.blocks.BlockStreamManager;
import com.hedera.node.app.blocks.impl.BlockStreamBuilder;
import com.hedera.node.app.blocks.impl.BoundaryStateChangeListener;
import com.hedera.node.app.blocks.impl.KVStateChangeListener;
import com.hedera.node.app.fees.ExchangeRateManager;
import com.hedera.node.app.fees.FeeManager;
import com.hedera.node.app.records.BlockRecordManager;
import com.hedera.node.app.service.schedule.ScheduleService;
import com.hedera.node.app.service.schedule.WritableScheduleStore;
import com.hedera.node.app.service.token.TokenService;
import com.hedera.node.app.service.token.impl.WritableNetworkStakingRewardsStore;
import com.hedera.node.app.service.token.impl.WritableStakingInfoStore;
import com.hedera.node.app.service.token.impl.handlers.staking.StakeInfoHelper;
import com.hedera.node.app.service.token.impl.handlers.staking.StakePeriodManager;
import com.hedera.node.app.services.ServiceScopeLookup;
import com.hedera.node.app.spi.authorization.Authorizer;
import com.hedera.node.app.spi.metrics.StoreMetricsService;
import com.hedera.node.app.spi.workflows.record.StreamBuilder;
import com.hedera.node.app.state.HederaRecordCache;
import com.hedera.node.app.store.WritableStoreFactory;
import com.hedera.node.app.throttle.NetworkUtilizationManager;
import com.hedera.node.app.throttle.ThrottleServiceManager;
import com.hedera.node.app.workflows.OpWorkflowMetrics;
import com.hedera.node.app.workflows.TransactionInfo;
import com.hedera.node.app.workflows.dispatcher.TransactionDispatcher;
import com.hedera.node.app.workflows.handle.cache.CacheWarmer;
import com.hedera.node.app.workflows.handle.dispatch.ChildDispatchFactory;
import com.hedera.node.app.workflows.handle.record.RecordStreamBuilder;
import com.hedera.node.app.workflows.handle.record.SystemSetup;
import com.hedera.node.app.workflows.handle.steps.HollowAccountCompletions;
import com.hedera.node.app.workflows.handle.steps.NodeStakeUpdates;
import com.hedera.node.app.workflows.handle.steps.UserTxn;
import com.hedera.node.app.workflows.prehandle.PreHandleWorkflow;
import com.hedera.node.config.ConfigProvider;
import com.hedera.node.config.data.BlockStreamConfig;
import com.hedera.pbj.runtime.io.buffer.Bytes;
import com.swirlds.platform.system.InitTrigger;
import com.swirlds.platform.system.Round;
import com.swirlds.platform.system.events.ConsensusEvent;
import com.swirlds.platform.system.transaction.ConsensusTransaction;
import com.swirlds.state.State;
import com.swirlds.state.spi.info.NetworkInfo;
import com.swirlds.state.spi.info.NodeInfo;
import edu.umd.cs.findbugs.annotations.NonNull;
import java.time.Instant;
import java.util.ArrayList;
import java.util.LinkedList;
import java.util.List;
import java.util.concurrent.atomic.AtomicBoolean;
import javax.inject.Inject;
import javax.inject.Singleton;
import org.apache.logging.log4j.LogManager;
import org.apache.logging.log4j.Logger;

/**
 * The handle workflow that is responsible for handling the next {@link Round} of transactions.
 */
@Singleton
public class HandleWorkflow {
    private static final Logger logger = LogManager.getLogger(HandleWorkflow.class);

    public static final String ALERT_MESSAGE = "Possibly CATASTROPHIC failure";
    private final NetworkInfo networkInfo;
    private final NodeStakeUpdates nodeStakeUpdates;
    private final Authorizer authorizer;
    private final FeeManager feeManager;
    private final DispatchProcessor dispatchProcessor;
    private final ServiceScopeLookup serviceScopeLookup;
    private final ChildDispatchFactory childDispatchFactory;
    private final TransactionDispatcher dispatcher;
    private final NetworkUtilizationManager networkUtilizationManager;
    private final ConfigProvider configProvider;
    private final StoreMetricsService storeMetricsService;
    private final BlockRecordManager blockRecordManager;
    private final BlockStreamManager blockStreamManager;
    private final CacheWarmer cacheWarmer;
    private final OpWorkflowMetrics opWorkflowMetrics;
    private final ThrottleServiceManager throttleServiceManager;
    private final SemanticVersion version;
    private final InitTrigger initTrigger;
    private final HollowAccountCompletions hollowAccountCompletions;
    private final SystemSetup systemSetup;
    private final StakeInfoHelper stakeInfoHelper;
    private final HederaRecordCache recordCache;
    private final ExchangeRateManager exchangeRateManager;
    private final PreHandleWorkflow preHandleWorkflow;
    private final StakePeriodManager stakePeriodManager;
    private final KVStateChangeListener kvStateChangeListener;
    private final BoundaryStateChangeListener boundaryStateChangeListener;
    private final List<StateChanges.Builder> migrationStateChanges;

    @Inject
    public HandleWorkflow(
            @NonNull final NetworkInfo networkInfo,
            @NonNull final NodeStakeUpdates nodeStakeUpdates,
            @NonNull final Authorizer authorizer,
            @NonNull final FeeManager feeManager,
            @NonNull final DispatchProcessor dispatchProcessor,
            @NonNull final ServiceScopeLookup serviceScopeLookup,
            @NonNull final ChildDispatchFactory childDispatchFactory,
            @NonNull final TransactionDispatcher dispatcher,
            @NonNull final NetworkUtilizationManager networkUtilizationManager,
            @NonNull final ConfigProvider configProvider,
            @NonNull final StoreMetricsService storeMetricsService,
            @NonNull final BlockRecordManager blockRecordManager,
            @NonNull final BlockStreamManager blockStreamManager,
            @NonNull final CacheWarmer cacheWarmer,
            @NonNull final OpWorkflowMetrics opWorkflowMetrics,
            @NonNull final ThrottleServiceManager throttleServiceManager,
            @NonNull final SemanticVersion version,
            @NonNull final InitTrigger initTrigger,
            @NonNull final HollowAccountCompletions hollowAccountCompletions,
            @NonNull final SystemSetup systemSetup,
            @NonNull final StakeInfoHelper stakeInfoHelper,
            @NonNull final HederaRecordCache recordCache,
            @NonNull final ExchangeRateManager exchangeRateManager,
            @NonNull final PreHandleWorkflow preHandleWorkflow,
            @NonNull final StakePeriodManager stakePeriodManager,
            @NonNull final KVStateChangeListener kvStateChangeListener,
            @NonNull final BoundaryStateChangeListener boundaryStateChangeListener,
            @NonNull final List<StateChanges.Builder> migrationStateChanges) {
        this.networkInfo = requireNonNull(networkInfo);
        this.nodeStakeUpdates = requireNonNull(nodeStakeUpdates);
        this.authorizer = requireNonNull(authorizer);
        this.feeManager = requireNonNull(feeManager);
        this.dispatchProcessor = requireNonNull(dispatchProcessor);
        this.serviceScopeLookup = requireNonNull(serviceScopeLookup);
        this.childDispatchFactory = requireNonNull(childDispatchFactory);
        this.dispatcher = requireNonNull(dispatcher);
        this.networkUtilizationManager = requireNonNull(networkUtilizationManager);
        this.configProvider = requireNonNull(configProvider);
        this.storeMetricsService = requireNonNull(storeMetricsService);
        this.blockRecordManager = requireNonNull(blockRecordManager);
        this.blockStreamManager = requireNonNull(blockStreamManager);
        this.cacheWarmer = requireNonNull(cacheWarmer);
        this.opWorkflowMetrics = requireNonNull(opWorkflowMetrics);
        this.throttleServiceManager = requireNonNull(throttleServiceManager);
        this.version = requireNonNull(version);
        this.initTrigger = requireNonNull(initTrigger);
        this.hollowAccountCompletions = requireNonNull(hollowAccountCompletions);
        this.systemSetup = requireNonNull(systemSetup);
        this.stakeInfoHelper = requireNonNull(stakeInfoHelper);
        this.recordCache = requireNonNull(recordCache);
        this.exchangeRateManager = requireNonNull(exchangeRateManager);
        this.preHandleWorkflow = requireNonNull(preHandleWorkflow);
        this.stakePeriodManager = requireNonNull(stakePeriodManager);
        this.kvStateChangeListener = requireNonNull(kvStateChangeListener);
        this.boundaryStateChangeListener = requireNonNull(boundaryStateChangeListener);
        this.migrationStateChanges = new ArrayList<>(migrationStateChanges);
    }

    /**
     * Handles the next {@link Round}
     *
     * @param state the writable {@link State} that this round will work on
     * @param round the next {@link Round} that needs to be processed
     */
    public void handleRound(@NonNull final State state, @NonNull final Round round) {
        // We only close the round with the block record manager after user transactions
        logStartRound(round);
        cacheWarmer.warm(state, round);
        final var blockStreamConfig = configProvider.getConfiguration().getConfigData(BlockStreamConfig.class);
        if (blockStreamConfig.streamBlocks()) {
            blockStreamManager.startRound(round, state);
            blockStreamManager.writeItem(BlockItem.newBuilder()
                    .roundHeader(new RoundHeader(round.getRoundNum()))
                    .build());
            if (!migrationStateChanges.isEmpty()) {
                migrationStateChanges.forEach(builder -> blockStreamManager.writeItem(BlockItem.newBuilder()
                        .stateChanges(builder.consensusTimestamp(blockStreamManager.blockTimestamp())
                                .build())
                        .build()));
                migrationStateChanges.clear();
            }
        }
        recordCache.resetRoundReceipts();
        try {
            handleEvents(state, round);
        } finally {
            // Even if there is an exception somewhere, we need to commit the receipts of any handled transactions
            // to the state so these transactions cannot be replayed in future rounds
            recordCache.commitRoundReceipts(state, round.getConsensusTimestamp());
        }
    }

    private void handleEvents(@NonNull final State state, @NonNull final Round round) {
        final var userTransactionsHandled = new AtomicBoolean(false);
        final var blockStreamConfig = configProvider.getConfiguration().getConfigData(BlockStreamConfig.class);
        for (final var event : round) {
            if (blockStreamConfig.streamBlocks()) {
                streamMetadata(event);
            }
            final var creator = networkInfo.nodeInfo(event.getCreatorId().id());
            if (creator == null) {
                if (!isSoOrdered(event.getSoftwareVersion(), version)) {
                    // We were given an event for a node that does not exist in the address book and was not from
                    // a strictly earlier software upgrade. This will be logged as a warning, as this should never
                    // happen, and we will skip the event. The platform should guarantee that we never receive an event
                    // that isn't associated with the address book, and every node in the address book must have an
                    // account ID, since you cannot delete an account belonging to a node, and you cannot change the
                    // address book non-deterministically.
                    logger.warn(
                            "Received event (version {} vs current {}) from node {} which is not in the address book",
                            com.hedera.hapi.util.HapiUtils.toString(event.getSoftwareVersion()),
                            com.hedera.hapi.util.HapiUtils.toString(version),
                            event.getCreatorId());
                }
                continue;
            }
            // log start of event to transaction state log
            logStartEvent(event, creator);
            // handle each transaction of the event
            for (final var it = event.consensusTransactionIterator(); it.hasNext(); ) {
                final var platformTxn = it.next();
                try {
                    // skip system transactions
                    if (!platformTxn.isSystem()) {
                        userTransactionsHandled.set(true);
                        handlePlatformTransaction(state, event, creator, platformTxn, blockStreamConfig);
                    } else {
                        // TODO - handle block and signature transactions here?
                    }
                } catch (final Exception e) {
                    logger.fatal(
                            "Possibly CATASTROPHIC failure while running the handle workflow. "
                                    + "While this node may not die right away, it is in a bad way, most likely fatally.",
                            e);
                }
            }
        }
        // Update all throttle metrics once per round
        throttleServiceManager.updateAllMetrics();
        // Inform the BlockRecordManager that the round is complete, so it can update running-hashes in state
        // that have been being computed in background threads. The running hash has to be included in
        // state, but we want to synchronize with background threads as infrequently as possible. So once per
        // round is the minimum we can do.
        if (userTransactionsHandled.get() && blockStreamConfig.streamRecords()) {
            blockRecordManager.endRound(state);
        }
    }

    private void streamMetadata(@NonNull final ConsensusEvent event) {
        final var metadataItem = BlockItem.newBuilder()
                .eventHeader(new EventHeader(event.getEventCore(), event.getSignature()))
                .build();
        blockStreamManager.writeItem(metadataItem);
    }

    /**
     * Handles a platform transaction. This method is responsible for creating a {@link UserTxn} and
     * executing the workflow for the transaction. This produces a stream of records that are then passed to the
     * {@link BlockRecordManager} to be externalized.
     *
     * @param state the writable {@link State} that this transaction will work on
     * @param event the {@link ConsensusEvent} that this transaction belongs to
     * @param creator the {@link NodeInfo} of the creator of the transaction
     * @param txn the {@link ConsensusTransaction} to be handled
     * @param blockStreamConfig the block stream configuration
     */
    private void handlePlatformTransaction(
            @NonNull final State state,
            @NonNull final ConsensusEvent event,
            @NonNull final NodeInfo creator,
            @NonNull final ConsensusTransaction txn,
            @NonNull final BlockStreamConfig blockStreamConfig) {
        final var handleStart = System.nanoTime();

        // Always use platform-assigned time for user transaction, c.f. https://hips.hedera.com/hip/hip-993
        final var consensusNow = txn.getConsensusTimestamp();
        stakePeriodManager.setCurrentStakePeriodFor(consensusNow);
        final var userTxn = newUserTxn(state, event, creator, txn, consensusNow);

        if (blockStreamConfig.streamRecords()) {
            blockRecordManager.startUserTransaction(consensusNow, state);
        }
        final var handleOutput = execute(userTxn);
        if (blockStreamConfig.streamRecords()) {
            blockRecordManager.endUserTransaction(handleOutput.recordsOrThrow().stream(), state);
        }
        if (blockStreamConfig.streamBlocks()) {
            handleOutput.blocksItemsOrThrow().forEach(blockStreamManager::writeItem);
        }
        opWorkflowMetrics.updateDuration(userTxn.functionality(), (int) (System.nanoTime() - handleStart));
    }

    /**
     * Executes the user transaction and returns a stream of records that capture all
     * side effects on state that are stipulated by the pre-block-stream contract with
     * mirror nodes.
     *
     * <p>Never throws an exception without a fundamental breakdown in the integrity
     * of the system invariants. If there is an internal error when executing the
     * transaction, returns a stream of a single {@link ResponseCodeEnum#FAIL_INVALID}
     * record with no other side effects.
     *
     * <p><b>IMPORTANT:</b> With block streams, this contract will expand to include
     * all side effects on state, no exceptions.
     *
     * @return the stream of records
     */
    private HandleOutput execute(@NonNull final UserTxn userTxn) {
        final var blockStreamConfig = userTxn.config().getConfigData(BlockStreamConfig.class);
        try {
            if (isOlderSoftwareEvent(userTxn)) {
                advanceConsensusClock(userTxn, blockStreamConfig);
                initializeBuilderInfo(userTxn.baseBuilder(), userTxn.txnInfo(), exchangeRateManager.exchangeRates())
                        .status(BUSY);
                // Flushes the BUSY builder to the stream, no other side effects
                userTxn.stack().commitTransaction(userTxn.baseBuilder());
            } else {
                if (userTxn.type() == GENESIS_TRANSACTION) {
                    // (FUTURE) Once all genesis setup is done via dispatch, remove this method
                    systemSetup.externalizeInitSideEffects(
                            userTxn.tokenContextImpl(), exchangeRateManager.exchangeRates());
                } else if (userTxn.type() == POST_UPGRADE_TRANSACTION) {
                    final var streamBuilder = stakeInfoHelper.adjustPostUpgradeStakes(
                            userTxn.tokenContextImpl(),
                            networkInfo,
                            userTxn.config(),
                            new WritableStakingInfoStore(userTxn.stack().getWritableStates(TokenService.NAME)),
                            new WritableNetworkStakingRewardsStore(
                                    userTxn.stack().getWritableStates(TokenService.NAME)));
                    if (blockStreamConfig.streamBlocks()) {
                        // There is no need to externalize this synthetic transaction if not using block streams
                        streamBuilder.exchangeRate(exchangeRateManager.exchangeRates());
                        userTxn.stack().commitTransaction(streamBuilder);
                    }
<<<<<<< HEAD
                    if (blockStreamConfig.streamRecords()) {
                        blockRecordManager.markMigrationRecordsStreamed();
                    }
=======
                    // C.f. https://github.com/hashgraph/hedera-services/issues/14751,
                    // here we may need to switch the newly adopted candidate roster
                    // in the RosterService state to become the active roster
>>>>>>> 51f85324
                }
                final var dispatch = dispatchFor(userTxn, blockStreamConfig);
                updateNodeStakes(userTxn, dispatch);
                advanceConsensusClock(userTxn, blockStreamConfig);
                logPreDispatch(userTxn);
                if (userTxn.type() == GENESIS_TRANSACTION) {
                    systemSetup.doGenesisSetup(dispatch);
                } else if (userTxn.type() == POST_UPGRADE_TRANSACTION) {
                    systemSetup.doPostUpgradeSetup(dispatch);
                }
                hollowAccountCompletions.completeHollowAccounts(userTxn, dispatch);
                dispatchProcessor.processDispatch(dispatch);
                updateWorkflowMetrics(userTxn);
            }
            final var handleOutput =
                    userTxn.stack().buildHandleOutput(userTxn.consensusNow(), exchangeRateManager.exchangeRates());
            // Note that we don't yet support producing ONLY blocks, because we haven't integrated
            // translators from block items to records for answering queries
            if (blockStreamConfig.streamRecords()) {
                recordCache.add(
                        userTxn.creatorInfo().nodeId(), userTxn.txnInfo().payerID(), handleOutput.recordsOrThrow());
            } else {
                throw new IllegalStateException("Records must be produced directly without block item translators");
            }
            return handleOutput;
        } catch (final Exception e) {
            logger.error("{} - exception thrown while handling user transaction", ALERT_MESSAGE, e);
            return failInvalidStreamItems(userTxn);
        }
    }

    /**
     * Advances the consensus clock in state when streaming records; also expires any schedules.
     * @param userTxn the user transaction
     * @param blockStreamConfig the block stream configuration
     */
    private void advanceConsensusClock(
            @NonNull final UserTxn userTxn, @NonNull final BlockStreamConfig blockStreamConfig) {
        if (blockStreamConfig.streamRecords()) {
            // For POST_UPGRADE_TRANSACTION, also commits to state that the post-upgrade work is done
            blockRecordManager.advanceConsensusClock(userTxn.consensusNow(), userTxn.state());
        }
        expireSchedules(userTxn);
    }

    /**
     * Returns a stream of a single {@link ResponseCodeEnum#FAIL_INVALID} record
     * for the given user transaction.
     *
     * @return the failure record
     */
    private HandleOutput failInvalidStreamItems(@NonNull final UserTxn userTxn) {
        userTxn.stack().rollbackFullStack();
        // The stack for the user txn should never be committed
        final List<BlockItem> blockItems = new LinkedList<>();
        final var blockStreamConfig = configProvider.getConfiguration().getConfigData(BlockStreamConfig.class);
        if (blockStreamConfig.streamBlocks()) {
            final var failInvalidBuilder = new BlockStreamBuilder(REVERSIBLE, NOOP_RECORD_CUSTOMIZER, USER);
            initializeBuilderInfo(failInvalidBuilder, userTxn.txnInfo(), exchangeRateManager.exchangeRates())
                    .status(FAIL_INVALID)
                    .consensusTimestamp(userTxn.consensusNow());
            blockItems.addAll(failInvalidBuilder.build());
        }

        final var failInvalidBuilder = new RecordStreamBuilder(REVERSIBLE, NOOP_RECORD_CUSTOMIZER, USER);
        initializeBuilderInfo(failInvalidBuilder, userTxn.txnInfo(), exchangeRateManager.exchangeRates())
                .status(FAIL_INVALID)
                .consensusTimestamp(userTxn.consensusNow());
        final var failInvalidRecord = failInvalidBuilder.build();
        recordCache.add(
                userTxn.creatorInfo().nodeId(),
                requireNonNull(userTxn.txnInfo().payerID()),
                List.of(failInvalidRecord));
        return new HandleOutput(blockItems, List.of(failInvalidRecord));
    }

    /**
     * Returns true if the software event is older than the current software version.
     *
     * @return true if the software event is older than the current software version
     */
    private boolean isOlderSoftwareEvent(@NonNull final UserTxn userTxn) {
        return this.initTrigger != EVENT_STREAM_RECOVERY
                && SEMANTIC_VERSION_COMPARATOR.compare(version, userTxn.event().getSoftwareVersion()) > 0;
    }

    /**
     * Updates the metrics for the handle workflow.
     */
    private void updateWorkflowMetrics(@NonNull final UserTxn userTxn) {
        if (userTxn.type() == GENESIS_TRANSACTION
                || userTxn.consensusNow().getEpochSecond()
                        > userTxn.lastHandledConsensusTime().getEpochSecond()) {
            opWorkflowMetrics.switchConsensusSecond();
        }
    }

    /**
     * Returns the user dispatch for the given user transaction.
     *
     * @param userTxn the user transaction
     * @param blockStreamConfig the block stream configuration
     * @return the user dispatch
     */
    private Dispatch dispatchFor(@NonNull final UserTxn userTxn, @NonNull final BlockStreamConfig blockStreamConfig) {
        final var baseBuilder =
                initializeBuilderInfo(userTxn.baseBuilder(), userTxn.txnInfo(), exchangeRateManager.exchangeRates());
        return userTxn.newDispatch(
                authorizer,
                networkInfo,
                feeManager,
                dispatchProcessor,
                blockRecordManager,
                serviceScopeLookup,
                storeMetricsService,
                exchangeRateManager,
                childDispatchFactory,
                dispatcher,
                networkUtilizationManager,
                baseBuilder,
                blockStreamConfig);
    }

    /**
     * Initializes the base builder of the given user transaction initialized with its transaction
     * information. The record builder is initialized with the transaction, transaction bytes, transaction ID,
     * exchange rate, and memo.
     *
     * @param builder the base builder
     * @param txnInfo the transaction information
     * @param exchangeRateSet the active exchange rate set
     * @return the initialized base builder
     */
    public static StreamBuilder initializeBuilderInfo(
            @NonNull final StreamBuilder builder,
            @NonNull final TransactionInfo txnInfo,
            @NonNull final ExchangeRateSet exchangeRateSet) {
        final var transaction = txnInfo.transaction();
        // If the transaction uses the legacy body bytes field instead of explicitly
        // setting its signed bytes, the record will have the hash of its bytes as
        // serialized by PBJ
        final Bytes transactionBytes;
        if (transaction.signedTransactionBytes().length() > 0) {
            transactionBytes = transaction.signedTransactionBytes();
        } else {
            transactionBytes = Transaction.PROTOBUF.toBytes(transaction);
        }
        return builder.transaction(txnInfo.transaction())
                .functionality(txnInfo.functionality())
                .serializedTransaction(txnInfo.serializedTransaction())
                .transactionBytes(transactionBytes)
                .transactionID(txnInfo.txBody().transactionIDOrThrow())
                .exchangeRate(exchangeRateSet)
                .memo(txnInfo.txBody().memo());
    }

    private void updateNodeStakes(@NonNull final UserTxn userTxn, final Dispatch dispatch) {
        try {
            nodeStakeUpdates.process(
                    userTxn.stack(), userTxn.tokenContextImpl(), userTxn.type() == GENESIS_TRANSACTION, dispatch);
        } catch (final Exception e) {
            // We don't propagate a failure here to avoid a catastrophic scenario
            // where we are "stuck" trying to process node stake updates and never
            // get back to user transactions
            logger.error("Failed to process staking period time hook", e);
        }
    }

    private static void logPreDispatch(@NonNull final UserTxn userTxn) {
        if (logger.isDebugEnabled()) {
            logStartUserTransaction(
                    userTxn.platformTxn(),
                    userTxn.txnInfo().txBody(),
                    requireNonNull(userTxn.txnInfo().payerID()));
            logStartUserTransactionPreHandleResultP2(userTxn.preHandleResult());
            logStartUserTransactionPreHandleResultP3(userTxn.preHandleResult());
        }
    }

    /**
     * Expire schedules that are due to be executed between the last handled
     * transaction time and the current consensus time.
     *
     * @param userTxn the user transaction
     */
    private void expireSchedules(@NonNull UserTxn userTxn) {
        if (userTxn.type() == GENESIS_TRANSACTION) {
            return;
        }
        final var lastHandledTxnTime = userTxn.lastHandledConsensusTime();
        if (userTxn.consensusNow().getEpochSecond() > lastHandledTxnTime.getEpochSecond()) {
            final var firstSecondToExpire = lastHandledTxnTime.getEpochSecond();
            final var lastSecondToExpire = userTxn.consensusNow().getEpochSecond() - 1;
            final var scheduleStore = new WritableStoreFactory(
                            userTxn.stack(), ScheduleService.NAME, userTxn.config(), storeMetricsService)
                    .getStore(WritableScheduleStore.class);
            scheduleStore.purgeExpiredSchedulesBetween(firstSecondToExpire, lastSecondToExpire);
            userTxn.stack().commitSystemStateChanges();
        }
    }

    /**
     * Constructs a new {@link UserTxn} with the scope defined by the
     * current state, platform context, creator, and consensus time.
     *
     * @param state the current state
     * @param event the current consensus event
     * @param creator the creator of the transaction
     * @param txn the consensus transaction
     * @param consensusNow the consensus time
     * @return the new user transaction
     */
    private UserTxn newUserTxn(
            @NonNull final State state,
            @NonNull final ConsensusEvent event,
            @NonNull final NodeInfo creator,
            @NonNull final ConsensusTransaction txn,
            @NonNull final Instant consensusNow) {
        return UserTxn.from(
                state,
                event,
                creator,
                txn,
                consensusNow,
                blockRecordManager.consTimeOfLastHandledTxn(),
                configProvider,
                storeMetricsService,
                kvStateChangeListener,
                boundaryStateChangeListener,
                preHandleWorkflow);
    }
}<|MERGE_RESOLUTION|>--- conflicted
+++ resolved
@@ -368,15 +368,12 @@
                         streamBuilder.exchangeRate(exchangeRateManager.exchangeRates());
                         userTxn.stack().commitTransaction(streamBuilder);
                     }
-<<<<<<< HEAD
                     if (blockStreamConfig.streamRecords()) {
                         blockRecordManager.markMigrationRecordsStreamed();
                     }
-=======
                     // C.f. https://github.com/hashgraph/hedera-services/issues/14751,
                     // here we may need to switch the newly adopted candidate roster
                     // in the RosterService state to become the active roster
->>>>>>> 51f85324
                 }
                 final var dispatch = dispatchFor(userTxn, blockStreamConfig);
                 updateNodeStakes(userTxn, dispatch);
