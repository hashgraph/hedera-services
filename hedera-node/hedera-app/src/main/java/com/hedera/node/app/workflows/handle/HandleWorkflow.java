--- conflicted
+++ resolved
@@ -235,6 +235,7 @@
         final var feeAccumulator = createFeeAccumulator(stack, configuration, recordBuilder);
 
         final var tokenServiceContext = new TokenServiceContextImpl(configuration, stack, recordListBuilder);
+        genesisRecordsTimeHook.process();
         try {
             // If this is the first user transaction after midnight, then handle staking updates prior to handling the
             // transaction itself.
@@ -305,30 +306,8 @@
                     feeManager,
                     consensusNow);
 
-<<<<<<< HEAD
-            // Now that we have a created handle context object and a consensus timestamp, run the appropriate {@code
-            // ConsensusTimeHook} event handlers
-            genesisRecordsTimeHook.process(consensusNow, context);
-            stakingPeriodTimeHook.process(consensusNow, context);
-            // @future('7836'): update the exchange rate and call from here
-
-            // Dispatch the transaction to the handler
-            dispatcher.dispatchHandle(context);
-
-            // TODO: Finalize transaction with the help of the token service
-            final var finalizationContext =
-                    new FinalizeContextImpl(preHandleResult.payer(), recordBuilder, configuration, stack);
-            transactionFinalizer.finalizeParentRecord(
-                    finalizationContext, List.of()); // TODO Need actual list of child records?
-
-            recordBuilder.status(SUCCESS);
-
-            // commit state
-            stack.commitFullStack();
-=======
             // Calculate the fee
             fees = dispatcher.dispatchComputeFees(context);
->>>>>>> aa582496
 
             // Run all pre-checks
             final var preCheckResult = runPreChecks(consensusNow, verifier, preHandleResult);
