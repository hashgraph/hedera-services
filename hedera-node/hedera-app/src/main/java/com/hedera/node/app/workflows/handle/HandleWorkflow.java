/*
 * Copyright (C) 2023-2024 Hedera Hashgraph, LLC
 *
 * Licensed under the Apache License, Version 2.0 (the "License");
 * you may not use this file except in compliance with the License.
 * You may obtain a copy of the License at
 *
 *      http://www.apache.org/licenses/LICENSE-2.0
 *
 * Unless required by applicable law or agreed to in writing, software
 * distributed under the License is distributed on an "AS IS" BASIS,
 * WITHOUT WARRANTIES OR CONDITIONS OF ANY KIND, either express or implied.
 * See the License for the specific language governing permissions and
 * limitations under the License.
 */

package com.hedera.node.app.workflows.handle;

import static com.hedera.hapi.node.base.ResponseCodeEnum.BUSY;
import static com.hedera.hapi.node.base.ResponseCodeEnum.FAIL_INVALID;
import static com.hedera.node.app.spi.workflows.HandleContext.TransactionCategory.USER;
import static com.hedera.node.app.spi.workflows.record.ExternalizedRecordCustomizer.NOOP_RECORD_CUSTOMIZER;
<<<<<<< HEAD
import static com.hedera.node.app.spi.workflows.record.StreamBuilder.ReversingBehavior.REVERSIBLE;
=======
import static com.hedera.node.app.spi.workflows.record.SingleTransactionRecordBuilder.ReversingBehavior.REVERSIBLE;
>>>>>>> 7b023ff7
import static com.hedera.node.app.state.logging.TransactionStateLogger.logStartEvent;
import static com.hedera.node.app.state.logging.TransactionStateLogger.logStartRound;
import static com.hedera.node.app.state.logging.TransactionStateLogger.logStartUserTransaction;
import static com.hedera.node.app.state.logging.TransactionStateLogger.logStartUserTransactionPreHandleResultP2;
import static com.hedera.node.app.state.logging.TransactionStateLogger.logStartUserTransactionPreHandleResultP3;
import static com.hedera.node.app.state.merkle.VersionUtils.isSoOrdered;
import static com.hedera.node.config.types.StreamMode.BLOCKS;
import static com.hedera.node.config.types.StreamMode.RECORDS;
import static com.swirlds.platform.system.InitTrigger.EVENT_STREAM_RECOVERY;
import static com.swirlds.state.spi.HapiUtils.SEMANTIC_VERSION_COMPARATOR;
import static java.util.Objects.requireNonNull;

import com.hedera.hapi.node.base.ResponseCodeEnum;
import com.hedera.hapi.node.base.SemanticVersion;
import com.hedera.hapi.node.base.Transaction;
<<<<<<< HEAD
import com.hedera.node.app.blocks.BlockStreamManager;
=======
>>>>>>> 7b023ff7
import com.hedera.node.app.fees.ExchangeRateManager;
import com.hedera.node.app.fees.FeeManager;
import com.hedera.node.app.records.BlockRecordManager;
import com.hedera.node.app.service.schedule.ScheduleService;
import com.hedera.node.app.service.schedule.WritableScheduleStore;
import com.hedera.node.app.service.token.ReadableAccountStore;
import com.hedera.node.app.services.ServiceScopeLookup;
import com.hedera.node.app.spi.authorization.Authorizer;
import com.hedera.node.app.spi.metrics.StoreMetricsService;
<<<<<<< HEAD
import com.hedera.node.app.spi.workflows.record.StreamBuilder;
=======
import com.hedera.node.app.spi.workflows.record.SingleTransactionRecordBuilder;
>>>>>>> 7b023ff7
import com.hedera.node.app.state.HederaRecordCache;
import com.hedera.node.app.store.ReadableStoreFactory;
import com.hedera.node.app.store.WritableStoreFactory;
import com.hedera.node.app.throttle.NetworkUtilizationManager;
import com.hedera.node.app.throttle.ThrottleServiceManager;
import com.hedera.node.app.workflows.TransactionInfo;
import com.hedera.node.app.workflows.dispatcher.TransactionDispatcher;
import com.hedera.node.app.workflows.handle.cache.CacheWarmer;
import com.hedera.node.app.workflows.handle.dispatch.ChildDispatchFactory;
import com.hedera.node.app.workflows.handle.metric.HandleWorkflowMetrics;
import com.hedera.node.app.workflows.handle.record.GenesisSetup;
<<<<<<< HEAD
import com.hedera.node.app.workflows.handle.record.RecordBuilderImpl;
=======
import com.hedera.node.app.workflows.handle.record.SingleTransactionRecordBuilderImpl;
>>>>>>> 7b023ff7
import com.hedera.node.app.workflows.handle.steps.HollowAccountCompletions;
import com.hedera.node.app.workflows.handle.steps.NodeStakeUpdates;
import com.hedera.node.app.workflows.handle.steps.UserTxn;
import com.hedera.node.app.workflows.prehandle.PreHandleResult;
import com.hedera.node.app.workflows.prehandle.PreHandleWorkflow;
import com.hedera.node.config.ConfigProvider;
import com.hedera.node.config.data.BlockStreamConfig;
import com.hedera.node.config.types.StreamMode;
import com.hedera.pbj.runtime.io.buffer.Bytes;
import com.swirlds.platform.state.PlatformState;
import com.swirlds.platform.system.InitTrigger;
import com.swirlds.platform.system.Round;
import com.swirlds.platform.system.events.ConsensusEvent;
import com.swirlds.platform.system.transaction.ConsensusTransaction;
import com.swirlds.state.MerkleState;
import com.swirlds.state.spi.info.NetworkInfo;
import com.swirlds.state.spi.info.NodeInfo;
import edu.umd.cs.findbugs.annotations.NonNull;
import java.time.Instant;
import java.util.List;
import java.util.concurrent.atomic.AtomicBoolean;
import javax.inject.Inject;
import javax.inject.Singleton;
import org.apache.logging.log4j.LogManager;
import org.apache.logging.log4j.Logger;

/**
 * The handle workflow that is responsible for handling the next {@link Round} of transactions.
 */
@Singleton
public class HandleWorkflow {
    private static final Logger logger = LogManager.getLogger(HandleWorkflow.class);

    public static final String ALERT_MESSAGE = "Possibly CATASTROPHIC failure";
    // Temporary flag to control stream mode during transition to block streams
    public static StreamMode STREAM_MODE = RECORDS;

    private final NetworkInfo networkInfo;
    private final NodeStakeUpdates nodeStakeUpdates;
    private final Authorizer authorizer;
    private final FeeManager feeManager;
    private final DispatchProcessor dispatchProcessor;
    private final ServiceScopeLookup serviceScopeLookup;
    private final ChildDispatchFactory childDispatchFactory;
    private final TransactionDispatcher dispatcher;
    private final NetworkUtilizationManager networkUtilizationManager;
    private final ConfigProvider configProvider;
    private final StoreMetricsService storeMetricsService;
    private final BlockRecordManager blockRecordManager;
    private final BlockStreamManager blockStreamManager;
    private final CacheWarmer cacheWarmer;
    private final HandleWorkflowMetrics handleWorkflowMetrics;
    private final ThrottleServiceManager throttleServiceManager;
    private final SemanticVersion version;
    private final InitTrigger initTrigger;
    private final HollowAccountCompletions hollowAccountCompletions;
    private final GenesisSetup genesisSetup;
    private final HederaRecordCache recordCache;
    private final ExchangeRateManager exchangeRateManager;
    private final PreHandleWorkflow preHandleWorkflow;

    @Inject
    public HandleWorkflow(
            @NonNull final NetworkInfo networkInfo,
            @NonNull final NodeStakeUpdates nodeStakeUpdates,
            @NonNull final Authorizer authorizer,
            @NonNull final FeeManager feeManager,
            @NonNull final DispatchProcessor dispatchProcessor,
            @NonNull final ServiceScopeLookup serviceScopeLookup,
            @NonNull final ChildDispatchFactory childDispatchFactory,
            @NonNull final TransactionDispatcher dispatcher,
            @NonNull final NetworkUtilizationManager networkUtilizationManager,
            @NonNull final ConfigProvider configProvider,
            @NonNull final StoreMetricsService storeMetricsService,
            @NonNull final BlockRecordManager blockRecordManager,
            @NonNull final BlockStreamManager blockStreamManager,
            @NonNull final CacheWarmer cacheWarmer,
            @NonNull final HandleWorkflowMetrics handleWorkflowMetrics,
            @NonNull final ThrottleServiceManager throttleServiceManager,
            @NonNull final SemanticVersion version,
            @NonNull final InitTrigger initTrigger,
            @NonNull final HollowAccountCompletions hollowAccountCompletions,
            @NonNull final GenesisSetup genesisSetup,
            @NonNull final HederaRecordCache recordCache,
            @NonNull final ExchangeRateManager exchangeRateManager,
            @NonNull final PreHandleWorkflow preHandleWorkflow) {
        this.networkInfo = requireNonNull(networkInfo);
        this.nodeStakeUpdates = requireNonNull(nodeStakeUpdates);
        this.authorizer = requireNonNull(authorizer);
        this.feeManager = requireNonNull(feeManager);
        this.dispatchProcessor = requireNonNull(dispatchProcessor);
        this.serviceScopeLookup = requireNonNull(serviceScopeLookup);
        this.childDispatchFactory = requireNonNull(childDispatchFactory);
        this.dispatcher = requireNonNull(dispatcher);
        this.networkUtilizationManager = requireNonNull(networkUtilizationManager);
        this.configProvider = requireNonNull(configProvider);
        this.storeMetricsService = requireNonNull(storeMetricsService);
        this.blockRecordManager = requireNonNull(blockRecordManager);
        this.blockStreamManager = requireNonNull(blockStreamManager);
        this.cacheWarmer = requireNonNull(cacheWarmer);
        this.handleWorkflowMetrics = requireNonNull(handleWorkflowMetrics);
        this.throttleServiceManager = requireNonNull(throttleServiceManager);
        this.version = requireNonNull(version);
        this.initTrigger = requireNonNull(initTrigger);
        this.hollowAccountCompletions = requireNonNull(hollowAccountCompletions);
        this.genesisSetup = requireNonNull(genesisSetup);
        this.recordCache = requireNonNull(recordCache);
        this.exchangeRateManager = requireNonNull(exchangeRateManager);
        this.preHandleWorkflow = requireNonNull(preHandleWorkflow);
        // Temporary flag to control stream mode during transition to block streams
        STREAM_MODE = configProvider
                .getConfiguration()
                .getConfigData(BlockStreamConfig.class)
                .streamMode();
    }

    /**
     * Handles the next {@link Round}
     *
     * @param state the writable {@link MerkleState} that this round will work on
     * @param platformState the {@link PlatformState} that this round will work on
     * @param round the next {@link Round} that needs to be processed
     */
    public void handleRound(
            @NonNull final MerkleState state, @NonNull final PlatformState platformState, @NonNull final Round round) {
        // We only close the round with the block record manager after user transactions
        final var userTransactionsHandled = new AtomicBoolean(false);
        logStartRound(round);
        cacheWarmer.warm(state, round);
        if (STREAM_MODE != RECORDS) {
            blockStreamManager.startRound(round, state);
        }
        for (final var event : round) {
            // TODO - stream input event metadata if mode != RECORDS
            final var creator = networkInfo.nodeInfo(event.getCreatorId().id());
            if (creator == null) {
                if (!isSoOrdered(event.getSoftwareVersion(), version)) {
                    // We were given an event for a node that *does not exist in the address book* and was not from a
                    // strictly earlier software upgrade. This will be logged as a warning, as this should never happen,
                    // and we will skip the event. The platform should guarantee that we never receive an event that
                    // isn't associated with the address book, and every node in the address book must have an account
                    // ID, since you cannot delete an account belonging to a node, and you cannot change the address
                    // book
                    // non-deterministically.
                    logger.warn(
                            "Received event (version {} vs current {}) from node {} which is not in the address book",
                            com.hedera.hapi.util.HapiUtils.toString(event.getSoftwareVersion()),
                            com.hedera.hapi.util.HapiUtils.toString(version),
                            event.getCreatorId());
                }
                return;
            }
            // log start of event to transaction state log
            logStartEvent(event, creator);
            // handle each transaction of the event
            for (final var it = event.consensusTransactionIterator(); it.hasNext(); ) {
                final var platformTxn = it.next();
                try {
                    // skip system transactions
                    if (!platformTxn.isSystem()) {
                        userTransactionsHandled.set(true);
                        handlePlatformTransaction(state, platformState, event, creator, platformTxn);
                    } else {
                        // TODO - handle block signature transaction
                        // TODO - stream state signature transaction
                    }
                } catch (final Exception e) {
                    logger.fatal(
                            "Possibly CATASTROPHIC failure while running the handle workflow. "
                                    + "While this node may not die right away, it is in a bad way, most likely fatally.",
                            e);
                }
            }
        }
        // Update all throttle metrics once per round
        throttleServiceManager.updateAllMetrics();
        // Inform the BlockRecordManager that the round is complete, so it can update running-hashes in state
        // that have been being computed in background threads. The running hash has to be included in
        // state, but we want to synchronize with background threads as infrequently as possible. So once per
        // round is the minimum we can do.
        if (userTransactionsHandled.get() && STREAM_MODE != BLOCKS) {
            blockRecordManager.endRound(state);
        }
        if (STREAM_MODE != RECORDS) {
            blockStreamManager.endRound(state);
        }
    }

    /**
     * Handles a platform transaction. This method is responsible for creating a {@link UserTxn} and
     * executing the workflow for the transaction. This produces a stream of records that are then passed to the
     * {@link BlockRecordManager} to be externalized.
     *
<<<<<<< HEAD
     * @param state the writable {@link HederaState} that this transaction will work on
=======
     * @param state the writable {@link MerkleState} that this transaction will work on
>>>>>>> 7b023ff7
     * @param platformState the {@link PlatformState} that this transaction will work on
     * @param event the {@link ConsensusEvent} that this transaction belongs to
     * @param creator the {@link NodeInfo} of the creator of the transaction
     * @param txn the {@link ConsensusTransaction} to be handled
     */
    private void handlePlatformTransaction(
            @NonNull final MerkleState state,
            @NonNull final PlatformState platformState,
            @NonNull final ConsensusEvent event,
            @NonNull final NodeInfo creator,
            @NonNull final ConsensusTransaction txn) {
        final var handleStart = System.nanoTime();

        // Always use platform-assigned time for user transaction, c.f. https://hips.hedera.com/hip/hip-993
        final var consensusNow = txn.getConsensusTimestamp();
        final var userTxn = newUserTxn(state, platformState, event, creator, txn, consensusNow);

<<<<<<< HEAD
        if (STREAM_MODE != BLOCKS) {
            blockRecordManager.startUserTransaction(consensusNow, state, platformState);
        }
        final var handleOutput = execute(userTxn);
        if (STREAM_MODE != BLOCKS) {
            blockRecordManager.endUserTransaction(handleOutput.recordsOrThrow().stream(), state);
        }
        if (STREAM_MODE != RECORDS) {
            handleOutput.blocksItemsOrThrow().forEach(blockStreamManager::writeItem);
        }
=======
        blockRecordManager.startUserTransaction(consensusNow, state, platformState);
        final var streamItems = execute(userTxn);
        blockRecordManager.endUserTransaction(streamItems, state);
>>>>>>> 7b023ff7

        handleWorkflowMetrics.updateTransactionDuration(
                userTxn.functionality(), (int) (System.nanoTime() - handleStart));
    }

    /**
     * This method gets all the verification data for the current transaction. If pre-handle was previously ran
     * successfully, we only add the missing keys. If it did not run or an error occurred, we run it again.
     * If there is a due diligence error, this method will return a CryptoTransfer to charge the node along with
     * its verification data.
     *
     * @param creator the node that created the transaction
     * @param platformTxn the transaction to be verified
     * @param storeFactory the store factory
     * @return the verification data for the transaction
     */
    @NonNull
    public PreHandleResult getCurrentPreHandleResult(
            @NonNull final NodeInfo creator,
            @NonNull final ConsensusTransaction platformTxn,
            final ReadableStoreFactory storeFactory) {
        final var metadata = platformTxn.getMetadata();
        final PreHandleResult previousResult;
        if (metadata instanceof PreHandleResult result) {
            previousResult = result;
        } else {
            // This should be impossible since the Platform contract guarantees that SwirldState.preHandle()
            // is always called before SwirldState.handleTransaction(); and our preHandle() implementation
            // always sets the metadata to a PreHandleResult
            logger.error(
                    "Received transaction without PreHandleResult metadata from node {} (was {})",
                    creator.nodeId(),
                    metadata);
            previousResult = null;
        }
        // We do not know how long transactions are kept in memory. Clearing metadata to avoid keeping it for too long.
        platformTxn.setMetadata(null);
        return preHandleWorkflow.preHandleTransaction(
                creator.accountId(),
                storeFactory,
                storeFactory.getStore(ReadableAccountStore.class),
                platformTxn,
                previousResult);
    }

    /**
     * Executes the user transaction and returns a stream of records that capture all
     * side effects on state that are stipulated by the pre-block-stream contract with
     * mirror nodes.
     *
     * <p>Never throws an exception without a fundamental breakdown in the integrity
     * of the system invariants. If there is an internal error when executing the
     * transaction, returns a stream of a single {@link ResponseCodeEnum#FAIL_INVALID}
     * record with no other side effects.
     *
     * <p><b>IMPORTANT:</b> With block streams, this contract will expand to include
     * all side effects on state, no exceptions.
     *
     * @return the stream of records
     */
    private HandleOutput execute(@NonNull final UserTxn userTxn) {
        try {
            if (isOlderSoftwareEvent(userTxn)) {
                initializeBuilderInfo(userTxn.baseBuilder(), userTxn.txnInfo()).status(BUSY);
                // Flushes the BUSY builder to the stream, no other side effects
<<<<<<< HEAD
                userTxn.stack().commitTransaction(userTxn.baseBuilder());
=======
                userTxn.stack().commitFullStack();
>>>>>>> 7b023ff7
            } else {
                if (userTxn.isGenesisTxn()) {
                    // (FUTURE) Once all genesis setup is done via dispatch, remove this method
                    genesisSetup.externalizeInitSideEffects(userTxn.tokenContextImpl());
                }
                updateNodeStakes(userTxn);
                if (HandleWorkflow.STREAM_MODE != BLOCKS) {
                    blockRecordManager.advanceConsensusClock(userTxn.consensusNow(), userTxn.state());
                }
                expireSchedules(userTxn);
                logPreDispatch(userTxn);
                final var dispatch = dispatchFor(userTxn);
                if (userTxn.isGenesisTxn()) {
                    genesisSetup.createSystemEntities(dispatch);
                }
                hollowAccountCompletions.completeHollowAccounts(userTxn, dispatch);
                dispatchProcessor.processDispatch(dispatch);
                updateWorkflowMetrics(userTxn);
            }
<<<<<<< HEAD
            final var handleOutput = userTxn.stack().buildHandleOutput(userTxn.consensusNow());
            recordCache.add(
                    userTxn.creatorInfo().nodeId(), userTxn.txnInfo().payerID(), handleOutput.recordStreamItems());
            return handleOutput;
        } catch (final Exception e) {
            logger.error("{} - exception thrown while handling user transaction", ALERT_MESSAGE, e);
            // TODO - build and stream any committed builders and state changes from the stack, with a
            // FAIL_INVALID for the user transaction record/result
=======
            final var streamItems = userTxn.stack().buildStreamItems(userTxn.consensusNow());
            recordCache.add(userTxn.creatorInfo().nodeId(), userTxn.txnInfo().payerID(), streamItems);
            return streamItems.stream();
        } catch (final Exception e) {
            logger.error("{} - exception thrown while handling user transaction", ALERT_MESSAGE, e);
>>>>>>> 7b023ff7
            return failInvalidStreamItems(userTxn);
        }
    }

    /**
     * Returns a stream of a single {@link ResponseCodeEnum#FAIL_INVALID} record
     * for the given user transaction.
     *
     * @return the failure record
     */
<<<<<<< HEAD
    private HandleOutput failInvalidStreamItems(@NonNull final UserTxn userTxn) {
        userTxn.stack().rollbackFullStack();
        final var failInvalidBuilder = new RecordBuilderImpl(REVERSIBLE, NOOP_RECORD_CUSTOMIZER, USER);
=======
    private Stream<SingleTransactionRecord> failInvalidStreamItems(@NonNull final UserTxn userTxn) {
        userTxn.stack().rollbackFullStack();
        final var failInvalidBuilder = new SingleTransactionRecordBuilderImpl(REVERSIBLE, NOOP_RECORD_CUSTOMIZER, USER);
>>>>>>> 7b023ff7
        initializeBuilderInfo(failInvalidBuilder, userTxn.txnInfo())
                .status(FAIL_INVALID)
                .consensusTimestamp(userTxn.consensusNow());
        final var failInvalidRecord = failInvalidBuilder.build();
        recordCache.add(
                userTxn.creatorInfo().nodeId(),
                requireNonNull(userTxn.txnInfo().payerID()),
                List.of(failInvalidRecord));
<<<<<<< HEAD
        // TODO: Add block items
        return new HandleOutput(List.of(), List.of(failInvalidRecord));
=======
        return Stream.of(failInvalidRecord);
>>>>>>> 7b023ff7
    }

    /**
     * Returns true if the software event is older than the current software version.
     *
     * @return true if the software event is older than the current software version
     */
    private boolean isOlderSoftwareEvent(@NonNull final UserTxn userTxn) {
        return this.initTrigger != EVENT_STREAM_RECOVERY
                && SEMANTIC_VERSION_COMPARATOR.compare(version, userTxn.event().getSoftwareVersion()) > 0;
    }

    /**
     * Updates the metrics for the handle workflow.
     */
    private void updateWorkflowMetrics(@NonNull final UserTxn userTxn) {
        if (userTxn.isGenesisTxn()
                || userTxn.consensusNow().getEpochSecond()
                        > userTxn.lastHandledConsensusTime().getEpochSecond()) {
            handleWorkflowMetrics.switchConsensusSecond();
        }
    }

    /**
     * Returns the user dispatch for the given user transaction.
     *
     * @param userTxn the user transaction
     * @return the user dispatch
     */
    private Dispatch dispatchFor(@NonNull final UserTxn userTxn) {
        final var baseBuilder = initializeBuilderInfo(userTxn.baseBuilder(), userTxn.txnInfo());
        return userTxn.newDispatch(
                authorizer,
                networkInfo,
                feeManager,
                recordCache,
                dispatchProcessor,
                blockRecordManager,
                serviceScopeLookup,
                storeMetricsService,
                exchangeRateManager,
                childDispatchFactory,
                dispatcher,
                networkUtilizationManager,
                baseBuilder);
    }

    /**
     * Initializes the base builder of the given user transaction initialized with its transaction
     * information. The record builder is initialized with the transaction, transaction bytes, transaction ID,
     * exchange rate, and memo.
     *
     * @param builder the base builder
     * @param txnInfo the transaction information
     * @return the initialized base builder
     */
<<<<<<< HEAD
    private StreamBuilder initializeBuilderInfo(
            @NonNull final StreamBuilder builder, @NonNull final TransactionInfo txnInfo) {
=======
    private SingleTransactionRecordBuilder initializeBuilderInfo(
            @NonNull final SingleTransactionRecordBuilder builder, @NonNull final TransactionInfo txnInfo) {
>>>>>>> 7b023ff7
        final var transaction = txnInfo.transaction();
        // If the transaction uses the legacy body bytes field instead of explicitly
        // setting its signed bytes, the record will have the hash of its bytes as
        // serialized by PBJ
        final Bytes transactionBytes;
        if (transaction.signedTransactionBytes().length() > 0) {
            transactionBytes = transaction.signedTransactionBytes();
        } else {
            transactionBytes = Transaction.PROTOBUF.toBytes(transaction);
        }
        return builder.transaction(txnInfo.transaction())
                .transactionBytes(transactionBytes)
                .transactionID(txnInfo.txBody().transactionIDOrThrow())
                .exchangeRate(exchangeRateManager.exchangeRates())
                .memo(txnInfo.txBody().memo());
    }

    private void updateNodeStakes(@NonNull final UserTxn userTxn) {
        try {
            nodeStakeUpdates.process(userTxn.stack(), userTxn.tokenContextImpl(), userTxn.isGenesisTxn());
        } catch (final Exception e) {
            // We don't propagate a failure here to avoid a catastrophic scenario
            // where we are "stuck" trying to process node stake updates and never
            // get back to user transactions
            logger.error("Failed to process staking period time hook", e);
        }
    }

    private static void logPreDispatch(@NonNull final UserTxn userTxn) {
        if (logger.isDebugEnabled()) {
            logStartUserTransaction(
                    userTxn.platformTxn(),
                    userTxn.txnInfo().txBody(),
                    requireNonNull(userTxn.txnInfo().payerID()));
            logStartUserTransactionPreHandleResultP2(userTxn.preHandleResult());
            logStartUserTransactionPreHandleResultP3(userTxn.preHandleResult());
        }
    }

    /**
     * Expire schedules that are due to be executed between the last handled
     * transaction time and the current consensus time.
     *
     * @param userTxn the user transaction
     */
    private void expireSchedules(@NonNull UserTxn userTxn) {
        if (userTxn.isGenesisTxn()) {
            return;
        }
        final var lastHandledTxnTime = userTxn.lastHandledConsensusTime();
        if (userTxn.consensusNow().getEpochSecond() > lastHandledTxnTime.getEpochSecond()) {
            final var firstSecondToExpire = lastHandledTxnTime.getEpochSecond();
            final var lastSecondToExpire = userTxn.consensusNow().getEpochSecond() - 1;
            final var scheduleStore = new WritableStoreFactory(
                            userTxn.stack(), ScheduleService.NAME, userTxn.config(), storeMetricsService)
                    .getStore(WritableScheduleStore.class);
            scheduleStore.purgeExpiredSchedulesBetween(firstSecondToExpire, lastSecondToExpire);
            userTxn.stack().commitPreTxnSystemChanges();
        }
    }

    /**
     * Constructs a new {@link UserTxn} with the scope defined by the
     * current state, platform context, creator, and consensus time.
     *
     * @param state the current state
     * @param platformState the current platform state
     * @param event the current consensus event
     * @param creator the creator of the transaction
     * @param txn the consensus transaction
     * @param consensusNow the consensus time
     * @return the new user transaction
     */
    private UserTxn newUserTxn(
            @NonNull final MerkleState state,
            @NonNull final PlatformState platformState,
            @NonNull final ConsensusEvent event,
            @NonNull final NodeInfo creator,
            @NonNull final ConsensusTransaction txn,
            @NonNull final Instant consensusNow) {
        return UserTxn.from(
                state,
                platformState,
                event,
                creator,
                txn,
                consensusNow,
                blockRecordManager.consTimeOfLastHandledTxn(),
                configProvider,
                storeMetricsService,
                blockRecordManager,
                this);
    }
}<|MERGE_RESOLUTION|>--- conflicted
+++ resolved
@@ -20,11 +20,7 @@
 import static com.hedera.hapi.node.base.ResponseCodeEnum.FAIL_INVALID;
 import static com.hedera.node.app.spi.workflows.HandleContext.TransactionCategory.USER;
 import static com.hedera.node.app.spi.workflows.record.ExternalizedRecordCustomizer.NOOP_RECORD_CUSTOMIZER;
-<<<<<<< HEAD
 import static com.hedera.node.app.spi.workflows.record.StreamBuilder.ReversingBehavior.REVERSIBLE;
-=======
-import static com.hedera.node.app.spi.workflows.record.SingleTransactionRecordBuilder.ReversingBehavior.REVERSIBLE;
->>>>>>> 7b023ff7
 import static com.hedera.node.app.state.logging.TransactionStateLogger.logStartEvent;
 import static com.hedera.node.app.state.logging.TransactionStateLogger.logStartRound;
 import static com.hedera.node.app.state.logging.TransactionStateLogger.logStartUserTransaction;
@@ -40,10 +36,7 @@
 import com.hedera.hapi.node.base.ResponseCodeEnum;
 import com.hedera.hapi.node.base.SemanticVersion;
 import com.hedera.hapi.node.base.Transaction;
-<<<<<<< HEAD
 import com.hedera.node.app.blocks.BlockStreamManager;
-=======
->>>>>>> 7b023ff7
 import com.hedera.node.app.fees.ExchangeRateManager;
 import com.hedera.node.app.fees.FeeManager;
 import com.hedera.node.app.records.BlockRecordManager;
@@ -53,11 +46,7 @@
 import com.hedera.node.app.services.ServiceScopeLookup;
 import com.hedera.node.app.spi.authorization.Authorizer;
 import com.hedera.node.app.spi.metrics.StoreMetricsService;
-<<<<<<< HEAD
 import com.hedera.node.app.spi.workflows.record.StreamBuilder;
-=======
-import com.hedera.node.app.spi.workflows.record.SingleTransactionRecordBuilder;
->>>>>>> 7b023ff7
 import com.hedera.node.app.state.HederaRecordCache;
 import com.hedera.node.app.store.ReadableStoreFactory;
 import com.hedera.node.app.store.WritableStoreFactory;
@@ -69,11 +58,7 @@
 import com.hedera.node.app.workflows.handle.dispatch.ChildDispatchFactory;
 import com.hedera.node.app.workflows.handle.metric.HandleWorkflowMetrics;
 import com.hedera.node.app.workflows.handle.record.GenesisSetup;
-<<<<<<< HEAD
 import com.hedera.node.app.workflows.handle.record.RecordBuilderImpl;
-=======
-import com.hedera.node.app.workflows.handle.record.SingleTransactionRecordBuilderImpl;
->>>>>>> 7b023ff7
 import com.hedera.node.app.workflows.handle.steps.HollowAccountCompletions;
 import com.hedera.node.app.workflows.handle.steps.NodeStakeUpdates;
 import com.hedera.node.app.workflows.handle.steps.UserTxn;
@@ -267,11 +252,7 @@
      * executing the workflow for the transaction. This produces a stream of records that are then passed to the
      * {@link BlockRecordManager} to be externalized.
      *
-<<<<<<< HEAD
-     * @param state the writable {@link HederaState} that this transaction will work on
-=======
      * @param state the writable {@link MerkleState} that this transaction will work on
->>>>>>> 7b023ff7
      * @param platformState the {@link PlatformState} that this transaction will work on
      * @param event the {@link ConsensusEvent} that this transaction belongs to
      * @param creator the {@link NodeInfo} of the creator of the transaction
@@ -289,7 +270,6 @@
         final var consensusNow = txn.getConsensusTimestamp();
         final var userTxn = newUserTxn(state, platformState, event, creator, txn, consensusNow);
 
-<<<<<<< HEAD
         if (STREAM_MODE != BLOCKS) {
             blockRecordManager.startUserTransaction(consensusNow, state, platformState);
         }
@@ -300,11 +280,6 @@
         if (STREAM_MODE != RECORDS) {
             handleOutput.blocksItemsOrThrow().forEach(blockStreamManager::writeItem);
         }
-=======
-        blockRecordManager.startUserTransaction(consensusNow, state, platformState);
-        final var streamItems = execute(userTxn);
-        blockRecordManager.endUserTransaction(streamItems, state);
->>>>>>> 7b023ff7
 
         handleWorkflowMetrics.updateTransactionDuration(
                 userTxn.functionality(), (int) (System.nanoTime() - handleStart));
@@ -370,11 +345,7 @@
             if (isOlderSoftwareEvent(userTxn)) {
                 initializeBuilderInfo(userTxn.baseBuilder(), userTxn.txnInfo()).status(BUSY);
                 // Flushes the BUSY builder to the stream, no other side effects
-<<<<<<< HEAD
                 userTxn.stack().commitTransaction(userTxn.baseBuilder());
-=======
-                userTxn.stack().commitFullStack();
->>>>>>> 7b023ff7
             } else {
                 if (userTxn.isGenesisTxn()) {
                     // (FUTURE) Once all genesis setup is done via dispatch, remove this method
@@ -394,7 +365,6 @@
                 dispatchProcessor.processDispatch(dispatch);
                 updateWorkflowMetrics(userTxn);
             }
-<<<<<<< HEAD
             final var handleOutput = userTxn.stack().buildHandleOutput(userTxn.consensusNow());
             recordCache.add(
                     userTxn.creatorInfo().nodeId(), userTxn.txnInfo().payerID(), handleOutput.recordStreamItems());
@@ -403,13 +373,6 @@
             logger.error("{} - exception thrown while handling user transaction", ALERT_MESSAGE, e);
             // TODO - build and stream any committed builders and state changes from the stack, with a
             // FAIL_INVALID for the user transaction record/result
-=======
-            final var streamItems = userTxn.stack().buildStreamItems(userTxn.consensusNow());
-            recordCache.add(userTxn.creatorInfo().nodeId(), userTxn.txnInfo().payerID(), streamItems);
-            return streamItems.stream();
-        } catch (final Exception e) {
-            logger.error("{} - exception thrown while handling user transaction", ALERT_MESSAGE, e);
->>>>>>> 7b023ff7
             return failInvalidStreamItems(userTxn);
         }
     }
@@ -420,15 +383,9 @@
      *
      * @return the failure record
      */
-<<<<<<< HEAD
     private HandleOutput failInvalidStreamItems(@NonNull final UserTxn userTxn) {
         userTxn.stack().rollbackFullStack();
         final var failInvalidBuilder = new RecordBuilderImpl(REVERSIBLE, NOOP_RECORD_CUSTOMIZER, USER);
-=======
-    private Stream<SingleTransactionRecord> failInvalidStreamItems(@NonNull final UserTxn userTxn) {
-        userTxn.stack().rollbackFullStack();
-        final var failInvalidBuilder = new SingleTransactionRecordBuilderImpl(REVERSIBLE, NOOP_RECORD_CUSTOMIZER, USER);
->>>>>>> 7b023ff7
         initializeBuilderInfo(failInvalidBuilder, userTxn.txnInfo())
                 .status(FAIL_INVALID)
                 .consensusTimestamp(userTxn.consensusNow());
@@ -437,12 +394,8 @@
                 userTxn.creatorInfo().nodeId(),
                 requireNonNull(userTxn.txnInfo().payerID()),
                 List.of(failInvalidRecord));
-<<<<<<< HEAD
         // TODO: Add block items
         return new HandleOutput(List.of(), List.of(failInvalidRecord));
-=======
-        return Stream.of(failInvalidRecord);
->>>>>>> 7b023ff7
     }
 
     /**
@@ -499,13 +452,8 @@
      * @param txnInfo the transaction information
      * @return the initialized base builder
      */
-<<<<<<< HEAD
     private StreamBuilder initializeBuilderInfo(
             @NonNull final StreamBuilder builder, @NonNull final TransactionInfo txnInfo) {
-=======
-    private SingleTransactionRecordBuilder initializeBuilderInfo(
-            @NonNull final SingleTransactionRecordBuilder builder, @NonNull final TransactionInfo txnInfo) {
->>>>>>> 7b023ff7
         final var transaction = txnInfo.transaction();
         // If the transaction uses the legacy body bytes field instead of explicitly
         // setting its signed bytes, the record will have the hash of its bytes as
