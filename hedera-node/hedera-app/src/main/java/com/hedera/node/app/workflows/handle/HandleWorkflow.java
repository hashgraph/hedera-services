/*
 * Copyright (C) 2023 Hedera Hashgraph, LLC
 *
 * Licensed under the Apache License, Version 2.0 (the "License");
 * you may not use this file except in compliance with the License.
 * You may obtain a copy of the License at
 *
 *      http://www.apache.org/licenses/LICENSE-2.0
 *
 * Unless required by applicable law or agreed to in writing, software
 * distributed under the License is distributed on an "AS IS" BASIS,
 * WITHOUT WARRANTIES OR CONDITIONS OF ANY KIND, either express or implied.
 * See the License for the specific language governing permissions and
 * limitations under the License.
 */

package com.hedera.node.app.workflows.handle;

import static java.util.Collections.emptyList;
import static java.util.Objects.requireNonNull;

import com.hedera.hapi.node.base.Key;
import com.hedera.hapi.node.base.ResponseCodeEnum;
import com.hedera.node.app.records.RecordListBuilder;
import com.hedera.node.app.records.RecordManager;
import com.hedera.node.app.records.SingleTransactionRecordBuilder;
import com.hedera.node.app.service.token.ReadableAccountStore;
import com.hedera.node.app.services.ServiceScopeLookup;
import com.hedera.node.app.signature.ExpandedSignaturePair;
import com.hedera.node.app.signature.SignatureExpander;
import com.hedera.node.app.signature.SignatureVerificationFuture;
import com.hedera.node.app.signature.SignatureVerifier;
<<<<<<< HEAD
import com.hedera.node.app.spi.info.NodeInfo;
=======
import com.hedera.node.app.spi.info.NetworkInfo;
>>>>>>> 309d8151
import com.hedera.node.app.spi.workflows.HandleContext.TransactionCategory;
import com.hedera.node.app.spi.workflows.HandleException;
import com.hedera.node.app.spi.workflows.PreCheckException;
import com.hedera.node.app.state.HederaState;
import com.hedera.node.app.workflows.TransactionChecker;
import com.hedera.node.app.workflows.dispatcher.ReadableStoreFactory;
import com.hedera.node.app.workflows.dispatcher.TransactionDispatcher;
import com.hedera.node.app.workflows.handle.stack.SavepointStackImpl;
import com.hedera.node.app.workflows.prehandle.PreHandleContextImpl;
import com.hedera.node.app.workflows.prehandle.PreHandleResult;
import com.hedera.node.app.workflows.prehandle.PreHandleResult.Status;
import com.hedera.node.app.workflows.prehandle.PreHandleWorkflow;
import com.hedera.node.config.ConfigProvider;
import com.hedera.node.config.VersionedConfiguration;
import com.hedera.node.config.data.HederaConfig;
import com.swirlds.common.system.Round;
import com.swirlds.common.system.events.ConsensusEvent;
import com.swirlds.common.system.transaction.ConsensusTransaction;
import com.swirlds.config.api.Configuration;
import edu.umd.cs.findbugs.annotations.NonNull;
import edu.umd.cs.findbugs.annotations.Nullable;
import java.time.Instant;
import java.time.InstantSource;
import java.util.HashMap;
import java.util.HashSet;
import java.util.concurrent.TimeUnit;
import java.util.concurrent.TimeoutException;
import javax.inject.Inject;
import org.apache.logging.log4j.LogManager;
import org.apache.logging.log4j.Logger;

/**
 * The handle workflow that is responsible for handling the next {@link Round} of transactions.
 */
public class HandleWorkflow {

    private static final Logger logger = LogManager.getLogger(HandleWorkflow.class);

    private final NetworkInfo networkInfo;
    private final PreHandleWorkflow preHandleWorkflow;
    private final TransactionDispatcher dispatcher;
    private final RecordManager recordManager;
    private final SignatureExpander signatureExpander;
    private final SignatureVerifier signatureVerifier;
    private final TransactionChecker checker;
    private final ServiceScopeLookup serviceScopeLookup;
    private final ConfigProvider configProvider;
    private final InstantSource instantSource;

    @Inject
    public HandleWorkflow(
            @NonNull final NetworkInfo networkInfo,
            @NonNull final PreHandleWorkflow preHandleWorkflow,
            @NonNull final TransactionDispatcher dispatcher,
            @NonNull final RecordManager recordManager,
            @NonNull final SignatureExpander signatureExpander,
            @NonNull final SignatureVerifier signatureVerifier,
            @NonNull final TransactionChecker checker,
            @NonNull final ServiceScopeLookup serviceScopeLookup,
            @NonNull final ConfigProvider configProvider,
            @NonNull final InstantSource instantSource) {
<<<<<<< HEAD
        this.nodeInfo = requireNonNull(nodeInfo, "nodeInfo must not be null");
=======
        this.networkInfo = requireNonNull(networkInfo, "networkInfo must not be null");
>>>>>>> 309d8151
        this.preHandleWorkflow = requireNonNull(preHandleWorkflow, "preHandleWorkflow must not be null");
        this.dispatcher = requireNonNull(dispatcher, "dispatcher must not be null");
        this.recordManager = requireNonNull(recordManager, "recordManager must not be null");
        this.signatureExpander = requireNonNull(signatureExpander, "signatureExpander must not be null");
        this.signatureVerifier = requireNonNull(signatureVerifier, "signatureVerifier must not be null");
        this.checker = requireNonNull(checker, "checker must not be null");
        this.serviceScopeLookup = requireNonNull(serviceScopeLookup, "serviceScopeLookup must not be null");
        this.configProvider = requireNonNull(configProvider, "configProvider must not be null");
        this.instantSource = requireNonNull(instantSource, "instantSource must not be null");
    }

    /**
     * Handles the next {@link Round}
     *
     * @param state the writable {@link HederaState} that this round will work on
     * @param round the next {@link Round} that needs to be processed
     */
    public void handleRound(@NonNull final HederaState state, @NonNull final Round round) {
        // handle each transaction in the round
        round.forEachEventTransaction((event, txn) -> handlePlatformTransaction(state, event, txn));
    }

    private void handlePlatformTransaction(
            @NonNull final HederaState state,
            @NonNull final ConsensusEvent platformEvent,
            @NonNull final ConsensusTransaction platformTxn) {
        // skip system transactions
        if (platformTxn.isSystem()) {
            return;
        }

        // Get the consensus timestamp
        final Instant consensusNow = platformTxn.getConsensusTimestamp();

        // Setup record builder list
        recordManager.startUserTransaction(consensusNow);
        final var recordBuilder = new SingleTransactionRecordBuilder(consensusNow);
        final var recordListBuilder = new RecordListBuilder(recordBuilder);

        try {
            // Setup configuration
            var configuration = configProvider.getConfiguration();
            final var hederaConfig = configuration.getConfigData(HederaConfig.class);

            final var preHandleResult = getCurrentPreHandleResult(state, platformEvent, platformTxn, configuration);
            recordBuilder.transaction(
                    preHandleResult.txInfo().transaction(),
                    preHandleResult.txInfo().signedBytes());

            // Check all signature verifications. This will also wait, if validation is still ongoing.
            final var timeout = hederaConfig.workflowVerificationTimeoutMS();
            final var maxMillis = instantSource.millis() + timeout;
            final var payerKeyVerification =
                    preHandleResult.verificationResults().get(preHandleResult.payerKey());
            if (payerKeyVerification.get(timeout, TimeUnit.MILLISECONDS).failed()) {
                throw new HandleException(ResponseCodeEnum.INVALID_SIGNATURE);
            }
            for (final var key : preHandleResult.requiredKeys()) {
                final var remainingMillis = maxMillis - instantSource.millis();
                if (remainingMillis <= 0) {
                    throw new TimeoutException("Verification of signatures timed out");
                }
                final var verification = preHandleResult.verificationResults().get(key);
                if (verification.get(remainingMillis, TimeUnit.MILLISECONDS).failed()) {
                    throw new HandleException(ResponseCodeEnum.INVALID_SIGNATURE);
                }
            }

            // Setup context
            final var txBody = preHandleResult.txInfo().txBody();
            final var stack = new SavepointStackImpl(state, configuration);
            final var verifier = new HandleContextVerifier(hederaConfig, preHandleResult.verificationResults());
            final var context = new HandleContextImpl(
                    txBody,
                    preHandleResult.payer(),
                    preHandleResult.payerKey(),
                    TransactionCategory.USER,
                    recordBuilder,
                    stack,
                    verifier,
                    recordListBuilder,
                    checker,
                    dispatcher,
                    serviceScopeLookup);

            // Dispatch the transaction to the handler
            dispatcher.dispatchHandle(context);

            // TODO: Finalize transaction with the help of the token service

            // commit state
            stack.commit();
        } catch (final PreCheckException e) {
            recordFailedTransaction(e.responseCode(), recordBuilder, recordListBuilder);
        } catch (final HandleException e) {
            recordFailedTransaction(e.getStatus(), recordBuilder, recordListBuilder);
        } catch (final InterruptedException e) {
            logger.error("Interrupted while waiting for signature verification", e);
            Thread.currentThread().interrupt();
            recordBuilder.status(ResponseCodeEnum.UNKNOWN);
        } catch (final TimeoutException e) {
            logger.warn("Timed out while waiting for signature verification, probably going to ISS soon", e);
            recordBuilder.status(ResponseCodeEnum.UNKNOWN);
        } catch (final Throwable e) {
            logger.error("An unexpected exception was thrown during handle", e);
            recordBuilder.status(ResponseCodeEnum.UNKNOWN);
        }

        // TODO update receipt

        // TODO: handle long scheduled transactions

        // TODO: handle system tasks

        // store all records at once
        recordManager.endUserTransaction(recordListBuilder.build());
    }

    private void recordFailedTransaction(
            @NonNull final ResponseCodeEnum status,
            @NonNull final SingleTransactionRecordBuilder recordBuilder,
            @NonNull final RecordListBuilder recordListBuilder) {
        recordBuilder.status(status);
        recordListBuilder.revertChildRecordBuilders(recordBuilder);
        // TODO: Finalize failed transaction with the help of token-service and commit required state changes
    }

    /*
     * This method gets all the verification data for the current transaction. If pre-handle was previously ran
     * successfully, we only add the missing keys. If it did not run or an error occurred, we run it again.
     * If there is a due diligence error, this method will return a CryptoTransfer to charge the node along with
     * its verification data.
     */
    @NonNull
    private PreHandleResult getCurrentPreHandleResult(
            @NonNull final HederaState state,
            @NonNull final ConsensusEvent platformEvent,
            @NonNull final ConsensusTransaction platformTxn,
            @NonNull final VersionedConfiguration configuration)
            throws PreCheckException {
        final var metadata = platformTxn.getMetadata();
        // We do not know how long transactions are kept in memory. Clearing metadata to avoid keeping it for too long.
        platformTxn.setMetadata(null);

        // First check if pre-handle was run before (in which case metadata is a PreHandleResult)
        if (preHandleStillValid(configuration, metadata)) {
            final var preHandleResult = (PreHandleResult) metadata;

            // In case of due diligence error, we prepare a CryptoTransfer to charge the node and return immediately.
            if (preHandleResult.status() == Status.NODE_DUE_DILIGENCE_FAILURE) {
                return createPenaltyPayment();
            }

            // If pre-handle was successful, we need to add signatures that were not known at the time of pre-handle.
            if (preHandleResult.status() == Status.SO_FAR_SO_GOOD) {
                return addMissingSignatures(state, preHandleResult, configuration);
            }
        }

        // If we reach this point, either pre-handle was not run or it failed but may succeed now.
        // Therefore, we simply rerun pre-handle.
        final var storeFactory = new ReadableStoreFactory(state);
        final var accountStore = storeFactory.getStore(ReadableAccountStore.class);
        final var creator = networkInfo.nodeInfo(platformEvent.getCreatorId().id());
        final var creatorId = creator == null ? null : creator.accountId();
        final var result = preHandleWorkflow.preHandleTransaction(creatorId, storeFactory, accountStore, platformTxn);

        // If pre-handle was successful, we return the result. Otherwise, we charge the node or throw an exception.
        return switch (result.status()) {
            case SO_FAR_SO_GOOD -> result;
            case NODE_DUE_DILIGENCE_FAILURE -> createPenaltyPayment();
            case UNKNOWN_FAILURE -> throw new IllegalStateException("Pre-handle failed with unknown failure");
            default -> throw new PreCheckException(result.responseCode());
        };
    }

    @NonNull
    private PreHandleResult createPenaltyPayment() {
        // TODO: Implement createPenaltyPayment() - https://github.com/hashgraph/hedera-services/issues/6811
        throw new UnsupportedOperationException("Not implemented yet");
    }

    private boolean preHandleStillValid(
            @NonNull final VersionedConfiguration configuration, @Nullable final Object metadata) {
        if (metadata instanceof PreHandleResult preHandleResult) {
            return preHandleResult.configVersion() == configuration.getVersion();
        }
        return false;
    }

    /*
     * This method is called when a previous run of pre-handle was successful. We gather the keys again and check if
     * any keys need to be added. If so, we trigger the signature verification for the new keys and collect all
     * results.
     */
    @NonNull
    private PreHandleResult addMissingSignatures(
            @NonNull final HederaState state,
            @NonNull final PreHandleResult previousResult,
            @NonNull final Configuration configuration)
            throws PreCheckException {
        final var txInfo = previousResult.txInfo();
        final var txBody = txInfo.txBody();
        final var sigPairs = txInfo.signatureMap().sigPairOrElse(emptyList());
        final var signedBytes = txInfo.signedBytes();

        // extract keys and hollow accounts again
        final var storeFactory = new ReadableStoreFactory(state);
        final var context = new PreHandleContextImpl(storeFactory, txBody, configuration, dispatcher);
        dispatcher.dispatchPreHandle(context);

        // prepare signature verification
        final var verifications = new HashMap<Key, SignatureVerificationFuture>();
        final var payerKey = previousResult.payerKey();
        verifications.put(payerKey, previousResult.verificationResults().get(payerKey));

        // expand all keys
        final var expanded = new HashSet<ExpandedSignaturePair>();
        signatureExpander.expand(context.requiredNonPayerKeys(), sigPairs, expanded);
        signatureExpander.expand(context.optionalNonPayerKeys(), sigPairs, expanded);

        // remove all keys that were already verified
        for (final var it = expanded.iterator(); it.hasNext(); ) {
            final var entry = it.next();
            final var oldVerification = previousResult.verificationResults().get(entry.key());
            if (oldVerification != null) {
                verifications.put(oldVerification.key(), oldVerification);
                it.remove();
            }
        }

        // start verification for remaining keys
        if (!expanded.isEmpty()) {
            verifications.putAll(signatureVerifier.verify(signedBytes, expanded));
        }

        return new PreHandleResult(
                previousResult.payer(),
                payerKey,
                previousResult.status(),
                previousResult.responseCode(),
                previousResult.txInfo(),
                context.requiredNonPayerKeys(),
                verifications,
                previousResult.innerResult(),
                previousResult.configVersion());
    }
}<|MERGE_RESOLUTION|>--- conflicted
+++ resolved
@@ -30,11 +30,7 @@
 import com.hedera.node.app.signature.SignatureExpander;
 import com.hedera.node.app.signature.SignatureVerificationFuture;
 import com.hedera.node.app.signature.SignatureVerifier;
-<<<<<<< HEAD
-import com.hedera.node.app.spi.info.NodeInfo;
-=======
 import com.hedera.node.app.spi.info.NetworkInfo;
->>>>>>> 309d8151
 import com.hedera.node.app.spi.workflows.HandleContext.TransactionCategory;
 import com.hedera.node.app.spi.workflows.HandleException;
 import com.hedera.node.app.spi.workflows.PreCheckException;
@@ -96,11 +92,7 @@
             @NonNull final ServiceScopeLookup serviceScopeLookup,
             @NonNull final ConfigProvider configProvider,
             @NonNull final InstantSource instantSource) {
-<<<<<<< HEAD
-        this.nodeInfo = requireNonNull(nodeInfo, "nodeInfo must not be null");
-=======
         this.networkInfo = requireNonNull(networkInfo, "networkInfo must not be null");
->>>>>>> 309d8151
         this.preHandleWorkflow = requireNonNull(preHandleWorkflow, "preHandleWorkflow must not be null");
         this.dispatcher = requireNonNull(dispatcher, "dispatcher must not be null");
         this.recordManager = requireNonNull(recordManager, "recordManager must not be null");
