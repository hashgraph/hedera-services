/*
 * Copyright (C) 2024 Hedera Hashgraph, LLC
 *
 * Licensed under the Apache License, Version 2.0 (the "License");
 * you may not use this file except in compliance with the License.
 * You may obtain a copy of the License at
 *
 *      http://www.apache.org/licenses/LICENSE-2.0
 *
 * Unless required by applicable law or agreed to in writing, software
 * distributed under the License is distributed on an "AS IS" BASIS,
 * WITHOUT WARRANTIES OR CONDITIONS OF ANY KIND, either express or implied.
 * See the License for the specific language governing permissions and
 * limitations under the License.
 */

package com.hedera.node.app.workflows.handle.flow.dispatch.user.modules;

import com.hedera.hapi.node.base.AccountID;
import com.hedera.hapi.node.base.Key;
import com.hedera.hapi.node.state.token.Account;
import com.hedera.node.app.fees.FeeAccumulator;
import com.hedera.node.app.fees.ResourcePriceCalculatorImpl;
import com.hedera.node.app.ids.EntityIdService;
import com.hedera.node.app.ids.EntityNumGeneratorImpl;
import com.hedera.node.app.ids.WritableEntityIdStore;
import com.hedera.node.app.records.RecordBuildersImpl;
import com.hedera.node.app.service.token.api.TokenServiceApi;
import com.hedera.node.app.service.token.records.FinalizeContext;
import com.hedera.node.app.services.ServiceScopeLookup;
import com.hedera.node.app.signature.AppKeyVerifier;
import com.hedera.node.app.signature.DefaultKeyVerifier;
import com.hedera.node.app.spi.fees.FeeContext;
import com.hedera.node.app.spi.fees.Fees;
import com.hedera.node.app.spi.fees.ResourcePriceCalculator;
import com.hedera.node.app.spi.ids.EntityNumGenerator;
import com.hedera.node.app.spi.metrics.StoreMetricsService;
import com.hedera.node.app.spi.records.RecordBuilders;
import com.hedera.node.app.spi.store.StoreFactory;
import com.hedera.node.app.spi.workflows.HandleContext;
import com.hedera.node.app.store.ReadableStoreFactory;
import com.hedera.node.app.store.ServiceApiFactory;
import com.hedera.node.app.store.StoreFactoryImpl;
import com.hedera.node.app.store.WritableStoreFactory;
import com.hedera.node.app.workflows.TransactionInfo;
import com.hedera.node.app.workflows.dispatcher.TransactionDispatcher;
import com.hedera.node.app.workflows.handle.TokenContextImpl;
import com.hedera.node.app.workflows.handle.flow.DispatchHandleContext;
import com.hedera.node.app.workflows.handle.flow.dispatch.Dispatch;
import com.hedera.node.app.workflows.handle.flow.dispatch.user.UserDispatchComponent;
import com.hedera.node.app.workflows.handle.flow.dispatch.user.UserDispatchScope;
import com.hedera.node.app.workflows.handle.flow.dispatch.user.logic.UserRecordInitializer;
import com.hedera.node.app.workflows.handle.record.RecordListBuilder;
import com.hedera.node.app.workflows.handle.record.SingleTransactionRecordBuilderImpl;
import com.hedera.node.app.workflows.handle.stack.SavepointStackImpl;
import com.hedera.node.app.workflows.prehandle.PreHandleResult;
import com.hedera.node.config.data.HederaConfig;
import com.swirlds.config.api.Configuration;
import dagger.Binds;
import dagger.Module;
import dagger.Provides;
import edu.umd.cs.findbugs.annotations.NonNull;
import java.util.Set;

/**
 * The module that provides the dependencies for the user dispatch.
 */
@Module(subcomponents = {})
public interface UserDispatchModule {
    /**
     * Binds the {@link Dispatch} to the {@link UserDispatchComponent}. Whenever Dispatch is requested, it will
     * return the Dispatch instance bound to the UserDispatchComponent in this scope.
     * @param userDispatchComponent userDispatchComponent
     * @return Dispatch instance bound to the UserDispatchComponent
     */
    @Binds
    @UserDispatchScope
    Dispatch bindDispatch(@NonNull UserDispatchComponent userDispatchComponent);

    /**
     * Binds the {@link FinalizeContext} to the {@link TokenContextImpl}. Whenever FinalizeContext is requested, it will
     * return the FinalizeContext instance bound to the TokenContextImpl in this scope.
     * @param tokenContext tokenContext
     * @return FinalizeContext instance bound to the TokenContextImpl
     */
    @Binds
    @UserDispatchScope
    FinalizeContext bindFinalizeContext(@NonNull TokenContextImpl tokenContext);

    /**
     * Binds the {@link HandleContext} to the {@link DispatchHandleContext}. Whenever HandleContext is requested, it will
     * return the HandleContext instance bound to the DispatchHandleContext in this scope.
     * @param handleContext handleContext
     * @return HandleContext instance bound to the DispatchHandleContext
     */
    @Binds
    @UserDispatchScope
    HandleContext bindHandleContext(@NonNull DispatchHandleContext handleContext);

    /**
     * Binds the {@link ResourcePriceCalculator} to the {@link ResourcePriceCalculatorImpl}.
     * Whenever ResourcePriceCalculator is requested, it will return the ResourcePriceCalculator instance bound
     * to the ResourcePriceCalculatorImpl in this scope.
     * @param resourcePriceCalculator resourcePriceCalculator
     * @return ResourcePriceCalculator instance bound to the ResourcePriceCalculatorImpl
     */
    @Binds
    @UserDispatchScope
    ResourcePriceCalculator bindResourcePriceCalculator(@NonNull ResourcePriceCalculatorImpl resourcePriceCalculator);

    /**
     * Binds the {@link FeeContext} to the {@link DispatchHandleContext}. Whenever FeeContext is requested, it will
     * return the FeeContext instance bound to the DispatchHandleContext in this scope.
     * @param handleContext handleContext
     * @return FeeContext instance bound to the DispatchHandleContext
     */
    @Binds
    @UserDispatchScope
    FeeContext bindFeeContext(@NonNull DispatchHandleContext handleContext);

    @Binds
    @UserDispatchScope
    RecordBuilders bindRecordBuilders(@NonNull final RecordBuildersImpl recordBuilders);

    /**
     * Provides the required keys for the transaction from preHandleResult, when requested.
     * @param preHandleResult preHandleResult
     * @return required keys for the transaction
     */
    @Provides
    @UserDispatchScope
    static Set<Key> provideRequiredKeys(@NonNull final PreHandleResult preHandleResult) {
        return preHandleResult.requiredKeys();
    }

    /**
     * Provides the hollow accounts from preHandleResult, when requested in UserDispatchScope.
     * @param preHandleResult preHandleResult
     * @return hollow accounts
     */
    @Provides
    @UserDispatchScope
    static Set<Account> provideHollowAccounts(@NonNull final PreHandleResult preHandleResult) {
        return preHandleResult.hollowAccounts();
    }

    /**
     * Provides the payer account ID from txnInfo, when requested in UserDispatchScope.
     * @param txnInfo txnInfo
     * @return payer account ID
     */
    @Provides
    @UserDispatchScope
    static AccountID provideSyntheticPayer(@NonNull final TransactionInfo txnInfo) {
        return txnInfo.payerID();
    }

    /**
     * Provides the key verifier when requested in UserDispatchScope.
     * @param hederaConfig hederaConfig
     * @param txnInfo txnInfo
     * @param preHandleResult preHandleResult
     * @return key verifier
     */
    @Provides
    @UserDispatchScope
    static AppKeyVerifier provideKeyVerifier(
            @NonNull final HederaConfig hederaConfig,
            @NonNull final TransactionInfo txnInfo,
            @NonNull final PreHandleResult preHandleResult) {
        return new DefaultKeyVerifier(
                txnInfo.signatureMap().sigPair().size(), hederaConfig, preHandleResult.getVerificationResults());
    }

    /**
     * Provides the fees for the transaction when requested in UserDispatchScope.
     * @param feeContext feeContext
     * @param dispatcher dispatcher
     * @return fees for the transaction
     */
    @Provides
    @UserDispatchScope
    static Fees provideFees(@NonNull final FeeContext feeContext, @NonNull final TransactionDispatcher dispatcher) {
        return dispatcher.dispatchComputeFees(feeContext);
    }

    /**
     * Provides the ServiceApiFactory when requested in UserDispatchScope.
     * @param stack stack
     * @param configuration configuration
     * @param storeMetricsService storeMetricsService
     * @return ServiceApiFactory
     */
    @Provides
    @UserDispatchScope
    static ServiceApiFactory provideServiceApiFactory(
            @NonNull final SavepointStackImpl stack,
            @NonNull final Configuration configuration,
            @NonNull final StoreMetricsService storeMetricsService) {
        return new ServiceApiFactory(stack, configuration, storeMetricsService);
    }

    @Provides
    @UserDispatchScope
    static StoreFactory storeFactoryImpl(
            @NonNull final ReadableStoreFactory readableStoreFactory,
            @NonNull final WritableStoreFactory writableStoreFactory,
            @NonNull final ServiceApiFactory serviceApiFactory) {
        return new StoreFactoryImpl(readableStoreFactory, writableStoreFactory, serviceApiFactory);
    }

    /**
     * Provides the FeeAccumulator when requested in UserDispatchScope.
     * @param recordBuilder recordBuilder
     * @param serviceApiFactory serviceApiFactory
     * @return FeeAccumulator
     */
    @Provides
    @UserDispatchScope
    static FeeAccumulator provideFeeAccumulator(
            @NonNull final SingleTransactionRecordBuilderImpl recordBuilder,
            @NonNull final ServiceApiFactory serviceApiFactory) {
        final var tokenApi = serviceApiFactory.getApi(TokenServiceApi.class);
        return new FeeAccumulator(tokenApi, recordBuilder);
    }

    /**
     * Provides the WritableEntityIdStore when requested in UserDispatchScope.
     * @param stack stack
     * @param configuration configuration
     * @param storeMetricsService storeMetricsService
     * @return WritableEntityIdStore
     */
    @Provides
    @UserDispatchScope
    static WritableEntityIdStore provideWritableEntityIdStore(
            @NonNull final SavepointStackImpl stack,
            @NonNull final Configuration configuration,
            @NonNull final StoreMetricsService storeMetricsService) {
        final var entityIdsFactory =
                new WritableStoreFactory(stack, EntityIdService.NAME, configuration, storeMetricsService);
        return entityIdsFactory.getStore(WritableEntityIdStore.class);
    }

<<<<<<< HEAD
    /**
     * Provides the WritableStoreFactory when requested in UserDispatchScope.
     * @param stack stack
     * @param txnInfo txnInfo
     * @param configuration configuration
     * @param serviceScopeLookup serviceScopeLookup
     * @param storeMetricsService storeMetricsService
     * @return WritableStoreFactory
     */
=======
    @Binds
    @UserDispatchScope
    EntityNumGenerator bindEntityNumGenerator(@NonNull EntityNumGeneratorImpl entityNumGenerator);

>>>>>>> abb12c8e
    @Provides
    @UserDispatchScope
    static WritableStoreFactory provideWritableStoreFactory(
            @NonNull final SavepointStackImpl stack,
            @NonNull final TransactionInfo txnInfo,
            @NonNull final Configuration configuration,
            @NonNull final ServiceScopeLookup serviceScopeLookup,
            @NonNull final StoreMetricsService storeMetricsService) {
        return new WritableStoreFactory(
                stack, serviceScopeLookup.getServiceName(txnInfo.txBody()), configuration, storeMetricsService);
    }

    /**
     * Provides HandleContext.TransactionCategory as USER when requested in UserDispatchScope.
     * @return transaction category
     */
    @Provides
    @UserDispatchScope
    static HandleContext.TransactionCategory provideTransactionCategory() {
        return HandleContext.TransactionCategory.USER;
    }

    /**
     * Provides the user record when requested in UserDispatchScope.
     * @param recordListBuilder recordListBuilder
     * @param userRecordInitializer userRecordInitializer
     * @param txnInfo txnInfo
     * @return user record
     */
    @Provides
    @UserDispatchScope
    static SingleTransactionRecordBuilderImpl provideUserTransactionRecordBuilder(
            @NonNull final RecordListBuilder recordListBuilder,
            @NonNull final UserRecordInitializer userRecordInitializer,
            @NonNull final TransactionInfo txnInfo) {
        return userRecordInitializer.initializeUserRecord(recordListBuilder.userTransactionRecordBuilder(), txnInfo);
    }
}<|MERGE_RESOLUTION|>--- conflicted
+++ resolved
@@ -242,7 +242,10 @@
         return entityIdsFactory.getStore(WritableEntityIdStore.class);
     }
 
-<<<<<<< HEAD
+    @Binds
+    @UserDispatchScope
+    EntityNumGenerator bindEntityNumGenerator(@NonNull EntityNumGeneratorImpl entityNumGenerator);
+
     /**
      * Provides the WritableStoreFactory when requested in UserDispatchScope.
      * @param stack stack
@@ -252,12 +255,6 @@
      * @param storeMetricsService storeMetricsService
      * @return WritableStoreFactory
      */
-=======
-    @Binds
-    @UserDispatchScope
-    EntityNumGenerator bindEntityNumGenerator(@NonNull EntityNumGeneratorImpl entityNumGenerator);
-
->>>>>>> abb12c8e
     @Provides
     @UserDispatchScope
     static WritableStoreFactory provideWritableStoreFactory(
