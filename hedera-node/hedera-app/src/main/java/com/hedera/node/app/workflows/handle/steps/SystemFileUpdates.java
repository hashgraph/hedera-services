/*
 * Copyright (C) 2023-2025 Hedera Hashgraph, LLC
 *
 * Licensed under the Apache License, Version 2.0 (the "License");
 * you may not use this file except in compliance with the License.
 * You may obtain a copy of the License at
 *
 *      http://www.apache.org/licenses/LICENSE-2.0
 *
 * Unless required by applicable law or agreed to in writing, software
 * distributed under the License is distributed on an "AS IS" BASIS,
 * WITHOUT WARRANTIES OR CONDITIONS OF ANY KIND, either express or implied.
 * See the License for the specific language governing permissions and
 * limitations under the License.
 */

package com.hedera.node.app.workflows.handle.steps;

import static com.hedera.hapi.node.base.ResponseCodeEnum.SUCCESS;
import static com.hedera.node.app.util.FileUtilities.observePropertiesAndPermissions;
import static java.util.Objects.requireNonNull;
import static java.util.stream.Collectors.joining;

import com.hedera.hapi.node.base.FileID;
import com.hedera.hapi.node.base.ResponseCodeEnum;
import com.hedera.hapi.node.base.ServicesConfigurationList;
import com.hedera.hapi.node.transaction.TransactionBody;
import com.hedera.node.app.blocks.cloud.uploader.BucketConfigurationManager;
import com.hedera.node.app.config.ConfigProviderImpl;
import com.hedera.node.app.fees.ExchangeRateManager;
import com.hedera.node.app.fees.FeeManager;
import com.hedera.node.app.throttle.ThrottleServiceManager;
import com.hedera.node.app.uploader.BucketConfigurationManager;
import com.hedera.node.app.util.FileUtilities;
import com.hedera.node.config.data.BlockStreamConfig;
import com.hedera.node.config.data.FilesConfig;
import com.hedera.node.config.data.LedgerConfig;
import com.hedera.pbj.runtime.ParseException;
import com.hedera.pbj.runtime.io.buffer.Bytes;
import com.swirlds.config.api.Configuration;
import com.swirlds.state.State;
import edu.umd.cs.findbugs.annotations.NonNull;
import javax.inject.Inject;
import javax.inject.Singleton;
import org.apache.logging.log4j.LogManager;
import org.apache.logging.log4j.Logger;

/**
 * Simple facility that notifies interested parties when a special file is updated.
 *
 * <p>This is a temporary solution. In the future we want to have specific transactions
 * to update the data that is currently transmitted in these files.
 */
@Singleton
public class SystemFileUpdates {
    private static final Logger logger = LogManager.getLogger(SystemFileUpdates.class);

    private final ConfigProviderImpl configProvider;
    private final ExchangeRateManager exchangeRateManager;
    private final FeeManager feeManager;
    private final ThrottleServiceManager throttleServiceManager;
    private final BucketConfigurationManager bucketConfigurationManager;

    /**
     * Creates a new instance of this class.
     *
     * @param configProvider the configuration provider
     */
    @Inject
    public SystemFileUpdates(
            @NonNull final ConfigProviderImpl configProvider,
            @NonNull final ExchangeRateManager exchangeRateManager,
            @NonNull final FeeManager feeManager,
            @NonNull final ThrottleServiceManager throttleServiceManager,
            @NonNull final BucketConfigurationManager bucketConfigurationManger) {
        this.configProvider = requireNonNull(configProvider, "configProvider must not be null");
        this.exchangeRateManager = requireNonNull(exchangeRateManager, "exchangeRateManager must not be null");
        this.feeManager = requireNonNull(feeManager, "feeManager must not be null");
        this.throttleServiceManager = requireNonNull(throttleServiceManager);
        this.bucketConfigurationManager = requireNonNull(bucketConfigurationManger);
    }

    /**
     * Checks whether the given transaction body is a file update or file append of a special file and eventually
     * notifies the registered facility.
     *
     * @param state the current state (the updated file content needs to be committed to the state)
     * @param txBody the transaction body
     */
    public ResponseCodeEnum handleTxBody(@NonNull final State state, @NonNull final TransactionBody txBody) {
        requireNonNull(state, "state must not be null");
        requireNonNull(txBody, "txBody must not be null");

        // Try to extract the file ID from the transaction body, if it is FileUpdate or FileAppend.
        final FileID fileID;
        if (txBody.hasFileUpdate()) {
            fileID = txBody.fileUpdateOrThrow().fileIDOrThrow();
        } else if (txBody.hasFileAppend()) {
            fileID = txBody.fileAppendOrThrow().fileIDOrThrow();
        } else {
            return SUCCESS;
        }

        // Check if the file is a special file
        final var configuration = configProvider.getConfiguration();
        final var ledgerConfig = configuration.getConfigData(LedgerConfig.class);
        final var fileNum = fileID.fileNum();
        final var payer = txBody.transactionIDOrThrow().accountIDOrThrow();
        if (fileNum > ledgerConfig.numReservedSystemEntities()) {
            return SUCCESS;
        }

        // If it is a special file, call the updater.
        // We load the file only, if there is an updater for it.
        final var filesConfig = configuration.getConfigData(FilesConfig.class);

        if (fileNum == filesConfig.feeSchedules()) {
            return feeManager.update(FileUtilities.getFileContent(state, fileID));
        } else if (fileNum == filesConfig.exchangeRates()) {
            exchangeRateManager.update(FileUtilities.getFileContent(state, fileID), payer);
        } else if (fileNum == filesConfig.networkProperties()) {
            updateConfig(configuration, ConfigType.NETWORK_PROPERTIES, state);
            throttleServiceManager.refreshThrottleConfiguration();
<<<<<<< HEAD
            bucketConfigurationManager.loadCompleteBucketConfigs();
=======
            final var blockStreamConfig = configuration.getConfigData(BlockStreamConfig.class);
            bucketConfigurationManager.loadCompleteBucketConfigs(blockStreamConfig);
>>>>>>> 068c073d
        } else if (fileNum == filesConfig.hapiPermissions()) {
            updateConfig(configuration, ConfigType.API_PERMISSIONS, state);
        } else if (fileNum == filesConfig.throttleDefinitions()) {
            return throttleServiceManager.recreateThrottles(FileUtilities.getFileContent(state, fileID));
        }
        return SUCCESS;
    }

    private enum ConfigType {
        NETWORK_PROPERTIES,
        API_PERMISSIONS,
    }

    private void updateConfig(
            @NonNull final Configuration configuration,
            @NonNull final ConfigType configType,
            @NonNull final State state) {
        observePropertiesAndPermissions(state, configuration, (properties, permissions) -> {
            configProvider.update(properties, permissions);
            if (configType == ConfigType.NETWORK_PROPERTIES) {
                logContentsOf("Network properties", properties);
            } else {
                logContentsOf("API permissions", permissions);
            }
        });
    }

    private void logContentsOf(@NonNull final String configFileName, @NonNull final Bytes contents) {
        try {
            final var configList = ServicesConfigurationList.PROTOBUF.parseStrict(contents.toReadableSequentialData());
            final var printableConfigList = configList.nameValue().stream()
                    .map(pair -> pair.name() + "=" + pair.value())
                    .collect(joining("\n\t"));
            logger.info(
                    "Refreshing properties with following overrides to {}:\n\t{}",
                    configFileName,
                    printableConfigList.isBlank() ? "<NONE>" : printableConfigList);
        } catch (ParseException ignore) {
            // If this isn't parseable we won't have updated anything, also don't log
        }
    }
}<|MERGE_RESOLUTION|>--- conflicted
+++ resolved
@@ -121,12 +121,8 @@
         } else if (fileNum == filesConfig.networkProperties()) {
             updateConfig(configuration, ConfigType.NETWORK_PROPERTIES, state);
             throttleServiceManager.refreshThrottleConfiguration();
-<<<<<<< HEAD
-            bucketConfigurationManager.loadCompleteBucketConfigs();
-=======
             final var blockStreamConfig = configuration.getConfigData(BlockStreamConfig.class);
             bucketConfigurationManager.loadCompleteBucketConfigs(blockStreamConfig);
->>>>>>> 068c073d
         } else if (fileNum == filesConfig.hapiPermissions()) {
             updateConfig(configuration, ConfigType.API_PERMISSIONS, state);
         } else if (fileNum == filesConfig.throttleDefinitions()) {
