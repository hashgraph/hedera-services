--- conflicted
+++ resolved
@@ -175,27 +175,6 @@
     @Override
     public void addHintsKeyPublication(@NonNull final HintsKeyPublication publication) {
         requireNonNull(publication);
-<<<<<<< HEAD
-        // Once the preprocessing start time (or scheme) is known, the party keys are fixed
-        if (!construction.hasGracePeriodEndTime()) {
-            return;
-        }
-        final long nodeId = publication.nodeId();
-        // Ignore hinTS keys from nodes not in the target roster; though note this does not
-        // prevent the handler from storing them for use in future constructions
-        if (!weights.targetIncludes(nodeId)) {
-            return;
-        }
-        final int partyId = publication.partyId();
-        final int expectedPartyId = expectedPartyId(nodeId);
-        if (partyId != expectedPartyId) {
-            throw new IllegalArgumentException(
-                    "Expected party #" + expectedPartyId + " for node" + nodeId + "; but was party #" + partyId);
-        }
-        nodePartyIds.put(nodeId, partyId);
-        partyNodeIds.put(partyId, nodeId);
-        validationFutures.put(publication.adoptionTime(), validationFuture(partyId, publication.hintsKey()));
-=======
         // If grace period is over, we have either finished construction or already set the
         // preprocessing time to something earlier than consensus now; so we will not use
         // this key and can return immediately
@@ -203,7 +182,6 @@
             return;
         }
         maybeUpdateForHintsKey(publication);
->>>>>>> 0b28851b
     }
 
     @Override
@@ -271,28 +249,6 @@
     }
 
     /**
-<<<<<<< HEAD
-     * Returns a future that completes to the aggregated hinTS keys for this construction for
-     * all valid published hinTS keys.
-     *
-     * @return the future
-     */
-    private CompletableFuture<Void> startPreprocessingVoteFuture(@NonNull final Instant cutoff) {
-        return CompletableFuture.runAsync(
-                () -> {
-                    final var hintKeys = validationFutures.headMap(cutoff, true).values().stream()
-                            .map(CompletableFuture::join)
-                            .filter(Validation::isValid)
-                            .collect(toMap(Validation::partyId, Validation::hintsKey));
-                    final var aggregatedWeights = nodePartyIds.entrySet().stream()
-                            .filter(entry -> hintKeys.containsKey(entry.getValue()))
-                            .collect(toMap(Map.Entry::getValue, entry -> weights.targetWeightOf(entry.getKey())));
-                    final var output = library.preprocess(hintKeys, aggregatedWeights, numParties);
-                    final var preprocessedKeys = codec.decodePreprocessedKeys(output);
-                    submissions
-                            .submitHintsVote(construction.constructionId(), preprocessedKeys)
-                            .join();
-=======
      * If the publication is for the expected party id, update the node and party id mappings and
      * start a validation future for the hinTS key.
      * @param publication the publication
@@ -356,7 +312,6 @@
                 () -> {
                     final var isValid = library.validateHintsKey(hintsKey, partyId, numParties);
                     return new Validation(partyId, hintsKey, isValid);
->>>>>>> 0b28851b
                 },
                 executor);
     }
@@ -379,34 +334,11 @@
     }
 
     /**
-<<<<<<< HEAD
-     * Returns a future that completes to a validation of the given hints key.
-     *
-     * @param partyId the party ID
-     * @param hintsKey the hints key
-     * @return the future
-     */
-    private CompletableFuture<Validation> validationFuture(final int partyId, @NonNull final Bytes hintsKey) {
-        return CompletableFuture.supplyAsync(
-                () -> {
-                    final var isValid = library.validateHintsKey(hintsKey, partyId, numParties);
-                    return new Validation(partyId, hintsKey, isValid);
-                },
-                executor);
-    }
-
-    /**
-=======
->>>>>>> 0b28851b
      * If this node is part of the target construction and has not yet published (and is not currently publishing) its
      * hinTS key, then starts publishing it.
      */
     private void ensureHintsKeyPublished() {
-<<<<<<< HEAD
-        if (publicationFuture != null && weights.targetIncludes(selfId) && !nodePartyIds.containsKey(selfId)) {
-=======
         if (publicationFuture == null && weights.targetIncludes(selfId) && !nodePartyIds.containsKey(selfId)) {
->>>>>>> 0b28851b
             final int selfPartyId = expectedPartyId(selfId);
             publicationFuture = CompletableFuture.runAsync(
                     () -> {
@@ -421,42 +353,6 @@
     }
 
     /**
-<<<<<<< HEAD
-     * Returns the party ID that this node should use in the target roster. These ids are assigned
-     * by sorting the unassigned node ids and unused party ids in ascending order, and matching
-     * node ids and party ids by their indexes in these lists.
-     * <p>
-     * For example, suppose there are three nodes with ids {@code 7}, {@code 9}, and {@code 12};
-     * and the party size is four (hence party ids are {@code 0}, {@code 1}, {@code 2}, and {@code 3}).
-     * Then we can think of two lists,
-     * <ul>
-     *     <Li>{@code (7, 9, 12)}</Li>
-     *     <Li>{@code (0, 1, 2, 3)}</Li>
-     * </ul>
-     * And do three assignments: {@code 7 -> 0}, {@code 9 -> 1}, and {@code 12 -> 2}.
-     * <p>
-     * The important thing about this strategy is that it doesn't matter the <b>order</b> in
-     * which we do the assignments. For example, if the nodes publish their keys in the order
-     * {@code 9}, {@code 7}, {@code 12}, then after assigning {@code 9 -> 1}, the remaining
-     * lists will be,
-     * <ul>
-     *     <Li>{@code (7, 12)}</Li>
-     *     <Li>{@code (0, 2, 3)}</Li>
-     * </ul>
-     * And no matter which node publishes their key next, they still the same id as expected.
-     * @throws IndexOutOfBoundsException if the node id has already been assigned a party id
-     */
-    private int expectedPartyId(final long nodeId) {
-        final var unassignedNodeIds = weights.targetNodeWeights().keySet().stream()
-                .filter(id -> !nodePartyIds.containsKey(id))
-                .sorted()
-                .toList();
-        final var unusedPartyIds = IntStream.range(0, numParties)
-                .filter(id -> !partyNodeIds.containsKey(id))
-                .boxed()
-                .toList();
-        return unusedPartyIds.get(unassignedNodeIds.indexOf(nodeId));
-=======
      * Returns a future that completes to the aggregated hinTS keys for this construction for
      * all valid published hinTS keys.
      *
@@ -495,6 +391,5 @@
                     }
                 },
                 executor);
->>>>>>> 0b28851b
     }
 }