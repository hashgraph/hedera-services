--- conflicted
+++ resolved
@@ -13,6 +13,7 @@
  * See the License for the specific language governing permissions and
  * limitations under the License.
  */
+
 package com.hedera.node.app.workflows.query;
 
 import static com.hedera.node.app.service.mono.utils.MiscUtils.asTimestamp;
@@ -35,6 +36,7 @@
 import com.hedera.node.app.service.mono.context.NodeInfo;
 import com.hedera.node.app.service.mono.stats.HapiOpCounters;
 import com.hedera.node.app.service.mono.utils.MiscUtils;
+import com.hedera.node.app.spi.meta.QueryContext;
 import com.hedera.node.app.spi.workflows.InsufficientBalanceException;
 import com.hedera.node.app.spi.workflows.PreCheckException;
 import com.hedera.node.app.state.HederaState;
@@ -81,6 +83,7 @@
     private final QueryDispatcher dispatcher;
     private final HapiOpCounters opCounters;
     private final FeeAccumulator feeAccumulator;
+    private final QueryContext queryContext;
 
     /**
      * Constructor of {@code QueryWorkflowImpl}
@@ -106,7 +109,8 @@
             @NonNull final QueryChecker checker,
             @NonNull final QueryDispatcher dispatcher,
             @NonNull final HapiOpCounters opCounters,
-            @NonNull final FeeAccumulator feeAccumulator) {
+            @NonNull final FeeAccumulator feeAccumulator,
+            @NonNull final QueryContextImpl queryContext) {
         this.nodeInfo = requireNonNull(nodeInfo);
         this.currentPlatformStatus = requireNonNull(currentPlatformStatus);
         this.stateAccessor = requireNonNull(stateAccessor);
@@ -116,6 +120,7 @@
         this.dispatcher = requireNonNull(dispatcher);
         this.opCounters = requireNonNull(opCounters);
         this.feeAccumulator = requireNonNull(feeAccumulator);
+        this.queryContext = requireNonNull(queryContext);
     }
 
     @Override
@@ -139,9 +144,8 @@
             LOGGER.debug("Received query: {}", query);
         }
 
-        final var function =
-                MiscUtils.functionalityOfQuery(query)
-                        .orElseThrow(() -> new StatusRuntimeException(Status.INVALID_ARGUMENT));
+        final var function = MiscUtils.functionalityOfQuery(query)
+                .orElseThrow(() -> new StatusRuntimeException(Status.INVALID_ARGUMENT));
         opCounters.countReceived(function);
 
         final var handler = dispatcher.getHandler(query);
@@ -167,11 +171,7 @@
             }
 
             // 2. Check query throttles
-<<<<<<< HEAD
             if (throttleAccumulator.shouldThrottleQuery(function, query)) {
-=======
-            if (throttleAccumulator.shouldThrottleQuery(functionality, query)) {
->>>>>>> 8e78d49a
                 throw new PreCheckException(BUSY);
             }
 
@@ -189,8 +189,7 @@
                 checker.checkPermissions(payer, function);
 
                 // 3.iii Calculate costs
-                final var feeData =
-                        feeAccumulator.computePayment(function, query, asTimestamp(Instant.now()));
+                final var feeData = feeAccumulator.computePayment(function, query, asTimestamp(Instant.now()));
                 fee = totalFee(feeData);
 
                 // 3.iv Check account balances
@@ -202,43 +201,31 @@
             }
 
             // 4. Check validity
-<<<<<<< HEAD
-            final var validity = dispatcher.validate(state, query);
-=======
             final var storeFactory = new StoreFactory(state);
-            dispatcher.validate(storeFactory, query);
->>>>>>> 8e78d49a
+            final var validity = dispatcher.validate(storeFactory, query);
 
             // 5. Submit payment to platform
             if (paymentRequired) {
-                submissionManager.submit(
-                        txBody, allegedPayment.toByteArray(), session.txBodyParser());
+                submissionManager.submit(txBody, allegedPayment.toByteArray(), session.txBodyParser());
             }
 
             if (handler.needsAnswerOnlyCost(responseType)) {
                 // 6.i Estimate costs
-                final var feeData =
-                        feeAccumulator.computePayment(function, query, asTimestamp(Instant.now()));
+                final var feeData = feeAccumulator.computePayment(function, query, asTimestamp(Instant.now()));
                 fee = totalFee(feeData);
 
                 final var header = createResponseHeader(responseType, validity, fee);
                 response = handler.createEmptyResponse(header);
             } else {
                 // 6.ii Find response
-<<<<<<< HEAD
                 final var header = createResponseHeader(responseType, validity, fee);
-                response = dispatcher.getResponse(state, query, header);
-=======
-                final var header = createResponseHeader(responseType, OK, fee);
-                response = dispatcher.getResponse(storeFactory, query, header);
->>>>>>> 8e78d49a
+                response = dispatcher.getResponse(storeFactory, query, header, queryContext);
             }
 
             opCounters.countAnswered(function);
 
         } catch (InsufficientBalanceException e) {
-            final var header =
-                    createResponseHeader(responseType, e.responseCode(), e.getEstimatedFee());
+            final var header = createResponseHeader(responseType, e.responseCode(), e.getEstimatedFee());
             response = handler.createEmptyResponse(header);
         } catch (PreCheckException e) {
             final var header = createResponseHeader(responseType, e.responseCode(), fee);
@@ -253,9 +240,7 @@
     }
 
     private static ResponseHeader createResponseHeader(
-            @NonNull final ResponseType type,
-            @NonNull final ResponseCodeEnum responseCode,
-            final long fee) {
+            @NonNull final ResponseType type, @NonNull final ResponseCodeEnum responseCode, final long fee) {
         return ResponseHeader.newBuilder()
                 .setResponseType(type)
                 .setNodeTransactionPrecheckCode(responseCode)
