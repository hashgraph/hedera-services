/*
 * Copyright (C) 2022-2023 Hedera Hashgraph, LLC
 *
 * Licensed under the Apache License, Version 2.0 (the "License");
 * you may not use this file except in compliance with the License.
 * You may obtain a copy of the License at
 *
 *      http://www.apache.org/licenses/LICENSE-2.0
 *
 * Unless required by applicable law or agreed to in writing, software
 * distributed under the License is distributed on an "AS IS" BASIS,
 * WITHOUT WARRANTIES OR CONDITIONS OF ANY KIND, either express or implied.
 * See the License for the specific language governing permissions and
 * limitations under the License.
 */

package com.hedera.node.app.workflows.query;

import static com.hedera.hapi.node.base.HederaFunctionality.GET_ACCOUNT_DETAILS;
import static com.hedera.hapi.node.base.HederaFunctionality.NETWORK_GET_EXECUTION_TIME;
import static com.hedera.hapi.node.base.ResponseCodeEnum.BUSY;
import static com.hedera.hapi.node.base.ResponseCodeEnum.NOT_SUPPORTED;
import static com.hedera.hapi.node.base.ResponseCodeEnum.OK;
import static com.hedera.hapi.node.base.ResponseType.ANSWER_STATE_PROOF;
import static com.hedera.hapi.node.base.ResponseType.COST_ANSWER_STATE_PROOF;
import static java.util.Objects.requireNonNull;

import com.hedera.hapi.node.base.HederaFunctionality;
import com.hedera.hapi.node.base.ResponseCodeEnum;
import com.hedera.hapi.node.base.ResponseHeader;
import com.hedera.hapi.node.base.ResponseType;
import com.hedera.hapi.node.base.Transaction;
import com.hedera.hapi.node.transaction.Query;
import com.hedera.hapi.node.transaction.Response;
import com.hedera.hapi.node.transaction.TransactionBody;
<<<<<<< HEAD
import com.hedera.node.app.fees.ExchangeRateManager;
import com.hedera.node.app.service.mono.pbj.PbjConverter;
=======
import com.hedera.node.app.authorization.Authorizer;
import com.hedera.node.app.service.token.ReadableAccountStore;
>>>>>>> 09a63796
import com.hedera.node.app.spi.HapiUtils;
import com.hedera.node.app.spi.UnknownHederaFunctionality;
import com.hedera.node.app.spi.fees.ExchangeRateInfo;
import com.hedera.node.app.spi.records.RecordCache;
import com.hedera.node.app.spi.workflows.InsufficientBalanceException;
import com.hedera.node.app.spi.workflows.PreCheckException;
import com.hedera.node.app.spi.workflows.QueryContext;
import com.hedera.node.app.state.HederaState;
import com.hedera.node.app.throttle.ThrottleAccumulator;
import com.hedera.node.app.workflows.dispatcher.ReadableStoreFactory;
import com.hedera.node.app.workflows.ingest.IngestChecker;
import com.hedera.node.app.workflows.ingest.SubmissionManager;
import com.hedera.node.config.ConfigProvider;
import com.hedera.pbj.runtime.Codec;
import com.hedera.pbj.runtime.MalformedProtobufException;
import com.hedera.pbj.runtime.UnknownFieldException;
import com.hedera.pbj.runtime.io.buffer.BufferedData;
import com.hedera.pbj.runtime.io.buffer.Bytes;
import com.swirlds.common.utility.AutoCloseableWrapper;
import edu.umd.cs.findbugs.annotations.NonNull;
import io.grpc.Status;
import io.grpc.StatusRuntimeException;
import java.io.IOException;
import java.util.EnumSet;
import java.util.List;
import java.util.function.Function;
import javax.inject.Inject;
import org.apache.logging.log4j.LogManager;
import org.apache.logging.log4j.Logger;

/** Implementation of {@link QueryWorkflow} */
public final class QueryWorkflowImpl implements QueryWorkflow {

    private static final Logger logger = LogManager.getLogger(QueryWorkflowImpl.class);

    private static final EnumSet<ResponseType> UNSUPPORTED_RESPONSE_TYPES =
            EnumSet.of(ANSWER_STATE_PROOF, COST_ANSWER_STATE_PROOF);
    private static final List<HederaFunctionality> RESTRICTED_FUNCTIONALITIES =
            List.of(NETWORK_GET_EXECUTION_TIME, GET_ACCOUNT_DETAILS);

    private final Function<ResponseType, AutoCloseableWrapper<HederaState>> stateAccessor;
    private final ThrottleAccumulator throttleAccumulator;
    private final SubmissionManager submissionManager;
    private final QueryChecker queryChecker;
    private final IngestChecker ingestChecker;
    private final QueryDispatcher dispatcher;

    private final Codec<Query> queryParser;
    private final ConfigProvider configProvider;
    private final RecordCache recordCache;
<<<<<<< HEAD
    private final ExchangeRateManager exchangeRateManager;
=======
    private final Authorizer authorizer;
>>>>>>> 09a63796

    /**
     * Constructor of {@code QueryWorkflowImpl}
     *
     * @param stateAccessor a {@link Function} that returns the latest immutable or latest signed state depending on the
     * {@link ResponseType}
     * @param throttleAccumulator the {@link ThrottleAccumulator} for throttling
     * @param submissionManager the {@link SubmissionManager} to submit transactions to the platform
     * @param queryChecker the {@link QueryChecker} with specific checks of an ingest-workflow
     * @param ingestChecker the {@link IngestChecker} to handle the crypto transfer
     * @param dispatcher the {@link QueryDispatcher} that will call query-specific methods
<<<<<<< HEAD
     * @param queryParser the {@link Codec} to parse a query
     * @param configProvider the {@link ConfigProvider} to get the current configuration
     * @param recordCache the {@link RecordCache}
     * @param exchangeRateManager the {@link ExchangeRateManager} to get the {@link ExchangeRateInfo}
=======
     * @param authorizer the {@link Authorizer} to check permissions and special privileges
>>>>>>> 09a63796
     * @throws NullPointerException if one of the arguments is {@code null}
     */
    @Inject
    public QueryWorkflowImpl(
            @NonNull final Function<ResponseType, AutoCloseableWrapper<HederaState>> stateAccessor,
            @NonNull final ThrottleAccumulator throttleAccumulator,
            @NonNull final SubmissionManager submissionManager,
            @NonNull final QueryChecker queryChecker,
            @NonNull final IngestChecker ingestChecker,
            @NonNull final QueryDispatcher dispatcher,
            @NonNull final Codec<Query> queryParser,
            @NonNull final ConfigProvider configProvider,
            @NonNull final RecordCache recordCache,
<<<<<<< HEAD
            @NonNull final ExchangeRateManager exchangeRateManager) {
        this.stateAccessor = requireNonNull(stateAccessor, "stateAccessor must not be null");
        this.throttleAccumulator = requireNonNull(throttleAccumulator, "throttleAccumulator must not be null");
        this.submissionManager = requireNonNull(submissionManager, "submissionManager must not be null");
        this.ingestChecker = requireNonNull(ingestChecker, "ingestChecker must not be null");
        this.queryChecker = requireNonNull(queryChecker, "queryChecker must not be null");
        this.dispatcher = requireNonNull(dispatcher, "dispatcher must not be null");
        this.queryParser = requireNonNull(queryParser, "queryParser must not be null");
        this.configProvider = requireNonNull(configProvider, "configProvider must not be null");
        this.recordCache = requireNonNull(recordCache, "recordCache must not be null");
        this.exchangeRateManager = requireNonNull(exchangeRateManager, "exchangeRateManager must not be null");
=======
            @NonNull final Authorizer authorizer) {
        this.stateAccessor = requireNonNull(stateAccessor);
        this.throttleAccumulator = requireNonNull(throttleAccumulator);
        this.submissionManager = requireNonNull(submissionManager);
        this.ingestChecker = requireNonNull(ingestChecker);
        this.queryChecker = requireNonNull(queryChecker);
        this.dispatcher = requireNonNull(dispatcher);
        this.queryParser = requireNonNull(queryParser);
        this.configProvider = requireNonNull(configProvider);
        this.recordCache = requireNonNull(recordCache);
        this.authorizer = requireNonNull(authorizer);
>>>>>>> 09a63796
    }

    @Override
    public void handleQuery(@NonNull final Bytes requestBuffer, @NonNull final BufferedData responseBuffer) {
        requireNonNull(requestBuffer);
        requireNonNull(responseBuffer);

        // 1. Parse and check header
        final Query query = parseQuery(requestBuffer);
        logger.debug("Received query: {}", query);

        final var function = functionOf(query);

        final var handler = dispatcher.getHandler(query);
        final var queryHeader = handler.extractHeader(query);
        if (queryHeader == null) {
            throw new StatusRuntimeException(Status.INVALID_ARGUMENT);
        }
        final ResponseType responseType = queryHeader.responseType();
        logger.debug("Started answering a {} query of type {}", function, responseType);

        Response response;
        long fee = 0L;
        try (final var wrappedState = stateAccessor.apply(responseType)) {
            // 2. Do some general pre-checks
            ingestChecker.checkNodeState();
            if (UNSUPPORTED_RESPONSE_TYPES.contains(responseType)) {
                throw new PreCheckException(NOT_SUPPORTED);
            }

            // 3. Check query throttles
            if (throttleAccumulator.shouldThrottleQuery(function, query)) {
                throw new PreCheckException(BUSY);
            }

            final var state = wrappedState.get();
            final var storeFactory = new ReadableStoreFactory(state);
            final var paymentRequired = handler.requiresNodePayment(responseType);
            final QueryContext context;
            Transaction allegedPayment = null;
            TransactionBody txBody = null;
            if (paymentRequired) {
                allegedPayment = queryHeader.paymentOrThrow();

                // 4.i Ingest checks
                final var transactionInfo = ingestChecker.runAllChecks(state, allegedPayment);
                txBody = transactionInfo.txBody();

                // get payer
                final var payerID = transactionInfo.payerID();
                context = new QueryContextImpl(
<<<<<<< HEAD
                        state,
                        storeFactory,
                        query,
                        configProvider.getConfiguration(),
                        recordCache,
                        exchangeRateManager,
                        payer);
=======
                        state, storeFactory, query, configProvider.getConfiguration(), recordCache, payerID);
>>>>>>> 09a63796

                // A super-user does not have to pay for a query and has all permissions
                if (!authorizer.isSuperUser(payerID)) {

                    // 4.ii Validate CryptoTransfer
                    queryChecker.validateCryptoTransfer(transactionInfo);

                    // 4.iii Check permissions
                    queryChecker.checkPermissions(payerID, function);

                    // 4.iv Calculate costs
                    fee = handler.computeFees(context).totalFee();

                    // 4.v Check account balances
                    final var accountStore = storeFactory.getStore(ReadableAccountStore.class);
                    queryChecker.validateAccountBalances(accountStore, transactionInfo, fee);

                    // 4.vi Submit payment to platform
                    final var txBytes = Transaction.PROTOBUF.toBytes(allegedPayment);
                    submissionManager.submit(txBody, txBytes);
                }
            } else {
                if (RESTRICTED_FUNCTIONALITIES.contains(function)) {
                    throw new PreCheckException(NOT_SUPPORTED);
                }
                context = new QueryContextImpl(
                        state,
                        storeFactory,
                        query,
                        configProvider.getConfiguration(),
                        recordCache,
                        exchangeRateManager,
                        null);
            }

            // 5. Check validity of query
            handler.validate(context);

            if (handler.needsAnswerOnlyCost(responseType)) {
                // 6.i Estimate costs
                fee = handler.computeFees(context).totalFee();

                final var header = createResponseHeader(responseType, OK, fee);
                response = handler.createEmptyResponse(header);
            } else {
                // 6.ii Find response
                final var header = createResponseHeader(responseType, OK, fee);
                response = handler.findResponse(context, header);
            }
        } catch (InsufficientBalanceException e) {
            final var header = createResponseHeader(responseType, e.responseCode(), e.getEstimatedFee());
            response = handler.createEmptyResponse(header);
        } catch (PreCheckException e) {
            final var header = createResponseHeader(responseType, e.responseCode(), fee);
            response = handler.createEmptyResponse(header);
        }

        try {
            Response.PROTOBUF.write(response, responseBuffer);
            logger.debug("Finished handling a query request in Query workflow");
        } catch (IOException e) {
            logger.warn("Unexpected IO exception while writing protobuf", e);
            throw new StatusRuntimeException(Status.INTERNAL);
        }
    }

    private Query parseQuery(Bytes requestBuffer) {
        try {
            return queryParser.parseStrict(requestBuffer.toReadableSequentialData());
        } catch (MalformedProtobufException | UnknownFieldException e) {
            throw new StatusRuntimeException(Status.INVALID_ARGUMENT);
        } catch (IOException e) {
            // This should technically not be possible. The data buffer supplied
            // is either based on a byte[] or a byte buffer, in both cases all data
            // is available and a generic IO exception shouldn't happen. If it does,
            // it indicates the data could not be parsed, but for a reason other than
            // those causing an MalformedProtobufException or UnknownFieldException.
            logger.warn("Unexpected IO exception while parsing protobuf", e);
            throw new StatusRuntimeException(Status.INVALID_ARGUMENT);
        }
    }

    private static ResponseHeader createResponseHeader(
            @NonNull final ResponseType type, @NonNull final ResponseCodeEnum responseCode, final long fee) {
        return ResponseHeader.newBuilder()
                .responseType(type)
                .nodeTransactionPrecheckCode(responseCode)
                .cost(fee)
                .build();
    }

    private static HederaFunctionality functionOf(@NonNull final Query query) {
        try {
            return HapiUtils.functionOf(query);
        } catch (UnknownHederaFunctionality e) {
            throw new StatusRuntimeException(Status.INVALID_ARGUMENT);
        }
    }
}<|MERGE_RESOLUTION|>--- conflicted
+++ resolved
@@ -33,13 +33,10 @@
 import com.hedera.hapi.node.transaction.Query;
 import com.hedera.hapi.node.transaction.Response;
 import com.hedera.hapi.node.transaction.TransactionBody;
-<<<<<<< HEAD
+import com.hedera.node.app.authorization.Authorizer;
 import com.hedera.node.app.fees.ExchangeRateManager;
 import com.hedera.node.app.service.mono.pbj.PbjConverter;
-=======
-import com.hedera.node.app.authorization.Authorizer;
 import com.hedera.node.app.service.token.ReadableAccountStore;
->>>>>>> 09a63796
 import com.hedera.node.app.spi.HapiUtils;
 import com.hedera.node.app.spi.UnknownHederaFunctionality;
 import com.hedera.node.app.spi.fees.ExchangeRateInfo;
@@ -90,11 +87,8 @@
     private final Codec<Query> queryParser;
     private final ConfigProvider configProvider;
     private final RecordCache recordCache;
-<<<<<<< HEAD
+    private final Authorizer authorizer;
     private final ExchangeRateManager exchangeRateManager;
-=======
-    private final Authorizer authorizer;
->>>>>>> 09a63796
 
     /**
      * Constructor of {@code QueryWorkflowImpl}
@@ -106,14 +100,11 @@
      * @param queryChecker the {@link QueryChecker} with specific checks of an ingest-workflow
      * @param ingestChecker the {@link IngestChecker} to handle the crypto transfer
      * @param dispatcher the {@link QueryDispatcher} that will call query-specific methods
-<<<<<<< HEAD
      * @param queryParser the {@link Codec} to parse a query
      * @param configProvider the {@link ConfigProvider} to get the current configuration
      * @param recordCache the {@link RecordCache}
+     * @param authorizer the {@link Authorizer} to check permissions and special privileges
      * @param exchangeRateManager the {@link ExchangeRateManager} to get the {@link ExchangeRateInfo}
-=======
-     * @param authorizer the {@link Authorizer} to check permissions and special privileges
->>>>>>> 09a63796
      * @throws NullPointerException if one of the arguments is {@code null}
      */
     @Inject
@@ -127,7 +118,7 @@
             @NonNull final Codec<Query> queryParser,
             @NonNull final ConfigProvider configProvider,
             @NonNull final RecordCache recordCache,
-<<<<<<< HEAD
+            @NonNull final Authorizer authorizer,
             @NonNull final ExchangeRateManager exchangeRateManager) {
         this.stateAccessor = requireNonNull(stateAccessor, "stateAccessor must not be null");
         this.throttleAccumulator = requireNonNull(throttleAccumulator, "throttleAccumulator must not be null");
@@ -139,19 +130,7 @@
         this.configProvider = requireNonNull(configProvider, "configProvider must not be null");
         this.recordCache = requireNonNull(recordCache, "recordCache must not be null");
         this.exchangeRateManager = requireNonNull(exchangeRateManager, "exchangeRateManager must not be null");
-=======
-            @NonNull final Authorizer authorizer) {
-        this.stateAccessor = requireNonNull(stateAccessor);
-        this.throttleAccumulator = requireNonNull(throttleAccumulator);
-        this.submissionManager = requireNonNull(submissionManager);
-        this.ingestChecker = requireNonNull(ingestChecker);
-        this.queryChecker = requireNonNull(queryChecker);
-        this.dispatcher = requireNonNull(dispatcher);
-        this.queryParser = requireNonNull(queryParser);
-        this.configProvider = requireNonNull(configProvider);
-        this.recordCache = requireNonNull(recordCache);
-        this.authorizer = requireNonNull(authorizer);
->>>>>>> 09a63796
+        this.authorizer = requireNonNull(authorizer, "authorizer must not be null");
     }
 
     @Override
@@ -203,17 +182,13 @@
                 // get payer
                 final var payerID = transactionInfo.payerID();
                 context = new QueryContextImpl(
-<<<<<<< HEAD
                         state,
                         storeFactory,
                         query,
                         configProvider.getConfiguration(),
                         recordCache,
                         exchangeRateManager,
-                        payer);
-=======
-                        state, storeFactory, query, configProvider.getConfiguration(), recordCache, payerID);
->>>>>>> 09a63796
+                        payerID);
 
                 // A super-user does not have to pay for a query and has all permissions
                 if (!authorizer.isSuperUser(payerID)) {
