/*
 * Copyright (C) 2022-2023 Hedera Hashgraph, LLC
 *
 * Licensed under the Apache License, Version 2.0 (the "License");
 * you may not use this file except in compliance with the License.
 * You may obtain a copy of the License at
 *
 *      http://www.apache.org/licenses/LICENSE-2.0
 *
 * Unless required by applicable law or agreed to in writing, software
 * distributed under the License is distributed on an "AS IS" BASIS,
 * WITHOUT WARRANTIES OR CONDITIONS OF ANY KIND, either express or implied.
 * See the License for the specific language governing permissions and
 * limitations under the License.
 */

package com.hedera.node.app.workflows.query;

import static com.hedera.hapi.node.base.HederaFunctionality.GET_ACCOUNT_DETAILS;
import static com.hedera.hapi.node.base.HederaFunctionality.NETWORK_GET_EXECUTION_TIME;
import static com.hedera.hapi.node.base.ResponseCodeEnum.BUSY;
import static com.hedera.hapi.node.base.ResponseCodeEnum.NOT_SUPPORTED;
import static com.hedera.hapi.node.base.ResponseCodeEnum.OK;
import static com.hedera.hapi.node.base.ResponseCodeEnum.PAYER_ACCOUNT_NOT_FOUND;
import static com.hedera.hapi.node.base.ResponseType.ANSWER_STATE_PROOF;
import static com.hedera.hapi.node.base.ResponseType.COST_ANSWER_STATE_PROOF;
import static java.util.Objects.requireNonNull;

import com.hedera.hapi.node.base.HederaFunctionality;
import com.hedera.hapi.node.base.QueryHeader;
import com.hedera.hapi.node.base.ResponseCodeEnum;
import com.hedera.hapi.node.base.ResponseHeader;
import com.hedera.hapi.node.base.ResponseType;
import com.hedera.hapi.node.base.Transaction;
import com.hedera.hapi.node.transaction.Query;
import com.hedera.hapi.node.transaction.Response;
import com.hedera.hapi.node.transaction.TransactionBody;
import com.hedera.node.app.fees.ExchangeRateManager;
import com.hedera.node.app.fees.FeeManager;
import com.hedera.node.app.service.token.ReadableAccountStore;
import com.hedera.node.app.spi.HapiUtils;
import com.hedera.node.app.spi.UnknownHederaFunctionality;
import com.hedera.node.app.spi.authorization.Authorizer;
import com.hedera.node.app.spi.fees.ExchangeRateInfo;
import com.hedera.node.app.spi.records.RecordCache;
import com.hedera.node.app.spi.workflows.InsufficientBalanceException;
import com.hedera.node.app.spi.workflows.PreCheckException;
import com.hedera.node.app.spi.workflows.QueryContext;
import com.hedera.node.app.state.HederaState;
import com.hedera.node.app.throttle.HapiThrottling;
import com.hedera.node.app.workflows.dispatcher.ReadableStoreFactory;
import com.hedera.node.app.workflows.ingest.IngestChecker;
import com.hedera.node.app.workflows.ingest.SubmissionManager;
import com.hedera.node.config.ConfigProvider;
import com.hedera.pbj.runtime.Codec;
import com.hedera.pbj.runtime.MalformedProtobufException;
import com.hedera.pbj.runtime.UnknownFieldException;
import com.hedera.pbj.runtime.io.buffer.BufferedData;
import com.hedera.pbj.runtime.io.buffer.Bytes;
import com.swirlds.common.utility.AutoCloseableWrapper;
import edu.umd.cs.findbugs.annotations.NonNull;
import io.grpc.Status;
import io.grpc.StatusRuntimeException;
import java.io.IOException;
import java.time.Instant;
import java.util.EnumSet;
import java.util.List;
import java.util.function.Function;
import javax.inject.Inject;
import org.apache.logging.log4j.LogManager;
import org.apache.logging.log4j.Logger;

/** Implementation of {@link QueryWorkflow} */
public final class QueryWorkflowImpl implements QueryWorkflow {

    private static final Logger logger = LogManager.getLogger(QueryWorkflowImpl.class);

    private static final EnumSet<ResponseType> UNSUPPORTED_RESPONSE_TYPES =
            EnumSet.of(ANSWER_STATE_PROOF, COST_ANSWER_STATE_PROOF);
    private static final List<HederaFunctionality> RESTRICTED_FUNCTIONALITIES =
            List.of(NETWORK_GET_EXECUTION_TIME, GET_ACCOUNT_DETAILS);

    private final Function<ResponseType, AutoCloseableWrapper<HederaState>> stateAccessor;
    private final SubmissionManager submissionManager;
    private final QueryChecker queryChecker;
    private final IngestChecker ingestChecker;
    private final QueryDispatcher dispatcher;

    private final Codec<Query> queryParser;
    private final ConfigProvider configProvider;
    private final RecordCache recordCache;
    private final Authorizer authorizer;
    private final ExchangeRateManager exchangeRateManager;
<<<<<<< HEAD
    private final HapiThrottling hapiThrottling;
=======
    private final FeeManager feeManager;
>>>>>>> 15d08b09

    /**
     * Constructor of {@code QueryWorkflowImpl}
     *
     * @param stateAccessor a {@link Function} that returns the latest immutable or latest signed state depending on the
     * {@link ResponseType}
     * @param submissionManager the {@link SubmissionManager} to submit transactions to the platform
     * @param queryChecker the {@link QueryChecker} with specific checks of an ingest-workflow
     * @param ingestChecker the {@link IngestChecker} to handle the crypto transfer
     * @param dispatcher the {@link QueryDispatcher} that will call query-specific methods
     * @param queryParser the {@link Codec} to parse a query
     * @param configProvider the {@link ConfigProvider} to get the current configuration
     * @param recordCache the {@link RecordCache}
     * @param authorizer the {@link Authorizer} to check permissions and special privileges
     * @param exchangeRateManager the {@link ExchangeRateManager} to get the {@link ExchangeRateInfo}
<<<<<<< HEAD
     * @param hapiThrottling the {@link HapiThrottling} that checks transaction should be throttled
=======
     * @param feeManager the {@link FeeManager} to calculate the fees
>>>>>>> 15d08b09
     * @throws NullPointerException if one of the arguments is {@code null}
     */
    @Inject
    public QueryWorkflowImpl(
            @NonNull final Function<ResponseType, AutoCloseableWrapper<HederaState>> stateAccessor,
            @NonNull final SubmissionManager submissionManager,
            @NonNull final QueryChecker queryChecker,
            @NonNull final IngestChecker ingestChecker,
            @NonNull final QueryDispatcher dispatcher,
            @NonNull final Codec<Query> queryParser,
            @NonNull final ConfigProvider configProvider,
            @NonNull final RecordCache recordCache,
            @NonNull final Authorizer authorizer,
            @NonNull final ExchangeRateManager exchangeRateManager,
<<<<<<< HEAD
            @NonNull final HapiThrottling hapiThrottling) {
=======
            @NonNull final FeeManager feeManager) {
>>>>>>> 15d08b09
        this.stateAccessor = requireNonNull(stateAccessor, "stateAccessor must not be null");
        this.submissionManager = requireNonNull(submissionManager, "submissionManager must not be null");
        this.ingestChecker = requireNonNull(ingestChecker, "ingestChecker must not be null");
        this.queryChecker = requireNonNull(queryChecker, "queryChecker must not be null");
        this.dispatcher = requireNonNull(dispatcher, "dispatcher must not be null");
        this.queryParser = requireNonNull(queryParser, "queryParser must not be null");
        this.configProvider = requireNonNull(configProvider, "configProvider must not be null");
        this.recordCache = requireNonNull(recordCache, "recordCache must not be null");
        this.exchangeRateManager = requireNonNull(exchangeRateManager, "exchangeRateManager must not be null");
        this.authorizer = requireNonNull(authorizer, "authorizer must not be null");
<<<<<<< HEAD
        this.hapiThrottling = requireNonNull(hapiThrottling);
=======
        this.feeManager = requireNonNull(feeManager, "feeManager must not be null");
>>>>>>> 15d08b09
    }

    @Override
    public void handleQuery(@NonNull final Bytes requestBuffer, @NonNull final BufferedData responseBuffer) {
        requireNonNull(requestBuffer);
        requireNonNull(responseBuffer);

        // We use wall-clock time when calculating fees
        final var consensusTime = Instant.now();

        // 1. Parse and check header
        final Query query = parseQuery(requestBuffer);
        logger.debug("Received query: {}", query);

        final var function = functionOf(query);

        final var handler = dispatcher.getHandler(query);
        var queryHeader = handler.extractHeader(query);
        if (queryHeader == null) {
            queryHeader = QueryHeader.DEFAULT;
        }
        final ResponseType responseType = queryHeader.responseType();
        logger.debug("Started answering a {} query of type {}", function, responseType);

        Response response;
        try (final var wrappedState = stateAccessor.apply(responseType)) {
            // 2. Do some general pre-checks
            ingestChecker.checkNodeState();
            if (UNSUPPORTED_RESPONSE_TYPES.contains(responseType)) {
                throw new PreCheckException(NOT_SUPPORTED);
            }

            // 3. Check query throttles
            if (hapiThrottling.shouldThrottleQuery(
                    query, HederaFunctionality.fromProtobufOrdinal(function.protoOrdinal()))) {
                throw new PreCheckException(BUSY);
            }

            final var state = wrappedState.get();
            final var storeFactory = new ReadableStoreFactory(state);
            final var paymentRequired = handler.requiresNodePayment(responseType);
            final var feeCalculator = feeManager.createFeeCalculator(function, consensusTime);
            final QueryContext context;
            Transaction allegedPayment = null;
            TransactionBody txBody = null;
            if (paymentRequired) {
                allegedPayment = queryHeader.paymentOrThrow();
                final var configuration = configProvider.getConfiguration();

                // 4.i Ingest checks
                final var transactionInfo = ingestChecker.runAllChecks(state, allegedPayment, configuration);
                txBody = transactionInfo.txBody();

                // get payer
                final var payerID = transactionInfo.payerID();
                context = new QueryContextImpl(
                        state,
                        storeFactory,
                        query,
                        configuration,
                        recordCache,
                        exchangeRateManager,
                        feeCalculator,
                        payerID);

                // A super-user does not have to pay for a query and has all permissions
                if (!authorizer.isSuperUser(payerID)) {

                    // 4.ii Validate CryptoTransfer
                    queryChecker.validateCryptoTransfer(transactionInfo);

                    // 4.iii Check permissions
                    queryChecker.checkPermissions(payerID, function);

                    // Get the payer
                    final var accountStore = storeFactory.getStore(ReadableAccountStore.class);
                    final var payer = accountStore.getAccountById(payerID);
                    if (payer == null) {
                        // This should never happen, because the account is checked in the pure checks
                        throw new PreCheckException(PAYER_ACCOUNT_NOT_FOUND);
                    }

                    // 4.iv Calculate costs
                    final var queryFees = handler.computeFees(context).totalFee();
                    final var txFees = queryChecker.estimateTxFees(
                            storeFactory, consensusTime, transactionInfo, payer.keyOrThrow(), configuration);
                    final var totalFees = Math.addExact(queryFees, txFees);

                    // 4.v Check account balances
                    queryChecker.validateAccountBalances(accountStore, transactionInfo, payer, totalFees);

                    // 4.vi Submit payment to platform
                    final var txBytes = Transaction.PROTOBUF.toBytes(allegedPayment);
                    submissionManager.submit(txBody, txBytes);
                }
            } else {
                if (RESTRICTED_FUNCTIONALITIES.contains(function)) {
                    throw new PreCheckException(NOT_SUPPORTED);
                }
                context = new QueryContextImpl(
                        state,
                        storeFactory,
                        query,
                        configProvider.getConfiguration(),
                        recordCache,
                        exchangeRateManager,
                        feeCalculator,
                        null);
            }

            // 5. Check validity of query
            handler.validate(context);

            if (handler.needsAnswerOnlyCost(responseType)) {
                // 6.i Estimate costs
                final var queryFees = handler.computeFees(context).totalFee();

                final var header = createResponseHeader(responseType, OK, queryFees);
                response = handler.createEmptyResponse(header);
            } else {
                // 6.ii Find response
                final var header = createResponseHeader(responseType, OK, 0L);
                response = handler.findResponse(context, header);
            }
        } catch (InsufficientBalanceException e) {
            final var header = createResponseHeader(responseType, e.responseCode(), e.getEstimatedFee());
            response = handler.createEmptyResponse(header);
        } catch (PreCheckException e) {
            final var header = createResponseHeader(responseType, e.responseCode(), 0L);
            response = handler.createEmptyResponse(header);
        }

        try {
            Response.PROTOBUF.write(response, responseBuffer);
            logger.debug("Finished handling a query request in Query workflow");
        } catch (IOException e) {
            logger.warn("Unexpected IO exception while writing protobuf", e);
            throw new StatusRuntimeException(Status.INTERNAL);
        }
    }

    private Query parseQuery(Bytes requestBuffer) {
        try {
            return queryParser.parseStrict(requestBuffer.toReadableSequentialData());
        } catch (MalformedProtobufException | UnknownFieldException e) {
            throw new StatusRuntimeException(Status.INVALID_ARGUMENT);
        } catch (IOException e) {
            // This should technically not be possible. The data buffer supplied
            // is either based on a byte[] or a byte buffer, in both cases all data
            // is available and a generic IO exception shouldn't happen. If it does,
            // it indicates the data could not be parsed, but for a reason other than
            // those causing an MalformedProtobufException or UnknownFieldException.
            logger.warn("Unexpected IO exception while parsing protobuf", e);
            throw new StatusRuntimeException(Status.INVALID_ARGUMENT);
        }
    }

    private static ResponseHeader createResponseHeader(
            @NonNull final ResponseType type, @NonNull final ResponseCodeEnum responseCode, final long fee) {
        return ResponseHeader.newBuilder()
                .responseType(type)
                .nodeTransactionPrecheckCode(responseCode)
                .cost(fee)
                .build();
    }

    private static HederaFunctionality functionOf(@NonNull final Query query) {
        try {
            return HapiUtils.functionOf(query);
        } catch (UnknownHederaFunctionality e) {
            throw new StatusRuntimeException(Status.INVALID_ARGUMENT);
        }
    }
}<|MERGE_RESOLUTION|>--- conflicted
+++ resolved
@@ -91,11 +91,8 @@
     private final RecordCache recordCache;
     private final Authorizer authorizer;
     private final ExchangeRateManager exchangeRateManager;
-<<<<<<< HEAD
+    private final FeeManager feeManager;
     private final HapiThrottling hapiThrottling;
-=======
-    private final FeeManager feeManager;
->>>>>>> 15d08b09
 
     /**
      * Constructor of {@code QueryWorkflowImpl}
@@ -111,11 +108,8 @@
      * @param recordCache the {@link RecordCache}
      * @param authorizer the {@link Authorizer} to check permissions and special privileges
      * @param exchangeRateManager the {@link ExchangeRateManager} to get the {@link ExchangeRateInfo}
-<<<<<<< HEAD
+     * @param feeManager the {@link FeeManager} to calculate the fees
      * @param hapiThrottling the {@link HapiThrottling} that checks transaction should be throttled
-=======
-     * @param feeManager the {@link FeeManager} to calculate the fees
->>>>>>> 15d08b09
      * @throws NullPointerException if one of the arguments is {@code null}
      */
     @Inject
@@ -130,11 +124,8 @@
             @NonNull final RecordCache recordCache,
             @NonNull final Authorizer authorizer,
             @NonNull final ExchangeRateManager exchangeRateManager,
-<<<<<<< HEAD
+            @NonNull final FeeManager feeManager,
             @NonNull final HapiThrottling hapiThrottling) {
-=======
-            @NonNull final FeeManager feeManager) {
->>>>>>> 15d08b09
         this.stateAccessor = requireNonNull(stateAccessor, "stateAccessor must not be null");
         this.submissionManager = requireNonNull(submissionManager, "submissionManager must not be null");
         this.ingestChecker = requireNonNull(ingestChecker, "ingestChecker must not be null");
@@ -145,11 +136,8 @@
         this.recordCache = requireNonNull(recordCache, "recordCache must not be null");
         this.exchangeRateManager = requireNonNull(exchangeRateManager, "exchangeRateManager must not be null");
         this.authorizer = requireNonNull(authorizer, "authorizer must not be null");
-<<<<<<< HEAD
-        this.hapiThrottling = requireNonNull(hapiThrottling);
-=======
         this.feeManager = requireNonNull(feeManager, "feeManager must not be null");
->>>>>>> 15d08b09
+        this.hapiThrottling = requireNonNull(hapiThrottling, "hapiThrottling must not be null");
     }
 
     @Override
