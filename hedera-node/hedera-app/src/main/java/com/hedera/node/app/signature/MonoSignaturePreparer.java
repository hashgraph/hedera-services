--- conflicted
+++ resolved
@@ -37,10 +37,6 @@
 import com.hedera.node.app.service.mono.utils.accessors.TxnAccessor;
 import com.hedera.node.app.spi.key.HederaKey;
 import com.hedera.node.app.state.HederaState;
-<<<<<<< HEAD
-import com.hedera.pbj.runtime.io.buffer.Bytes;
-=======
->>>>>>> 66b58e3a
 import com.swirlds.common.crypto.TransactionSignature;
 import edu.umd.cs.findbugs.annotations.NonNull;
 import java.util.ArrayList;
@@ -119,7 +115,7 @@
     @Override
     public TransactionSignature prepareSignature(
             final @NonNull HederaState state,
-            final @NonNull Bytes txBodyBytes,
+            final @NonNull byte[] txBodyBytes,
             final @NonNull SignatureMap signatureMap,
             final @NonNull AccountID accountID) {
         throw new UnsupportedOperationException("Not implemented");
@@ -129,7 +125,7 @@
     @Override
     public Map<HederaKey, TransactionSignature> prepareSignatures(
             @NonNull HederaState state,
-            @NonNull Bytes txBodyBytes,
+            @NonNull byte[] txBodyBytes,
             @NonNull SignatureMap signatureMap,
             @NonNull List<HederaKey> keys) {
         throw new UnsupportedOperationException("Not implemented");
