--- conflicted
+++ resolved
@@ -349,11 +349,7 @@
                                 },
                                 // Register the metrics for the virtual map if they are available.
                                 // Early rounds of migration done by services such as PlatformStateService,
-<<<<<<< HEAD
-                                // EntityIdService and RosterServiceImpl will not have metrics available yet, but their
-=======
                                 // EntityIdService and RosterService will not have metrics available yet, but their
->>>>>>> 01b57ec5
                                 // later rounds of migration will.
                                 // Therefore, for the first round of migration, we will not register the metrics for
                                 // virtual maps.
