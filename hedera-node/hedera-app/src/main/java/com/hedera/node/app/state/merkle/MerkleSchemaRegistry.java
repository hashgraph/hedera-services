/*
 * Copyright (C) 2023 Hedera Hashgraph, LLC
 *
 * Licensed under the Apache License, Version 2.0 (the "License");
 * you may not use this file except in compliance with the License.
 * You may obtain a copy of the License at
 *
 *      http://www.apache.org/licenses/LICENSE-2.0
 *
 * Unless required by applicable law or agreed to in writing, software
 * distributed under the License is distributed on an "AS IS" BASIS,
 * WITHOUT WARRANTIES OR CONDITIONS OF ANY KIND, either express or implied.
 * See the License for the specific language governing permissions and
 * limitations under the License.
 */

package com.hedera.node.app.state.merkle;

import static com.hedera.node.app.spi.HapiUtils.SEMANTIC_VERSION_COMPARATOR;

import com.hedera.hapi.node.base.SemanticVersion;
import com.hedera.node.app.spi.HapiUtils;
import com.hedera.node.app.spi.Service;
import com.hedera.node.app.spi.info.NetworkInfo;
import com.hedera.node.app.spi.state.FilteredReadableStates;
import com.hedera.node.app.spi.state.FilteredWritableStates;
import com.hedera.node.app.spi.state.Schema;
import com.hedera.node.app.spi.state.SchemaRegistry;
import com.hedera.node.app.state.merkle.MerkleHederaState.MerkleWritableStates;
import com.hedera.node.app.state.merkle.disk.OnDiskKey;
import com.hedera.node.app.state.merkle.disk.OnDiskKeySerializer;
import com.hedera.node.app.state.merkle.disk.OnDiskValue;
import com.hedera.node.app.state.merkle.disk.OnDiskValueSerializer;
import com.hedera.node.app.state.merkle.memory.InMemoryValue;
import com.hedera.node.app.state.merkle.memory.InMemoryWritableKVState;
import com.hedera.node.app.state.merkle.queue.QueueNode;
import com.hedera.node.app.state.merkle.singleton.SingletonNode;
import com.hedera.node.app.state.merkle.singleton.StringLeaf;
import com.hedera.node.app.state.merkle.singleton.ValueLeaf;
import com.swirlds.common.constructable.ClassConstructorPair;
import com.swirlds.common.constructable.ConstructableRegistry;
import com.swirlds.common.constructable.ConstructableRegistryException;
import com.swirlds.common.crypto.DigestType;
import com.swirlds.config.api.Configuration;
import com.swirlds.merkle.map.MerkleMap;
import com.swirlds.merkledb.MerkleDbDataSourceBuilder;
import com.swirlds.merkledb.MerkleDbTableConfig;
import com.swirlds.virtualmap.VirtualMap;
import edu.umd.cs.findbugs.annotations.NonNull;
import edu.umd.cs.findbugs.annotations.Nullable;
import java.util.ArrayList;
import java.util.Collections;
import java.util.HashMap;
import java.util.HashSet;
import java.util.List;
import java.util.Map;
import java.util.Objects;
import java.util.Set;
import java.util.TreeSet;
import org.apache.logging.log4j.LogManager;
import org.apache.logging.log4j.Logger;

/**
 * An implementation of {@link SchemaRegistry}.
 *
 * <p>When the Hedera application starts, it creates an instance of {@link MerkleSchemaRegistry} for
 * each {@link Service}, and passes it to the service as part of construction. The {@link Service}
 * then registers each and every {@link Schema} that it has. Each {@link Schema} is associated with
 * a {@link SemanticVersion}.
 *
 * <p>The Hedera application then calls {@link #migrate(MerkleHederaState, SemanticVersion,
 * SemanticVersion, Configuration, NetworkInfo)} on each {@link MerkleSchemaRegistry} instance, supplying it the
 * application version number and the newly created (or deserialized) but not yet hashed copy of the {@link
 * MerkleHederaState}. The registry determines which {@link Schema}s to apply, possibly taking multiple migration steps,
 * to transition the merkle tree from its current version to the final version.
 */
public class MerkleSchemaRegistry implements SchemaRegistry {
    private static final Logger logger = LogManager.getLogger(MerkleSchemaRegistry.class);

    /** The name of the service using this registry. */
    private final String serviceName;
    /** The registry to use when deserializing from saved states */
    private final ConstructableRegistry constructableRegistry;
    /** The ordered set of all schemas registered by the service */
    private final Set<Schema> schemas = new TreeSet<>();

    /**
     * Create a new instance.
     *
     * @param constructableRegistry The {@link ConstructableRegistry} to register states with for
     *     deserialization
     * @param serviceName The name of the service using this registry.
     */
    public MerkleSchemaRegistry(
            @NonNull final ConstructableRegistry constructableRegistry, @NonNull final String serviceName) {
        this.constructableRegistry = Objects.requireNonNull(constructableRegistry);
        this.serviceName = StateUtils.validateStateKey(Objects.requireNonNull(serviceName));
    }

    /**
     * {@inheritDoc}
     *
     * @return
     */
    @Override
    public SchemaRegistry register(@NonNull Schema schema) {
        schemas.remove(schema);
        schemas.add(Objects.requireNonNull(schema));
        logger.debug(
                "Registering schema {} for service {} ",
                () -> HapiUtils.toString(schema.getVersion()),
                () -> serviceName);

        // Any states being created, need to be registered for deserialization
        schema.statesToCreate().forEach(def -> {
            //noinspection rawtypes,unchecked
            final var md = new StateMetadata<>(serviceName, schema, def);
            registerWithSystem(md);
        });

        return this;
    }

    /**
     * Called by the application after saved states have been loaded to perform the migration. Given
     * the supplied versions, applies all necessary migrations for every {@link Schema} newer than
     * {@code previousVersion} and no newer than {@code currentVersion}.
     *
     * @param hederaState The {@link MerkleHederaState} instance for this registry to use.
     * @param previousVersion The version of state loaded from disk. Possibly null.
     * @param currentVersion The current version. Never null. Must be newer than {@code
     *     previousVersion}.
     * @param config The system configuration to use at the time of migration
     */
    @SuppressWarnings({"rawtypes", "unchecked"})
    public void migrate(
            @NonNull final MerkleHederaState hederaState,
            @Nullable final SemanticVersion previousVersion,
            @NonNull final SemanticVersion currentVersion,
            @NonNull final Configuration config,
            @NonNull final NetworkInfo networkInfo) {
        Objects.requireNonNull(hederaState);
        Objects.requireNonNull(currentVersion);
        Objects.requireNonNull(config);
        Objects.requireNonNull(networkInfo);

        // If the previous and current versions are the same, then we have no need to migrate
        // to achieve the correct merkle tree version. All we need to do is register with
        // the MerkleHederaState the metadata for this version
        if (isSameVersion(previousVersion, currentVersion)) {
            final var schemasToApply = computeApplicableSchemas(null, currentVersion);
            final Map<String, StateMetadata<?, ?>> metadata = new HashMap<>();
            for (Schema schema : schemasToApply) {
                for (var def : schema.statesToCreate()) {
                    final var md = new StateMetadata<>(serviceName, schema, def);
                    metadata.put(def.stateKey(), md);
                }
                for (var stateKey : schema.statesToRemove()) {
                    metadata.remove(stateKey);
                }
            }

            for (final var md : metadata.values()) {
                hederaState.putServiceStateIfAbsent((StateMetadata) md);
            }

            return;
        }

        // Figure out which schemas need to be applied based on the previous and current versions, and then for each
        // of those schemas, create the new states and remove the old states and migrate the data.
        final var schemasToApply = computeApplicableSchemas(previousVersion, currentVersion);
        for (final var schema : schemasToApply) {
            // Now we can migrate the schema and then commit all the changes
            // We just have one merkle tree -- the just-loaded working tree -- to work from.
            // We get a ReadableStates for everything in the current tree, but then wrap
            // it with a FilteredReadableStates that is locked into exactly the set of states
            // available at this moment in time. This is done to make sure that even after we
            // add new states into the tree, it doesn't increase the number of states that can
            // be seen by the schema migration code
            final var readableStates = hederaState.createReadableStates(serviceName);
            final var previousStates = new FilteredReadableStates(readableStates, readableStates.stateKeys());

            // Create the new states (based on the schema) which, thanks to the above, does not
            // expand the set of states that the migration code will see
            final var statesToCreate = schema.statesToCreate();
            statesToCreate.forEach(def -> {
                final var stateKey = def.stateKey();
                logger.debug("Creating state {} for {}", stateKey, serviceName);
                final var md = new StateMetadata<>(serviceName, schema, def);
                if (def.singleton()) {
                    final var singleton = new SingletonNode<>(md, null);
                    hederaState.putServiceStateIfAbsent(md, singleton);
                } else if (def.queue()) {
                    final var queue = new QueueNode<>(md);
                    hederaState.putServiceStateIfAbsent(md, queue);
                } else if (!def.onDisk()) {
                    final var map = new MerkleMap<>();
                    map.setLabel(StateUtils.computeLabel(serviceName, stateKey));
                    hederaState.putServiceStateIfAbsent(md, map);
                } else {
                    final var dbTableConfig = new MerkleDbTableConfig<>(
                            (short) 1,
                            DigestType.SHA_384,
                            (short) 1,
                            new OnDiskKeySerializer<>(md),
                            (short) 1,
                            new OnDiskValueSerializer<>(md));
                    dbTableConfig.maxNumberOfKeys(def.maxKeysHint());
                    // MAX_IN_MEMORY_HASHES (ramToDiskThreshold) = 8388608
                    // PREFER_DISK_BASED_INDICES = false
<<<<<<< HEAD
                    final var dsBuilder = new MerkleDbDataSourceBuilder(dbTableConfig);
                    final var label = StateUtils.computeLabel(serviceName, stateKey);
=======
                    final var tableConfig = new MerkleDbTableConfig<>(
                                    (short) 1,
                                    DigestType.SHA_384,
                                    (short) 1,
                                    new OnDiskKeySerializer<>(md),
                                    (short) 1,
                                    new OnDiskValueSerializer<>(md))
                            .maxNumberOfKeys(def.maxKeysHint());
                    final var label = StateUtils.computeLabel(serviceName, stateKey);
                    final var dsBuilder = new MerkleDbDataSourceBuilder<>(tableConfig);
>>>>>>> 9002d3cf
                    hederaState.putServiceStateIfAbsent(md, new VirtualMap<>(label, dsBuilder));
                }
            });

            // Create the writable states. We won't commit anything from these states
            // until we have completed migration.
            final var writeableStates = hederaState.createWritableStates(serviceName);
            final var statesToRemove = schema.statesToRemove();
            final var remainingStates = new HashSet<>(writeableStates.stateKeys());
            remainingStates.removeAll(statesToRemove);
            final var newStates = new FilteredWritableStates(writeableStates, remainingStates);

            final var migrationContext = new MigrationContextImpl(previousStates, newStates, config, networkInfo);
            schema.migrate(migrationContext);
            if (writeableStates instanceof MerkleWritableStates mws) {
                mws.commit();
            }

            // And finally we can remove any states we need to remove
            statesToRemove.forEach(stateKey -> hederaState.removeServiceState(serviceName, stateKey));
        }
    }

    /**
     * Given two versions, gets the ordered list of all schemas that must be applied to transition
     * the merkle tree from some previousVersion to the currentVersion. If {@code previousVersion}
     * and {@code currentVersion} are the same, then an empty set is returned. In all other cases,
     * every registered {@link Schema} newer than {@code previousVersion} and less than or equal to
     * {@code currentVersion} will be returned.
     *
     * @param previousVersion The previous version of the merkle tree. May be null for genesis. Must
     *     be less than or equal to {@code currentVersion}.
     * @param currentVersion The current version of the application. May NOT be null under any
     *     condition. Must be greater than or equal to the {@code previousVersion}.
     * @return An ordered list of {@link Schema}s which, when applied in order, will transition the
     *     merkle tree from {@code previousVersion} to {@code currentVersion}.
     */
    @NonNull
    private List<Schema> computeApplicableSchemas(
            @Nullable final SemanticVersion previousVersion, @NonNull final SemanticVersion currentVersion) {

        // If the previous and current versions are the same, then we have no need to migrate
        // to achieve the correct merkle tree version.
        if (isSameVersion(previousVersion, currentVersion)) {
            return Collections.emptyList();
        }

        // The previous version MUST be strictly less than the current version
        if (!isSoOrdered(previousVersion, currentVersion)) {
            throw new IllegalArgumentException("The currentVersion must be strictly greater than the previousVersion");
        }

        // Evaluate each of the schemas (which are in ascending order by version, thanks
        // to the tree-set nature of our set) and select the subset that are newer than
        // the "previousVersion" and no newer than the currentVersion.
        final var applicableSchemas = new ArrayList<Schema>();
        for (Schema schema : schemas) {
            final var ver = schema.getVersion();
            if (isSameVersion(ver, currentVersion) || isBetween(previousVersion, ver, currentVersion)) {
                applicableSchemas.add(schema);
            }
        }

        return applicableSchemas;
    }

    /**
     * Determines whether these two version are equal to each other. Both are equal if they are both
     * null, or have the same version number.
     *
     * @param a The first arg
     * @param b The second arg
     * @return true if both are null, or if both have the same version number
     */
    private boolean isSameVersion(@Nullable final SemanticVersion a, @Nullable final SemanticVersion b) {
        return (a == null && b == null) || (a != null && b != null && SEMANTIC_VERSION_COMPARATOR.compare(a, b) == 0);
    }

    private boolean isBetween(
            @Nullable final SemanticVersion maybeFirst,
            @NonNull final SemanticVersion maybeSecond,
            @NonNull final SemanticVersion maybeThird) {
        return isSoOrdered(maybeFirst, maybeSecond) && isSoOrdered(maybeSecond, maybeThird);
    }

    /**
     * Determines if the two arguments are in the proper order, such that the first argument is
     * strictly lower than the second argument. If they are the same, we return false.
     *
     * @param maybeBefore The version we hope comes before {@code maybeAfter}
     * @param maybeAfter The version we hope comes after {@code maybeBefore}
     * @return True if, and only if, {@code maybeBefore} is a lower version number than {@code
     *     maybeAfter}.
     */
    private boolean isSoOrdered(
            @Nullable final SemanticVersion maybeBefore, @NonNull final SemanticVersion maybeAfter) {

        // If they are the same version, then we must fail.
        if (isSameVersion(maybeBefore, maybeAfter)) {
            return false;
        }

        // If the first argument is null, then the second argument always
        // comes later (since it must be non-null, or else isSameVersion
        // would have caught it).
        if (maybeBefore == null) {
            return true;
        }

        // If the comparison yields the first argument as being before
        // or matching the second argument, then we return true because
        // the condition we're testing for holds.
        return SEMANTIC_VERSION_COMPARATOR.compare(maybeBefore, maybeAfter) <= 0;
    }

    /**
     * Registers with the {@link ConstructableRegistry} system a class ID and a class. While this
     * will only be used for in-memory states, it is safe to register for on-disk ones as well.
     *
     * <p>The implementation will take the service name and the state key and compute a hash for it.
     * It will then convert the hash to a long, and use that as the class ID. It will then register
     * an {@link InMemoryWritableKVState}'s value merkle type to be deserialized, answering with the
     * generated class ID.
     *
     * @param md The state metadata
     */
    @SuppressWarnings({"rawtypes", "unchecked"})
    private void registerWithSystem(@NonNull final StateMetadata md) {
        // Register with the system the uniqueId as the "classId" of an InMemoryValue. There can be
        // multiple id's associated with InMemoryValue. The secret is that the supplier captures the
        // various delegate writers and parsers, and so can parse/write different types of data
        // based on the id.
        try {
            constructableRegistry.registerConstructable(
                    new ClassConstructorPair(InMemoryValue.class, () -> new InMemoryValue(md)));
            constructableRegistry.registerConstructable(
                    new ClassConstructorPair(OnDiskKey.class, () -> new OnDiskKey<>(md)));
            constructableRegistry.registerConstructable(
                    new ClassConstructorPair(OnDiskKeySerializer.class,
                            () -> new OnDiskKeySerializer<>(md)));
            constructableRegistry.registerConstructable(
                    new ClassConstructorPair(OnDiskValue.class, () -> new OnDiskValue<>(md)));
            constructableRegistry.registerConstructable(
                    new ClassConstructorPair(OnDiskValueSerializer.class,
                            () -> new OnDiskValueSerializer<>(md)));
            constructableRegistry.registerConstructable(
                    new ClassConstructorPair(SingletonNode.class, () -> new SingletonNode<>(md, null)));
            constructableRegistry.registerConstructable(
                    new ClassConstructorPair(QueueNode.class, () -> new QueueNode<>(md)));
            constructableRegistry.registerConstructable(new ClassConstructorPair(StringLeaf.class, StringLeaf::new));
            constructableRegistry.registerConstructable(
                    new ClassConstructorPair(ValueLeaf.class, () -> new ValueLeaf<>(md)));
        } catch (ConstructableRegistryException e) {
            // This is a fatal error.
            throw new RuntimeException(
                    "Failed to register with the system '"
                            + serviceName
                            + ":"
                            + md.stateDefinition().stateKey()
                            + "'",
                    e);
        }
    }
}<|MERGE_RESOLUTION|>--- conflicted
+++ resolved
@@ -199,31 +199,18 @@
                     map.setLabel(StateUtils.computeLabel(serviceName, stateKey));
                     hederaState.putServiceStateIfAbsent(md, map);
                 } else {
-                    final var dbTableConfig = new MerkleDbTableConfig<>(
+                    final var tableConfig = new MerkleDbTableConfig<>(
                             (short) 1,
                             DigestType.SHA_384,
                             (short) 1,
                             new OnDiskKeySerializer<>(md),
                             (short) 1,
                             new OnDiskValueSerializer<>(md));
-                    dbTableConfig.maxNumberOfKeys(def.maxKeysHint());
+                    tableConfig.maxNumberOfKeys(def.maxKeysHint());
                     // MAX_IN_MEMORY_HASHES (ramToDiskThreshold) = 8388608
                     // PREFER_DISK_BASED_INDICES = false
-<<<<<<< HEAD
-                    final var dsBuilder = new MerkleDbDataSourceBuilder(dbTableConfig);
-                    final var label = StateUtils.computeLabel(serviceName, stateKey);
-=======
-                    final var tableConfig = new MerkleDbTableConfig<>(
-                                    (short) 1,
-                                    DigestType.SHA_384,
-                                    (short) 1,
-                                    new OnDiskKeySerializer<>(md),
-                                    (short) 1,
-                                    new OnDiskValueSerializer<>(md))
-                            .maxNumberOfKeys(def.maxKeysHint());
                     final var label = StateUtils.computeLabel(serviceName, stateKey);
                     final var dsBuilder = new MerkleDbDataSourceBuilder<>(tableConfig);
->>>>>>> 9002d3cf
                     hederaState.putServiceStateIfAbsent(md, new VirtualMap<>(label, dsBuilder));
                 }
             });
