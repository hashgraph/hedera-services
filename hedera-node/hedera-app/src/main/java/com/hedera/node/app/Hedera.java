/*
 * Copyright (C) 2022-2024 Hedera Hashgraph, LLC
 *
 * Licensed under the Apache License, Version 2.0 (the "License");
 * you may not use this file except in compliance with the License.
 * You may obtain a copy of the License at
 *
 *      http://www.apache.org/licenses/LICENSE-2.0
 *
 * Unless required by applicable law or agreed to in writing, software
 * distributed under the License is distributed on an "AS IS" BASIS,
 * WITHOUT WARRANTIES OR CONDITIONS OF ANY KIND, either express or implied.
 * See the License for the specific language governing permissions and
 * limitations under the License.
 */

package com.hedera.node.app;

import static com.hedera.hapi.block.stream.output.StateIdentifier.STATE_ID_BLOCK_STREAM_INFO;
import static com.hedera.hapi.node.base.ResponseCodeEnum.DUPLICATE_TRANSACTION;
import static com.hedera.hapi.node.base.ResponseCodeEnum.NOT_SUPPORTED;
import static com.hedera.hapi.node.base.ResponseCodeEnum.PLATFORM_NOT_ACTIVE;
import static com.hedera.hapi.node.base.ResponseCodeEnum.UNKNOWN;
import static com.hedera.hapi.util.HapiUtils.functionOf;
import static com.hedera.node.app.blocks.impl.BlockImplUtils.combine;
import static com.hedera.node.app.blocks.impl.ConcurrentStreamingTreeHasher.rootHashFrom;
import static com.hedera.node.app.blocks.schemas.V0560BlockStreamSchema.BLOCK_STREAM_INFO_KEY;
import static com.hedera.node.app.hapi.utils.CommonUtils.noThrowSha384HashOf;
import static com.hedera.node.app.records.impl.BlockRecordInfoUtils.blockHashByBlockNumber;
import static com.hedera.node.app.records.schemas.V0490BlockRecordSchema.BLOCK_INFO_STATE_KEY;
import static com.hedera.node.app.spi.workflows.record.StreamBuilder.nodeTransactionWith;
import static com.hedera.node.app.state.merkle.VersionUtils.isSoOrdered;
import static com.hedera.node.app.statedumpers.DumpCheckpoint.MOD_POST_EVENT_STREAM_REPLAY;
import static com.hedera.node.app.statedumpers.DumpCheckpoint.selectedDumpCheckpoints;
import static com.hedera.node.app.statedumpers.StateDumper.dumpModChildrenFrom;
import static com.hedera.node.app.util.HederaAsciiArt.HEDERA;
import static com.hedera.node.config.types.StreamMode.BLOCKS;
import static com.hedera.node.config.types.StreamMode.RECORDS;
import static com.swirlds.platform.state.service.PlatformStateService.PLATFORM_STATE_SERVICE;
import static com.swirlds.platform.state.service.schemas.V0540PlatformStateSchema.PLATFORM_STATE_KEY;
import static com.swirlds.platform.system.InitTrigger.EVENT_STREAM_RECOVERY;
import static com.swirlds.platform.system.InitTrigger.GENESIS;
import static com.swirlds.platform.system.InitTrigger.RECONNECT;
import static com.swirlds.platform.system.address.AddressBookUtils.createRoster;
import static com.swirlds.platform.system.status.PlatformStatus.ACTIVE;
import static com.swirlds.platform.system.status.PlatformStatus.STARTING_UP;
import static java.nio.charset.StandardCharsets.UTF_8;
import static java.util.Objects.requireNonNull;
import static java.util.concurrent.CompletableFuture.completedFuture;

import com.hedera.hapi.block.stream.BlockItem;
import com.hedera.hapi.block.stream.output.SingletonUpdateChange;
import com.hedera.hapi.block.stream.output.StateChange;
import com.hedera.hapi.block.stream.output.StateChanges;
import com.hedera.hapi.node.base.HederaFunctionality;
import com.hedera.hapi.node.base.SemanticVersion;
import com.hedera.hapi.node.state.blockrecords.BlockInfo;
import com.hedera.hapi.node.state.blockstream.BlockStreamInfo;
import com.hedera.hapi.node.transaction.TransactionBody;
import com.hedera.hapi.platform.state.PlatformState;
import com.hedera.hapi.util.HapiUtils;
import com.hedera.hapi.util.UnknownHederaFunctionality;
import com.hedera.node.app.blocks.BlockStreamManager;
import com.hedera.node.app.blocks.BlockStreamService;
import com.hedera.node.app.blocks.InitialStateHash;
import com.hedera.node.app.blocks.StreamingTreeHasher;
import com.hedera.node.app.blocks.impl.BlockStreamManagerImpl;
import com.hedera.node.app.blocks.impl.BoundaryStateChangeListener;
import com.hedera.node.app.blocks.impl.KVStateChangeListener;
import com.hedera.node.app.config.BootstrapConfigProviderImpl;
import com.hedera.node.app.config.ConfigProviderImpl;
import com.hedera.node.app.fees.FeeService;
import com.hedera.node.app.ids.EntityIdService;
import com.hedera.node.app.info.CurrentPlatformStatusImpl;
import com.hedera.node.app.info.GenesisNetworkInfo;
import com.hedera.node.app.info.StateNetworkInfo;
import com.hedera.node.app.records.BlockRecordService;
import com.hedera.node.app.roster.RosterService;
import com.hedera.node.app.service.addressbook.impl.AddressBookServiceImpl;
import com.hedera.node.app.service.consensus.impl.ConsensusServiceImpl;
import com.hedera.node.app.service.contract.impl.ContractServiceImpl;
import com.hedera.node.app.service.file.impl.FileServiceImpl;
import com.hedera.node.app.service.networkadmin.impl.FreezeServiceImpl;
import com.hedera.node.app.service.networkadmin.impl.NetworkServiceImpl;
import com.hedera.node.app.service.schedule.impl.ScheduleServiceImpl;
import com.hedera.node.app.service.token.impl.TokenServiceImpl;
import com.hedera.node.app.service.util.impl.UtilServiceImpl;
import com.hedera.node.app.services.AppContextImpl;
import com.hedera.node.app.services.ServiceMigrator;
import com.hedera.node.app.services.ServicesRegistry;
import com.hedera.node.app.signature.AppSignatureVerifier;
import com.hedera.node.app.signature.impl.SignatureExpanderImpl;
import com.hedera.node.app.signature.impl.SignatureVerifierImpl;
import com.hedera.node.app.spi.AppContext;
import com.hedera.node.app.spi.workflows.PreCheckException;
import com.hedera.node.app.state.MerkleStateLifecyclesImpl;
import com.hedera.node.app.state.recordcache.RecordCacheService;
import com.hedera.node.app.statedumpers.DumpCheckpoint;
import com.hedera.node.app.statedumpers.MerkleStateChild;
import com.hedera.node.app.store.ReadableStoreFactory;
import com.hedera.node.app.throttle.CongestionThrottleService;
import com.hedera.node.app.tss.TssBaseService;
import com.hedera.node.app.version.ServicesSoftwareVersion;
import com.hedera.node.app.workflows.handle.HandleWorkflow;
import com.hedera.node.app.workflows.ingest.IngestWorkflow;
import com.hedera.node.app.workflows.query.QueryWorkflow;
import com.hedera.node.config.ConfigProvider;
import com.hedera.node.config.Utils;
import com.hedera.node.config.data.BlockStreamConfig;
import com.hedera.node.config.data.HederaConfig;
import com.hedera.node.config.data.LedgerConfig;
import com.hedera.node.config.data.NetworkAdminConfig;
import com.hedera.node.config.data.VersionConfig;
import com.hedera.node.config.types.StreamMode;
import com.hedera.pbj.runtime.io.buffer.Bytes;
import com.swirlds.common.constructable.ClassConstructorPair;
import com.swirlds.common.constructable.ConstructableRegistry;
import com.swirlds.common.constructable.ConstructableRegistryException;
import com.swirlds.common.constructable.RuntimeConstructable;
import com.swirlds.common.crypto.CryptographyHolder;
import com.swirlds.common.crypto.Hash;
import com.swirlds.common.crypto.Signature;
import com.swirlds.common.notification.NotificationEngine;
import com.swirlds.common.platform.NodeId;
import com.swirlds.config.api.Configuration;
import com.swirlds.metrics.api.Metrics;
import com.swirlds.platform.config.AddressBookConfig;
import com.swirlds.platform.listeners.PlatformStatusChangeListener;
import com.swirlds.platform.listeners.PlatformStatusChangeNotification;
import com.swirlds.platform.listeners.ReconnectCompleteListener;
import com.swirlds.platform.listeners.ReconnectCompleteNotification;
import com.swirlds.platform.listeners.StateWriteToDiskCompleteListener;
import com.swirlds.platform.state.MerkleRoot;
import com.swirlds.platform.state.MerkleStateRoot;
import com.swirlds.platform.state.service.PlatformStateService;
import com.swirlds.platform.state.service.ReadablePlatformStateStore;
import com.swirlds.platform.system.InitTrigger;
import com.swirlds.platform.system.Platform;
import com.swirlds.platform.system.Round;
import com.swirlds.platform.system.SoftwareVersion;
import com.swirlds.platform.system.SwirldMain;
import com.swirlds.platform.system.address.AddressBook;
import com.swirlds.platform.system.events.Event;
import com.swirlds.platform.system.state.notifications.StateHashedListener;
import com.swirlds.platform.system.status.PlatformStatus;
import com.swirlds.platform.system.transaction.Transaction;
import com.swirlds.state.State;
import com.swirlds.state.StateChangeListener;
import com.swirlds.state.lifecycle.StartupNetworks;
import com.swirlds.state.lifecycle.info.NetworkInfo;
import com.swirlds.state.spi.WritableSingletonStateBase;
import edu.umd.cs.findbugs.annotations.NonNull;
import edu.umd.cs.findbugs.annotations.Nullable;
import java.nio.charset.Charset;
import java.security.MessageDigest;
import java.security.NoSuchAlgorithmException;
import java.time.InstantSource;
import java.util.ArrayList;
import java.util.List;
import java.util.Locale;
import java.util.Optional;
import java.util.Set;
import java.util.concurrent.CompletableFuture;
import java.util.function.BiConsumer;
import java.util.function.Supplier;
import org.apache.logging.log4j.LogManager;
import org.apache.logging.log4j.Logger;

/*
 ****************        ****************************************************************************************
 ************                ************                                                                       *
 *********                      *********                                                                       *
 ******                            ******                                                                       *
 ****                                ****      ___           ___           ___           ___           ___      *
 ***        ĦĦĦĦ          ĦĦĦĦ        ***     /\  \         /\  \         /\  \         /\  \         /\  \     *
 **         ĦĦĦĦ          ĦĦĦĦ         **    /::\  \       /::\  \       /::\  \       /::\  \       /::\  \    *
 *          ĦĦĦĦĦĦĦĦĦĦĦĦĦĦĦĦĦĦ          *   /:/\:\  \     /:/\:\  \     /:/\:\  \     /:/\:\  \     /:/\:\  \   *
            ĦĦĦĦĦĦĦĦĦĦĦĦĦĦĦĦĦĦ             /::\~\:\  \   /:/  \:\__\   /::\~\:\  \   /::\~\:\  \   /::\~\:\  \  *
            ĦĦĦĦ          ĦĦĦĦ            /:/\:\ \:\__\ /:/__/ \:|__| /:/\:\ \:\__\ /:/\:\ \:\__\ /:/\:\ \:\__\ *
            ĦĦĦĦĦĦĦĦĦĦĦĦĦĦĦĦĦĦ            \:\~\:\ \/__/ \:\  \ /:/  / \:\~\:\ \/__/ \/_|::\/:/  / \/__\:\/:/  / *
 *          ĦĦĦĦĦĦĦĦĦĦĦĦĦĦĦĦĦĦ          *  \:\ \:\__\    \:\  /:/  /   \:\ \:\__\      |:|::/  /       \::/  /  *
 **         ĦĦĦĦ          ĦĦĦĦ         **   \:\ \/__/     \:\/:/  /     \:\ \/__/      |:|\/__/        /:/  /   *
 ***        ĦĦĦĦ          ĦĦĦĦ        ***    \:\__\        \::/__/       \:\__\        |:|  |         /:/  /    *
 ****                                ****     \/__/         ~~            \/__/         \|__|         \/__/     *
 ******                            ******                                                                       *
 *********                      *********                                                                       *
 ************                ************                                                                       *
 ****************        ****************************************************************************************
*/

/**
 * Represents the Hedera Consensus Node.
 *
 * <p>This is the main entry point for the Hedera Consensus Node. It contains initialization logic for the node,
 * including its state. It constructs the Dagger dependency tree, and manages the gRPC server, and in all other ways,
 * controls execution of the node. If you want to understand our system, this is a great place to start!
 */
public final class Hedera implements SwirldMain, PlatformStatusChangeListener, AppContext.Gossip {
    private static final Logger logger = LogManager.getLogger(Hedera.class);

    // FUTURE: This should come from configuration, not be hardcoded.
    public static final int MAX_SIGNED_TXN_SIZE = 6144;

    /**
     * The application name from the platform's perspective. This is currently locked in at the old main class name and
     * requires data migration to change.
     */
    public static final String APP_NAME = "com.hedera.services.ServicesMain";

    /**
     * The swirld name. Currently, there is only one swirld.
     */
    public static final String SWIRLD_NAME = "123";
    /**
     * The registry to use.
     */
    private final ServicesRegistry servicesRegistry;
    /**
     * The services migrator to use.
     */
    private final ServiceMigrator serviceMigrator;
    /**
     * The current version of the software; it is not possible for a node's version to change
     * without restarting the process, so final.
     */
    private final ServicesSoftwareVersion version;
    /**
     * The current version of the HAPI protobufs.
     */
    private final SemanticVersion hapiVersion;

    /**
     * The source of time the node should use for screening transactions at ingest.
     */
    private final InstantSource instantSource;

    /**
     * The contract service singleton, kept as a field here to avoid constructing twice
     * (once in constructor to register schemas, again inside Dagger component).
     */
    private final ContractServiceImpl contractServiceImpl;

    /**
     * The TSS base service singleton, kept as a field here to avoid constructing twice
     * (once in constructor to register schemas, again inside Dagger component).
     */
    private final TssBaseService tssBaseService;

    /**
     * The file service singleton, kept as a field here to avoid constructing twice
     * (once in constructor to register schemas, again inside Dagger component).
     */
    private final FileServiceImpl fileServiceImpl;

    /**
     * The block stream service singleton, kept as a field here to reuse information learned
     * during the state migration phase in the later initialization phase.
     */
    private final BlockStreamService blockStreamService;

    /**
     * The bootstrap configuration provider for the network.
     */
    private final BootstrapConfigProviderImpl bootstrapConfigProvider;

    /**
     * The stream mode the node is operating in.
     */
    private final StreamMode streamMode;

    /**
     * The factory for the startup networks.
     */
    private final StartupNetworksFactory startupNetworksFactory;

    /**
     * The id of this node.
     */
    private final NodeId selfNodeId;

    /**
     * The Hashgraph Platform. This is set during state initialization.
     */
    private Platform platform;
    /**
     * The current status of the platform.
     */
    private PlatformStatus platformStatus = STARTING_UP;
    /**
     * The configuration for this node; non-final because its sources depend on whether
     * we are initializing the first consensus state from genesis or a saved state.
     */
    private ConfigProviderImpl configProvider;
    /**
     * DI for all objects needed to implement Hedera node lifecycles; non-final because
     * it is completely recreated every time the platform initializes a new state as the
     * basis for applying consensus transactions.
     */
    private HederaInjectionComponent daggerApp;

    /**
     * The metrics object being used for reporting.
     */
    private Metrics metrics;

    /**
     * A {@link StateChangeListener} that accumulates state changes that are only reported once per block; in the
     * current system, these are the singleton and queue updates. Every {@link MerkleStateRoot} will have this
     * listener registered.
     */
    private final BoundaryStateChangeListener boundaryStateChangeListener = new BoundaryStateChangeListener();

    /**
     * A {@link StateChangeListener} that accumulates state changes that must be immediately reported as they occur,
     * because the exact order of mutations---not just the final values---determines the Merkle root hash.
     */
    private final KVStateChangeListener kvStateChangeListener = new KVStateChangeListener();

    /**
     * The state root supplier to use for creating a new state root.
     */
    private final Supplier<MerkleStateRoot> stateRootSupplier;

    /**
     * The action to take, if any, when a consensus round is sealed.
     */
    private final BiConsumer<Round, State> onSealConsensusRound;
    /**
     * Once set, a future that resolves to the hash of the state used to initialize the application. This is known
     * immediately at genesis or on restart from a saved state; during reconnect, it is known when reconnect
     * completes. Used to inject the start-of-state hash to the {@link BlockStreamManagerImpl}.
     */
    @Nullable
    private CompletableFuture<Bytes> initialStateHashFuture;

    @Nullable
    private List<StateChanges.Builder> migrationStateChanges;

    @Nullable
    private StartupNetworks startupNetworks;

    @FunctionalInterface
    public interface TssBaseServiceFactory {
        @NonNull
        TssBaseService apply(@NonNull AppContext appContext);
    }

    @FunctionalInterface
    public interface StartupNetworksFactory {
        @NonNull
        StartupNetworks apply(
                long selfNodeId, @NonNull ConfigProvider configProvider, @NonNull TssBaseService tssBaseService);
    }

    /*==================================================================================================================
    *
    * Hedera Object Construction.
    *
    =================================================================================================================*/

    /**
     * Creates a Hedera node and registers its own and its services' {@link RuntimeConstructable} factories
     * with the given {@link ConstructableRegistry}.
     *
     * <p>This registration is a critical side effect that must happen called before any Platform initialization
     * steps that try to create or deserialize a {@link MerkleStateRoot}.
     *
     * @param constructableRegistry the registry to register {@link RuntimeConstructable} factories with
     * @param registryFactory the factory to use for creating the services registry
     * @param migrator the migrator to use with the services
     * @param tssBaseServiceFactory the factory for the TSS base service
     * @param startupNetworksFactory the factory for the startup networks
     * @param selfNodeId the node ID of this node
     */
    public Hedera(
            @NonNull final ConstructableRegistry constructableRegistry,
            @NonNull final ServicesRegistry.Factory registryFactory,
            @NonNull final ServiceMigrator migrator,
            @NonNull final InstantSource instantSource,
            @NonNull final TssBaseServiceFactory tssBaseServiceFactory,
            @NonNull final StartupNetworksFactory startupNetworksFactory,
            @NonNull final NodeId selfNodeId) {
        requireNonNull(registryFactory);
        requireNonNull(constructableRegistry);
        this.selfNodeId = requireNonNull(selfNodeId);
        this.serviceMigrator = requireNonNull(migrator);
        this.instantSource = requireNonNull(instantSource);
        this.startupNetworksFactory = requireNonNull(startupNetworksFactory);
        logger.info(
                """

                        {}

                        Welcome to Hedera! Developed with ❤\uFE0F by the Open Source Community.
                        https://github.com/hashgraph/hedera-services

                        """,
                HEDERA);
        bootstrapConfigProvider = new BootstrapConfigProviderImpl();
        final var bootstrapConfig = bootstrapConfigProvider.getConfiguration();
        hapiVersion = bootstrapConfig.getConfigData(VersionConfig.class).hapiVersion();
        version = ServicesSoftwareVersion.from(bootstrapConfig);
        streamMode = bootstrapConfig.getConfigData(BlockStreamConfig.class).streamMode();
        servicesRegistry = registryFactory.create(constructableRegistry, bootstrapConfig);
        logger.info(
                "Creating Hedera Consensus Node {} with HAPI {}",
                () -> HapiUtils.toString(version.getPbjSemanticVersion()),
                () -> HapiUtils.toString(hapiVersion));
        fileServiceImpl = new FileServiceImpl();

        final var appContext = new AppContextImpl(
                instantSource,
                new AppSignatureVerifier(
                        bootstrapConfig.getConfigData(HederaConfig.class),
                        new SignatureExpanderImpl(),
                        new SignatureVerifierImpl(CryptographyHolder.get())),
                this,
                bootstrapConfigProvider::getConfiguration,
                () -> daggerApp.networkInfo().selfNodeInfo());
        tssBaseService = tssBaseServiceFactory.apply(appContext);
        contractServiceImpl = new ContractServiceImpl(appContext);
        blockStreamService = new BlockStreamService();
        // Register all service schema RuntimeConstructable factories before platform init
        Set.of(
                        new EntityIdService(),
                        new ConsensusServiceImpl(),
                        contractServiceImpl,
                        fileServiceImpl,
                        tssBaseService,
                        new FreezeServiceImpl(),
                        new ScheduleServiceImpl(),
                        new TokenServiceImpl(),
                        new UtilServiceImpl(),
                        new RecordCacheService(),
                        new BlockRecordService(),
                        blockStreamService,
                        new FeeService(),
                        new CongestionThrottleService(),
                        new NetworkServiceImpl(),
                        new AddressBookServiceImpl(),
                        new RosterService(),
                        PLATFORM_STATE_SERVICE)
                .forEach(servicesRegistry::register);
        try {
            final Supplier<MerkleStateRoot> baseSupplier =
                    () -> new MerkleStateRoot(new MerkleStateLifecyclesImpl(this), ServicesSoftwareVersion::new);
            final var blockStreamsEnabled = isBlockStreamEnabled();
            stateRootSupplier = blockStreamsEnabled ? () -> withListeners(baseSupplier.get()) : baseSupplier;
            onSealConsensusRound = blockStreamsEnabled ? this::manageBlockEndRound : (round, state) -> {};
            // And the factory for the MerkleStateRoot class id must be our constructor
            constructableRegistry.registerConstructable(
                    new ClassConstructorPair(MerkleStateRoot.class, stateRootSupplier));
        } catch (final ConstructableRegistryException e) {
            logger.error("Failed to register " + MerkleStateRoot.class + " factory with ConstructableRegistry", e);
            throw new IllegalStateException(e);
        }
    }

    /**
     * {@inheritDoc}
     *
     * <p>Called immediately after the constructor to get the version of this software. In an upgrade scenario, this
     * version will be greater than the one in the saved state.
     *
     * @return The software version.
     */
    @Override
    @NonNull
    public SoftwareVersion getSoftwareVersion() {
        return version;
    }

    /*==================================================================================================================
    *
    * Initialization Step 1: Create a new state (either genesis or restart, once per node).
    *
    =================================================================================================================*/

    /**
     * {@inheritDoc}
     *
     * <p>Called by the platform to build a genesis state.
     *
     * @return a Services state object
     */
    @Override
    @NonNull
    public MerkleRoot newMerkleStateRoot() {
        return stateRootSupplier.get();
    }

    @Override
    public void notify(@NonNull final PlatformStatusChangeNotification notification) {
        this.platformStatus = notification.getNewStatus();
        logger.info("HederaNode#{} is {}", platform.getSelfId(), platformStatus.name());
        switch (platformStatus) {
            case ACTIVE -> startGrpcServer();
            case CATASTROPHIC_FAILURE -> shutdownGrpcServer();
            case FREEZE_COMPLETE -> {
                closeRecordStreams();
                shutdownGrpcServer();
            }
            case REPLAYING_EVENTS, STARTING_UP, OBSERVING, RECONNECT_COMPLETE, CHECKING, FREEZING, BEHIND -> {
                // Nothing to do here, just enumerate for completeness
            }
        }
    }

    /*==================================================================================================================
    *
    * Initialization Step 2: Initialize the state. Either genesis or restart or reconnect or some other trigger.
    * Includes migration when needed.
    *
    =================================================================================================================*/

    public void initializeStatesApi(
            @NonNull final State state,
            @NonNull final Metrics metrics,
            @NonNull final InitTrigger trigger,
            @Nullable final AddressBook genesisAddressBook,
            @NonNull final Configuration platformConfiguration) {
        requireNonNull(state);
        requireNonNull(platformConfiguration);
        this.metrics = requireNonNull(metrics);
        this.configProvider = new ConfigProviderImpl(trigger == GENESIS, metrics);
        final var deserializedVersion = serviceMigrator.creationVersionOf(state);
        logger.info(
                "Initializing Hedera state version {} in {} mode with trigger {} and previous version {}",
                version,
                configProvider
                        .getConfiguration()
                        .getConfigData(HederaConfig.class)
                        .activeProfile(),
                trigger,
                deserializedVersion == null ? "<NONE>" : deserializedVersion);
        if (trigger != GENESIS) {
            requireNonNull(deserializedVersion, "Deserialized version cannot be null for trigger " + trigger);
        }
        final var savedStateVersion =
                deserializedVersion == null ? null : new ServicesSoftwareVersion(deserializedVersion);
        if (version.compareTo(savedStateVersion) < 0) {
            logger.fatal(
                    "Fatal error, state source version {} is higher than node software version {}",
                    savedStateVersion,
                    version);
            throw new IllegalStateException("Cannot downgrade from " + savedStateVersion + " to " + version);
        }
        try {
            migrateSchemas(state, savedStateVersion, trigger, metrics, genesisAddressBook, platformConfiguration);
            logConfiguration();
        } catch (final Throwable t) {
            logger.fatal("Critical failure during schema migration", t);
            throw new IllegalStateException("Critical failure during migration", t);
        }
        final var readableStore = new ReadablePlatformStateStore(state.getReadableStates(PlatformStateService.NAME));
        logger.info(
                "Platform state includes freeze time={} and last frozen={}",
                readableStore.getFreezeTime(),
                readableStore.getLastFrozenTime());
    }

    /**
     * Invoked by the platform when the state should be initialized. This happens <b>BEFORE</b>
     * {@link SwirldMain#init(Platform, NodeId)} and after {@link #newMerkleStateRoot()}.
     */
    @SuppressWarnings("java:S1181") // catching Throwable instead of Exception when we do a direct System.exit()
    public void onStateInitialized(
            @NonNull final State state, @NonNull final Platform platform, @NonNull final InitTrigger trigger) {
        // A Hedera object can receive multiple onStateInitialized() calls throughout its lifetime if
        // the platform needs to initialize a learned state after reconnect; however, it cannot be
        // used by multiple platform instances
        if (this.platform != null && this.platform != platform) {
            logger.fatal("Fatal error, platform should never change once set");
            throw new IllegalStateException("Platform should never change once set");
        }
        this.platform = requireNonNull(platform);
        if (state.getReadableStates(PlatformStateService.NAME).isEmpty()) {
            initializeStatesApi(
                    state,
                    metrics,
                    trigger,
                    platform.getAddressBook(),
                    platform.getContext().getConfiguration());
        }
        // With the States API grounded in the working state, we can create the object graph from it
        initializeDagger(state, trigger);
    }

    /**
     * Called by this class when we detect it is time to do migration. The {@code deserializedVersion} must not be newer
     * than the current software version. If it is prior to the current version, then each migration between the
     * {@code deserializedVersion} and the current version, including the current version, will be executed, thus
     * bringing the state up to date.
     *
     * <p>If the {@code deserializedVersion} is {@code null}, then this is the first time the node has been started,
     * and thus all schemas will be executed.
     *
     * @param state                 current state
     * @param deserializedVersion   version deserialized
     * @param trigger               trigger that is calling migration
     * @param genesisAddressBook    the genesis address book, if applicable
     * @param platformConfiguration platform configuration
     */
    private void migrateSchemas(
            @NonNull final State state,
            @Nullable final ServicesSoftwareVersion deserializedVersion,
            @NonNull final InitTrigger trigger,
            @NonNull final Metrics metrics,
            @Nullable final AddressBook genesisAddressBook,
            @NonNull final Configuration platformConfiguration) {
        final var previousVersion = deserializedVersion == null ? null : deserializedVersion.getPbjSemanticVersion();
        final var isUpgrade = version.compareTo(deserializedVersion) > 0;
        logger.info(
                "{} from Services version {} @ current {} with trigger {}",
                () -> isUpgrade ? "Upgrading" : (previousVersion == null ? "Starting" : "Restarting"),
                () -> HapiUtils.toString(Optional.ofNullable(deserializedVersion)
                        .map(ServicesSoftwareVersion::getPbjSemanticVersion)
                        .orElse(null)),
                () -> HapiUtils.toString(version.getPbjSemanticVersion()),
                () -> trigger);
        // This is set only when the trigger is genesis. Because, only in those cases
        // the migration code is using the network info values.
        NetworkInfo genesisNetworkInfo = null;
        if (trigger == GENESIS) {
            final var config = configProvider.getConfiguration();
            final var ledgerConfig = config.getConfigData(LedgerConfig.class);
<<<<<<< HEAD
            final var genesisRoster = buildRoster(requireNonNull(genesisAddressBook));
=======
            final var genesisRoster = createRoster(requireNonNull(genesisAddressBook));

>>>>>>> 80100a34
            genesisNetworkInfo = new GenesisNetworkInfo(genesisRoster, ledgerConfig.id());
        }
        blockStreamService.resetMigratedLastBlockHash();
        startupNetworks = startupNetworksFactory.apply(selfNodeId.id(), configProvider, tssBaseService);
        // (FUTURE) In principle, the FileService could actually change the active configuration during a
        // migration, which implies we should be passing the config provider and not a static configuration
        // here; but this is a currently unneeded affordance
        final var migrationChanges = serviceMigrator.doMigrations(
                state,
                servicesRegistry,
                deserializedVersion,
                version,
                configProvider.getConfiguration(),
                platformConfiguration,
                genesisNetworkInfo,
                metrics,
                startupNetworks);
        migrationStateChanges = new ArrayList<>(migrationChanges);
        kvStateChangeListener.reset();
        boundaryStateChangeListener.reset();
        // If still using BlockRecordManager state, then for specifically a non-genesis upgrade,
        // set in state that post-upgrade work is pending
        if (streamMode != BLOCKS && isUpgrade && trigger != RECONNECT && trigger != GENESIS) {
            unmarkMigrationRecordsStreamed(state);
            migrationStateChanges.add(
                    StateChanges.newBuilder().stateChanges(boundaryStateChangeListener.allStateChanges()));
            boundaryStateChangeListener.reset();
        }
        logger.info("Migration complete");
    }

    /*==================================================================================================================
    *
    * Initialization Step 3: Initialize the app. Happens once at startup.
    *
    =================================================================================================================*/

    /**
     * {@inheritDoc}
     *
     * <p>Called <b>AFTER</b> init and migrate have been called on the state (either the new state created from
     * {@link #newMerkleStateRoot()} or an instance of {@link MerkleStateRoot} created by the platform and
     * loaded from the saved state).
     *
     * <p>(FUTURE) Consider moving this initialization into {@link #onStateInitialized(State, Platform, InitTrigger)}
     * instead, as there is no special significance to having it here instead.
     */
    @SuppressWarnings("java:S1181") // catching Throwable instead of Exception when we do a direct System.exit()
    @Override
    public void init(@NonNull final Platform platform, @NonNull final NodeId nodeId) {
        if (this.platform != platform) {
            throw new IllegalArgumentException("Platform must be the same instance");
        }
        assertEnvSanityChecks(nodeId);
        logger.info("Initializing Hedera app with HederaNode#{}", nodeId);
        Locale.setDefault(Locale.US);
        logger.info("Locale to set to US en");
    }

    @Override
    public void submit(@NonNull final TransactionBody body) {
        requireNonNull(body);
        if (platformStatus != ACTIVE) {
            throw new IllegalStateException("" + PLATFORM_NOT_ACTIVE);
        }
        final HederaFunctionality function;
        try {
            function = functionOf(body);
        } catch (UnknownHederaFunctionality e) {
            throw new IllegalArgumentException("" + UNKNOWN);
        }
        try {
            final var config = configProvider.getConfiguration();
            final var adminConfig = config.getConfigData(NetworkAdminConfig.class);
            final var allowList = adminConfig.nodeTransactionsAllowList().functionalitySet();
            if (!allowList.contains(function)) {
                throw new IllegalArgumentException("" + NOT_SUPPORTED);
            }
            final var payload = com.hedera.hapi.node.base.Transaction.PROTOBUF.toBytes(nodeTransactionWith(body));
            requireNonNull(daggerApp).submissionManager().submit(body, payload);
        } catch (PreCheckException e) {
            final var reason = e.responseCode();
            if (reason == DUPLICATE_TRANSACTION) {
                // In this case the client must not retry with the same transaction, but
                // could retry with a different transaction id if desired.
                throw new IllegalArgumentException("" + DUPLICATE_TRANSACTION);
            }
            throw new IllegalStateException("" + reason);
        }
    }

    @Override
    public Signature sign(final byte[] ledgerId) {
        return platform.sign(ledgerId);
    }

    /**
     * Called to perform orderly close record streams.
     */
    private void closeRecordStreams() {
        daggerApp.blockRecordManager().close();
    }

    /**
     * Gets whether the default charset is UTF-8.
     */
    private boolean isUTF8(@NonNull final Charset defaultCharset) {
        if (!UTF_8.equals(defaultCharset)) {
            logger.error("Default charset is {}, not UTF-8", defaultCharset);
            return false;
        }
        return true;
    }

    /**
     * Gets whether the sha384 digest is available
     */
    private boolean sha384DigestIsAvailable() {
        try {
            MessageDigest.getInstance("SHA-384");
            return true;
        } catch (final NoSuchAlgorithmException e) {
            logger.error(e);
            return false;
        }
    }

    /*==================================================================================================================
    *
    * Other app lifecycle methods
    *
    =================================================================================================================*/

    /**
     * {@inheritDoc}
     *
     * <p>Called by the platform after <b>ALL</b> initialization to start the gRPC servers and begin operation, or by
     * the notification listener when it is time to restart the gRPC server after it had been stopped (such as during
     * reconnect).
     */
    @Override
    public void run() {
        logger.info("Starting the Hedera node");
    }

    /**
     * Called for an orderly shutdown.
     */
    public void shutdown() {
        logger.info("Shutting down Hedera node");
        shutdownGrpcServer();

        if (daggerApp != null) {
            logger.debug("Shutting down the state");
            final var state = daggerApp.workingStateAccessor().getState();
            if (state instanceof MerkleStateRoot msr) {
                msr.close();
            }

            logger.debug("Shutting down the block manager");
            daggerApp.blockRecordManager().close();
        }

        platform = null;
        daggerApp = null;
    }

    /**
     * Invoked by the platform to handle pre-consensus events. This only happens after {@link #run()} has been called.
     */
    public void onPreHandle(@NonNull final Event event, @NonNull final State state) {
        final var readableStoreFactory = new ReadableStoreFactory(state);
        final var creator =
                daggerApp.networkInfo().nodeInfo(event.getCreatorId().id());
        if (creator == null) {
            // It's normal immediately post-upgrade to still see events from a node removed from the address book
            if (!isSoOrdered(event.getSoftwareVersion(), version.getPbjSemanticVersion())) {
                logger.warn(
                        "Received event (version {} vs current {}) from node {} which is not in the address book",
                        com.hedera.hapi.util.HapiUtils.toString(event.getSoftwareVersion()),
                        com.hedera.hapi.util.HapiUtils.toString(version.getPbjSemanticVersion()),
                        event.getCreatorId());
            }
            return;
        }

        final var transactions = new ArrayList<Transaction>(1000);
        event.forEachTransaction(transactions::add);
        daggerApp.preHandleWorkflow().preHandle(readableStoreFactory, creator.accountId(), transactions.stream());
    }

    public void onNewRecoveredState(@NonNull final MerkleStateRoot recoveredState) {
        try {
            if (shouldDump(daggerApp.initTrigger(), MOD_POST_EVENT_STREAM_REPLAY)) {
                dumpModChildrenFrom(recoveredState, MOD_POST_EVENT_STREAM_REPLAY, MerkleStateChild.childrenToDump());
            }
        } catch (Exception e) {
            logger.error("Error dumping state after migration at MOD_POST_EVENT_STREAM_REPLAY", e);
        }
        // Always close the block manager so replay will end with a complete record file
        daggerApp.blockRecordManager().close();
    }

    public static boolean shouldDump(@NonNull final InitTrigger trigger, @NonNull final DumpCheckpoint checkpoint) {
        return trigger == EVENT_STREAM_RECOVERY && selectedDumpCheckpoints().contains(checkpoint);
    }

    /**
     * Invoked by the platform to handle a round of consensus events.  This only happens after {@link #run()} has been
     * called.
     */
    public void onHandleConsensusRound(@NonNull final Round round, @NonNull final State state) {
        daggerApp.workingStateAccessor().setState(state);
        daggerApp.handleWorkflow().handleRound(state, round);
    }

    /**
     * Called by the platform after it has made all its changes to this state for the given round.
     *
     * @param round the round whose platform state changes are completed
     * @param state the state after the platform has made all its changes
     */
    public void onSealConsensusRound(@NonNull final Round round, @NonNull final State state) {
        requireNonNull(state);
        requireNonNull(round);
        onSealConsensusRound.accept(round, state);
    }

    /*==================================================================================================================
    *
    * gRPC Server Lifecycle
    *
    =================================================================================================================*/

    /**
     * Start the gRPC Server if it is not already running.
     */
    void startGrpcServer() {
        if (isNotEmbedded() && !daggerApp.grpcServerManager().isRunning()) {
            daggerApp.grpcServerManager().start();
        }
    }

    /**
     * Called to perform orderly shutdown of the gRPC servers.
     */
    public void shutdownGrpcServer() {
        if (isNotEmbedded()) {
            daggerApp.grpcServerManager().stop();
        }
    }

    /**
     * Called to set the starting state hash after genesis or restart.
     *
     * @param stateHash the starting state hash
     */
    public void setInitialStateHash(@NonNull final Hash stateHash) {
        requireNonNull(stateHash);
        initialStateHashFuture = completedFuture(stateHash.getBytes());
    }

    /*==================================================================================================================
    *
    * Exposed for use by embedded Hedera
    *
    =================================================================================================================*/
    public IngestWorkflow ingestWorkflow() {
        return daggerApp.ingestWorkflow();
    }

    public QueryWorkflow queryWorkflow() {
        return daggerApp.queryWorkflow();
    }

    public HandleWorkflow handleWorkflow() {
        return daggerApp.handleWorkflow();
    }

    public BlockStreamManager blockStreamManager() {
        return daggerApp.blockStreamManager();
    }

    public boolean isBlockStreamEnabled() {
        return streamMode != RECORDS;
    }

    public boolean isRosterLifecycleEnabled() {
        return configProvider
                .getConfiguration()
                .getConfigData(AddressBookConfig.class)
                .useRosterLifecycle();
    }

    /*==================================================================================================================
    *
    * Random private helper methods
    *
    =================================================================================================================*/

    private void initializeDagger(@NonNull final State state, @NonNull final InitTrigger trigger) {
        final var notifications = platform.getNotificationEngine();
        final var blockStreamEnabled = isBlockStreamEnabled();
        // The Dagger component should be constructed every time we reach this point, even if
        // it exists (this avoids any problems with mutable singleton state by reconstructing
        // everything); but we must ensure the gRPC server in the old component is fully stopped,
        // as well as unregister listeners from the last time this method ran
        if (daggerApp != null) {
            shutdownGrpcServer();
            notifications.unregister(PlatformStatusChangeListener.class, this);
            notifications.unregister(ReconnectCompleteListener.class, daggerApp.reconnectListener());
            notifications.unregister(StateWriteToDiskCompleteListener.class, daggerApp.stateWriteToDiskListener());
            if (blockStreamEnabled) {
                notifications.unregister(StateHashedListener.class, daggerApp.blockStreamManager());
                daggerApp.tssBaseService().unregisterLedgerSignatureConsumer(daggerApp.blockStreamManager());
            }
        }
        if (trigger == RECONNECT) {
            // During a reconnect, we wait for reconnect to complete successfully and then set the initial hash
            // from the immutable state in the ReconnectCompleteNotification
            initialStateHashFuture = new CompletableFuture<>();
            notifications.register(ReconnectCompleteListener.class, new ReadReconnectStartingStateHash(notifications));
        }
        // For other triggers the initial state hash must have been set already
        requireNonNull(initialStateHashFuture);
        final var roundNum = requireNonNull(state.getReadableStates(PlatformStateService.NAME)
                        .<PlatformState>getSingleton(PLATFORM_STATE_KEY)
                        .get())
                .consensusSnapshotOrThrow()
                .round();
        final var initialStateHash = new InitialStateHash(initialStateHashFuture, roundNum);

        final var activeRoster = tssBaseService.chooseRosterForNetwork(
                state,
                trigger,
                serviceMigrator,
                version,
                configProvider.getConfiguration(),
                createRoster(platform.getAddressBook()));
        final var networkInfo =
                new StateNetworkInfo(state, activeRoster, platform.getSelfId().id(), configProvider);
        // Fully qualified so as to not confuse javadoc
        daggerApp = com.hedera.node.app.DaggerHederaInjectionComponent.builder()
                .configProviderImpl(configProvider)
                .bootstrapConfigProviderImpl(bootstrapConfigProvider)
                .fileServiceImpl(fileServiceImpl)
                .contractServiceImpl(contractServiceImpl)
                .tssBaseService(tssBaseService)
                .initTrigger(trigger)
                .softwareVersion(version.getPbjSemanticVersion())
                .self(networkInfo.selfNodeInfo())
                .platform(platform)
                .maxSignedTxnSize(MAX_SIGNED_TXN_SIZE)
                .crypto(CryptographyHolder.get())
                .currentPlatformStatus(new CurrentPlatformStatusImpl(platform))
                .servicesRegistry(servicesRegistry)
                .instantSource(instantSource)
                .metrics(metrics)
                .kvStateChangeListener(kvStateChangeListener)
                .boundaryStateChangeListener(boundaryStateChangeListener)
                .migrationStateChanges(migrationStateChanges != null ? migrationStateChanges : new ArrayList<>())
                .initialStateHash(initialStateHash)
                .networkInfo(networkInfo)
                .startupNetworks(startupNetworks)
                .build();
        // Initialize infrastructure for fees, exchange rates, and throttles from the working state
        daggerApp.initializer().accept(state);
        notifications.register(PlatformStatusChangeListener.class, this);
        notifications.register(ReconnectCompleteListener.class, daggerApp.reconnectListener());
        notifications.register(StateWriteToDiskCompleteListener.class, daggerApp.stateWriteToDiskListener());
        if (blockStreamEnabled) {
            notifications.register(StateHashedListener.class, daggerApp.blockStreamManager());
            daggerApp
                    .blockStreamManager()
                    .initLastBlockHash(
                            switch (trigger) {
                                case GENESIS -> BlockStreamManager.ZERO_BLOCK_HASH;
                                default -> blockStreamService
                                        .migratedLastBlockHash()
                                        .orElseGet(() -> startBlockHashFrom(state));
                            });
            daggerApp.tssBaseService().registerLedgerSignatureConsumer(daggerApp.blockStreamManager());
            migrationStateChanges = null;
        }
    }

    /**
     * Given the {@link BlockStreamInfo} context from a {@link State}, infers the block hash of the
     * last block that was incorporated in this state.
     *
     * @param state the state to use
     * @return the inferred block hash
     */
    private Bytes startBlockHashFrom(@NonNull final State state) {
        final var blockStreamInfo = state.getReadableStates(BlockStreamService.NAME)
                .<BlockStreamInfo>getSingleton(BLOCK_STREAM_INFO_KEY)
                .get();
        requireNonNull(blockStreamInfo);
        // Three of the four ingredients in the block hash are directly in the BlockStreamInfo; that is,
        // the previous block hash, the input tree root hash, and the start of block state hash
        final var prevBlockHash = blockHashByBlockNumber(
                blockStreamInfo.trailingBlockHashes(),
                blockStreamInfo.blockNumber() - 1,
                blockStreamInfo.blockNumber() - 1);
        requireNonNull(prevBlockHash);
        final var leftParent = combine(prevBlockHash, blockStreamInfo.inputTreeRootHash());
        // The fourth ingredient, the output tree root hash, is not directly in the BlockStreamInfo, but
        // we can recompute it based on the tree hash information and the fact the last output item in
        // the block was devoted to putting the BlockStreamInfo itself into the state
        final var outputTreeRootHash = outputTreeRootHashFrom(blockStreamInfo);
        final var rightParent = combine(outputTreeRootHash, blockStreamInfo.startOfBlockStateHash());
        return combine(leftParent, rightParent);
    }

    /**
     * Given a {@link BlockStreamInfo} context, computes the output tree root hash that must have been
     * computed at the end of the block that the context describes, assuming the final output block item
     * was the state change that put the context into the state.
     *
     * @param blockStreamInfo the context to use
     * @return the inferred output tree root hash
     */
    private @NonNull Bytes outputTreeRootHashFrom(@NonNull final BlockStreamInfo blockStreamInfo) {
        // This was the last state change in the block
        final var blockStreamInfoChange = StateChange.newBuilder()
                .stateId(STATE_ID_BLOCK_STREAM_INFO.protoOrdinal())
                .singletonUpdate(SingletonUpdateChange.newBuilder()
                        .blockStreamInfoValue(blockStreamInfo)
                        .build())
                .build();
        // And this was the last output block item
        final var lastStateChanges = BlockItem.newBuilder()
                .stateChanges(new StateChanges(blockStreamInfo.blockEndTime(), List.of(blockStreamInfoChange)))
                .build();
        // So we can combine this last leaf's has with the size and rightmost hashes
        // store from the pending output tree to recompute its final root hash
        final var penultimateOutputTreeStatus = new StreamingTreeHasher.Status(
                blockStreamInfo.numPrecedingOutputItems(), blockStreamInfo.rightmostPrecedingOutputTreeHashes());
        final var lastLeafHash = noThrowSha384HashOf(BlockItem.PROTOBUF.toBytes(lastStateChanges));
        return rootHashFrom(penultimateOutputTreeStatus, lastLeafHash);
    }

    private void logConfiguration() {
        if (logger.isInfoEnabled()) {
            final var config = configProvider.getConfiguration();
            final var lines = new ArrayList<String>();
            lines.add("Active Configuration:");
            Utils.allProperties(config).forEach((key, value) -> lines.add(key + " = " + value));
            logger.info(String.join("\n", lines));
        }
    }

    private void unmarkMigrationRecordsStreamed(@NonNull final State state) {
        final var blockServiceState = state.getWritableStates(BlockRecordService.NAME);
        final var blockInfoState = blockServiceState.<BlockInfo>getSingleton(BLOCK_INFO_STATE_KEY);
        final var currentBlockInfo = requireNonNull(blockInfoState.get());
        final var nextBlockInfo =
                currentBlockInfo.copyBuilder().migrationRecordsStreamed(false).build();
        blockInfoState.put(nextBlockInfo);
        logger.info("Unmarked post-upgrade work as done");
        ((WritableSingletonStateBase<BlockInfo>) blockInfoState).commit();
    }

    private void assertEnvSanityChecks(@NonNull final NodeId nodeId) {
        // Check that UTF-8 is in use. Otherwise, the node will be subject to subtle bugs in string handling that will
        // lead to ISS.
        final var defaultCharset = daggerApp.nativeCharset().get();
        if (!isUTF8(defaultCharset)) {
            logger.error(
                    """
                            Fatal precondition violation in HederaNode#{}: default charset is {} and not UTF-8
                            LC_ALL={}
                            LANG={}
                            file.encoding={}
                            """,
                    nodeId,
                    defaultCharset,
                    System.getenv("LC_ALL"),
                    System.getenv("LANG"),
                    System.getProperty("file.encoding"));
            System.exit(1);
        }

        // Check that the digest factory supports SHA-384.
        if (!sha384DigestIsAvailable()) {
            logger.error(
                    "Fatal precondition violation in HederaNode#{}: digest factory does not support SHA-384", nodeId);
            System.exit(1);
        }
    }

    private MerkleStateRoot withListeners(@NonNull final MerkleStateRoot root) {
        root.registerCommitListener(boundaryStateChangeListener);
        root.registerCommitListener(kvStateChangeListener);
        return root;
    }

    private void manageBlockEndRound(@NonNull final Round round, @NonNull final State state) {
        daggerApp.blockStreamManager().endRound(state, round.getRoundNum());
    }

    /**
     * Returns true if the source of time is the system time. Always true for live networks.
     *
     * @return true if the source of time is the system time
     */
    private boolean isNotEmbedded() {
        return instantSource == InstantSource.system();
    }

    private class ReadReconnectStartingStateHash implements ReconnectCompleteListener {
        private final NotificationEngine notifications;

        private ReadReconnectStartingStateHash(@NonNull final NotificationEngine notifications) {
            this.notifications = requireNonNull(notifications);
        }

        @Override
        public void notify(@NonNull final ReconnectCompleteNotification notification) {
            requireNonNull(notification);
            requireNonNull(initialStateHashFuture)
                    .complete(requireNonNull(notification.getState().getHash()).getBytes());
            notifications.unregister(ReconnectCompleteListener.class, this);
        }
    }
}<|MERGE_RESOLUTION|>--- conflicted
+++ resolved
@@ -624,12 +624,7 @@
         if (trigger == GENESIS) {
             final var config = configProvider.getConfiguration();
             final var ledgerConfig = config.getConfigData(LedgerConfig.class);
-<<<<<<< HEAD
-            final var genesisRoster = buildRoster(requireNonNull(genesisAddressBook));
-=======
             final var genesisRoster = createRoster(requireNonNull(genesisAddressBook));
-
->>>>>>> 80100a34
             genesisNetworkInfo = new GenesisNetworkInfo(genesisRoster, ledgerConfig.id());
         }
         blockStreamService.resetMigratedLastBlockHash();
