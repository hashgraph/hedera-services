--- conflicted
+++ resolved
@@ -1128,20 +1128,9 @@
                 .round();
         final var initialStateHash = new InitialStateHash(initialStateHashFuture, roundNum);
 
-<<<<<<< HEAD
-        Roster activeRoster;
-        if (!configProvider.getConfiguration().getConfigData(TssConfig.class).keyCandidateRoster()) {
-            final var rosterStore = new ReadableStoreFactory(state).getStore(ReadableRosterStore.class);
-            activeRoster = rosterStore.getActiveRoster();
-        } else {
-            activeRoster = tssBaseService.chooseRosterForNetwork(state, trigger, serviceMigrator, version);
-        }
-        final var networkInfo = new StateNetworkInfo(platform.getSelfId().id(), state, activeRoster, configProvider);
-=======
-        final var networkInfo =
-                new StateNetworkInfo(platform.getSelfId().id(), state, platform.getRoster(), configProvider);
+        final var rosterStore = new ReadableStoreFactory(state).getStore(ReadableRosterStore.class);
+        final var networkInfo = new StateNetworkInfo(platform.getSelfId().id(), state, rosterStore.getActiveRoster(), configProvider);
         final var blockHashSigner = blockHashSignerFactory.apply(hintsService, historyService, configProvider);
->>>>>>> 980c65a3
         // Fully qualified so as to not confuse javadoc
         daggerApp = com.hedera.node.app.DaggerHederaInjectionComponent.builder()
                 .configProviderImpl(configProvider)
