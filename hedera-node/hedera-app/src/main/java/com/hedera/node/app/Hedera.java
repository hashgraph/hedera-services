--- conflicted
+++ resolved
@@ -683,13 +683,8 @@
 
         this.backendThrottle = new ThrottleAccumulator(SUPPLY_ONE, configProvider, BACKEND_THROTTLE);
         this.frontendThrottle =
-<<<<<<< HEAD
                 new ThrottleAccumulator(() -> platform.getAddressBook().getSize(), configProvider, FRONTEND_THROTTLE);
-        this.monoMultiplierSources = createMultiplierSources();
-=======
-                new ThrottleAccumulator(() -> platform.getAddressBook().getSize(), configProvider);
         this.congestionMultipliers = createCongestionMultipliers(state);
->>>>>>> 6f96c20d
 
         logger.info("Initializing ExchangeRateManager");
         exchangeRateManager = new ExchangeRateManager(configProvider);
@@ -772,13 +767,8 @@
 
         this.backendThrottle = new ThrottleAccumulator(SUPPLY_ONE, configProvider, BACKEND_THROTTLE);
         this.frontendThrottle =
-<<<<<<< HEAD
                 new ThrottleAccumulator(() -> platform.getAddressBook().getSize(), configProvider, FRONTEND_THROTTLE);
-        this.monoMultiplierSources = createMultiplierSources();
-=======
-                new ThrottleAccumulator(() -> platform.getAddressBook().getSize(), configProvider);
         this.congestionMultipliers = createCongestionMultipliers(state);
->>>>>>> 6f96c20d
 
         logger.info("Initializing ExchangeRateManager");
         exchangeRateManager = new ExchangeRateManager(configProvider);
