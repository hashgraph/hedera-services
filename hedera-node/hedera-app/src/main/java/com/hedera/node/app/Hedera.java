--- conflicted
+++ resolved
@@ -13,6 +13,7 @@
  * See the License for the specific language governing permissions and
  * limitations under the License.
  */
+
 package com.hedera.node.app;
 
 import static com.swirlds.common.threading.manager.AdHocThreadManager.getStaticThreadManager;
@@ -31,12 +32,8 @@
 import com.hedera.node.app.state.merkle.MerkleHederaState;
 import com.hedera.node.app.state.merkle.MerkleSchemaRegistry;
 import com.hedera.node.app.workflows.ingest.IngestWorkflowImpl;
-<<<<<<< HEAD
-import com.hedera.node.app.workflows.query.QueryWorkflowImpl;
 import com.hederahashgraph.api.proto.java.SemanticVersion;
 import com.swirlds.common.constructable.ConstructableRegistry;
-=======
->>>>>>> 0caf223d
 import com.swirlds.common.metrics.Metrics;
 import com.swirlds.common.metrics.platform.DefaultMetrics;
 import com.swirlds.common.metrics.platform.DefaultMetricsFactory;
@@ -65,14 +62,12 @@
         // facilities to be from the app module.
         // TODO Real values will be added to make this usable with #4825
         final var ingestWorkflow =
-                new IngestWorkflowImpl(
-                        app.nodeInfo(), app.platformStatus(), null, null, null, null, null, null);
+                new IngestWorkflowImpl(app.nodeInfo(), app.platformStatus(), null, null, null, null, null, null);
 
         // Create the query workflow; fully qualified import to appease javadoc Gradle task
-        final var queryWorkflow =
-                com.hedera.node.app.components.DaggerQueryComponent.factory()
-                        .create(app.bootstrapProps(), MAX_SIGNED_TXN_SIZE, app.platform())
-                        .queryWorkflow();
+        final var queryWorkflow = com.hedera.node.app.components.DaggerQueryComponent.factory()
+                .create(app.bootstrapProps(), MAX_SIGNED_TXN_SIZE, app.platform())
+                .queryWorkflow();
 
         // Setup and start the grpc server.
         // At some point I'd like to somehow move the metadata for which transactions are supported
@@ -80,22 +75,17 @@
         // yet what that API would look like, so for now we do it this way. Maybe we should have
         // a set of annotations that generate the metadata, or maybe we have some code. Whatever
         // we do should work also with workflows.
-        final var grpcServer =
-                GrpcServer.create(
-                        GrpcServerConfiguration.builder().port(port).build(),
-                        GrpcRouting.builder()
-                                .register(
-                                        new GrpcServiceBuilder(
-                                                        "proto.ConsensusService",
-                                                        ingestWorkflow,
-                                                        queryWorkflow)
-                                                .transaction("createTopic")
-                                                .transaction("updateTopic")
-                                                .transaction("deleteTopic")
-                                                .query("getTopicInfo")
-                                                .transaction("submitMessage")
-                                                .build(metrics))
-                                .build());
+        final var grpcServer = GrpcServer.create(
+                GrpcServerConfiguration.builder().port(port).build(),
+                GrpcRouting.builder()
+                        .register(new GrpcServiceBuilder("proto.ConsensusService", ingestWorkflow, queryWorkflow)
+                                .transaction("createTopic")
+                                .transaction("updateTopic")
+                                .transaction("deleteTopic")
+                                .query("getTopicInfo")
+                                .transaction("submitMessage")
+                                .build(metrics))
+                        .build());
         grpcServer.whenShutdown().thenAccept(server -> shutdownLatch.countDown());
         grpcServer.start();
 
@@ -113,12 +103,10 @@
         shutdownLatch.countDown();
     }
 
-<<<<<<< HEAD
     private record ServiceRegistry(Service service, MerkleSchemaRegistry registry) {
         public static ServiceRegistry registryFor(final Service service) {
             final var registry =
-                    new MerkleSchemaRegistry(
-                            ConstructableRegistry.getInstance(), null, service.getServiceName());
+                    new MerkleSchemaRegistry(ConstructableRegistry.getInstance(), null, service.getServiceName());
             return new ServiceRegistry(service, registry);
         }
 
@@ -127,49 +115,35 @@
         }
     }
 
-    static Consumer<MerkleHederaState> registerServiceSchemasForMigration(
-            final SemanticVersion currentVersion) {
-        final List<ServiceRegistry> serviceRegistries =
-                List.of(
-                        //            ServiceRegistry.registryFor(ConsensusService.getInstance()),
-                        ServiceRegistry.registryFor(new ConsensusServiceImpl()),
-                        //            ServiceRegistry.registryFor(ContractService.getInstance()),
-                        ServiceRegistry.registryFor(new ContractServiceImpl()),
-                        //            ServiceRegistry.registryFor(FileService.getInstance()),
-                        ServiceRegistry.registryFor(new FileServiceImpl()),
-                        //            ServiceRegistry.registryFor(FreezeService.getInstance()),
-                        ServiceRegistry.registryFor(new FreezeServiceImpl()),
-                        //            ServiceRegistry.registryFor(NetworkService.getInstance()),
-                        ServiceRegistry.registryFor(new NetworkServiceImpl()),
-                        //            ServiceRegistry.registryFor(ScheduleService.getInstance()),
-                        ServiceRegistry.registryFor(new ScheduleServiceImpl()),
-                        //            ServiceRegistry.registryFor(TokenService.getInstance()),
-                        ServiceRegistry.registryFor(new TokenServiceImpl()),
-                        //            ServiceRegistry.registryFor(UtilService.getInstance())
-                        ServiceRegistry.registryFor(new UtilServiceImpl()));
+    static Consumer<MerkleHederaState> registerServiceSchemasForMigration(final SemanticVersion currentVersion) {
+        final List<ServiceRegistry> serviceRegistries = List.of(
+                //            ServiceRegistry.registryFor(ConsensusService.getInstance()),
+                ServiceRegistry.registryFor(new ConsensusServiceImpl()),
+                //            ServiceRegistry.registryFor(ContractService.getInstance()),
+                ServiceRegistry.registryFor(new ContractServiceImpl()),
+                //            ServiceRegistry.registryFor(FileService.getInstance()),
+                ServiceRegistry.registryFor(new FileServiceImpl()),
+                //            ServiceRegistry.registryFor(FreezeService.getInstance()),
+                ServiceRegistry.registryFor(new FreezeServiceImpl()),
+                //            ServiceRegistry.registryFor(NetworkService.getInstance()),
+                ServiceRegistry.registryFor(new NetworkServiceImpl()),
+                //            ServiceRegistry.registryFor(ScheduleService.getInstance()),
+                ServiceRegistry.registryFor(new ScheduleServiceImpl()),
+                //            ServiceRegistry.registryFor(TokenService.getInstance()),
+                ServiceRegistry.registryFor(new TokenServiceImpl()),
+                //            ServiceRegistry.registryFor(UtilService.getInstance())
+                ServiceRegistry.registryFor(new UtilServiceImpl()));
 
         serviceRegistries.forEach(ServiceRegistry::registerSchemas);
 
-        return state ->
-                serviceRegistries.forEach(
-                        serviceRegistry ->
-                                serviceRegistry
-                                        .registry()
-                                        .migrate(
-                                                state,
-                                                state.deserializedVersion(),
-                                                currentVersion));
+        return state -> serviceRegistries.forEach(serviceRegistry ->
+                serviceRegistry.registry().migrate(state, state.deserializedVersion(), currentVersion));
     }
 
-    private static Metrics createMetrics() {
-=======
     private static Metrics createMetrics(NodeId nodeId) {
->>>>>>> 0caf223d
         // This is a stub implementation, to be replaced by a real implementation in #4293
-        final var metricService =
-                Executors.newSingleThreadScheduledExecutor(
-                        getStaticThreadManager().createThreadFactory("metrics", "MetricsWriter"));
-        return new DefaultMetrics(
-                nodeId, new MetricKeyRegistry(), metricService, new DefaultMetricsFactory());
+        final var metricService = Executors.newSingleThreadScheduledExecutor(
+                getStaticThreadManager().createThreadFactory("metrics", "MetricsWriter"));
+        return new DefaultMetrics(nodeId, new MetricKeyRegistry(), metricService, new DefaultMetricsFactory());
     }
 }