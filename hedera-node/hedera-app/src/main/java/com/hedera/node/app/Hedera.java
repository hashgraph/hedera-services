--- conflicted
+++ resolved
@@ -597,17 +597,7 @@
         this.platform = requireNonNull(platform);
         if (state.getReadableStates(PlatformStateService.NAME).isEmpty()) {
             initializeStatesApi(
-<<<<<<< HEAD
                     state, metrics, trigger, null, platform.getContext().getConfiguration());
-
-            contractServiceImpl.registerMetrics();
-=======
-                    state,
-                    metrics,
-                    trigger,
-                    RosterUtils.buildAddressBook(platform.getRoster()),
-                    platform.getContext().getConfiguration());
->>>>>>> fb5faa32
         }
         // With the States API grounded in the working state, we can create the object graph from it
         initializeDagger(state, trigger);
