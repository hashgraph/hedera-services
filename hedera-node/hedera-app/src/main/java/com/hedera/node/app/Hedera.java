/*
 * Copyright (C) 2022-2023 Hedera Hashgraph, LLC
 *
 * Licensed under the Apache License, Version 2.0 (the "License");
 * you may not use this file except in compliance with the License.
 * You may obtain a copy of the License at
 *
 *      http://www.apache.org/licenses/LICENSE-2.0
 *
 * Unless required by applicable law or agreed to in writing, software
 * distributed under the License is distributed on an "AS IS" BASIS,
 * WITHOUT WARRANTIES OR CONDITIONS OF ANY KIND, either express or implied.
 * See the License for the specific language governing permissions and
 * limitations under the License.
 */

package com.hedera.node.app;

import static com.hedera.hapi.node.base.HederaFunctionality.CRYPTO_TRANSFER;
import static com.hedera.node.app.service.contract.impl.ContractServiceImpl.CONTRACT_SERVICE;
import static com.hedera.node.app.throttle.ThrottleAccumulator.ThrottleType.BACKEND_THROTTLE;
import static com.hedera.node.app.throttle.ThrottleAccumulator.ThrottleType.FRONTEND_THROTTLE;
import static com.hedera.node.app.util.HederaAsciiArt.HEDERA;
import static com.swirlds.common.system.InitTrigger.EVENT_STREAM_RECOVERY;
import static com.swirlds.common.system.InitTrigger.GENESIS;
import static com.swirlds.common.system.InitTrigger.RESTART;
import static java.nio.charset.StandardCharsets.UTF_8;
import static java.util.Objects.requireNonNull;

import com.hedera.hapi.node.base.FileID;
import com.hedera.hapi.node.state.file.File;
import com.hedera.node.app.config.BootstrapConfigProviderImpl;
import com.hedera.node.app.config.ConfigProviderImpl;
import com.hedera.node.app.fees.ExchangeRateManager;
import com.hedera.node.app.fees.FeeManager;
import com.hedera.node.app.fees.FeeService;
import com.hedera.node.app.fees.congestion.CongestionMultipliers;
import com.hedera.node.app.fees.congestion.EntityUtilizationMultiplier;
import com.hedera.node.app.fees.congestion.ThrottleMultiplier;
import com.hedera.node.app.ids.EntityIdService;
import com.hedera.node.app.info.CurrentPlatformStatusImpl;
import com.hedera.node.app.info.NetworkInfoImpl;
import com.hedera.node.app.info.SelfNodeInfoImpl;
import com.hedera.node.app.records.BlockRecordService;
import com.hedera.node.app.service.consensus.impl.ConsensusServiceImpl;
import com.hedera.node.app.service.file.ReadableFileStore;
import com.hedera.node.app.service.file.impl.FileServiceImpl;
import com.hedera.node.app.service.mono.context.properties.BootstrapProperties;
import com.hedera.node.app.service.mono.utils.NamedDigestFactory;
import com.hedera.node.app.service.networkadmin.impl.FreezeServiceImpl;
import com.hedera.node.app.service.networkadmin.impl.NetworkServiceImpl;
import com.hedera.node.app.service.schedule.impl.ScheduleServiceImpl;
import com.hedera.node.app.service.token.impl.TokenServiceImpl;
import com.hedera.node.app.service.util.impl.UtilServiceImpl;
import com.hedera.node.app.services.ServicesRegistryImpl;
import com.hedera.node.app.spi.HapiUtils;
import com.hedera.node.app.spi.workflows.record.GenesisRecordsBuilder;
import com.hedera.node.app.state.HederaState;
import com.hedera.node.app.state.merkle.MerkleHederaState;
import com.hedera.node.app.state.merkle.MerkleSchemaRegistry;
import com.hedera.node.app.state.recordcache.RecordCacheService;
import com.hedera.node.app.throttle.CongestionThrottleService;
import com.hedera.node.app.throttle.SynchronizedThrottleAccumulator;
import com.hedera.node.app.throttle.ThrottleAccumulator;
import com.hedera.node.app.throttle.ThrottleManager;
import com.hedera.node.app.throttle.impl.NetworkUtilizationManagerImpl;
import com.hedera.node.app.version.HederaSoftwareVersion;
import com.hedera.node.app.workflows.dispatcher.ReadableStoreFactory;
import com.hedera.node.app.workflows.handle.SystemFileUpdateFacility;
import com.hedera.node.app.workflows.handle.record.GenesisRecordsConsensusHook;
import com.hedera.node.config.ConfigProvider;
import com.hedera.node.config.Utils;
import com.hedera.node.config.data.FeesConfig;
import com.hedera.node.config.data.FilesConfig;
import com.hedera.node.config.data.HederaConfig;
import com.hedera.node.config.data.VersionConfig;
import com.swirlds.common.constructable.ClassConstructorPair;
import com.swirlds.common.constructable.ConstructableRegistry;
import com.swirlds.common.constructable.ConstructableRegistryException;
import com.swirlds.common.crypto.CryptographyHolder;
import com.swirlds.common.notification.listeners.PlatformStatusChangeListener;
import com.swirlds.common.system.InitTrigger;
import com.swirlds.common.system.NodeId;
import com.swirlds.common.system.Platform;
import com.swirlds.common.system.Round;
import com.swirlds.common.system.SoftwareVersion;
import com.swirlds.common.system.SwirldDualState;
import com.swirlds.common.system.SwirldMain;
import com.swirlds.common.system.SwirldState;
import com.swirlds.common.system.events.Event;
import com.swirlds.common.system.status.PlatformStatus;
import com.swirlds.common.system.transaction.Transaction;
import edu.umd.cs.findbugs.annotations.NonNull;
import edu.umd.cs.findbugs.annotations.Nullable;
import java.nio.charset.Charset;
import java.security.NoSuchAlgorithmException;
import java.time.InstantSource;
import java.util.ArrayList;
import java.util.List;
import java.util.Locale;
import java.util.Set;
import java.util.function.IntSupplier;
import org.apache.logging.log4j.LogManager;
import org.apache.logging.log4j.Logger;

/*
 ****************        ****************************************************************************************
 ************                ************                                                                       *
 *********                      *********                                                                       *
 ******                            ******                                                                       *
 ****                                ****      ___           ___           ___           ___           ___      *
 ***        ĦĦĦĦ          ĦĦĦĦ        ***     /\  \         /\  \         /\  \         /\  \         /\  \     *
 **         ĦĦĦĦ          ĦĦĦĦ         **    /::\  \       /::\  \       /::\  \       /::\  \       /::\  \    *
 *          ĦĦĦĦĦĦĦĦĦĦĦĦĦĦĦĦĦĦ          *   /:/\:\  \     /:/\:\  \     /:/\:\  \     /:/\:\  \     /:/\:\  \   *
            ĦĦĦĦĦĦĦĦĦĦĦĦĦĦĦĦĦĦ             /::\~\:\  \   /:/  \:\__\   /::\~\:\  \   /::\~\:\  \   /::\~\:\  \  *
            ĦĦĦĦ          ĦĦĦĦ            /:/\:\ \:\__\ /:/__/ \:|__| /:/\:\ \:\__\ /:/\:\ \:\__\ /:/\:\ \:\__\ *
            ĦĦĦĦĦĦĦĦĦĦĦĦĦĦĦĦĦĦ            \:\~\:\ \/__/ \:\  \ /:/  / \:\~\:\ \/__/ \/_|::\/:/  / \/__\:\/:/  / *
 *          ĦĦĦĦĦĦĦĦĦĦĦĦĦĦĦĦĦĦ          *  \:\ \:\__\    \:\  /:/  /   \:\ \:\__\      |:|::/  /       \::/  /  *
 **         ĦĦĦĦ          ĦĦĦĦ         **   \:\ \/__/     \:\/:/  /     \:\ \/__/      |:|\/__/        /:/  /   *
 ***        ĦĦĦĦ          ĦĦĦĦ        ***    \:\__\        \::/__/       \:\__\        |:|  |         /:/  /    *
 ****                                ****     \/__/         ~~            \/__/         \|__|         \/__/     *
 ******                            ******                                                                       *
 *********                      *********                                                                       *
 ************                ************                                                                       *
 ****************        ****************************************************************************************
*/

/**
 * Represents the Hedera Consensus Node.
 *
 * <p>This is the main entry point for the Hedera Consensus Node. It contains initialization logic for the
 * node, including its state. It constructs some artifacts for gluing the mono-service with the modular service
 * infrastructure. It constructs the Dagger dependency tree, and manages the gRPC server, and in all other ways,
 * controls execution of the node. If you want to understand our system, this is a great place to start!
 */
public final class Hedera implements SwirldMain {
    private static final Logger logger = LogManager.getLogger(Hedera.class);
    // FUTURE: This should come from configuration, not be hardcoded.
    public static final int MAX_SIGNED_TXN_SIZE = 6144;
    /**
     * The registry of all known services
     */
    private final ServicesRegistryImpl servicesRegistry;
    /**
     * The current version of THIS software
     */
    private final HederaSoftwareVersion version;
    /**
     * The configuration at the time of bootstrapping the node
     */
    private final ConfigProvider bootstrapConfigProvider;
    /**
     * The Hashgraph Platform. This is set during state initialization.
     */
    private Platform platform;
    /**
     * The configuration for this node
     */
    private ConfigProviderImpl configProvider;
    /**
     * The throttle manager for parsing the throttle definition file
     */
    private ThrottleManager throttleManager;
    /**
     * The exchange rate manager
     */
    private ExchangeRateManager exchangeRateManager;
    /**
     * The fee manager
     */
    private FeeManager feeManager;
    /** The class responsible for remembering objects created in genesis cases */
    private final GenesisRecordsBuilder genesisRecordsBuilder;
    /**
     * Dependencies managed by Dagger. Set during state initialization. The mono-service requires this object, but none
     * of the rest of the system (and particularly the modular implementation) uses it directly. Rather, it is created
     * and used to initialize the system, and more concrete dependencies are used from there.
     */
    private HederaInjectionComponent daggerApp;
    /**
     * Indicates whether the platform is active
     */
    private PlatformStatus platformStatus = PlatformStatus.STARTING_UP;

    private ThrottleAccumulator backendThrottle;
    private ThrottleAccumulator frontendThrottle;
    private CongestionMultipliers congestionMultipliers;

    /**
     * The application name from the platform's perspective. This is currently locked in at the old main class name and
     * requires data migration to change.
     */
    public static final String APP_NAME = "com.hedera.services.ServicesMain";

    /**
     * The swirld name. Currently, there is only one swirld.
     */
    public static final String SWIRLD_NAME = "123";

    private static final IntSupplier SUPPLY_ONE = () -> 1;

    /*==================================================================================================================
    *
    * Hedera Object Construction.
    *
    =================================================================================================================*/

    /**
     * Create a new Hedera instance.
     *
     * @param constructableRegistry The registry to use during the deserialization process
     */
    public Hedera(@NonNull final ConstructableRegistry constructableRegistry) {
        requireNonNull(constructableRegistry);

        // Print welcome message
        logger.info(
                "\n{}\n\nWelcome to Hedera! Developed with ❤\uFE0F by the Open Source Community. "
                        + "https://github.com/hashgraph/hedera-services\n",
                HEDERA);

        // Load the bootstrap configuration. These config values are NOT stored in state, so we don't need to have
        // state up and running for getting their values. We use this bootstrap config only in this constructor.
        this.bootstrapConfigProvider = new BootstrapConfigProviderImpl();
        final var bootstrapConfig = bootstrapConfigProvider.getConfiguration();

        // Let the user know which mode they are starting in (DEV vs. TEST vs. PROD).
        // NOTE: This bootstrapConfig is not entirely satisfactory. We probably need an alternative...
        final var hederaConfig = bootstrapConfig.getConfigData(HederaConfig.class);
        final var activeProfile = Profile.valueOf(hederaConfig.activeProfile());
        logger.info("Starting in {} mode", activeProfile);

        // Read the software version. In addition to logging, we will use this software version to determine whether
        // we need to migrate the state to a newer release, and to determine which schemas to execute.
        logger.debug("Loading Software Version");
        final var versionConfig = bootstrapConfig.getConfigData(VersionConfig.class);
        version = new HederaSoftwareVersion(versionConfig.hapiVersion(), versionConfig.servicesVersion());
        logger.info(
                "Creating Hedera Consensus Node {} with HAPI {}",
                () -> HapiUtils.toString(version.getHapiVersion()),
                () -> HapiUtils.toString(version.getServicesVersion()));

        // Create a record builder for any genesis records that need to be created
        this.genesisRecordsBuilder = new GenesisRecordsConsensusHook();

        // Create all the service implementations
        logger.info("Registering services");
        // FUTURE: Use the service loader framework to load these services!
        this.servicesRegistry = new ServicesRegistryImpl(constructableRegistry, genesisRecordsBuilder);
        Set.of(
                        new ConsensusServiceImpl(),
                        CONTRACT_SERVICE,
                        new FileServiceImpl(),
                        new FreezeServiceImpl(),
                        new NetworkServiceImpl(),
                        new ScheduleServiceImpl(),
                        new TokenServiceImpl(),
                        new UtilServiceImpl(),
                        new RecordCacheService(),
                        new BlockRecordService(),
                        new EntityIdService(),
                        new FeeService(),
                        new CongestionThrottleService())
                .forEach(servicesRegistry::register);

        // Register MerkleHederaState with the ConstructableRegistry, so we can use a constructor OTHER THAN the default
        // constructor to make sure it has the config and other info it needs to be created correctly.
        try {
            logger.debug("Register MerkleHederaState with ConstructableRegistry");
            constructableRegistry.registerConstructable(
                    new ClassConstructorPair(MerkleHederaState.class, this::newState));
        } catch (final ConstructableRegistryException e) {
            logger.error("Failed to register MerkleHederaState with ConstructableRegistry", e);
            throw new RuntimeException(e);
        }
    }

    /**
     * Gets the port the gRPC server is listening on, or {@code -1} if there is no server listening.
     */
    public int getGrpcPort() {
        return daggerApp.grpcServerManager().port();
    }

    /**
     * Indicates whether this node is UP and ready for business.
     *
     * @return True if the platform is active and the gRPC server is running.
     */
    public boolean isActive() {
        return platformStatus == PlatformStatus.ACTIVE
                && daggerApp.grpcServerManager().isRunning();
    }

    /**
     * {@inheritDoc}
     *
     * <p>Called immediately after the constructor to get the version of this software. In an upgrade scenario, this
     * version will be greater than the one in the saved state.
     *
     * @return The software version.
     */
    @Override
    @NonNull
    public SoftwareVersion getSoftwareVersion() {
        return version;
    }

    /*==================================================================================================================
    *
    * Initialization Step 1: Create a new state (either genesis or restart, once per node).
    *
    =================================================================================================================*/

    /**
     * {@inheritDoc}
     *
     * <p>Called by the platform <b>ONLY</b> during genesis (that is, if there is no saved state). However, it is also
     * called indirectly by {@link ConstructableRegistry} due to registration in this class' constructor.
     *
     * @return A new {@link SwirldState} instance.
     */
    @Override
    @NonNull
    public SwirldState newState() {
        return new MerkleHederaState(this::onPreHandle, this::onHandleConsensusRound, this::onStateInitialized);
    }

    /*==================================================================================================================
    *
    * Initialization Step 2: Initialize the state. Either genesis or restart or reconnect or some other trigger.
    * Includes migration when needed.
    *
    =================================================================================================================*/

    /**
     * Invoked by the platform when the state should be initialized. This happens <b>BEFORE</b>
     * {@link #init(Platform, NodeId)} and after {@link #newState()}.
     */
    @SuppressWarnings("java:S1181") // catching Throwable instead of Exception when we do a direct System.exit()
    private void onStateInitialized(
            @NonNull final MerkleHederaState state,
            @NonNull final Platform platform,
            @NonNull final SwirldDualState dualState,
            @NonNull final InitTrigger trigger,
            @Nullable final SoftwareVersion previousVersion) {

        // We do nothing for EVENT_STREAM_RECOVERY. This is a special case that is handled by the platform.
        if (trigger == EVENT_STREAM_RECOVERY) {
            logger.debug("Skipping state initialization for trigger {}", trigger);
            return;
        }

        //noinspection ConstantValue
        assert dualState != null : "Platform should never pass a null dual state";
        logger.info(
                "Initializing Hedera state with trigger {} and previous version {}",
                () -> trigger,
                () -> previousVersion == null ? "<NONE>" : previousVersion);

        // We do not support downgrading from one version to an older version.
        final var deserializedVersion = (HederaSoftwareVersion) previousVersion;
        if (isDowngrade(version, deserializedVersion)) {
            logger.fatal(
                    "Fatal error, state source version {} is higher than node software version {}",
                    deserializedVersion,
                    version);
            System.exit(1);
        }

        // This is the *FIRST* time in the initialization sequence that we have access to the platform. Grab it!
        // This instance should never change on us, once it has been set
        assert this.platform == null || this.platform == platform : "Platform should never change once set";
        this.platform = platform;

        // Different paths for different triggers. Every trigger should be handled here. If a new trigger is added,
        // since there is no 'default' case, it will cause a compile error, so you will know you have to deal with it
        // here. This is intentional so as to avoid forgetting to handle a new trigger.
        try {
            switch (trigger) {
                case GENESIS -> genesis(state);
                case RESTART -> restart(state, deserializedVersion);
                case RECONNECT -> reconnect();
                    // We exited from this method early if we were recovering from an event stream.
                case EVENT_STREAM_RECOVERY -> throw new RuntimeException("Should never be reached");
            }
        } catch (final Throwable th) {
            logger.fatal("Critical failure during initialization", th);
            System.exit(1);
        }

        // This field has to be set by the time we get here. It will be set by both the genesis and restart code
        // branches. One of those two is called before a "reconnect" trigger, so we should be fully guaranteed that this
        // assertion will hold true.
        assert configProvider != null : "Config Provider *must* have been set by now!";

        // Some logging on what we found about freeze in the dual state
        logger.info(
                "Dual state includes freeze time={} and last frozen={}",
                dualState.getFreezeTime(),
                dualState.getLastFrozenTime());
    }

    /**
     * Called by this class when we detect it is time to do migration. The {@code deserializedVersion} must not be newer
     * than the current software version. If it is prior to the current version, then each migration between the
     * {@code deserializedVersion} and the current version, including the current version, will be executed, thus
     * bringing the state up to date.
     *
     * <p>If the {@code deserializedVersion} is {@code null}, then this is the first time the node has been started,
     * and thus all schemas will be executed.
     */
    private void onMigrate(
            @NonNull final MerkleHederaState state, @Nullable final HederaSoftwareVersion deserializedVersion) {
        final var currentVersion = version.getServicesVersion();
        final var previousVersion = deserializedVersion == null ? null : deserializedVersion.getServicesVersion();
        logger.info(
                "Migrating from version {} to {}",
                () -> previousVersion == null ? "<NONE>" : HapiUtils.toString(previousVersion),
                () -> HapiUtils.toString(currentVersion));

        final var selfId = platform.getSelfId();
        final var nodeAddress = platform.getAddressBook().getAddress(selfId);
        final var selfNodeInfo = SelfNodeInfoImpl.of(nodeAddress, version);
        final var networkInfo = new NetworkInfoImpl(selfNodeInfo, platform, bootstrapConfigProvider);
        for (final var registration : servicesRegistry.registrations()) {
            // FUTURE We should have metrics here to keep track of how long it takes to migrate each service
            final var service = registration.service();
            final var serviceName = service.getServiceName();
            logger.info("Migrating Service {}", serviceName);
            final var registry = (MerkleSchemaRegistry) registration.registry();
            registry.migrate(
                    state,
                    previousVersion,
                    currentVersion,
                    configProvider.getConfiguration(),
                    networkInfo,
                    backendThrottle);
        }
        logger.info("Migration complete");
    }

    /*==================================================================================================================
    *
    * Initialization Step 3: Initialize the app. Happens once at startup.
    *
    =================================================================================================================*/

    /**
     * {@inheritDoc}
     *
     * <p>Called <b>AFTER</b> init and migrate have been called on the state (either the new state created from
     * {@link #newState()} or an instance of {@link MerkleHederaState} created by the platform and loaded from the saved
     * state).
     */
    @SuppressWarnings("java:S1181") // catching Throwable instead of Exception when we do a direct System.exit()
    @Override
    public void init(@NonNull final Platform platform, @NonNull final NodeId nodeId) {
        if (this.platform != platform) {
            throw new IllegalArgumentException("Platform must be the same instance");
        }
        logger.info("Initializing Hedera app with HederaNode#{}", nodeId);

        // Check that UTF-8 is in use. Otherwise, the node will be subject to subtle bugs in string handling that will
        // lead to ISS.
        final var defaultCharset = daggerApp.nativeCharset().get();
        if (!isUTF8(defaultCharset)) {
            logger.error(
                    """
                            Fatal precondition violation in HederaNode#{}: default charset is {} and not UTF-8
                            LC_ALL={}
                            LANG={}
                            file.encoding={}
                            """,
                    daggerApp.nodeId(),
                    defaultCharset,
                    System.getenv("LC_ALL"),
                    System.getenv("LANG"),
                    System.getProperty("file.encoding"));
            daggerApp.systemExits().fail(1);
        }

        // Check that the digest factory supports SHA-384.
        final var digestFactory = daggerApp.digestFactory();
        if (!sha384DigestIsAvailable(digestFactory)) {
            logger.error(
                    "Fatal precondition violation in HederaNode#{}: digest factory does not support SHA-384",
                    daggerApp.nodeId());
            daggerApp.systemExits().fail(1);
        }

        // Finish initialization
        try {
            Locale.setDefault(Locale.US);
            logger.info("Locale to set to US en");

            // The Hashgraph platform has a "platform state", and a notification service to indicate when those
            // states change. We will use these state changes for various purposes, such as turning off the gRPC
            // server when we fall behind or ISS.
            final var notifications = platform.getNotificationEngine();
            notifications.register(PlatformStatusChangeListener.class, notification -> {
                platformStatus = notification.getNewStatus();
                switch (notification.getNewStatus()) {
                    case ACTIVE -> logger.info("Hederanode#{} is ACTIVE", nodeId);
                    case BEHIND -> {
                        logger.info("Hederanode#{} is BEHIND", nodeId);
                        shutdownGrpcServer();
                    }
                    case FREEZE_COMPLETE -> {
                        logger.info("Hederanode#{} is in FREEZE_COMPLETE", nodeId);
                        shutdownGrpcServer();
                    }
                    case REPLAYING_EVENTS -> logger.info("Hederanode#{} is REPLAYING_EVENTS", nodeId);
                    case STARTING_UP -> logger.info("Hederanode#{} is STARTING_UP", nodeId);
                    case CATASTROPHIC_FAILURE -> {
                        logger.info("Hederanode#{} is in CATASTROPHIC_FAILURE", nodeId);
                        shutdownGrpcServer();
                    }
                    case CHECKING -> logger.info("Hederanode#{} is CHECKING", nodeId);
                    case OBSERVING -> logger.info("Hederanode#{} is OBSERVING", nodeId);
                    case FREEZING -> logger.info("Hederanode#{} is FREEZING", nodeId);
                    case RECONNECT_COMPLETE -> logger.info("Hederanode#{} is RECONNECT_COMPLETE", nodeId);
                }
            });

            // TBD: notifications.register(ReconnectCompleteListener.class, daggerApp.reconnectListener());
            // The main job of the reconnect listener (com.hedera.node.app.service.mono.state.logic.ReconnectListener)
            // is to log some output (including hashes from the tree for the main state per service) and then to
            // "catchUpOnMissedSideEffects". This last part worries me, because it looks like it invades into the space
            // filled by the freeze service. How should we coordinate lifecycle like reconnect with the services? I am
            // tempted to say that each service has lifecycle methods we can invoke (optional methods on the Service
            // interface), but I worry about the order of invocation on different services. Which service gets called
            // before which other service? Does it matter?
            // ANSWER: We need to look and see if there is an update to the upgrade file that happened on other nodes
            // that we reconnected with. In that case, we need to save the file to disk. Similar to how we have to hook
            // for all the other special files on restart / genesis / reconnect.

            // TBD: notifications.register(StateWriteToDiskCompleteListener.class,
            // It looks like this notification is handled by
            // com.hedera.node.app.service.mono.state.logic.StateWriteToDiskListener
            // which looks like it is related to freeze / upgrade.
            // daggerApp.stateWriteToDiskListener());
            // see issue #8660

            // TBD: notifications.register(NewSignedStateListener.class, daggerApp.newSignedStateListener());
            // com.hedera.node.app.service.mono.state.exports.NewSignedStateListener
            // Has some relationship to freeze/upgrade, but also with balance exports. This was the trigger that
            // caused us to export balance files on a certain schedule.
        } catch (final Throwable th) {
            logger.error("Fatal precondition violation in HederaNode#{}", daggerApp.nodeId(), th);
            daggerApp.systemExits().fail(1); // TBD: Better exit code?
        }
    }

    /**
     * Gets whether the default charset is UTF-8.
     */
    private boolean isUTF8(@NonNull final Charset defaultCharset) {
        if (!UTF_8.equals(defaultCharset)) {
            logger.error("Default charset is {}, not UTF-8", defaultCharset);
            return false;
        }
        return true;
    }

    /**
     * Gets whether the sha384 digest is available
     */
    private boolean sha384DigestIsAvailable(@NonNull final NamedDigestFactory digestFactory) {
        try {
            digestFactory.forName("SHA-384");
            return true;
        } catch (final NoSuchAlgorithmException e) {
            logger.error(e);
            return false;
        }
    }

    /*==================================================================================================================
    *
    * Other app lifecycle methods
    *
    =================================================================================================================*/

    /**
     * {@inheritDoc}
     *
     * <p>Called by the platform after <b>ALL</b> initialization to start the gRPC servers and begin operation, or by
     * the notification listener when it is time to restart the gRPC server after it had been stopped (such as during
     * reconnect).
     */
    @Override
    public void run() {
        startGrpcServer();
    }

    /**
     * Called for an orderly shutdown.
     */
    public void shutdown() {
        logger.info("Shutting down Hedera node");
        shutdownGrpcServer();

        if (daggerApp != null) {
            logger.debug("Shutting down the state");
            final var state = daggerApp.workingStateAccessor().getHederaState();
            if (state instanceof MerkleHederaState mhs) {
                mhs.close();
            }

            logger.debug("Shutting down the block manager");
            daggerApp.blockRecordManager().close();
        }
    }

    /**
     * Invoked by the platform to handle pre-consensus events. This only happens after {@link #run()} has been called.
     */
    private void onPreHandle(@NonNull final Event event, @NonNull final HederaState state) {
        final var readableStoreFactory = new ReadableStoreFactory(state);
        final var creator =
                daggerApp.networkInfo().nodeInfo(event.getCreatorId().id());
        if (creator == null) {
            // We were given an event for a node that *does not exist in the address book*. This will be logged as
            // a warning, as this should never happen, and we will skip the event, which may well result in an ISS.
            logger.warn("Received event from node {} which is not in the address book", event.getCreatorId());
            return;
        }

        final var transactions = new ArrayList<Transaction>(1000);
        event.forEachTransaction(transactions::add);
        daggerApp.preHandleWorkflow().preHandle(readableStoreFactory, creator.accountId(), transactions.stream());
    }

    /**
     * Invoked by the platform to handle a round of consensus events.  This only happens after {@link #run()} has been
     * called.
     */
    private void onHandleConsensusRound(
            @NonNull final Round round, @NonNull final SwirldDualState dualState, @NonNull final HederaState state) {
        daggerApp.workingStateAccessor().setHederaState(state);
        daggerApp.handleWorkflow().handleRound(state, dualState, round);
    }

    /*==================================================================================================================
    *
    * gRPC Server Lifecycle
    *
    =================================================================================================================*/

    /**
     * Start the gRPC Server if it is not already running.
     */
    void startGrpcServer() {
        daggerApp.grpcServerManager().start();
    }

    /**
     * Called to perform orderly shutdown of the gRPC servers.
     */
    public void shutdownGrpcServer() {
        daggerApp.grpcServerManager().stop();
    }

    /*==================================================================================================================
    *
    * Genesis Initialization
    *
    =================================================================================================================*/

    /**
     * Implements the code flow for initializing the state of a new Hedera node with NO SAVED STATE.
     */
    private void genesis(@NonNull final MerkleHederaState state) {
        logger.debug("Genesis Initialization");

        // Initialize the configuration from disk (genesis case). We must do this BEFORE we run migration, because
        // the various migration methods may depend on configuration to do their work. For example, the token service
        // migration code needs to know the token treasury account, which has an account ID specified in config.
        // The initial config file in state, created by the file service migration, will match what we have here,
        // so we don't have to worry about re-loading config after migration.
        logger.info("Initializing genesis configuration");
        this.configProvider = new ConfigProviderImpl(true);
        logConfiguration();

        logger.info("Initializing ThrottleManager");
        this.throttleManager = new ThrottleManager();

        this.backendThrottle = new ThrottleAccumulator(SUPPLY_ONE, configProvider, BACKEND_THROTTLE);
        this.frontendThrottle =
                new ThrottleAccumulator(() -> platform.getAddressBook().getSize(), configProvider, FRONTEND_THROTTLE);
        this.congestionMultipliers = createCongestionMultipliers(state);

        logger.info("Initializing ExchangeRateManager");
        exchangeRateManager = new ExchangeRateManager(configProvider);

        logger.info("Initializing FeeManager");
        feeManager = new FeeManager(exchangeRateManager);

        // Create all the nodes in the merkle tree for all the services
        onMigrate(state, null);

        // Now that we have the state created, we are ready to create the dependency graph with Dagger
        initializeDagger(state, GENESIS);

        // And now that the entire dependency graph has been initialized, and we have config, and all migration has
        // been completed, we are prepared to initialize in-memory data structures. These specifically are loaded
        // from information held in state (especially those in special files).
        initializeExchangeRateManager(state);
        initializeFeeManager(state);
        initializeThrottles(state);
    }

    private CongestionMultipliers createCongestionMultipliers(HederaState state) {
        final var genericFeeMultiplier = new ThrottleMultiplier(
                "logical TPS",
                "TPS",
                "CryptoTransfer throughput",
                () -> configProvider
                        .getConfiguration()
                        .getConfigData(FeesConfig.class)
                        .minCongestionPeriod(),
                () -> configProvider
                        .getConfiguration()
                        .getConfigData(FeesConfig.class)
                        .percentCongestionMultipliers(),
                () -> backendThrottle.activeThrottlesFor(CRYPTO_TRANSFER));

        final var txnRateMultiplier = new EntityUtilizationMultiplier(genericFeeMultiplier, configProvider);

        final var gasFeeMultiplier = new ThrottleMultiplier(
                "EVM gas/sec",
                "gas/sec",
                "EVM utilization",
                () -> configProvider
                        .getConfiguration()
                        .getConfigData(FeesConfig.class)
                        .minCongestionPeriod(),
                () -> configProvider
                        .getConfiguration()
                        .getConfigData(FeesConfig.class)
                        .percentCongestionMultipliers(),
                () -> List.of(backendThrottle.gasLimitThrottle()));

        return new CongestionMultipliers(txnRateMultiplier, gasFeeMultiplier);
    }

    /*==================================================================================================================
    *
    * Restart Initialization
    *
    =================================================================================================================*/

    /**
     * Initialize flow for when a node has been restarted. This means it was started from a saved state.
     */
    private void restart(
            @NonNull final MerkleHederaState state, @Nullable final HederaSoftwareVersion deserializedVersion) {
        logger.debug("Restart Initialization");

        // The deserialized version can ONLY be null if we are in genesis, otherwise something is wrong with the state
        if (deserializedVersion == null) {
            logger.fatal("Fatal error, previous software version not found in saved state!");
            System.exit(1);
        }

        // Initialize the configuration from disk (restart case). We must do this BEFORE we run migration, because
        // the various migration methods may depend on configuration to do their work
        logger.info("Initializing restart configuration");
        this.configProvider = new ConfigProviderImpl(false);
        logConfiguration();

        logger.info("Initializing ThrottleManager");
        this.throttleManager = new ThrottleManager();

        this.backendThrottle = new ThrottleAccumulator(SUPPLY_ONE, configProvider, BACKEND_THROTTLE);
        this.frontendThrottle =
                new ThrottleAccumulator(() -> platform.getAddressBook().getSize(), configProvider, FRONTEND_THROTTLE);
        this.congestionMultipliers = createCongestionMultipliers(state);

        logger.info("Initializing ExchangeRateManager");
        exchangeRateManager = new ExchangeRateManager(configProvider);

        logger.info("Initializing FeeManager");
        feeManager = new FeeManager(exchangeRateManager);

        // Create all the nodes in the merkle tree for all the services
        // TODO: Actually, we should reinitialize the config on each step along the migration path, so we should pass
        //       the config provider to the migration code and let it get the right version of config as it goes.
        onMigrate(state, deserializedVersion);

        // Now that we have the state created, we are ready to create the dependency graph with Dagger
        initializeDagger(state, RESTART);

        // And now that the entire dependency graph has been initialized, and we have config, and all migration has
        // been completed, we are prepared to initialize in-memory data structures. These specifically are loaded
        // from information held in state (especially those in special files).
        initializeExchangeRateManager(state);
        initializeFeeManager(state);
        initializeThrottles(state);
        // TODO We may need to update the config with the latest version in file 121
    }

    /*==================================================================================================================
    *
    * Reconnect Initialization
    *
    =================================================================================================================*/

    private void reconnect() {
        // No-op
    }

    /*==================================================================================================================
    *
    * Random private helper methods
    *
    =================================================================================================================*/

    private void initializeDagger(@NonNull final MerkleHederaState state, @NonNull final InitTrigger trigger) {
        logger.debug("Initializing dagger");
        final var selfId = platform.getSelfId();
        if (daggerApp == null) {
            final var nodeAddress = platform.getAddressBook().getAddress(selfId);
            // Fully qualified so as to not confuse javadoc
            daggerApp = com.hedera.node.app.DaggerHederaInjectionComponent.builder()
                    .initTrigger(trigger)
                    .configuration(configProvider)
                    .throttleManager(throttleManager)
                    .exchangeRateManager(exchangeRateManager)
                    .feeManager(feeManager)
                    .systemFileUpdateFacility(new SystemFileUpdateFacility(
                            configProvider,
                            throttleManager,
                            exchangeRateManager,
<<<<<<< HEAD
                            feeManager,
                            monoMultiplierSources,
=======
                            congestionMultipliers,
>>>>>>> f8140140
                            backendThrottle,
                            frontendThrottle))
                    .networkUtilizationManager(
                            new NetworkUtilizationManagerImpl(backendThrottle, congestionMultipliers))
                    .synchronizedThrottleAccumulator(new SynchronizedThrottleAccumulator(frontendThrottle))
                    .self(SelfNodeInfoImpl.of(nodeAddress, version))
                    .platform(platform)
                    .maxSignedTxnSize(MAX_SIGNED_TXN_SIZE)
                    .crypto(CryptographyHolder.get())
                    .currentPlatformStatus(new CurrentPlatformStatusImpl(platform))
                    .servicesRegistry(servicesRegistry)
                    .bootstrapProps(new BootstrapProperties(false)) // TBD REMOVE
                    .instantSource(InstantSource.system())
                    .genesisRecordsConsensusHook((GenesisRecordsConsensusHook) genesisRecordsBuilder)
                    .build();

            daggerApp.workingStateAccessor().setHederaState(state);
        }
    }

    private boolean isDowngrade(
            final HederaSoftwareVersion deployedVersion, final SoftwareVersion deserializedVersion) {
        return deployedVersion.isBefore(deserializedVersion);
    }

    private void logConfiguration() {
        if (logger.isInfoEnabled()) {
            final var config = configProvider.getConfiguration();
            final var lines = new ArrayList<String>();
            lines.add("Active Configuration:");
            Utils.allProperties(config).forEach((key, value) -> lines.add(key + " = " + value));
            logger.info(String.join("\n", lines));
        }
    }

    private void initializeFeeManager(@NonNull final HederaState state) {
        logger.info("Initializing fee schedules");
        final var filesConfig = configProvider.getConfiguration().getConfigData(FilesConfig.class);
        final var fileNum = filesConfig.feeSchedules();
        final File file = getFileFromStorage(state, fileNum);
        if (file != null) {
            final var fileData = file.contents();
            daggerApp.feeManager().update(fileData);
        }
        logger.info("Fee schedule initialized");
    }

    private void initializeExchangeRateManager(@NonNull final HederaState state) {
        logger.info("Initializing exchange rates");
        final var filesConfig = configProvider.getConfiguration().getConfigData(FilesConfig.class);
        final var fileNum = filesConfig.exchangeRates();
        final var file = getFileFromStorage(state, fileNum);
        if (file != null) {
            final var fileData = file.contents();
            daggerApp.exchangeRateManager().init(state, fileData);
        }
        logger.info("Exchange rates initialized");
    }

    private void initializeThrottles(@NonNull final HederaState state) {
        logger.info("Initializing throttles");
        final var filesConfig = configProvider.getConfiguration().getConfigData(FilesConfig.class);
        final var fileNum = filesConfig.throttleDefinitions();
        final var file = getFileFromStorage(state, fileNum);
        if (file != null) {
            final var fileData = file.contents();
            daggerApp.throttleManager().update(fileData);

            // Initializing handle throttling
            this.backendThrottle.rebuildFor(daggerApp.throttleManager().throttleDefinitions());
            this.backendThrottle.applyGasConfig();
            this.frontendThrottle.rebuildFor(daggerApp.throttleManager().throttleDefinitions());
            this.frontendThrottle.applyGasConfig();

            // Updating the multiplier source to use the new throttle definitions
            this.congestionMultipliers.resetExpectations();
        }
        logger.info("Throttles initialized");
    }

    private File getFileFromStorage(HederaState state, long fileNum) {
        final var readableFileStore = new ReadableStoreFactory(state).getStore(ReadableFileStore.class);
        final var hederaConfig = configProvider.getConfiguration().getConfigData(HederaConfig.class);
        final var fileId = FileID.newBuilder()
                .fileNum(fileNum)
                .shardNum(hederaConfig.shard())
                .realmNum(hederaConfig.realm())
                .build();
        return readableFileStore.getFileLeaf(fileId);
    }
}<|MERGE_RESOLUTION|>--- conflicted
+++ resolved
@@ -833,12 +833,8 @@
                             configProvider,
                             throttleManager,
                             exchangeRateManager,
-<<<<<<< HEAD
                             feeManager,
-                            monoMultiplierSources,
-=======
                             congestionMultipliers,
->>>>>>> f8140140
                             backendThrottle,
                             frontendThrottle))
                     .networkUtilizationManager(
