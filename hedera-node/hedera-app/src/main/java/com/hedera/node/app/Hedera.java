/*
 * Copyright (C) 2022-2023 Hedera Hashgraph, LLC
 *
 * Licensed under the Apache License, Version 2.0 (the "License");
 * you may not use this file except in compliance with the License.
 * You may obtain a copy of the License at
 *
 *      http://www.apache.org/licenses/LICENSE-2.0
 *
 * Unless required by applicable law or agreed to in writing, software
 * distributed under the License is distributed on an "AS IS" BASIS,
 * WITHOUT WARRANTIES OR CONDITIONS OF ANY KIND, either express or implied.
 * See the License for the specific language governing permissions and
 * limitations under the License.
 */
package com.hedera.node.app;

import static com.swirlds.common.threading.manager.AdHocThreadManager.getStaticThreadManager;

import com.hedera.node.app.grpc.GrpcServiceBuilder;
import com.hedera.node.app.service.mono.ServicesApp;
import com.hedera.node.app.workflows.ingest.IngestWorkflowImpl;
import com.hedera.node.app.workflows.query.QueryWorkflowImpl;
import com.swirlds.common.metrics.Metrics;
import com.swirlds.common.metrics.platform.DefaultMetrics;
import com.swirlds.common.metrics.platform.DefaultMetricsFactory;
import io.helidon.grpc.server.GrpcRouting;
import io.helidon.grpc.server.GrpcServer;
import io.helidon.grpc.server.GrpcServerConfiguration;
import java.util.concurrent.CountDownLatch;
import java.util.concurrent.Executors;

/** Main class for the Hedera Consensus Node. */
public final class Hedera {
    private final CountDownLatch shutdownLatch = new CountDownLatch(1);

<<<<<<< HEAD
        // TODO: These need to be replaced with appropriate setup code
        final var ingestWorkflow =
                new IngestWorkflowImpl(null, null, null, null, null, null, null, null, null);
        final var queryWorkflow =
                new QueryWorkflowImpl(null, null, null, null, null, null, null, null);
=======
    public Hedera() {}
>>>>>>> 66623f4e

    public void start(ServicesApp app, int port) {
        final var metrics = createMetrics();

        // Create the Ingest workflow. While we are in transition, some required facilities come
        // from `hedera-app`, and some from `mono-service`. Eventually we'll transition all
        // facilities to be from the app module.
        // TODO Real values will be added to make this usable with #4714
        final var ingestWorkflow =
                new IngestWorkflowImpl(
                        app.nodeInfo(),
                        app.platformStatus(),
                        null,
                        null,
                        null,
                        null,
                        null,
                        null,
                        null);

        // Create the query workflow
        final var queryWorkflow = new QueryWorkflowImpl();

        // Setup and start the grpc server.
        // At some point I'd like to somehow move the metadata for which transactions are supported
        // by a service to the service, instead of having them all hardcoded here. It isn't clear
        // yet what that API would look like, so for now we do it this way. Maybe we should have
        // a set of annotations that generate the metadata, or maybe we have some code. Whatever
        // we do should work also with workflows.
        final var grpcServer =
                GrpcServer.create(
                        GrpcServerConfiguration.builder().port(port).build(),
                        GrpcRouting.builder()
                                .register(
                                        new GrpcServiceBuilder(
                                                        "proto.ConsensusService",
                                                        ingestWorkflow,
                                                        queryWorkflow)
                                                .transaction("createTopic")
                                                .transaction("updateTopic")
                                                .transaction("deleteTopic")
                                                .query("getTopicInfo")
                                                .transaction("submitMessage")
                                                .build(metrics))
                                .build());
        grpcServer.whenShutdown().thenAccept(server -> shutdownLatch.countDown());
        grpcServer.start();

        // Block this main thread until the server terminates.
        try {
            shutdownLatch.await();
        } catch (InterruptedException ignored) {
            // An interrupt on this thread means we want to shut down the server.
            shutdown();
            Thread.currentThread().interrupt();
        }
    }

    public void shutdown() {
        shutdownLatch.countDown();
    }

    private static Metrics createMetrics() {
        // This is a stub implementation, to be replaced by a real implementation in #4293
        final var metricService =
                Executors.newSingleThreadScheduledExecutor(
                        getStaticThreadManager().createThreadFactory("metrics", "MetricsWriter"));
        return new DefaultMetrics(metricService, new DefaultMetricsFactory());
    }
}<|MERGE_RESOLUTION|>--- conflicted
+++ resolved
@@ -34,15 +34,7 @@
 public final class Hedera {
     private final CountDownLatch shutdownLatch = new CountDownLatch(1);
 
-<<<<<<< HEAD
-        // TODO: These need to be replaced with appropriate setup code
-        final var ingestWorkflow =
-                new IngestWorkflowImpl(null, null, null, null, null, null, null, null, null);
-        final var queryWorkflow =
-                new QueryWorkflowImpl(null, null, null, null, null, null, null, null);
-=======
     public Hedera() {}
->>>>>>> 66623f4e
 
     public void start(ServicesApp app, int port) {
         final var metrics = createMetrics();
@@ -64,7 +56,8 @@
                         null);
 
         // Create the query workflow
-        final var queryWorkflow = new QueryWorkflowImpl();
+        final var queryWorkflow =
+                new QueryWorkflowImpl(null, null, null, null, null, null, null, null);
 
         // Setup and start the grpc server.
         // At some point I'd like to somehow move the metadata for which transactions are supported
