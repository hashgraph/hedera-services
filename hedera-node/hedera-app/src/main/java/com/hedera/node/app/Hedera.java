--- conflicted
+++ resolved
@@ -488,13 +488,9 @@
                         configSupplier,
                         () -> daggerApp.workingStateAccessor().getState(),
                         () -> daggerApp.throttleServiceManager().activeThrottleDefinitionsOrThrow(),
-<<<<<<< HEAD
                         ThrottleAccumulator::new,
                         ignore -> version));
-=======
-                        ThrottleAccumulator::new));
         boundaryStateChangeListener = new BoundaryStateChangeListener(storeMetricsService, configSupplier);
->>>>>>> d5864cd3
         hintsService = hintsServiceFactory.apply(appContext, bootstrapConfig);
         historyService = historyServiceFactory.apply(appContext, bootstrapConfig);
         contractServiceImpl = new ContractServiceImpl(appContext, metrics);
