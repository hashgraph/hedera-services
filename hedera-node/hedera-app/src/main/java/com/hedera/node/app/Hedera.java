--- conflicted
+++ resolved
@@ -21,6 +21,9 @@
 import static com.hedera.hapi.node.base.ResponseCodeEnum.NOT_SUPPORTED;
 import static com.hedera.hapi.node.base.ResponseCodeEnum.PLATFORM_NOT_ACTIVE;
 import static com.hedera.hapi.node.base.ResponseCodeEnum.UNKNOWN;
+
+import com.hedera.node.app.info.GenesisNetworkInfo;
+import com.hedera.node.app.roster.RosterService;
 import static com.hedera.hapi.util.HapiUtils.functionOf;
 import static com.hedera.node.app.blocks.impl.BlockImplUtils.combine;
 import static com.hedera.node.app.blocks.impl.ConcurrentStreamingTreeHasher.rootHashFrom;
@@ -36,12 +39,14 @@
 import static com.hedera.node.app.statedumpers.StateDumper.dumpModChildrenFrom;
 import static com.hedera.node.app.util.HederaAsciiArt.HEDERA;
 import static com.hedera.node.app.workflows.handle.metric.UnavailableMetrics.UNAVAILABLE_METRICS;
+import static com.hedera.node.config.types.StreamMode.BLOCKS;
 import static com.hedera.node.config.types.StreamMode.RECORDS;
 import static com.swirlds.platform.state.service.PlatformStateService.PLATFORM_STATE_SERVICE;
 import static com.swirlds.platform.state.service.schemas.V0540PlatformStateSchema.PLATFORM_STATE_KEY;
 import static com.swirlds.platform.system.InitTrigger.EVENT_STREAM_RECOVERY;
 import static com.swirlds.platform.system.InitTrigger.GENESIS;
 import static com.swirlds.platform.system.InitTrigger.RECONNECT;
+import static com.swirlds.platform.system.address.AddressBookUtils.createRoster;
 import static com.swirlds.platform.system.status.PlatformStatus.ACTIVE;
 import static com.swirlds.platform.system.status.PlatformStatus.STARTING_UP;
 import static java.nio.charset.StandardCharsets.UTF_8;
@@ -74,7 +79,6 @@
 import com.hedera.node.app.info.CurrentPlatformStatusImpl;
 import com.hedera.node.app.info.StateNetworkInfo;
 import com.hedera.node.app.records.BlockRecordService;
-import com.hedera.node.app.roster.RosterService;
 import com.hedera.node.app.service.addressbook.impl.AddressBookServiceImpl;
 import com.hedera.node.app.service.consensus.impl.ConsensusServiceImpl;
 import com.hedera.node.app.service.contract.impl.ContractServiceImpl;
@@ -107,6 +111,7 @@
 import com.hedera.node.config.Utils;
 import com.hedera.node.config.data.BlockStreamConfig;
 import com.hedera.node.config.data.HederaConfig;
+import com.hedera.node.config.data.LedgerConfig;
 import com.hedera.node.config.data.NetworkAdminConfig;
 import com.hedera.node.config.data.VersionConfig;
 import com.hedera.node.config.types.StreamMode;
@@ -144,6 +149,7 @@
 import com.swirlds.state.State;
 import com.swirlds.state.StateChangeListener;
 import com.swirlds.state.spi.WritableSingletonStateBase;
+import com.swirlds.state.spi.info.NetworkInfo;
 import edu.umd.cs.findbugs.annotations.NonNull;
 import edu.umd.cs.findbugs.annotations.Nullable;
 import java.nio.charset.Charset;
@@ -153,6 +159,7 @@
 import java.util.ArrayList;
 import java.util.List;
 import java.util.Locale;
+import java.util.Optional;
 import java.util.Set;
 import java.util.concurrent.CompletableFuture;
 import java.util.function.BiConsumer;
@@ -554,83 +561,6 @@
         }
     }
 
-<<<<<<< HEAD
-=======
-    /**
-     * Called by this class when we detect it is time to do migration. The {@code deserializedVersion} must not be newer
-     * than the current software version. If it is prior to the current version, then each migration between the
-     * {@code deserializedVersion} and the current version, including the current version, will be executed, thus
-     * bringing the state up to date.
-     *
-     * <p>If the {@code deserializedVersion} is {@code null}, then this is the first time the node has been started,
-     * and thus all schemas will be executed.
-     *
-     * @param state               current state
-     * @param deserializedVersion version deserialized
-     * @param trigger             trigger that is calling migration
-     * @return the state changes caused by the migration
-     */
-    private List<StateChanges.Builder> onMigrate(
-            @NonNull final State state,
-            @Nullable final ServicesSoftwareVersion deserializedVersion,
-            @NonNull final InitTrigger trigger,
-            @NonNull final Metrics metrics) {
-        final var previousVersion = deserializedVersion == null ? null : deserializedVersion.getPbjSemanticVersion();
-        final var isUpgrade = version.compareTo(deserializedVersion) > 0;
-        logger.info(
-                "{} from Services version {} @ current {} with trigger {}",
-                () -> isUpgrade ? "Upgrading" : (previousVersion == null ? "Starting" : "Restarting"),
-                () -> HapiUtils.toString(Optional.ofNullable(deserializedVersion)
-                        .map(ServicesSoftwareVersion::getPbjSemanticVersion)
-                        .orElse(null)),
-                () -> HapiUtils.toString(version.getPbjSemanticVersion()),
-                () -> trigger);
-        // This is set only when the trigger is genesis. Because, only in those cases
-        // the migration code is using the network info values.
-        NetworkInfo genesisNetworkInfo = null;
-        if (trigger == GENESIS) {
-            final var config = configProvider.getConfiguration();
-            final var ledgerConfig = config.getConfigData(LedgerConfig.class);
-            final var readableStore =
-                    new ReadablePlatformStateStore(state.getReadableStates(PlatformStateService.NAME));
-            final var genesisRoster = createRoster(requireNonNull(readableStore.getAddressBook()));
-            genesisNetworkInfo = new GenesisNetworkInfo(genesisRoster, ledgerConfig.id());
-        }
-        final List<StateChanges.Builder> migrationStateChanges = new ArrayList<>();
-        if (isNotEmbedded()) {
-            if (!(state instanceof MerkleStateRoot merkleStateRoot)) {
-                throw new IllegalStateException("State must be a MerkleStateRoot");
-            }
-            migrationStateChanges.addAll(merkleStateRoot.platformStateInitChangesOrThrow());
-        }
-        // (FUTURE) In principle, the FileService could actually change the active configuration during a
-        // migration, which implies we should be passing the config provider and not a static configuration
-        // here; but this is a currently unneeded affordance
-        blockStreamService.resetMigratedLastBlockHash();
-        final var migrationChanges = serviceMigrator.doMigrations(
-                state,
-                servicesRegistry,
-                deserializedVersion,
-                version,
-                configProvider.getConfiguration(),
-                genesisNetworkInfo,
-                metrics);
-        migrationStateChanges.addAll(migrationChanges);
-        kvStateChangeListener.reset();
-        boundaryStateChangeListener.reset();
-        // If still using BlockRecordManager state, then for specifically a non-genesis upgrade,
-        // set in state that post-upgrade work is pending
-        if (streamMode != BLOCKS && isUpgrade && trigger != RECONNECT && trigger != GENESIS) {
-            unmarkMigrationRecordsStreamed(state);
-            migrationStateChanges.add(
-                    StateChanges.newBuilder().stateChanges(boundaryStateChangeListener.allStateChanges()));
-            boundaryStateChangeListener.reset();
-        }
-        logger.info("Migration complete");
-        return migrationStateChanges;
-    }
-
->>>>>>> a0cc0657
     /*==================================================================================================================
     *
     * Initialization Step 3: Initialize the app. Happens once at startup.
