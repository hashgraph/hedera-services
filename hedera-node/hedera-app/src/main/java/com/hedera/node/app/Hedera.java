--- conflicted
+++ resolved
@@ -16,10 +16,7 @@
 
 package com.hedera.node.app;
 
-<<<<<<< HEAD
-=======
 import static com.hedera.node.app.info.UnavailableNetworkInfo.UNAVAILABLE_NETWORK_INFO;
->>>>>>> 5059ecd1
 import static com.hedera.node.app.records.schemas.V0490BlockRecordSchema.BLOCK_INFO_STATE_KEY;
 import static com.hedera.node.app.state.merkle.VersionUtils.isSoOrdered;
 import static com.hedera.node.app.statedumpers.DumpCheckpoint.MOD_POST_EVENT_STREAM_REPLAY;
@@ -35,11 +32,8 @@
 import static java.nio.charset.StandardCharsets.UTF_8;
 import static java.util.Objects.requireNonNull;
 
-<<<<<<< HEAD
 import com.hedera.hapi.block.stream.output.StateChanges;
-=======
 import com.hedera.hapi.node.base.SemanticVersion;
->>>>>>> 5059ecd1
 import com.hedera.hapi.node.state.blockrecords.BlockInfo;
 import com.hedera.hapi.util.HapiUtils;
 import com.hedera.node.app.blocks.BlockStreamService;
@@ -198,14 +192,6 @@
 
     /**
      * The bootstrap configuration provider for the network.
-<<<<<<< HEAD
-     */
-    private final BootstrapConfigProviderImpl bootstrapConfigProvider;
-
-    /**
-     * The configuration for the network.
-=======
->>>>>>> 5059ecd1
      */
     private final BootstrapConfigProviderImpl bootstrapConfigProvider;
 
@@ -276,11 +262,7 @@
                         """,
                 HEDERA);
         bootstrapConfigProvider = new BootstrapConfigProviderImpl();
-<<<<<<< HEAD
-        bootstrapConfig = bootstrapConfigProvider.getConfiguration();
-=======
-        final Configuration bootstrapConfig = bootstrapConfigProvider.getConfiguration();
->>>>>>> 5059ecd1
+        final var bootstrapConfig = bootstrapConfigProvider.getConfiguration();
         version = getNodeStartupVersion(bootstrapConfig);
         servicesRegistry = registryFactory.create(constructableRegistry, bootstrapConfig);
         logger.info(
@@ -717,12 +699,8 @@
         // those children to be usable with the current version of the software.)
         final var migrationStateChanges = onMigrate(state, deserializedVersion, trigger, metrics);
         // With the States API grounded in the working state, we can create the object graph from it
-<<<<<<< HEAD
-        initializeDagger(state, trigger, platformState, migrationStateChanges);
-=======
-        initializeDagger(state, trigger);
+        initializeDagger(state, trigger, migrationStateChanges);
         // Log the active configuration
->>>>>>> 5059ecd1
         logConfiguration();
     }
 
@@ -732,15 +710,10 @@
     *
     =================================================================================================================*/
 
-<<<<<<< HEAD
     private void initializeDagger(
             @NonNull final State state,
             @NonNull final InitTrigger trigger,
-            @NonNull final PlatformState platformState,
             @NonNull final List<StateChanges.Builder> migrationStateChanges) {
-=======
-    private void initializeDagger(@NonNull final State state, @NonNull final InitTrigger trigger) {
->>>>>>> 5059ecd1
         final var notifications = platform.getNotificationEngine();
         // The Dagger component should be constructed every time we reach this point, even if
         // it exists (this avoids any problems with mutable singleton state by reconstructing
@@ -772,10 +745,6 @@
                 .build();
         // Initialize infrastructure for fees, exchange rates, and throttles from the working state
         daggerApp.initializer().accept(state);
-<<<<<<< HEAD
-        daggerApp.platformStateAccessor().setPlatformState(platformState);
-=======
->>>>>>> 5059ecd1
         notifications.register(PlatformStatusChangeListener.class, this);
         notifications.register(ReconnectCompleteListener.class, daggerApp.reconnectListener());
         notifications.register(StateWriteToDiskCompleteListener.class, daggerApp.stateWriteToDiskListener());
