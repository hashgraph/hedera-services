/*
 * Copyright (C) 2023 Hedera Hashgraph, LLC
 *
 * Licensed under the Apache License, Version 2.0 (the "License");
 * you may not use this file except in compliance with the License.
 * You may obtain a copy of the License at
 *
 *      http://www.apache.org/licenses/LICENSE-2.0
 *
 * Unless required by applicable law or agreed to in writing, software
 * distributed under the License is distributed on an "AS IS" BASIS,
 * WITHOUT WARRANTIES OR CONDITIONS OF ANY KIND, either express or implied.
 * See the License for the specific language governing permissions and
 * limitations under the License.
 */

package com.hedera.node.app.workflows.handle;

import com.hedera.node.app.service.mono.context.TransactionContext;
import com.hedera.node.app.service.mono.sigs.Expansion;
import com.hedera.node.app.service.mono.sigs.PlatformSigOps;
import com.hedera.node.app.service.mono.sigs.factories.ReusableBodySigningFactory;
import com.hedera.node.app.service.mono.sigs.factories.TxnScopedPlatformSigFactory;
import com.hedera.node.app.service.mono.utils.NonAtomicReference;
import com.hedera.node.app.service.mono.utils.accessors.TxnAccessor;
import com.hedera.node.app.spi.validation.AttributeValidator;
import com.hedera.node.app.spi.validation.ExpiryValidator;
import com.hedera.node.app.state.HederaState;
import com.hedera.node.app.workflows.handle.validation.MonoExpiryValidator;
import com.hedera.node.app.workflows.handle.validation.StandardizedAttributeValidator;
import com.swirlds.common.system.Platform;
import com.swirlds.common.utility.AutoCloseableWrapper;
import dagger.Binds;
import dagger.Module;
import dagger.Provides;
import edu.umd.cs.findbugs.annotations.NonNull;
import java.util.function.Function;
import java.util.function.LongSupplier;
import java.util.function.Supplier;
import javax.inject.Singleton;

@Module(includes = {HandlersInjectionModule.class})
public interface HandleWorkflowInjectionModule {
    @Provides
    static Expansion.CryptoSigsCreation provideCryptoSigsCreation() {
        return PlatformSigOps::createCryptoSigsFrom;
    }

    @Provides
    static Function<TxnAccessor, TxnScopedPlatformSigFactory> provideScopedFactoryProvider() {
        return ReusableBodySigningFactory::new;
    }

    @Binds
    @Singleton
<<<<<<< HEAD
    TransactionLastStep bindLastStep(AdaptedMonoTransitionRunner adaptedTransitionRunner);

    @Binds
    @Singleton
=======
>>>>>>> 0c5ee6fd
    ExpiryValidator bindEntityExpiryValidator(MonoExpiryValidator monoEntityExpiryValidator);

    @Binds
    @Singleton
    AttributeValidator bindAttributeValidator(StandardizedAttributeValidator attributeValidator);

    @Provides
    @SuppressWarnings({"unchecked", "rawtypes"})
    static Supplier<AutoCloseableWrapper<HederaState>> provideStateSupplier(@NonNull final Platform platform) {
        // Always return the latest immutable state until we support state proofs
        return () ->
                (AutoCloseableWrapper) platform.getLatestImmutableState(HandleWorkflowInjectionModule.class.getName());
    }

    @Provides
    @SuppressWarnings({"unchecked", "rawtypes"})
    static NonAtomicReference<HederaState> provideMutableStateSupplier(@NonNull final Platform platform) {
        // Always return the latest mutable state until we support state proofs
        return new NonAtomicReference<>();
    }

    @Provides
    @Singleton
    static LongSupplier provideConsensusSecond(@NonNull final TransactionContext txnCtx) {
        return () -> txnCtx.consensusTime().getEpochSecond();
    }
}<|MERGE_RESOLUTION|>--- conflicted
+++ resolved
@@ -53,13 +53,6 @@
 
     @Binds
     @Singleton
-<<<<<<< HEAD
-    TransactionLastStep bindLastStep(AdaptedMonoTransitionRunner adaptedTransitionRunner);
-
-    @Binds
-    @Singleton
-=======
->>>>>>> 0c5ee6fd
     ExpiryValidator bindEntityExpiryValidator(MonoExpiryValidator monoEntityExpiryValidator);
 
     @Binds
