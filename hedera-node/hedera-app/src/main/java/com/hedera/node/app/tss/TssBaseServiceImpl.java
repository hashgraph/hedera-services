--- conflicted
+++ resolved
@@ -72,7 +72,7 @@
     private final TssSubmissions tssSubmissions;
     private final ExecutorService signingExecutor;
     private final TssLibrary tssLibrary;
-<<<<<<< HEAD
+    private final Executor tssLibraryExecutor;
     private final Metrics tssMetrics;
 
     private static final Counter.Config TSS_MESSAGE_TX_COUNT =
@@ -87,9 +87,6 @@
     private final Counter tssMessageTxCount;
     private final Counter tssVoteTxCount;
     private final LongGauge candidateRosterCreationTime;
-=======
-    private final Executor tssLibraryExecutor;
->>>>>>> 5e137911
 
     /**
      * The hash of the active roster being used to sign with the ledger private key.
@@ -102,12 +99,8 @@
             @NonNull final ExecutorService signingExecutor,
             @NonNull final Executor submissionExecutor,
             @NonNull final TssLibrary tssLibrary,
-<<<<<<< HEAD
-            @NonNull final Executor libraryExecutor,
+            @NonNull final Executor tssLibraryExecutor,
             @NonNull final Metrics tssMetrics) {
-=======
-            @NonNull final Executor tssLibraryExecutor) {
->>>>>>> 5e137911
         requireNonNull(appContext);
         this.signingExecutor = requireNonNull(signingExecutor);
         final var component = DaggerTssBaseServiceComponent.factory()
@@ -115,14 +108,11 @@
         tssHandlers = new TssHandlers(component.tssMessageHandler(), component.tssVoteHandler());
         tssSubmissions = component.tssSubmissions();
         this.tssLibrary = requireNonNull(tssLibrary);
-<<<<<<< HEAD
+        this.tssLibraryExecutor = requireNonNull(tssLibraryExecutor);
         this.tssMetrics = requireNonNull(tssMetrics);
         tssMessageTxCount = tssMetrics.getOrCreate(TSS_MESSAGE_TX_COUNT);
         tssVoteTxCount = tssMetrics.getOrCreate(TSS_VOTE_TX_COUNT);
         candidateRosterCreationTime = tssMetrics.getOrCreate(CANDIDATE_ROSTER_CREATION);
-=======
-        this.tssLibraryExecutor = requireNonNull(tssLibraryExecutor);
->>>>>>> 5e137911
     }
 
     @Override
@@ -182,17 +172,6 @@
 
         final AtomicInteger shareIndex = new AtomicInteger(0);
         for (final var tssPrivateShare : tssPrivateShares) {
-<<<<<<< HEAD
-            final var tssMsg = tssLibrary.generateTssMessage(candidateRosterParticipantDirectory, tssPrivateShare);
-            final var tssMessage = TssMessageTransactionBody.newBuilder()
-                    .sourceRosterHash(activeRosterHash)
-                    .targetRosterHash(candidateRosterHash)
-                    .shareIndex(shareIndex++)
-                    .tssMessage(Bytes.wrap(tssMsg.bytes()))
-                    .build();
-            tssSubmissions.submitTssMessage(tssMessage, context);
-            tssMessageTxCount.increment();
-=======
             final var tssMsg = CompletableFuture.supplyAsync(
                             () -> tssLibrary.generateTssMessage(candidateRosterParticipantDirectory, tssPrivateShare),
                             tssLibraryExecutor)
@@ -212,7 +191,7 @@
                         .build();
                 tssSubmissions.submitTssMessage(tssMessage, context);
             });
->>>>>>> 5e137911
+            tssMessageTxCount.increment();
         }
     }
 
