/*
 * Copyright (C) 2024 Hedera Hashgraph, LLC
 *
 * Licensed under the Apache License, Version 2.0 (the "License");
 * you may not use this file except in compliance with the License.
 * You may obtain a copy of the License at
 *
 *      http://www.apache.org/licenses/LICENSE-2.0
 *
 * Unless required by applicable law or agreed to in writing, software
 * distributed under the License is distributed on an "AS IS" BASIS,
 * WITHOUT WARRANTIES OR CONDITIONS OF ANY KIND, either express or implied.
 * See the License for the specific language governing permissions and
 * limitations under the License.
 */

package com.hedera.node.app.tss;

import static com.hedera.node.app.hapi.utils.CommonUtils.noThrowSha384HashOf;
import static com.hedera.node.app.tss.RosterToKey.ACTIVE_ROSTER;
import static com.hedera.node.app.tss.RosterToKey.CANDIDATE_ROSTER;
import static com.hedera.node.app.tss.RosterToKey.NONE;
import static com.hedera.node.app.tss.TssBaseService.Status.PENDING_LEDGER_ID;
import static com.hedera.node.app.tss.TssKeyingStatus.KEYING_COMPLETE;
import static com.hedera.node.app.tss.TssKeyingStatus.WAITING_FOR_ENCRYPTION_KEYS;
import static com.hedera.node.app.tss.TssKeyingStatus.WAITING_FOR_THRESHOLD_TSS_MESSAGES;
import static com.hedera.node.app.tss.TssKeyingStatus.WAITING_FOR_THRESHOLD_TSS_VOTES;
import static com.hedera.node.app.tss.handlers.TssUtils.SIGNATURE_SCHEMA;
import static com.hedera.node.app.tss.handlers.TssUtils.computeParticipantDirectory;
import static com.hedera.node.app.tss.handlers.TssUtils.hasMetThreshold;
import static com.hedera.node.app.tss.handlers.TssUtils.voteForValidMessages;
import static com.swirlds.platform.roster.RosterRetriever.getCandidateRosterHash;
import static com.swirlds.platform.roster.RosterRetriever.retrieveActiveOrGenesisRoster;
import static com.swirlds.platform.system.InitTrigger.GENESIS;
import static java.util.Objects.requireNonNull;

import com.google.common.annotations.VisibleForTesting;
import com.hedera.cryptography.bls.BlsPublicKey;
import com.hedera.cryptography.tss.api.TssMessage;
import com.hedera.cryptography.tss.api.TssParticipantDirectory;
import com.hedera.hapi.node.state.primitives.ProtoBytes;
import com.hedera.hapi.node.state.roster.Roster;
import com.hedera.hapi.node.state.tss.TssEncryptionKeys;
import com.hedera.hapi.node.state.tss.TssVoteMapKey;
import com.hedera.hapi.services.auxiliary.tss.TssEncryptionKeyTransactionBody;
import com.hedera.hapi.services.auxiliary.tss.TssMessageTransactionBody;
import com.hedera.hapi.services.auxiliary.tss.TssShareSignatureTransactionBody;
import com.hedera.hapi.services.auxiliary.tss.TssVoteTransactionBody;
import com.hedera.node.app.roster.RosterService;
import com.hedera.node.app.roster.schemas.V0540RosterSchema;
import com.hedera.node.app.services.ServiceMigrator;
import com.hedera.node.app.spi.AppContext;
import com.hedera.node.app.spi.metrics.StoreMetricsService;
import com.hedera.node.app.spi.workflows.HandleContext;
import com.hedera.node.app.store.ReadableStoreFactory;
import com.hedera.node.app.tss.api.FakeGroupElement;
import com.hedera.node.app.tss.api.TssLibrary;
import com.hedera.node.app.tss.handlers.TssHandlers;
import com.hedera.node.app.tss.handlers.TssSubmissions;
import com.hedera.node.app.tss.schemas.V0560TssBaseSchema;
import com.hedera.node.app.tss.schemas.V0580TssBaseSchema;
import com.hedera.node.app.tss.stores.ReadableTssStore;
import com.hedera.node.app.tss.stores.ReadableTssStoreImpl;
import com.hedera.node.app.version.ServicesSoftwareVersion;
import com.hedera.node.app.workflows.handle.steps.UserTxn;
import com.hedera.node.config.data.TssConfig;
import com.hedera.pbj.runtime.io.buffer.Bytes;
import com.swirlds.common.utility.CommonUtils;
import com.swirlds.config.api.Configuration;
import com.swirlds.metrics.api.Metrics;
import com.swirlds.platform.crypto.KeysAndCerts;
import com.swirlds.platform.roster.RosterUtils;
import com.swirlds.platform.state.service.ReadableRosterStore;
import com.swirlds.platform.system.InitTrigger;
import com.swirlds.state.State;
import com.swirlds.state.lifecycle.SchemaRegistry;
import com.swirlds.state.spi.ReadableKVState;
import edu.umd.cs.findbugs.annotations.NonNull;
<<<<<<< HEAD
import java.time.Duration;
=======
import edu.umd.cs.findbugs.annotations.Nullable;
import java.math.BigInteger;
>>>>>>> 720d1e0b
import java.time.Instant;
import java.time.InstantSource;
import java.util.Arrays;
import java.util.LinkedHashMap;
import java.util.List;
import java.util.Objects;
import java.util.Optional;
import java.util.concurrent.CompletableFuture;
import java.util.concurrent.CopyOnWriteArrayList;
import java.util.concurrent.Executor;
import java.util.concurrent.atomic.AtomicInteger;
import java.util.function.BiConsumer;
import java.util.function.Consumer;
import java.util.function.LongFunction;
import org.apache.logging.log4j.LogManager;
import org.apache.logging.log4j.Logger;

/**
 * Default implementation of the {@link TssBaseService}.
 */
public class TssBaseServiceImpl implements TssBaseService {
    private static final Logger log = LogManager.getLogger(TssBaseServiceImpl.class);

    /**
     * Copy-on-write list to avoid concurrent modification exceptions if a consumer unregisters
     * itself in its callback.
     */
    private final List<BiConsumer<byte[], byte[]>> consumers = new CopyOnWriteArrayList<>();

    private final TssMetrics tssMetrics;
    private final TssLibrary tssLibrary;
    private final TssHandlers tssHandlers;
    private final TssSubmissions tssSubmissions;
    private final Executor tssLibraryExecutor;
    private final Executor signingExecutor;
    private final TssKeysAccessor tssKeysAccessor;
    private final TssDirectoryAccessor tssDirectoryAccessor;
    private final AppContext appContext;
    private final TssCryptographyManager tssCryptographyManager;
    // Indicates whether the current node has already submitted a tss message for the target roster.
    // This is false by default and will be set to true when the node submits a message for the target roster.
    // This is reset to false when we start keying a candidate roster
    private boolean haveSentMessageForTargetRoster;
    // Indicates whether the current node has already submitted a tss vote for the target roster.
    // This is false by default and will be set to true when the node submits a vote for the target roster.
    // This is reset to false when we start keying a candidate roster
    private boolean haveSentVoteForTargetRoster;
    // Indicates the current TssStatus of the network.
    // This is used to determine the next steps in the TSS lifecycle.
    // This is set to null by default and will be updated from state when each second is processed.
    // This is also null when the network restarts or reconnects.
    private TssStatus tssStatus;

    public TssBaseServiceImpl(
            @NonNull final AppContext appContext,
            @NonNull final Executor signingExecutor,
            @NonNull final Executor submissionExecutor,
            @NonNull final TssLibrary tssLibrary,
            @NonNull final Executor tssLibraryExecutor,
            @NonNull final Metrics metrics) {
        requireNonNull(appContext);
        this.tssLibrary = requireNonNull(tssLibrary);
        this.signingExecutor = requireNonNull(signingExecutor);
        this.tssLibraryExecutor = requireNonNull(tssLibraryExecutor);
        this.appContext = requireNonNull(appContext);
        final var component = DaggerTssBaseServiceComponent.factory()
                .create(
                        tssLibrary,
                        appContext.instantSource(),
                        appContext,
                        submissionExecutor,
                        tssLibraryExecutor,
                        metrics,
                        this);
        this.tssKeysAccessor = component.tssKeysAccessor();
        this.tssDirectoryAccessor = component.tssDirectoryAccessor();
        this.tssMetrics = component.tssMetrics();
        this.tssHandlers = new TssHandlers(
                component.tssMessageHandler(),
                component.tssVoteHandler(),
                component.tssShareSignatureHandler(),
                component.tssEncryptionKeyHandler());
        this.tssSubmissions = component.tssSubmissions();
        this.tssCryptographyManager = component.tssCryptographyManager();
    }

    @Override
    public void registerSchemas(@NonNull final SchemaRegistry registry) {
        requireNonNull(registry);
        registry.register(new V0560TssBaseSchema());
        registry.register(new V0580TssBaseSchema());
    }

    @Override
    public Status getStatus(
            @NonNull final Roster roster,
            @NonNull final Bytes ledgerId,
            @NonNull final ReadableTssStoreImpl tssBaseStore) {
        requireNonNull(roster);
        requireNonNull(ledgerId);
        requireNonNull(tssBaseStore);
        // (TSS-FUTURE) Determine if the given ledger id can be recovered from the key material for the given roster
        return PENDING_LEDGER_ID;
    }

    @Override
    public void bootstrapLedgerId(
            @NonNull final Roster roster,
            @NonNull final HandleContext context,
            @NonNull final Consumer<Bytes> ledgerIdConsumer) {
        requireNonNull(roster);
        requireNonNull(context);
        requireNonNull(ledgerIdConsumer);
        // (TSS-FUTURE) Create a real ledger id
        ledgerIdConsumer.accept(Bytes.EMPTY);
    }

    @Override
    public void setCandidateRoster(@NonNull final Roster candidateRoster, @NonNull final HandleContext context) {
        requireNonNull(candidateRoster);

        // we keep track of the starting point of the candidate roster's lifecycle
        final Instant candidateRosterLifecycleStart = InstantSource.system().instant();
        tssMetrics.trackCandidateRosterLifecycleStart(candidateRosterLifecycleStart);
        // (TSS-FUTURE) Implement `keyActiveRoster`
        // https://github.com/hashgraph/hedera-services/issues/16166

        final var maxSharesPerNode =
                context.configuration().getConfigData(TssConfig.class).maxSharesPerNode();

        // TODO - use the real encryption keys from state
        final LongFunction<BlsPublicKey> encryptionKeyFn =
                nodeId -> new BlsPublicKey(new FakeGroupElement(BigInteger.valueOf(nodeId)), SIGNATURE_SCHEMA);
        final var candidateDirectory = computeParticipantDirectory(candidateRoster, maxSharesPerNode, encryptionKeyFn);
        final var activeRoster = requireNonNull(
                context.storeFactory().readableStore(ReadableRosterStore.class).getActiveRoster());
        final var sourceRosterHash = RosterUtils.hash(activeRoster).getBytes();

        final var tssPrivateShares = tssKeysAccessor.accessTssKeys().activeRosterShares();

        final var candidateRosterHash = RosterUtils.hash(candidateRoster).getBytes();
        // FUTURE - instead of an arbitrary counter here, use the share index from the private share
        final var shareIndex = new AtomicInteger(0);
        for (final var tssPrivateShare : tssPrivateShares) {
            CompletableFuture.runAsync(
                            () -> {
                                final var msg = tssLibrary.generateTssMessage(candidateDirectory, tssPrivateShare);
                                final var tssMessage = TssMessageTransactionBody.newBuilder()
                                        .sourceRosterHash(sourceRosterHash)
                                        .targetRosterHash(candidateRosterHash)
                                        .shareIndex(shareIndex.getAndAdd(1))
                                        .tssMessage(Bytes.wrap(msg.toBytes()))
                                        .build();
                                tssSubmissions.submitTssMessage(tssMessage, context);
                            },
                            tssLibraryExecutor)
                    .exceptionally(e -> {
                        log.error("Error generating tssMessage", e);
                        return null;
                    });
        }
    }

    @Override
    public void requestLedgerSignature(
            @NonNull final byte[] messageHash, @NonNull final Instant lastUsedConsensusTime) {
        requireNonNull(messageHash);
        requireNonNull(lastUsedConsensusTime);
        final var mockSignature = noThrowSha384HashOf(messageHash);
        CompletableFuture.runAsync(
                () -> {
                    if (appContext
                            .configSupplier()
                            .get()
                            .getConfigData(TssConfig.class)
                            .signWithLedgerId()) {
                        submitShareSignatures(messageHash, lastUsedConsensusTime);
                    } else {
                        // This is only for testing purposes when the candidate roster is
                        // not enabled
                        consumers.forEach(consumer -> {
                            try {
                                consumer.accept(messageHash, mockSignature);
                            } catch (Exception e) {
                                log.error(
                                        "Failed to provide signature {} on message {} to consumer {}",
                                        CommonUtils.hex(mockSignature),
                                        CommonUtils.hex(messageHash),
                                        consumer,
                                        e);
                            }
                        });
                    }
                },
                signingExecutor);
    }

    private void submitShareSignatures(final byte[] messageHash, final Instant lastUsedConsensusTime) {
        final var tssPrivateShares = tssKeysAccessor.accessTssKeys().activeRosterShares();
        final var activeRoster = tssKeysAccessor.accessTssKeys().activeRosterHash();
        long nanosOffset = 1;
        for (final var privateShare : tssPrivateShares) {
            final var signature = tssLibrary.sign(privateShare, messageHash);
            final var tssShareSignatureBody = TssShareSignatureTransactionBody.newBuilder()
                    .messageHash(Bytes.wrap(messageHash))
                    .shareSignature(Bytes.wrap(signature.signature().toBytes()))
                    .shareIndex(privateShare.shareId())
                    .rosterHash(activeRoster)
                    .build();
            tssSubmissions.submitTssShareSignature(
                    tssShareSignatureBody, lastUsedConsensusTime.plusNanos(nanosOffset++));
        }
    }

    @Override
    public void registerLedgerSignatureConsumer(@NonNull final BiConsumer<byte[], byte[]> consumer) {
        requireNonNull(consumer);
        consumers.add(consumer);
    }

    @Override
    public void unregisterLedgerSignatureConsumer(@NonNull final BiConsumer<byte[], byte[]> consumer) {
        requireNonNull(consumer);
        consumers.remove(consumer);
    }

    @Override
    public TssHandlers tssHandlers() {
        return tssHandlers;
    }

    @Override
    @NonNull
    public Roster chooseRosterForNetwork(
            @NonNull final State state,
            @NonNull final InitTrigger trigger,
            @NonNull final ServiceMigrator serviceMigrator,
            @NonNull final ServicesSoftwareVersion version,
            @NonNull final Configuration configuration,
            @NonNull final Roster overrideRoster) {
        if (!configuration.getConfigData(TssConfig.class).keyCandidateRoster()) {
            return overrideRoster;
        }
        final var activeRoster = retrieveActiveOrGenesisRoster(state);
        if (trigger != GENESIS) {
            final var creatorVersion = requireNonNull(serviceMigrator.creationVersionOf(state));
            final var isUpgrade = version.compareTo(new ServicesSoftwareVersion(creatorVersion)) > 0;
            // If we are not at genesis and the software version is newer than the state version, then we need to
            // pick the active roster or candidate roster based on votes in the state
            if (isUpgrade) {
                final var candidateRosterHash = getCandidateRosterHash(state);
                final var tssStore = new ReadableStoreFactory(state).getStore(ReadableTssStore.class);
                if (hasEnoughWeight(activeRoster, candidateRosterHash, tssStore)) {
                    final ReadableKVState<ProtoBytes, Roster> rosters = requireNonNull(
                            state.getReadableStates(RosterService.NAME).get(V0540RosterSchema.ROSTER_KEY));
                    // It should be impossible to set a candidate roster hash that doesn't exist
                    return requireNonNull(rosters.get(new ProtoBytes(candidateRosterHash)));
                }
            }
        }
        return activeRoster;
    }

    @Override
    public void regenerateKeyMaterial(@NonNull final State state) {
        tssKeysAccessor.generateKeyMaterialForActiveRoster(state);
    }

    @Override
    public void ensureParticipantDirectoryKnown(@NonNull final State state) {
        tssDirectoryAccessor.generateTssParticipantDirectory(state);
    }

    @Override
    public Bytes ledgerIdFrom(
            @NonNull final TssParticipantDirectory directory, @NonNull final List<TssMessage> tssMessages) {
        requireNonNull(directory);
        requireNonNull(tssMessages);
        final var publicShares = tssLibrary.computePublicShares(directory, tssMessages);
        final var publicKey = tssLibrary.aggregatePublicShares(publicShares);
        return Bytes.wrap(publicKey.toBytes());
    }

    /**
     * Notifies the consumers that a signature has been received for the message hash.
     *
     * @param messageHash the message hash
     * @param signature   the signature
     */
    public void notifySignature(@NonNull final byte[] messageHash, @NonNull final byte[] signature) {
        requireNonNull(messageHash);
        requireNonNull(signature);
        consumers.forEach(consumer -> {
            try {
                consumer.accept(messageHash, signature);
            } catch (Exception e) {
                log.error(
                        "Failed to provide signature {} on message {} to consumer {}",
                        CommonUtils.hex(signature),
                        CommonUtils.hex(messageHash),
                        consumer,
                        e);
            }
        });
    }

    /**
     * Returns true if there exists a vote bitset for the given candidate roster hash whose received weight
     * is at least 1/3 of the total weight of the active roster.
     *
     * @param activeRoster the active roster
     * @param rosterHash   the candidate roster hash
     * @param tssBaseStore the TSS store
     * @return true if the threshold has been reached, false otherwise
     */
    private static boolean hasEnoughWeight(
            @NonNull final Roster activeRoster,
            @NonNull final Bytes rosterHash,
            @NonNull final ReadableTssStore tssBaseStore) {
        // Also get the total active roster weight
        long activeRosterTotalWeight = 0;
        final var voteWeightMap = new LinkedHashMap<Bytes, Long>();
        for (final var rosterEntry : activeRoster.rosterEntries()) {
            activeRosterTotalWeight += rosterEntry.weight();
            final var tssVoteMapKey = new TssVoteMapKey(rosterHash, rosterEntry.nodeId());
            if (tssBaseStore.exists(tssVoteMapKey)) {
                final var voteBody = tssBaseStore.getVote(tssVoteMapKey);
                voteWeightMap.merge(voteBody.tssVote(), rosterEntry.weight(), Long::sum);
            }
        }
        // Use hasMetThreshold to check if any of the votes have met the threshold
        for (final var voteWeight : voteWeightMap.values()) {
            if (hasMetThreshold(voteWeight, activeRosterTotalWeight)) {
                return true;
            }
        }
        return false;
    }

    @Override
    public TssMessage getTssMessageFromBytes(Bytes wrap, TssParticipantDirectory directory) {
        return tssLibrary.getTssMessageFromBytes(wrap, directory);
    }

    @Override
    public void manageTssStatus(
            final State state,
            final boolean isStakePeriodBoundary,
            final Instant consensusNow,
            final StoreMetricsService storeMetricsService) {
        if (!appContext.configSupplier().get().getConfigData(TssConfig.class).keyCandidateRoster()) {
            return;
        }
        final var readableStoreFactory = new ReadableStoreFactory(state);
        final var tssStore = readableStoreFactory.getStore(ReadableTssStore.class);
        final var rosterStore = readableStoreFactory.getStore(ReadableRosterStore.class);
        // If the Tss Status is not computed yet during restart or reconnect, compute it from state.
        if (tssStatus == null) {
            tssStatus = computeInitialTssStatus(tssStore, rosterStore);
        }

        // In order for the TSS state machine to run asynchronously in a separate thread, all the necessary
        // information is collected and passed to the manageTssStatus method.
        final var targetRosterHash = getTargetRosterHash(
                requireNonNull(rosterStore.getActiveRoster()), rosterStore.getCandidateRoster(), tssStatus);

        // collect tss encryption keys for all nodes in the active roster that are not null
        final var targetRoster = rosterStore.get(targetRosterHash);
        final List<TssEncryptionKeys> targetRosterEncryptionKeys = targetRoster == null
                ? List.of()
                : targetRoster.rosterEntries().stream()
                        .map(entry -> tssStore.getTssEncryptionKeys(entry.nodeId()))
                        .filter(Objects::nonNull)
                        .filter(k -> k.currentEncryptionKey().equals(Bytes.EMPTY))
                        .toList();

        final var voteKey = new TssVoteMapKey(
                targetRosterHash, appContext.selfNodeInfoSupplier().get().nodeId());
        final var info = new RosterAndTssInfo(
                rosterStore.getActiveRoster(),
                requireNonNull(rosterStore.getCurrentRosterHash()),
                rosterStore.getCandidateRoster(),
                targetRosterHash,
                tssStore.getMessagesForTarget(targetRosterHash),
                tssStore.anyWinningVoteFrom(rosterStore.getCurrentRosterHash(), targetRosterHash, rosterStore),
                targetRosterEncryptionKeys,
                tssStore.getVote(voteKey));
        CompletableFuture.runAsync(
                () -> updateTssStatus(isStakePeriodBoundary, consensusNow, info), tssLibraryExecutor);
    }

    /**
     * Computes the initial TssStatus when the network restarts or reconnects or on genesis.
     * This is called only once when JVM restarts.
     *
     * @param tssStore    the TSS store
     * @param rosterStore the roster store
     * @return the initial TssStatus
     */
    TssStatus computeInitialTssStatus(final ReadableTssStore tssStore, final ReadableRosterStore rosterStore) {
        final var activeRosterHash = requireNonNull(rosterStore.getCurrentRosterHash());
        final var candidateRoster = rosterStore.getCandidateRoster();
        final var candidateRosterHash =
                candidateRoster != null ? RosterUtils.hash(candidateRoster).getBytes() : null;

        final var winningVoteActive = tssStore.anyWinningVoteFor(activeRosterHash, rosterStore);
        if (winningVoteActive.isEmpty()) {
            final var keyingStatus = getTssKeyingStatus(tssStore, activeRosterHash, rosterStore.getActiveRoster());
            return new TssStatus(keyingStatus, ACTIVE_ROSTER, Bytes.EMPTY);
        }

        final var activeRosterLedgerId = winningVoteActive.get().ledgerId();
        if (candidateRosterHash != null) {
            final var winningVoteCandidate =
                    tssStore.anyWinningVoteFrom(activeRosterHash, candidateRosterHash, rosterStore);
            return winningVoteCandidate
                    .map(voteBody -> new TssStatus(KEYING_COMPLETE, NONE, voteBody.ledgerId()))
                    .orElseGet(() -> {
                        final var keyingStatus =
                                getTssKeyingStatus(tssStore, candidateRosterHash, rosterStore.getCandidateRoster());
                        return new TssStatus(keyingStatus, CANDIDATE_ROSTER, activeRosterLedgerId);
                    });
        }

        return new TssStatus(KEYING_COMPLETE, NONE, activeRosterLedgerId);
    }

    /**
     * Verifies the current TSS status when computing initial status.
     *
     * @param tssStore         the TSS store
     * @param targetRosterHash the target roster hash
     * @param targetRoster     the target roster
     * @return the TSS keying status
     */
    private TssKeyingStatus getTssKeyingStatus(
            final ReadableTssStore tssStore, final Bytes targetRosterHash, final Roster targetRoster) {
        final var numEncryptionKeys = requireNonNull(targetRoster).rosterEntries().stream()
                .map(entry -> tssStore.getTssEncryptionKeys(entry.nodeId()))
                .filter(Objects::nonNull)
                .filter(k -> !k.currentEncryptionKey().equals(Bytes.EMPTY))
                .count();
        if (numEncryptionKeys != targetRoster.rosterEntries().size()) {
            return WAITING_FOR_ENCRYPTION_KEYS;
        }
        // Since this is called only once when JVM restarts, it is okay to do these synchronously.
        final var activeDirectory = tssDirectoryAccessor.activeParticipantDirectory();
        final var tssMessages = tssStore.getMessagesForTarget(targetRosterHash);
        final var result = voteForValidMessages(tssMessages, activeDirectory, tssLibrary);
        if (result.isEmpty()) {
            return WAITING_FOR_THRESHOLD_TSS_MESSAGES;
        } else {
            return WAITING_FOR_THRESHOLD_TSS_VOTES;
        }
    }

    /**
     * Computes the next TSS status from the state.
     *
     * @param isStakePeriodBoundary whether the current consensus round is a stake period boundary
     * @param consensusNow          the current consensus time
     * @param info                  the roster and TSS information
     */
    void updateTssStatus(final boolean isStakePeriodBoundary, final Instant consensusNow, final RosterAndTssInfo info) {
        final var statusChange = new StatusChange(isStakePeriodBoundary, consensusNow, info);
        this.tssStatus = statusChange.computeNewStatus();
    }

    @VisibleForTesting
    public TssKeysAccessor getTssKeysAccessor() {
        return tssKeysAccessor;
    }

<<<<<<< HEAD
    public void processTssEncryptionKeyChecks(
            @NonNull final UserTxn userTxn,
            @NonNull final HandleContext handleContext,
            @NonNull final KeysAndCerts keysAndCerts) {
        final var readableStoreFactory = new ReadableStoreFactory(userTxn.state());
        final var tssStore = readableStoreFactory.getStore(ReadableTssStore.class);
        final var tssEncryptionKeys = tssStore.getTssEncryptionKeys(
                handleContext.networkInfo().selfNodeInfo().nodeId());
        Duration timeSinceLastSubmission = tssSubmissions.getLastSuccessfulTssEncryptionKeySubmission() == null
                ? null
                : Duration.between(
                        tssSubmissions.getLastSuccessfulTssEncryptionKeySubmission(), userTxn.consensusNow());
        final var tssEncryptionKeyRetryDelay =
                handleContext.configuration().getConfigData(TssConfig.class).tssEncryptionKeyRetryDelay();
        final var tssEncryptionKeySubmissionRetries =
                handleContext.configuration().getConfigData(TssConfig.class).tssEncryptionKeySubmissionRetries();
        if ((tssEncryptionKeys == null
                        || tssEncryptionKeys.currentEncryptionKey().equals(Bytes.EMPTY)
                        || !Arrays.equals(
                                keysAndCerts.publicTssEncryptionKey().toBytes(),
                                tssEncryptionKeys.currentEncryptionKey().toByteArray()))
                && (timeSinceLastSubmission == null
                        || timeSinceLastSubmission.compareTo(tssEncryptionKeyRetryDelay) > 0)) {
            if (tssSubmissions.getTssEncryptionKeySubmissionAttempts() >= tssEncryptionKeySubmissionRetries) {
                log.error("Failed to submit TSS Encryption public key after " + tssEncryptionKeySubmissionRetries
                        + " attempts");
                throw new IllegalStateException("Failed to submit TSS Encryption public key after "
                        + tssEncryptionKeySubmissionRetries + " attempts");
            }
            TssEncryptionKeyTransactionBody tssEncryptionKey = TssEncryptionKeyTransactionBody.newBuilder()
                    .publicTssEncryptionKey(
                            Bytes.wrap(keysAndCerts.publicTssEncryptionKey().toBytes()))
                    .build();
            tssSubmissions.submitTssEncryptionKey(tssEncryptionKey, handleContext);
        }
    }
=======
    /**
     * A class to manage the status change of the TSS.
     * It computes the new status based on the old status and the current state of the system.
     * If needed, it schedules work to generate TSS messages and votes.
     */
    public class StatusChange {
        private TssKeyingStatus newKeyingStatus;
        private RosterToKey newRosterToKey;
        private Bytes newLedgerId;
        private final boolean isStakePeriodBoundary;
        private final Instant consensusNow;
        private final RosterAndTssInfo info;

        public StatusChange(
                final boolean isStakePeriodBoundary, final Instant consensusNow, final RosterAndTssInfo info) {
            this.isStakePeriodBoundary = isStakePeriodBoundary;
            this.info = info;
            this.newKeyingStatus = tssStatus.tssKeyingStatus();
            this.newRosterToKey = tssStatus.rosterToKey();
            this.newLedgerId = tssStatus.ledgerId();
            this.consensusNow = consensusNow;
        }

        /**
         * Computes the new status based on the old status and the current state of the system.
         * If needed, it schedules work to generate TSS messages and votes.
         *
         * @return the new status
         */
        public TssStatus computeNewStatus() {
            switch (tssStatus.rosterToKey()) {
                case NONE -> {
                    if (isStakePeriodBoundary) {
                        newRosterToKey = CANDIDATE_ROSTER;
                        newKeyingStatus = WAITING_FOR_ENCRYPTION_KEYS;
                        haveSentMessageForTargetRoster = false;
                        haveSentVoteForTargetRoster = false;
                    }
                }
                case CANDIDATE_ROSTER -> {
                    final var activeRosterHash = requireNonNull(info.activeRosterHash());
                    final var candidateRosterHash = RosterUtils.hash(requireNonNull(info.candidateRoster()))
                            .getBytes();

                    switch (tssStatus.tssKeyingStatus()) {
                        case KEYING_COMPLETE -> newRosterToKey = NONE;
                        case WAITING_FOR_THRESHOLD_TSS_MESSAGES -> validateMessagesAndSubmitIfNeeded(
                                activeRosterHash, candidateRosterHash);
                        case WAITING_FOR_THRESHOLD_TSS_VOTES -> validateVotesAndSubmitIfNeeded(
                                activeRosterHash, candidateRosterHash);
                        case WAITING_FOR_ENCRYPTION_KEYS -> validateThresholdEncryptionKeysReached(
                                info.candidateRoster());
                    }
                }
                case ACTIVE_ROSTER -> {
                    requireNonNull(info.activeRosterHash());
                    switch (tssStatus.tssKeyingStatus()) {
                        case KEYING_COMPLETE -> newRosterToKey = NONE;
                        case WAITING_FOR_THRESHOLD_TSS_MESSAGES -> validateMessagesAndSubmitIfNeeded(
                                Bytes.EMPTY, info.activeRosterHash());
                        case WAITING_FOR_THRESHOLD_TSS_VOTES -> validateVotesAndSubmitIfNeeded(
                                Bytes.EMPTY, info.activeRosterHash());
                        case WAITING_FOR_ENCRYPTION_KEYS -> validateThresholdEncryptionKeysReached(info.activeRoster());
                    }
                }
            }
            return new TssStatus(newKeyingStatus, newRosterToKey, newLedgerId);
        }

        /**
         * Validates the votes and submits a vote for the current node if needed to reach the threshold.
         *
         * @param targetRosterHash the target roster hash
         * @param sourceRosterHash the source roster hash
         */
        private void validateVotesAndSubmitIfNeeded(final Bytes sourceRosterHash, final Bytes targetRosterHash) {
            final var voteBodies = info.winningVote();
            if (voteBodies.isPresent()) {
                newKeyingStatus = KEYING_COMPLETE;
                newLedgerId = voteBodies.get().ledgerId();
            } else if (!haveSentVoteForTargetRoster && info.selfVote() == null) {
                // Obtain the directory of participants for the source roster
                final var directory = tssDirectoryAccessor.activeParticipantDirectory();
                final var vote = tssCryptographyManager.getVote(info.tssMessages(), directory);
                if (vote != null) {
                    final var tssVote = TssVoteTransactionBody.newBuilder()
                            .tssVote(vote.bitSet())
                            .sourceRosterHash(sourceRosterHash)
                            .targetRosterHash(targetRosterHash)
                            .ledgerId(vote.ledgerId())
                            .nodeSignature(vote.signature().getBytes())
                            .build();
                    tssSubmissions.submitTssVote(tssVote, consensusNow);
                    haveSentVoteForTargetRoster = true;
                }
            }
        }

        /**
         * Validates the messages and submits a message for the current node if needed to reach the threshold.
         *
         * @param sourceRosterHash the source roster hash
         * @param targetRosterHash the target roster hash
         */
        private void validateMessagesAndSubmitIfNeeded(final Bytes sourceRosterHash, final Bytes targetRosterHash) {
            final var thresholdReached = validateThresholdTssMessages();
            if (thresholdReached) {
                newKeyingStatus = WAITING_FOR_THRESHOLD_TSS_VOTES;
            } else if (!haveSentMessageForTargetRoster) {
                if (tssStatus.rosterToKey() == ACTIVE_ROSTER) {
                    final var msg = tssLibrary.generateTssMessage(tssDirectoryAccessor.activeParticipantDirectory());
                    final var tssMessage = TssMessageTransactionBody.newBuilder()
                            .sourceRosterHash(sourceRosterHash)
                            .targetRosterHash(targetRosterHash)
                            .shareIndex(appContext.selfNodeInfoSupplier().get().nodeId() + 1)
                            .tssMessage(Bytes.wrap(msg.toBytes()))
                            .build();
                    // need to use consensusNow here
                    tssSubmissions.submitTssMessage(tssMessage, consensusNow);
                    haveSentMessageForTargetRoster = true;
                } else if (tssStatus.rosterToKey() == CANDIDATE_ROSTER) {
                    // Obtain the directory of participants for the target roster
                    // submit ours and set haveSentMessageForTargetRoster to true
                    final var tssPrivateShares = tssKeysAccessor.accessTssKeys().activeRosterShares();
                    for (final var tssPrivateShare : tssPrivateShares) {
                        final var msg = tssLibrary.generateTssMessage(
                                tssDirectoryAccessor.generateTssParticipantDirectoryFor(info.candidateRoster()),
                                tssPrivateShare);
                        final var tssMessage = TssMessageTransactionBody.newBuilder()
                                .sourceRosterHash(sourceRosterHash)
                                .targetRosterHash(targetRosterHash)
                                .shareIndex(tssPrivateShare.shareId())
                                .tssMessage(Bytes.wrap(msg.toBytes()))
                                .build();
                        // need to use consensusNow here
                        tssSubmissions.submitTssMessage(tssMessage, consensusNow);
                        haveSentMessageForTargetRoster = true;
                    }
                }
            }
        }

        /**
         * Validates the threshold of TSS messages.
         *
         * @return true if the threshold is met, false otherwise
         */
        private boolean validateThresholdTssMessages() {
            final var participantDirectory = tssDirectoryAccessor.activeParticipantDirectory();
            final var tssMessageBodies = info.tssMessages();
            return voteForValidMessages(tssMessageBodies, participantDirectory, tssLibrary)
                    .isPresent();
        }

        /**
         * Validates the threshold of encryption keys and creates the encryption key for self if not present.
         */
        private void validateThresholdEncryptionKeysReached(final Roster roster) {
            var numTssEncryptionKeys = info.targetRosterEncryptionKeys().size();
            final var thresholdReached = numTssEncryptionKeys
                    >= (2 * requireNonNull(roster).rosterEntries().size()) / 3;
            if (thresholdReached) {
                newKeyingStatus = TssKeyingStatus.WAITING_FOR_THRESHOLD_TSS_MESSAGES;
            } else {
                // TODO: Create the encryption key for self if not present
            }
        }
    }

    /**
     * A record to hold the roster and TSS information that is needed to compute new TSS status.
     *
     * @param activeRoster               the active roster
     * @param activeRosterHash           the active roster hash
     * @param candidateRoster            the candidate roster
     * @param targetRosterHash           the target roster hash
     * @param tssMessages                the TSS messages for the target roster
     * @param winningVote                the winning vote for the target roster
     * @param targetRosterEncryptionKeys the encryption keys for the active roster
     * @param selfVote                   the self vote for the current node
     */
    public record RosterAndTssInfo(
            @NonNull Roster activeRoster,
            @NonNull Bytes activeRosterHash,
            @Nullable Roster candidateRoster,
            @NonNull Bytes targetRosterHash,
            @NonNull List<TssMessageTransactionBody> tssMessages,
            @NonNull Optional<TssVoteTransactionBody> winningVote,
            @NonNull List<TssEncryptionKeys> targetRosterEncryptionKeys,
            TssVoteTransactionBody selfVote) {}

    /**
     * Returns the target roster hash based on the current TSS status roster to key.
     *
     * @param sourceRoster    the active roster
     * @param candidateRoster the candidate roster
     * @param tssStatus       the TSS status
     * @return the target roster hash
     */
    @NonNull
    private Bytes getTargetRosterHash(
            @NonNull final Roster sourceRoster,
            @Nullable final Roster candidateRoster,
            @NonNull final TssStatus tssStatus) {
        final var rosterToKey = tssStatus.rosterToKey();
        return switch (rosterToKey) {
            case ACTIVE_ROSTER -> RosterUtils.hash(requireNonNull(sourceRoster)).getBytes();
            case CANDIDATE_ROSTER -> RosterUtils.hash(requireNonNull(candidateRoster))
                    .getBytes();
            case NONE -> Bytes.EMPTY;
        };
    }

    @VisibleForTesting
    public TssStatus getTssStatus() {
        return tssStatus;
    }

    @VisibleForTesting
    public void setTssStatus(final TssStatus tssStatus) {
        this.tssStatus = tssStatus;
    }

    @VisibleForTesting
    public boolean haveSentVoteForTargetRoster() {
        return haveSentVoteForTargetRoster;
    }

    @VisibleForTesting
    public boolean haveSentMessageForTargetRoster() {
        return haveSentMessageForTargetRoster;
    }
>>>>>>> 720d1e0b
}<|MERGE_RESOLUTION|>--- conflicted
+++ resolved
@@ -76,12 +76,9 @@
 import com.swirlds.state.lifecycle.SchemaRegistry;
 import com.swirlds.state.spi.ReadableKVState;
 import edu.umd.cs.findbugs.annotations.NonNull;
-<<<<<<< HEAD
 import java.time.Duration;
-=======
 import edu.umd.cs.findbugs.annotations.Nullable;
 import java.math.BigInteger;
->>>>>>> 720d1e0b
 import java.time.Instant;
 import java.time.InstantSource;
 import java.util.Arrays;
@@ -555,44 +552,6 @@
         return tssKeysAccessor;
     }
 
-<<<<<<< HEAD
-    public void processTssEncryptionKeyChecks(
-            @NonNull final UserTxn userTxn,
-            @NonNull final HandleContext handleContext,
-            @NonNull final KeysAndCerts keysAndCerts) {
-        final var readableStoreFactory = new ReadableStoreFactory(userTxn.state());
-        final var tssStore = readableStoreFactory.getStore(ReadableTssStore.class);
-        final var tssEncryptionKeys = tssStore.getTssEncryptionKeys(
-                handleContext.networkInfo().selfNodeInfo().nodeId());
-        Duration timeSinceLastSubmission = tssSubmissions.getLastSuccessfulTssEncryptionKeySubmission() == null
-                ? null
-                : Duration.between(
-                        tssSubmissions.getLastSuccessfulTssEncryptionKeySubmission(), userTxn.consensusNow());
-        final var tssEncryptionKeyRetryDelay =
-                handleContext.configuration().getConfigData(TssConfig.class).tssEncryptionKeyRetryDelay();
-        final var tssEncryptionKeySubmissionRetries =
-                handleContext.configuration().getConfigData(TssConfig.class).tssEncryptionKeySubmissionRetries();
-        if ((tssEncryptionKeys == null
-                        || tssEncryptionKeys.currentEncryptionKey().equals(Bytes.EMPTY)
-                        || !Arrays.equals(
-                                keysAndCerts.publicTssEncryptionKey().toBytes(),
-                                tssEncryptionKeys.currentEncryptionKey().toByteArray()))
-                && (timeSinceLastSubmission == null
-                        || timeSinceLastSubmission.compareTo(tssEncryptionKeyRetryDelay) > 0)) {
-            if (tssSubmissions.getTssEncryptionKeySubmissionAttempts() >= tssEncryptionKeySubmissionRetries) {
-                log.error("Failed to submit TSS Encryption public key after " + tssEncryptionKeySubmissionRetries
-                        + " attempts");
-                throw new IllegalStateException("Failed to submit TSS Encryption public key after "
-                        + tssEncryptionKeySubmissionRetries + " attempts");
-            }
-            TssEncryptionKeyTransactionBody tssEncryptionKey = TssEncryptionKeyTransactionBody.newBuilder()
-                    .publicTssEncryptionKey(
-                            Bytes.wrap(keysAndCerts.publicTssEncryptionKey().toBytes()))
-                    .build();
-            tssSubmissions.submitTssEncryptionKey(tssEncryptionKey, handleContext);
-        }
-    }
-=======
     /**
      * A class to manage the status change of the TSS.
      * It computes the new status based on the old status and the current state of the system.
@@ -825,5 +784,41 @@
     public boolean haveSentMessageForTargetRoster() {
         return haveSentMessageForTargetRoster;
     }
->>>>>>> 720d1e0b
+
+    public void processTssEncryptionKeyChecks(
+            @NonNull final UserTxn userTxn,
+            @NonNull final HandleContext handleContext,
+            @NonNull final KeysAndCerts keysAndCerts) {
+        final var readableStoreFactory = new ReadableStoreFactory(userTxn.state());
+        final var tssStore = readableStoreFactory.getStore(ReadableTssStore.class);
+        final var tssEncryptionKeys = tssStore.getTssEncryptionKeys(
+                handleContext.networkInfo().selfNodeInfo().nodeId());
+        Duration timeSinceLastSubmission = tssSubmissions.getLastSuccessfulTssEncryptionKeySubmission() == null
+                ? null
+                : Duration.between(
+                        tssSubmissions.getLastSuccessfulTssEncryptionKeySubmission(), userTxn.consensusNow());
+        final var tssEncryptionKeyRetryDelay =
+                handleContext.configuration().getConfigData(TssConfig.class).tssEncryptionKeyRetryDelay();
+        final var tssEncryptionKeySubmissionRetries =
+                handleContext.configuration().getConfigData(TssConfig.class).tssEncryptionKeySubmissionRetries();
+        if ((tssEncryptionKeys == null
+                        || tssEncryptionKeys.currentEncryptionKey().equals(Bytes.EMPTY)
+                        || !Arrays.equals(
+                                keysAndCerts.publicTssEncryptionKey().toBytes(),
+                                tssEncryptionKeys.currentEncryptionKey().toByteArray()))
+                && (timeSinceLastSubmission == null
+                        || timeSinceLastSubmission.compareTo(tssEncryptionKeyRetryDelay) > 0)) {
+            if (tssSubmissions.getTssEncryptionKeySubmissionAttempts() >= tssEncryptionKeySubmissionRetries) {
+                log.error("Failed to submit TSS Encryption public key after " + tssEncryptionKeySubmissionRetries
+                        + " attempts");
+                throw new IllegalStateException("Failed to submit TSS Encryption public key after "
+                        + tssEncryptionKeySubmissionRetries + " attempts");
+            }
+            TssEncryptionKeyTransactionBody tssEncryptionKey = TssEncryptionKeyTransactionBody.newBuilder()
+                    .publicTssEncryptionKey(
+                            Bytes.wrap(keysAndCerts.publicTssEncryptionKey().toBytes()))
+                    .build();
+            tssSubmissions.submitTssEncryptionKey(tssEncryptionKey, handleContext);
+        }
+    }
 }