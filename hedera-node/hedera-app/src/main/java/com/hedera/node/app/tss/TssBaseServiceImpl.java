/*
 * Copyright (C) 2024 Hedera Hashgraph, LLC
 *
 * Licensed under the Apache License, Version 2.0 (the "License");
 * you may not use this file except in compliance with the License.
 * You may obtain a copy of the License at
 *
 *      http://www.apache.org/licenses/LICENSE-2.0
 *
 * Unless required by applicable law or agreed to in writing, software
 * distributed under the License is distributed on an "AS IS" BASIS,
 * WITHOUT WARRANTIES OR CONDITIONS OF ANY KIND, either express or implied.
 * See the License for the specific language governing permissions and
 * limitations under the License.
 */

package com.hedera.node.app.tss;

import static com.hedera.node.app.hapi.utils.CommonUtils.noThrowSha384HashOf;
import static com.hedera.node.app.tss.TssBaseService.Status.PENDING_LEDGER_ID;
import static com.hedera.node.app.tss.handlers.TssUtils.computeTssParticipantDirectory;
import static com.hedera.node.app.tss.handlers.TssUtils.getTssMessages;
import static com.hedera.node.app.tss.handlers.TssUtils.validateTssMessages;
import static java.util.Objects.requireNonNull;

import com.hedera.hapi.node.state.roster.Roster;
import com.hedera.hapi.services.auxiliary.tss.TssMessageTransactionBody;
import com.hedera.node.app.roster.ReadableRosterStore;
import com.hedera.node.app.spi.AppContext;
import com.hedera.node.app.spi.workflows.HandleContext;
import com.hedera.node.app.tss.api.TssLibrary;
import com.hedera.node.app.tss.api.TssPrivateShare;
import com.hedera.node.app.tss.handlers.TssHandlers;
import com.hedera.node.app.tss.handlers.TssSubmissions;
import com.hedera.node.app.tss.schemas.V0560TssBaseSchema;
import com.hedera.node.app.tss.stores.ReadableTssBaseStore;
import com.hedera.node.config.data.TssConfig;
import com.hedera.pbj.runtime.io.buffer.Bytes;
import com.swirlds.common.utility.CommonUtils;
import com.swirlds.metrics.api.Counter;
import com.swirlds.metrics.api.LongGauge;
import com.swirlds.metrics.api.Metrics;
import com.swirlds.platform.roster.RosterUtils;
import com.swirlds.state.spi.SchemaRegistry;
import edu.umd.cs.findbugs.annotations.NonNull;
import edu.umd.cs.findbugs.annotations.Nullable;
import java.time.Instant;
import java.util.List;
import java.util.concurrent.CompletableFuture;
import java.util.concurrent.CopyOnWriteArrayList;
import java.util.concurrent.Executor;
import java.util.concurrent.ExecutorService;
import java.util.function.BiConsumer;
import java.util.function.Consumer;
import org.apache.logging.log4j.LogManager;
import org.apache.logging.log4j.Logger;

/**
 * Default implementation of the {@link TssBaseService}.
 */
public class TssBaseServiceImpl implements TssBaseService {
    private static final Logger log = LogManager.getLogger(TssBaseServiceImpl.class);

    /**
     * Copy-on-write list to avoid concurrent modification exceptions if a consumer unregisters
     * itself in its callback.
     */
    private final List<BiConsumer<byte[], byte[]>> consumers = new CopyOnWriteArrayList<>();

    private final TssHandlers tssHandlers;
    private final TssSubmissions tssSubmissions;
    private final ExecutorService signingExecutor;
    private final TssLibrary tssLibrary;
    private final Metrics tssMetrics;

    private static final Counter.Config TSS_MESSAGE_TX_COUNT =
            new Counter.Config("app", "tss_message_total").withDescription("total number of tss message transactions");

    private static final Counter.Config TSS_VOTE_TX_COUNT =
            new Counter.Config("app", "tss_vote_total").withDescription("total number of tss vote transactions");

    LongGauge.Config CANDIDATE_ROSTER_CREATION = new LongGauge.Config("app", "candidate_roster_creation")
            .withDescription("timestamp of candidate roster creation");

    private final Counter tssMessageTxCount;
    private final Counter tssVoteTxCount;
    private final LongGauge candidateRosterCreationTime;

    /**
     * The hash of the active roster being used to sign with the ledger private key.
     */
    @Nullable
    private Bytes activeRosterHash;

    public TssBaseServiceImpl(
            @NonNull final AppContext appContext,
            @NonNull final ExecutorService signingExecutor,
            @NonNull final Executor submissionExecutor,
            @NonNull final TssLibrary tssLibrary,
<<<<<<< HEAD
            @NonNull final Metrics tssMetrics) {
=======
            @NonNull final Executor libraryExecutor) {
>>>>>>> 7a749340
        requireNonNull(appContext);
        this.signingExecutor = requireNonNull(signingExecutor);
        final var component = DaggerTssBaseServiceComponent.factory()
                .create(appContext.gossip(), submissionExecutor, libraryExecutor);
        tssHandlers = new TssHandlers(component.tssMessageHandler(), component.tssVoteHandler());
        tssSubmissions = component.tssSubmissions();
        this.tssLibrary = requireNonNull(tssLibrary);
        this.tssMetrics = requireNonNull(tssMetrics);
        tssMessageTxCount = tssMetrics.getOrCreate(TSS_MESSAGE_TX_COUNT);
        tssVoteTxCount = tssMetrics.getOrCreate(TSS_VOTE_TX_COUNT);
        candidateRosterCreationTime = tssMetrics.getOrCreate(CANDIDATE_ROSTER_CREATION);
    }

    @Override
    public void registerSchemas(@NonNull final SchemaRegistry registry) {
        requireNonNull(registry);
        registry.register(new V0560TssBaseSchema());
    }

    @Override
    public Status getStatus(
            @NonNull final Roster roster,
            @NonNull final Bytes ledgerId,
            @NonNull final ReadableTssBaseStore tssBaseStore) {
        requireNonNull(roster);
        requireNonNull(ledgerId);
        requireNonNull(tssBaseStore);
        // (TSS-FUTURE) Determine if the given ledger id can be recovered from the key material for the given roster
        return PENDING_LEDGER_ID;
    }

    @Override
    public void adopt(@NonNull final Roster roster) {
        requireNonNull(roster);
        activeRosterHash = RosterUtils.hash(roster).getBytes();
    }

    @Override
    public void bootstrapLedgerId(
            @NonNull final Roster roster,
            @NonNull final HandleContext context,
            @NonNull final Consumer<Bytes> ledgerIdConsumer) {
        requireNonNull(roster);
        requireNonNull(context);
        requireNonNull(ledgerIdConsumer);
        // (TSS-FUTURE) Create a real ledger id
        ledgerIdConsumer.accept(Bytes.EMPTY);
    }

    @Override
    public void setCandidateRoster(@NonNull final Roster roster, @NonNull final HandleContext context) {
        requireNonNull(roster);
        // (TSS-FUTURE) https://github.com/hashgraph/hedera-services/issues/14748
        candidateRosterCreationTime.set(Instant.now().getEpochSecond());

        // generate TSS messages based on the active roster and the candidate roster
        final var tssStore = context.storeFactory().readableStore(ReadableTssBaseStore.class);
        final var maxSharesPerNode =
                context.configuration().getConfigData(TssConfig.class).maxSharesPerNode();
        final var sourceRoster =
                context.storeFactory().readableStore(ReadableRosterStore.class).getActiveRoster();
        final var activeRosterHash = RosterUtils.hash(sourceRoster).getBytes();
        final var candidateRosterHash = RosterUtils.hash(roster).getBytes();
        final var tssPrivateShares =
                getTssPrivateShares(sourceRoster, maxSharesPerNode, tssStore, candidateRosterHash, context);
        final var candidateRosterParticipantDirectory = computeTssParticipantDirectory(roster, maxSharesPerNode, (int)
                context.networkInfo().selfNodeInfo().nodeId());

        int shareIndex = 0;
        for (final var tssPrivateShare : tssPrivateShares) {
            final var tssMsg = tssLibrary.generateTssMessage(candidateRosterParticipantDirectory, tssPrivateShare);
            final var tssMessage = TssMessageTransactionBody.newBuilder()
                    .sourceRosterHash(activeRosterHash)
                    .targetRosterHash(candidateRosterHash)
                    .shareIndex(shareIndex++)
                    .tssMessage(Bytes.wrap(tssMsg.bytes()))
                    .build();
            tssSubmissions.submitTssMessage(tssMessage, context);
            tssMessageTxCount.increment();
        }
    }

    @NonNull
    private List<TssPrivateShare> getTssPrivateShares(
            @NonNull final Roster sourceRoster,
            final long maxSharesPerNode,
            @NonNull final ReadableTssBaseStore tssStore,
            @NonNull final Bytes candidateRosterHash,
            final HandleContext context) {
        final var selfId = (int) context.networkInfo().selfNodeInfo().nodeId();
        final var activeRosterParticipantDirectory =
                computeTssParticipantDirectory(sourceRoster, maxSharesPerNode, selfId);
        final var validTssOps = validateTssMessages(
                tssStore.getTssMessages(candidateRosterHash), activeRosterParticipantDirectory, tssLibrary);
        final var validTssMessages = getTssMessages(validTssOps);
        return tssLibrary.decryptPrivateShares(activeRosterParticipantDirectory, validTssMessages);
    }

    @Override
    public void requestLedgerSignature(@NonNull final byte[] messageHash) {
        requireNonNull(messageHash);
        // (TSS-FUTURE) Initiate asynchronous process of creating a ledger signature
        final var mockSignature = noThrowSha384HashOf(messageHash);
        CompletableFuture.runAsync(
                () -> consumers.forEach(consumer -> {
                    try {
                        consumer.accept(messageHash, mockSignature);
                    } catch (Exception e) {
                        log.error(
                                "Failed to provide signature {} on message {} to consumer {}",
                                CommonUtils.hex(mockSignature),
                                CommonUtils.hex(messageHash),
                                consumer,
                                e);
                    }
                }),
                signingExecutor);
    }

    @Override
    public void registerLedgerSignatureConsumer(@NonNull final BiConsumer<byte[], byte[]> consumer) {
        requireNonNull(consumer);
        consumers.add(consumer);
    }

    @Override
    public void unregisterLedgerSignatureConsumer(@NonNull final BiConsumer<byte[], byte[]> consumer) {
        requireNonNull(consumer);
        consumers.remove(consumer);
    }

    @Override
    public TssHandlers tssHandlers() {
        return tssHandlers;
    }
}<|MERGE_RESOLUTION|>--- conflicted
+++ resolved
@@ -97,11 +97,8 @@
             @NonNull final ExecutorService signingExecutor,
             @NonNull final Executor submissionExecutor,
             @NonNull final TssLibrary tssLibrary,
-<<<<<<< HEAD
+            @NonNull final Executor libraryExecutor,
             @NonNull final Metrics tssMetrics) {
-=======
-            @NonNull final Executor libraryExecutor) {
->>>>>>> 7a749340
         requireNonNull(appContext);
         this.signingExecutor = requireNonNull(signingExecutor);
         final var component = DaggerTssBaseServiceComponent.factory()
