/*
 * Copyright (C) 2024 Hedera Hashgraph, LLC
 *
 * Licensed under the Apache License, Version 2.0 (the "License");
 * you may not use this file except in compliance with the License.
 * You may obtain a copy of the License at
 *
 *      http://www.apache.org/licenses/LICENSE-2.0
 *
 * Unless required by applicable law or agreed to in writing, software
 * distributed under the License is distributed on an "AS IS" BASIS,
 * WITHOUT WARRANTIES OR CONDITIONS OF ANY KIND, either express or implied.
 * See the License for the specific language governing permissions and
 * limitations under the License.
 */

package com.hedera.node.app.tss;

import static com.hedera.node.app.hapi.utils.CommonUtils.noThrowSha384HashOf;
import static com.hedera.node.app.tss.TssBaseService.Status.PENDING_LEDGER_ID;
import static com.hedera.node.app.tss.handlers.TssUtils.computeParticipantDirectory;
import static com.hedera.node.app.tss.handlers.TssUtils.getTssMessages;
import static com.hedera.node.app.tss.handlers.TssUtils.validateTssMessages;
import static com.hedera.node.app.tss.handlers.TssVoteHandler.hasMetThreshold;
import static com.swirlds.platform.roster.RosterRetriever.buildRoster;
import static com.swirlds.platform.roster.RosterRetriever.getCandidateRosterHash;
import static com.swirlds.platform.roster.RosterRetriever.retrieveActiveOrGenesisRoster;
import static com.swirlds.platform.system.InitTrigger.GENESIS;
import static java.util.Objects.requireNonNull;

import com.hedera.hapi.node.state.primitives.ProtoBytes;
import com.hedera.hapi.node.state.roster.Roster;
import com.hedera.hapi.node.state.tss.TssVoteMapKey;
import com.hedera.hapi.services.auxiliary.tss.TssMessageTransactionBody;
import com.hedera.node.app.services.ServiceMigrator;
import com.hedera.node.app.spi.AppContext;
import com.hedera.node.app.spi.workflows.HandleContext;
import com.hedera.node.app.store.ReadableStoreFactory;
import com.hedera.node.app.tss.api.TssLibrary;
import com.hedera.node.app.tss.api.TssParticipantDirectory;
import com.hedera.node.app.tss.api.TssPrivateShare;
import com.hedera.node.app.tss.handlers.TssHandlers;
import com.hedera.node.app.tss.handlers.TssSubmissions;
import com.hedera.node.app.tss.schemas.V0560TssBaseSchema;
import com.hedera.node.app.tss.stores.ReadableTssStore;
import com.hedera.node.app.tss.stores.ReadableTssStoreImpl;
import com.hedera.node.app.version.ServicesSoftwareVersion;
import com.hedera.node.config.data.TssConfig;
import com.hedera.pbj.runtime.io.buffer.Bytes;
import com.swirlds.common.RosterStateId;
import com.swirlds.common.utility.CommonUtils;
import com.swirlds.config.api.Configuration;
import com.swirlds.metrics.api.Metrics;
import com.swirlds.platform.roster.RosterUtils;
import com.swirlds.platform.state.service.PlatformStateService;
import com.swirlds.platform.state.service.ReadablePlatformStateStore;
import com.swirlds.platform.state.service.ReadableRosterStore;
<<<<<<< HEAD
import com.swirlds.platform.state.service.WritableRosterStore;
=======
import com.swirlds.platform.system.InitTrigger;
import com.swirlds.state.State;
import com.swirlds.state.spi.ReadableKVState;
>>>>>>> c636e8fd
import com.swirlds.state.spi.SchemaRegistry;
import edu.umd.cs.findbugs.annotations.NonNull;
import java.time.Instant;
import java.time.InstantSource;
import java.util.LinkedHashMap;
import java.util.List;
import java.util.concurrent.CompletableFuture;
import java.util.concurrent.CopyOnWriteArrayList;
import java.util.concurrent.Executor;
import java.util.concurrent.ExecutorService;
import java.util.concurrent.atomic.AtomicInteger;
import java.util.function.BiConsumer;
import java.util.function.Consumer;
import org.apache.logging.log4j.LogManager;
import org.apache.logging.log4j.Logger;

/**
 * Default implementation of the {@link TssBaseService}.
 */
public class TssBaseServiceImpl implements TssBaseService {
    private static final Logger log = LogManager.getLogger(TssBaseServiceImpl.class);

    /**
     * Copy-on-write list to avoid concurrent modification exceptions if a consumer unregisters
     * itself in its callback.
     */
    private final List<BiConsumer<byte[], byte[]>> consumers = new CopyOnWriteArrayList<>();

    private final TssMetrics tssMetrics;
    private final TssLibrary tssLibrary;
    private final TssHandlers tssHandlers;
    private final TssSubmissions tssSubmissions;
    private final Executor tssLibraryExecutor;
    private final ExecutorService signingExecutor;

    public TssBaseServiceImpl(
            @NonNull final AppContext appContext,
            @NonNull final ExecutorService signingExecutor,
            @NonNull final Executor submissionExecutor,
            @NonNull final TssLibrary tssLibrary,
            @NonNull final Executor tssLibraryExecutor,
            @NonNull final Metrics metrics) {
        requireNonNull(appContext);
        this.tssLibrary = requireNonNull(tssLibrary);
        this.signingExecutor = requireNonNull(signingExecutor);
        this.tssLibraryExecutor = requireNonNull(tssLibraryExecutor);
        final var component = DaggerTssBaseServiceComponent.factory()
                .create(
                        tssLibrary,
                        appContext.instantSource(),
                        appContext.gossip(),
                        submissionExecutor,
                        tssLibraryExecutor,
                        metrics);
        this.tssMetrics = component.tssMetrics();
        this.tssHandlers = new TssHandlers(component.tssMessageHandler(), component.tssVoteHandler());
        this.tssSubmissions = component.tssSubmissions();
    }

    @Override
    public void registerSchemas(@NonNull final SchemaRegistry registry) {
        requireNonNull(registry);
        registry.register(new V0560TssBaseSchema());
    }

    @Override
    public Status getStatus(
            @NonNull final Roster roster,
            @NonNull final Bytes ledgerId,
            @NonNull final ReadableTssStoreImpl tssBaseStore) {
        requireNonNull(roster);
        requireNonNull(ledgerId);
        requireNonNull(tssBaseStore);
        // (TSS-FUTURE) Determine if the given ledger id can be recovered from the key material for the given roster
        return PENDING_LEDGER_ID;
    }

    @Override
<<<<<<< HEAD
    public void adopt(@NonNull final Roster roster, @NonNull final HandleContext context, final long roundNumber) {
        requireNonNull(roster);
        requireNonNull(context);

        final var rosterStore = context.storeFactory().writableStore(WritableRosterStore.class);
        rosterStore.putActiveRoster(roster, roundNumber);
        activeRosterHash = RosterUtils.hash(roster).getBytes();
    }

    @Override
=======
>>>>>>> c636e8fd
    public void bootstrapLedgerId(
            @NonNull final Roster roster,
            @NonNull final HandleContext context,
            @NonNull final Consumer<Bytes> ledgerIdConsumer) {
        requireNonNull(roster);
        requireNonNull(context);
        requireNonNull(ledgerIdConsumer);
        // (TSS-FUTURE) Create a real ledger id
        ledgerIdConsumer.accept(Bytes.EMPTY);
    }

    @Override
    public void setCandidateRoster(@NonNull final Roster candidateRoster, @NonNull final HandleContext context) {
        requireNonNull(candidateRoster);

        // we keep track of the starting point of the candidate roster's lifecycle
        final Instant candidateRosterLifecycleStart = InstantSource.system().instant();
        tssMetrics.trackCandidateRosterLifecycleStart(candidateRosterLifecycleStart);
        // (TSS-FUTURE) Implement `keyActiveRoster`
        // https://github.com/hashgraph/hedera-services/issues/16166
        final var storeFactory = context.storeFactory();
        // generate TSS messages based on the active roster and the candidate roster
        final var tssStore = storeFactory.readableStore(ReadableTssStore.class);
        final var maxSharesPerNode =
                context.configuration().getConfigData(TssConfig.class).maxSharesPerNode();
        final var selfId = (int) context.networkInfo().selfNodeInfo().nodeId();

        final var activeRoster = requireNonNull(
                storeFactory.readableStore(ReadableRosterStore.class).getActiveRoster());

        final var activeDirectory = computeParticipantDirectory(activeRoster, maxSharesPerNode, selfId);
        final var candidateDirectory = computeParticipantDirectory(candidateRoster, maxSharesPerNode, selfId);

        final var activeRosterHash = RosterUtils.hash(activeRoster).getBytes();
        final var tssPrivateShares = getTssPrivateShares(activeDirectory, tssStore, activeRosterHash);
        final var candidateRosterHash = RosterUtils.hash(candidateRoster).getBytes();
        // FUTURE - instead of an arbitrary counter here, use the share index from the private share
        final var shareIndex = new AtomicInteger(0);
        for (final var tssPrivateShare : tssPrivateShares) {
            CompletableFuture.runAsync(
                            () -> {
                                final var msg = tssLibrary.generateTssMessage(candidateDirectory, tssPrivateShare);
                                final var tssMessage = TssMessageTransactionBody.newBuilder()
                                        .sourceRosterHash(activeRosterHash)
                                        .targetRosterHash(candidateRosterHash)
                                        .shareIndex(shareIndex.getAndAdd(1))
                                        .tssMessage(Bytes.wrap(msg.bytes()))
                                        .build();
                                tssSubmissions.submitTssMessage(tssMessage, context);
                            },
                            tssLibraryExecutor)
                    .exceptionally(e -> {
                        log.error("Error generating tssMessage", e);
                        return null;
                    });
        }
    }

    // FUTURE - add a singleton PrivateSharesAccessor to the TSS component that can be used to
    // access a cached copy of the private shares; this will also be useful for BaseServiceImpl
    // to access the private shares for signing block hashes
    @NonNull
    private List<TssPrivateShare> getTssPrivateShares(
            @NonNull final TssParticipantDirectory activeRosterParticipantDirectory,
            @NonNull final ReadableTssStore tssStore,
            @NonNull final Bytes activeRosterHash) {
        final var validTssOps = validateTssMessages(
                tssStore.getTssMessageBodies(activeRosterHash), activeRosterParticipantDirectory, tssLibrary);
        final var validTssMessages = getTssMessages(validTssOps);
        return tssLibrary.decryptPrivateShares(activeRosterParticipantDirectory, validTssMessages);
    }

    @Override
    public void requestLedgerSignature(@NonNull final byte[] messageHash) {
        requireNonNull(messageHash);
        // (TSS-FUTURE) Initiate asynchronous process of creating a ledger signature
        final var mockSignature = noThrowSha384HashOf(messageHash);
        CompletableFuture.runAsync(
                () -> consumers.forEach(consumer -> {
                    try {
                        consumer.accept(messageHash, mockSignature);
                    } catch (Exception e) {
                        log.error(
                                "Failed to provide signature {} on message {} to consumer {}",
                                CommonUtils.hex(mockSignature),
                                CommonUtils.hex(messageHash),
                                consumer,
                                e);
                    }
                }),
                signingExecutor);
    }

    @Override
    public void registerLedgerSignatureConsumer(@NonNull final BiConsumer<byte[], byte[]> consumer) {
        requireNonNull(consumer);
        consumers.add(consumer);
    }

    @Override
    public void unregisterLedgerSignatureConsumer(@NonNull final BiConsumer<byte[], byte[]> consumer) {
        requireNonNull(consumer);
        consumers.remove(consumer);
    }

    @Override
    public TssHandlers tssHandlers() {
        return tssHandlers;
    }

    @Override
    @NonNull
    public Roster chooseRosterForNetwork(
            @NonNull State state,
            @NonNull InitTrigger trigger,
            @NonNull ServiceMigrator serviceMigrator,
            @NonNull ServicesSoftwareVersion version,
            @NonNull final Configuration configuration) {
        if (!configuration.getConfigData(TssConfig.class).keyCandidateRoster()) {
            final var readablePlatformStateStore =
                    new ReadablePlatformStateStore(state.getReadableStates(PlatformStateService.NAME));
            // FUTURE: Once TSS Roster is implemented in the future, this will be removed and use roster state
            // instead of the address book
            return buildRoster(requireNonNull(readablePlatformStateStore.getAddressBook()));
        }
        final var activeRoster = retrieveActiveOrGenesisRoster(state);
        if (trigger != GENESIS) {
            final var creatorVersion = requireNonNull(serviceMigrator.creationVersionOf(state));
            final var isUpgrade = version.compareTo(new ServicesSoftwareVersion(creatorVersion)) > 0;
            // If we are not at genesis and the software version is newer than the state version, then we need to
            // pick the active roster or candidate roster based on votes in the state
            if (isUpgrade) {
                final var candidateRosterHash = getCandidateRosterHash(state);
                final var tssStore = new ReadableStoreFactory(state).getStore(ReadableTssStore.class);
                if (hasEnoughWeight(activeRoster, candidateRosterHash, tssStore)) {
                    final ReadableKVState<ProtoBytes, Roster> rosters = requireNonNull(
                            state.getReadableStates(RosterStateId.NAME).get(RosterStateId.ROSTER_KEY));
                    // It should be impossible to set a candidate roster hash that doesn't exist
                    return requireNonNull(rosters.get(new ProtoBytes(candidateRosterHash)));
                }
            }
        }
        return activeRoster;
    }

    /**
     * Returns true if there exists a vote bitset for the given candidate roster hash whose received weight
     * is at least 1/3 of the total weight of the active roster.
     * @param activeRoster the active roster
     * @param rosterHash the candidate roster hash
     * @param tssBaseStore the TSS store
     * @return true if the threshold has been reached, false otherwise
     */
    private static boolean hasEnoughWeight(
            @NonNull final Roster activeRoster,
            @NonNull final Bytes rosterHash,
            @NonNull final ReadableTssStore tssBaseStore) {
        // Also get the total active roster weight
        long activeRosterTotalWeight = 0;
        final var voteWeightMap = new LinkedHashMap<Bytes, Long>();
        for (final var rosterEntry : activeRoster.rosterEntries()) {
            activeRosterTotalWeight += rosterEntry.weight();
            final var tssVoteMapKey = new TssVoteMapKey(rosterHash, rosterEntry.nodeId());
            if (tssBaseStore.exists(tssVoteMapKey)) {
                final var voteBody = tssBaseStore.getVote(tssVoteMapKey);
                voteWeightMap.merge(voteBody.tssVote(), rosterEntry.weight(), Long::sum);
            }
        }
        // Use hasMetThreshold to check if any of the votes have met the threshold
        for (final var voteWeight : voteWeightMap.values()) {
            if (hasMetThreshold(voteWeight, activeRosterTotalWeight)) {
                return true;
            }
        }
        return false;
    }
}<|MERGE_RESOLUTION|>--- conflicted
+++ resolved
@@ -55,13 +55,9 @@
 import com.swirlds.platform.state.service.PlatformStateService;
 import com.swirlds.platform.state.service.ReadablePlatformStateStore;
 import com.swirlds.platform.state.service.ReadableRosterStore;
-<<<<<<< HEAD
-import com.swirlds.platform.state.service.WritableRosterStore;
-=======
 import com.swirlds.platform.system.InitTrigger;
 import com.swirlds.state.State;
 import com.swirlds.state.spi.ReadableKVState;
->>>>>>> c636e8fd
 import com.swirlds.state.spi.SchemaRegistry;
 import edu.umd.cs.findbugs.annotations.NonNull;
 import java.time.Instant;
@@ -140,19 +136,6 @@
     }
 
     @Override
-<<<<<<< HEAD
-    public void adopt(@NonNull final Roster roster, @NonNull final HandleContext context, final long roundNumber) {
-        requireNonNull(roster);
-        requireNonNull(context);
-
-        final var rosterStore = context.storeFactory().writableStore(WritableRosterStore.class);
-        rosterStore.putActiveRoster(roster, roundNumber);
-        activeRosterHash = RosterUtils.hash(roster).getBytes();
-    }
-
-    @Override
-=======
->>>>>>> c636e8fd
     public void bootstrapLedgerId(
             @NonNull final Roster roster,
             @NonNull final HandleContext context,
