--- conflicted
+++ resolved
@@ -200,11 +200,7 @@
     public void requestLedgerSignature(
             @NonNull final byte[] messageHash, @NonNull final Instant lastUsedConsensusTime) {
         requireNonNull(messageHash);
-<<<<<<< HEAD
         requireNonNull(lastUsedConsensusTime);
-        // (TSS-FUTURE) Initiate an asynchronous process of creating a ledger signature
-=======
->>>>>>> 0f5a72ca
         final var mockSignature = noThrowSha384HashOf(messageHash);
         CompletableFuture.runAsync(
                 () -> {
