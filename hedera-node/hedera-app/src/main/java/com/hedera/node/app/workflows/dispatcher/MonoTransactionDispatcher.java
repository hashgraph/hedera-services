--- conflicted
+++ resolved
@@ -27,11 +27,8 @@
 import com.hedera.node.app.service.mono.context.properties.GlobalDynamicProperties;
 import com.hedera.node.app.service.mono.pbj.PbjConverter;
 import com.hedera.node.app.service.mono.state.validation.UsageLimits;
-<<<<<<< HEAD
+import com.hedera.node.app.service.token.impl.WritableTokenRelationStore;
 import com.hedera.node.app.service.util.records.PrngRecordBuilder;
-=======
-import com.hedera.node.app.service.token.impl.WritableTokenRelationStore;
->>>>>>> 5d900930
 import com.hedera.node.app.spi.meta.HandleContext;
 import edu.umd.cs.findbugs.annotations.NonNull;
 import javax.inject.Inject;
@@ -97,16 +94,6 @@
     }
 
     @Override
-<<<<<<< HEAD
-    protected void finishUtilPrng(@NonNull final PrngRecordBuilder recordBuilder) {
-        if (recordBuilder.hasPrngNumber()) {
-            sideEffectsTracker.trackRandomNumber(
-                    recordBuilder.getGeneratedNumber().getAsInt());
-        } else {
-            sideEffectsTracker.trackRandomBytes(
-                    PbjConverter.asBytes(recordBuilder.getGeneratedBytes().get()));
-        }
-=======
     protected void finishTokenGrantKycToAccount(@NonNull final WritableTokenRelationStore tokenRelStore) {
         tokenRelStore.commit();
     }
@@ -114,6 +101,15 @@
     @Override
     protected void finishTokenRevokeKycFromAccount(@NonNull final WritableTokenRelationStore tokenRelStore) {
         tokenRelStore.commit();
->>>>>>> 5d900930
+    }
+
+    @Override
+    protected void finishUtilPrng(@NonNull final PrngRecordBuilder recordBuilder) {
+        if (recordBuilder.hasPrngNumber()) {
+            sideEffectsTracker.trackRandomNumber(recordBuilder.getGeneratedNumber().intValue());
+        } else {
+            sideEffectsTracker.trackRandomBytes(
+                    PbjConverter.asBytes(recordBuilder.getGeneratedBytes()));
+        }
     }
 }