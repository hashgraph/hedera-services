/*
 * Copyright (C) 2023 Hedera Hashgraph, LLC
 *
 * Licensed under the Apache License, Version 2.0 (the "License");
 * you may not use this file except in compliance with the License.
 * You may obtain a copy of the License at
 *
 *      http://www.apache.org/licenses/LICENSE-2.0
 *
 * Unless required by applicable law or agreed to in writing, software
 * distributed under the License is distributed on an "AS IS" BASIS,
 * WITHOUT WARRANTIES OR CONDITIONS OF ANY KIND, either express or implied.
 * See the License for the specific language governing permissions and
 * limitations under the License.
 */

package com.hedera.node.app.workflows.dispatcher;

import static com.hedera.hapi.node.base.ResponseCodeEnum.MAX_ENTITIES_IN_PRICE_REGIME_HAVE_BEEN_CREATED;
import static com.hedera.node.app.spi.workflows.HandleException.validateTrue;
import static java.util.Objects.requireNonNull;

import com.hedera.hapi.node.transaction.TransactionRecord;
import com.hedera.node.app.records.SingleTransactionRecordBuilder;
import com.hedera.node.app.service.mono.context.SideEffectsTracker;
import com.hedera.node.app.service.mono.context.TransactionContext;
import com.hedera.node.app.service.mono.pbj.PbjConverter;
import com.hedera.node.app.service.mono.state.validation.UsageLimits;
import com.hedera.node.app.spi.workflows.HandleContext;
import com.hedera.node.app.spi.workflows.HandleException;
import com.hedera.pbj.runtime.io.buffer.Bytes;
import edu.umd.cs.findbugs.annotations.NonNull;
import javax.inject.Inject;
import javax.inject.Singleton;

/**
 * A {@link TransactionDispatcher} subclass that supports use of the {@code mono-service} workflow
 * in end-to-end tests (EETs) that run with {@code workflows.enabled}.
 *
 * <p>This mostly means a "premature" call to {@code topicStore.commit()}; but also requires
 * transferring information from the {@code recordBuilder} to the {@code txnCtx} for transactions
 * of type {@code topicCreate} and {@code submitMessage}.
 */
@Singleton
public class MonoTransactionDispatcher extends TransactionDispatcher {

    public static final String TYPE_NOT_SUPPORTED = "This transaction type is not supported";

    private final TransactionContext txnCtx;
    private final UsageLimits usageLimits;
    private final SideEffectsTracker sideEffectsTracker;

    @Inject
    public MonoTransactionDispatcher(
            @NonNull TransactionContext txnCtx,
            @NonNull TransactionHandlers handlers,
            @NonNull UsageLimits usageLimits,
            @NonNull SideEffectsTracker sideEffectsTracker) {
        super(handlers);
        this.txnCtx = requireNonNull(txnCtx);
        this.usageLimits = requireNonNull(usageLimits);
        this.sideEffectsTracker = requireNonNull(sideEffectsTracker);
    }

    /**
     * Dispatches a transaction of the given type to the appropriate handler.
     *
     * <p>This will not be final signature of the dispatch method, since as per
     * <a href="https://github.com/hashgraph/hedera-services/issues/4945">issue #4945</a>, we are currently
     * just adapting the last step of mono-service "workflow"; and only for Consensus Service transactions.
     *
     * @param context  the {@link HandleContext} for the transaction
     * @throws HandleException if the handler fails
     * @throws IllegalArgumentException if there is no handler for the given function type
     */
    @Override
    public void dispatchHandle(@NonNull final HandleContext context) {
        final var txBody = context.body();
        switch (txBody.data().kind()) {
            /* ------------------ topic -------------------------- */
            case CONSENSUS_CREATE_TOPIC -> dispatchConsensusCreateTopic(context);
            case CONSENSUS_UPDATE_TOPIC -> dispatchConsensusUpdateTopic(context);
            case CONSENSUS_DELETE_TOPIC -> dispatchConsensusDeleteTopic(context);
            case CONSENSUS_SUBMIT_MESSAGE -> dispatchConsensusSubmitMessage(context);
            /* ------------------ crypto -------------------------- */
            case CRYPTO_CREATE_ACCOUNT -> dispatchCryptoCreate(context);
            case CRYPTO_DELETE -> dispatchCryptoDelete(context);
            case CRYPTO_UPDATE_ACCOUNT -> dispatchCryptoUpdate(context);
            /* ------------------ token -------------------------- */
            case TOKEN_ASSOCIATE -> dispatchTokenAssociate(context);
            case TOKEN_DISSOCIATE -> dispatchTokenDissociate(context);
            case TOKEN_FREEZE -> dispatchTokenFreeze(context);
            case TOKEN_UNFREEZE -> dispatchTokenUnfreeze(context);
            case TOKEN_GRANT_KYC -> dispatchTokenGrantKycToAccount(context);
            case TOKEN_REVOKE_KYC -> dispatchTokenRevokeKycFromAccount(context);
            case TOKEN_PAUSE -> dispatchTokenPause(context);
            case TOKEN_UNPAUSE -> dispatchTokenUnpause(context);
            case TOKEN_CREATION -> dispatchTokenCreate(context);
            case TOKEN_FEE_SCHEDULE_UPDATE -> dispatchTokenFeeScheduleUpdate(context);
<<<<<<< HEAD
            /* ------------------ admin -------------------------- */
            case FREEZE -> dispatchFreeze(context);
            /* ------------------ util -------------------------- */
=======
            case TOKEN_DELETION -> dispatchTokenDeletion(context);
>>>>>>> 7fd1b5b5
            case UTIL_PRNG -> dispatchPrng(context);
            default -> throw new IllegalArgumentException(TYPE_NOT_SUPPORTED);
        }
    }
    // For all the below methods, commit is not called from stores, as it is responsibility of
    // handle workflow to call commit on WritableKVState.
    private void dispatchConsensusCreateTopic(@NonNull final HandleContext handleContext) {
        final var handler = handlers.consensusCreateTopicHandler();
        handler.handle(handleContext);
        finishConsensusCreateTopic(handleContext);
    }

    private void finishConsensusCreateTopic(@NonNull final HandleContext handleContext) {
        // Adapt the record builder outcome for mono-service
        final var recordBuilder = handleContext.recordBuilder(SingleTransactionRecordBuilder.class);
        txnCtx.setCreated(PbjConverter.fromPbj(recordBuilder.topicID()));
        // Adapt the metric impact for mono-service
        usageLimits.refreshTopics();
    }

    private void dispatchFreeze(@NonNull final HandleContext handleContext) {
        requireNonNull(handleContext);
        final var handler = handlers.freezeHandler();
        handler.handle(handleContext);
        finishFreeze(handleContext);
    }

    private void finishFreeze(@NonNull final HandleContext handleContext) {
        // Nothing to do
        // The only WritableStore that FreezeService uses is WritableFreezeStore
        // It is a thin wrapper around SwirldDualState instead of using WritableKVState like the other stores
        // SwirldDualState commits changes immediately instead of requiring a call to commit()
    }

    private void dispatchConsensusUpdateTopic(@NonNull final HandleContext handleContext) {
        final var handler = handlers.consensusUpdateTopicHandler();
        handler.handle(handleContext);
    }

    private void dispatchConsensusDeleteTopic(@NonNull final HandleContext handleContext) {
        final var handler = handlers.consensusDeleteTopicHandler();
        handler.handle(handleContext);
    }

    private void dispatchConsensusSubmitMessage(@NonNull final HandleContext handleContext) {
        final var handler = handlers.consensusSubmitMessageHandler();
        handler.handle(handleContext);
        finishConsensusSubmitMessage(handleContext);
    }

    private void finishConsensusSubmitMessage(@NonNull final HandleContext handleContext) {
        // Adapt the record builder outcome for mono-service
        final var recordBuilder = handleContext.recordBuilder(SingleTransactionRecordBuilder.class);
        txnCtx.setTopicRunningHash(
                PbjConverter.asBytes(recordBuilder.topicRunningHash()), recordBuilder.topicSequenceNumber());
    }

    private void dispatchCryptoCreate(@NonNull final HandleContext handleContext) {
        final var handler = handlers.cryptoCreateHandler();
        handler.handle(handleContext);
        finishCryptoCreate(handleContext);
    }

    private void finishCryptoCreate(@NonNull final HandleContext handleContext) {
        // If accounts can't be created, due to the usage of a price regime, throw an exception
        if (!usageLimits.areCreatableAccounts(1)) {
            throw new HandleException(MAX_ENTITIES_IN_PRICE_REGIME_HAVE_BEEN_CREATED);
        }
        // Adapt the record builder outcome for mono-service
        final var recordBuilder = handleContext.recordBuilder(SingleTransactionRecordBuilder.class);
        txnCtx.setCreated(PbjConverter.fromPbj(recordBuilder.accountID()));
    }

    private void dispatchTokenGrantKycToAccount(@NonNull final HandleContext handleContext) {
        final var handler = handlers.tokenGrantKycToAccountHandler();
        handler.handle(handleContext);
    }

    private void dispatchCryptoDelete(@NonNull final HandleContext handleContext) {
        final var handler = handlers.cryptoDeleteHandler();
        handler.handle(handleContext);
    }

    private void dispatchCryptoUpdate(@NonNull final HandleContext handleContext) {
        final var handler = handlers.cryptoUpdateHandler();
        handler.handle(handleContext);
    }

    private void dispatchTokenRevokeKycFromAccount(@NonNull final HandleContext handleContext) {
        final var handler = handlers.tokenRevokeKycFromAccountHandler();
        handler.handle(handleContext);
    }

    private void dispatchTokenAssociate(@NonNull final HandleContext handleContext) {
        final var handler = handlers.tokenAssociateToAccountHandler();
        handler.handle(handleContext);
    }

    private void dispatchTokenDissociate(@NonNull final HandleContext handleContext) {
        final var handler = handlers.tokenDissociateFromAccountHandler();
        handler.handle(handleContext);
    }

    private void dispatchTokenPause(@NonNull final HandleContext handleContext) {
        final var handler = handlers.tokenPauseHandler();
        handler.handle(handleContext);
    }

    private void dispatchTokenUnpause(@NonNull final HandleContext handleContext) {
        final var handler = handlers.tokenUnpauseHandler();
        handler.handle(handleContext);
    }

    private void dispatchTokenFreeze(@NonNull final HandleContext handleContext) {
        final var handler = handlers.tokenFreezeAccountHandler();
        handler.handle(handleContext);
    }

    private void dispatchTokenUnfreeze(@NonNull final HandleContext handleContext) {
        final var handler = handlers.tokenUnfreezeAccountHandler();
        handler.handle(handleContext);
    }

    private void dispatchPrng(@NonNull final HandleContext handleContext) {
        final var handler = handlers.utilPrngHandler();
        handler.handle(handleContext);
        finishUtilPrng(handleContext);
    }

    private void finishUtilPrng(@NonNull final HandleContext handleContext) {
        final var recordBuilder = handleContext.recordBuilder(SingleTransactionRecordBuilder.class);
        final var entropy = recordBuilder.entropy();
        if (entropy.kind() == TransactionRecord.EntropyOneOfType.PRNG_NUMBER) {
            sideEffectsTracker.trackRandomNumber((Integer) entropy.value());
        } else if (entropy.kind() == TransactionRecord.EntropyOneOfType.PRNG_BYTES) {
            sideEffectsTracker.trackRandomBytes(PbjConverter.asBytes((Bytes) entropy.value()));
        }
    }

    private void dispatchTokenFeeScheduleUpdate(@NonNull final HandleContext handleContext) {
        requireNonNull(handleContext);
        final var handler = handlers.tokenFeeScheduleUpdateHandler();
        handler.handle(handleContext);
    }

<<<<<<< HEAD
    private void dispatchTokenCreate(@NonNull final HandleContext handleContext) {
        requireNonNull(handleContext);
        final var handler = handlers.tokenCreateHandler();
        handler.handle(handleContext);
        finishTokenCreate(handleContext);
    }

    protected void finishTokenCreate(@NonNull final HandleContext handleContext) {
        // If token can't be created, due to the usage of a price regime, throw an exception
        validateTrue(usageLimits.areCreatableTokens(1), MAX_ENTITIES_IN_PRICE_REGIME_HAVE_BEEN_CREATED);
=======
    private void dispatchTokenDeletion(@NonNull final HandleContext handleContext) {
        final var handler = handlers.tokenDeleteHandler();
        handler.handle(handleContext);
>>>>>>> 7fd1b5b5
    }
}<|MERGE_RESOLUTION|>--- conflicted
+++ resolved
@@ -97,13 +97,9 @@
             case TOKEN_UNPAUSE -> dispatchTokenUnpause(context);
             case TOKEN_CREATION -> dispatchTokenCreate(context);
             case TOKEN_FEE_SCHEDULE_UPDATE -> dispatchTokenFeeScheduleUpdate(context);
-<<<<<<< HEAD
             /* ------------------ admin -------------------------- */
             case FREEZE -> dispatchFreeze(context);
             /* ------------------ util -------------------------- */
-=======
-            case TOKEN_DELETION -> dispatchTokenDeletion(context);
->>>>>>> 7fd1b5b5
             case UTIL_PRNG -> dispatchPrng(context);
             default -> throw new IllegalArgumentException(TYPE_NOT_SUPPORTED);
         }
@@ -249,7 +245,6 @@
         handler.handle(handleContext);
     }
 
-<<<<<<< HEAD
     private void dispatchTokenCreate(@NonNull final HandleContext handleContext) {
         requireNonNull(handleContext);
         final var handler = handlers.tokenCreateHandler();
@@ -260,10 +255,10 @@
     protected void finishTokenCreate(@NonNull final HandleContext handleContext) {
         // If token can't be created, due to the usage of a price regime, throw an exception
         validateTrue(usageLimits.areCreatableTokens(1), MAX_ENTITIES_IN_PRICE_REGIME_HAVE_BEEN_CREATED);
-=======
+    }
+
     private void dispatchTokenDeletion(@NonNull final HandleContext handleContext) {
         final var handler = handlers.tokenDeleteHandler();
         handler.handle(handleContext);
->>>>>>> 7fd1b5b5
     }
 }