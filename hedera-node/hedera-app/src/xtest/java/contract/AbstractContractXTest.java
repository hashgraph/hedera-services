--- conflicted
+++ resolved
@@ -286,11 +286,8 @@
                         component.config().getConfigData(ContractsConfig.class),
                         context,
                         tinybarValues,
-<<<<<<< HEAD
-                        systemContractGasCalculator),
-=======
+                        systemContractGasCalculator,
                         component.config().getConfigData(HederaConfig.class)),
->>>>>>> f0cb5652
                 new HandleHederaNativeOperations(context),
                 new HandleSystemContractOperations(context));
         given(proxyUpdater.enhancement()).willReturn(enhancement);
@@ -298,15 +295,7 @@
         given(frame.getSenderAddress()).willReturn(sender);
         final Deque<MessageFrame> stack = new ArrayDeque<>();
         given(initialFrame.getContextVariable(CONFIG_CONTEXT_VARIABLE)).willReturn(component.config());
-<<<<<<< HEAD
-        given(initialFrame.getContextVariable(SYSTEM_CONTRACT_GAS_GAS_CALCULATOR_VARIABLE))
-=======
-        final var systemContractGasCalculator = new SystemContractGasCalculator(
-                tinybarValues,
-                new CanonicalDispatchPrices(new AssetsLoader()),
-                (body, payerId) -> context.dispatchComputeFees(body, payerId).totalFee());
         given(initialFrame.getContextVariable(SYSTEM_CONTRACT_GAS_CALCULATOR_CONTEXT_VARIABLE))
->>>>>>> f0cb5652
                 .willReturn(systemContractGasCalculator);
         stack.push(initialFrame);
         stack.addFirst(frame);
