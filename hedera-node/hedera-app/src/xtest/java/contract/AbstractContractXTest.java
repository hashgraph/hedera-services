/*
 * Copyright (C) 2023 Hedera Hashgraph, LLC
 *
 * Licensed under the Apache License, Version 2.0 (the "License");
 * you may not use this file except in compliance with the License.
 * You may obtain a copy of the License at
 *
 *      http://www.apache.org/licenses/LICENSE-2.0
 *
 * Unless required by applicable law or agreed to in writing, software
 * distributed under the License is distributed on an "AS IS" BASIS,
 * WITHOUT WARRANTIES OR CONDITIONS OF ANY KIND, either express or implied.
 * See the License for the specific language governing permissions and
 * limitations under the License.
 */

package contract;

import static com.hedera.node.app.service.contract.impl.ContractServiceImpl.CONTRACT_SERVICE;
import static com.hedera.node.app.service.contract.impl.exec.utils.FrameUtils.CONFIG_CONTEXT_VARIABLE;
import static com.hedera.node.app.service.contract.impl.exec.utils.FrameUtils.SYSTEM_CONTRACT_GAS_GAS_CALCULATOR_VARIABLE;
import static com.hedera.node.app.service.contract.impl.utils.ConversionUtils.asLongZeroAddress;
import static contract.XTestConstants.PLACEHOLDER_CALL_BODY;
import static contract.XTestConstants.SENDER_ADDRESS;
import static contract.XTestConstants.SENDER_ALIAS;
import static contract.XTestConstants.SENDER_ID;
import static contract.XTestConstants.TYPICAL_SENDER_ACCOUNT;
import static contract.XTestConstants.TYPICAL_SENDER_CONTRACT;
import static java.util.Objects.requireNonNull;
import static org.assertj.core.api.Assertions.assertThat;
import static org.junit.jupiter.api.Assertions.assertEquals;
import static org.mockito.BDDMockito.given;

import com.esaulpaugh.headlong.abi.Address;
import com.hedera.hapi.node.base.AccountID;
import com.hedera.hapi.node.base.ContractID;
import com.hedera.hapi.node.base.Duration;
import com.hedera.hapi.node.base.HederaFunctionality;
import com.hedera.hapi.node.base.ResponseCodeEnum;
import com.hedera.hapi.node.base.SubType;
import com.hedera.hapi.node.base.Timestamp;
import com.hedera.hapi.node.base.TokenID;
import com.hedera.hapi.node.base.TransactionID;
import com.hedera.hapi.node.contract.ContractCallTransactionBody;
import com.hedera.hapi.node.state.primitives.ProtoBytes;
import com.hedera.hapi.node.state.token.Account;
import com.hedera.hapi.node.transaction.Response;
import com.hedera.hapi.node.transaction.TransactionBody;
import com.hedera.node.app.hapi.fees.pricing.AssetsLoader;
import com.hedera.node.app.service.contract.impl.exec.gas.CanonicalDispatchPrices;
import com.hedera.node.app.service.contract.impl.exec.gas.SystemContractGasCalculator;
import com.hedera.node.app.service.contract.impl.exec.gas.TinybarValues;
import com.hedera.node.app.service.contract.impl.exec.scope.HandleHederaNativeOperations;
import com.hedera.node.app.service.contract.impl.exec.scope.HandleHederaOperations;
import com.hedera.node.app.service.contract.impl.exec.scope.HandleSystemContractOperations;
import com.hedera.node.app.service.contract.impl.exec.scope.VerificationStrategies;
import com.hedera.node.app.service.contract.impl.exec.systemcontracts.hts.HtsCall;
import com.hedera.node.app.service.contract.impl.exec.systemcontracts.hts.HtsCallAddressChecks;
import com.hedera.node.app.service.contract.impl.exec.systemcontracts.hts.HtsCallAttempt;
import com.hedera.node.app.service.contract.impl.exec.systemcontracts.hts.HtsCallFactory;
import com.hedera.node.app.service.contract.impl.exec.systemcontracts.hts.SyntheticIds;
import com.hedera.node.app.service.contract.impl.handlers.ContractCallHandler;
import com.hedera.node.app.service.contract.impl.handlers.ContractCreateHandler;
import com.hedera.node.app.service.contract.impl.hevm.HederaWorldUpdater;
import com.hedera.node.app.service.contract.impl.state.ProxyWorldUpdater;
import com.hedera.node.app.spi.workflows.TransactionHandler;
import com.hedera.node.app.workflows.handle.stack.SavepointStackImpl;
import com.hedera.node.config.data.ContractsConfig;
import com.hedera.node.config.data.LedgerConfig;
import com.hedera.node.config.testfixtures.HederaTestConfigBuilder;
import com.hedera.pbj.runtime.io.buffer.Bytes;
import com.swirlds.config.api.Configuration;
import common.AbstractXTest;
import common.BaseScaffoldingComponent;
import edu.umd.cs.findbugs.annotations.NonNull;
import edu.umd.cs.findbugs.annotations.Nullable;
import java.math.BigInteger;
import java.nio.ByteBuffer;
import java.nio.charset.StandardCharsets;
import java.time.Instant;
import java.util.ArrayDeque;
import java.util.Deque;
import java.util.Map;
import java.util.Optional;
import java.util.function.Consumer;
import org.hyperledger.besu.datatypes.Wei;
import org.hyperledger.besu.evm.frame.MessageFrame;
import org.hyperledger.besu.evm.precompile.PrecompiledContract;
import org.junit.jupiter.api.BeforeEach;
import org.mockito.Mock;
import org.mockito.Mockito;

/**
 * Base class for {@code xtest} scenarios that focus on contract operations.
 */
public abstract class AbstractContractXTest extends AbstractXTest {
    private static final SyntheticIds LIVE_SYNTHETIC_IDS = new SyntheticIds();
    private static final VerificationStrategies LIVE_VERIFICATION_STRATEGIES = new VerificationStrategies();
    protected static final long GAS_TO_OFFER = 2_000_000L;
    protected static final Duration STANDARD_AUTO_RENEW_PERIOD = new Duration(7776000L);

    @Mock
    private MessageFrame frame;

    @Mock
    private MessageFrame initialFrame;

    @Mock
    private ProxyWorldUpdater proxyUpdater;

    @Mock
    private HtsCallAddressChecks addressChecks;

    private HtsCallFactory callAttemptFactory;

    protected ContractScaffoldingComponent component;

    @BeforeEach
    void setUp() {
        component = DaggerContractScaffoldingComponent.factory().create(metrics, configuration());
        callAttemptFactory = new HtsCallFactory(
                LIVE_SYNTHETIC_IDS, addressChecks, LIVE_VERIFICATION_STRATEGIES, component.callTranslators());
    }

    protected Configuration configuration() {
        return HederaTestConfigBuilder.create()
                .withValue("contracts.chainId", "298")
                .getOrCreateConfig();
    }

    @Override
    protected BaseScaffoldingComponent component() {
        return component;
    }

    protected void handleAndCommit(@NonNull final TransactionHandler handler, @NonNull final TransactionBody... txns) {
        for (final var txn : txns) {
            final var context = component.txnContextFactory().apply(txn);
            handler.handle(context);
            ((SavepointStackImpl) context.savepointStack()).commitFullStack();
        }
    }

    protected Map<ProtoBytes, AccountID> withSenderAlias(final Map<ProtoBytes, AccountID> aliases) {
        aliases.put(ProtoBytes.newBuilder().value(SENDER_ALIAS).build(), SENDER_ID);
        return aliases;
    }

    protected Map<ProtoBytes, AccountID> withSenderAddress(final Map<ProtoBytes, AccountID> aliases) {
        aliases.put(ProtoBytes.newBuilder().value(SENDER_ADDRESS).build(), SENDER_ID);
        return aliases;
    }

    protected Map<AccountID, Account> withSenderAccount(final Map<AccountID, Account> accounts) {
        accounts.put(SENDER_ID, TYPICAL_SENDER_ACCOUNT);
        return accounts;
    }

    protected Map<AccountID, Account> withSenderContractAccount(final Map<AccountID, Account> accounts) {
        accounts.put(SENDER_ID, TYPICAL_SENDER_CONTRACT);
        return accounts;
    }

    protected TransactionID transactionIdWith(@NonNull final AccountID payerId) {
        final var startTime = Instant.now();
        return TransactionID.newBuilder()
                .accountID(payerId)
                .transactionValidStart(Timestamp.newBuilder()
                        .seconds(startTime.getEpochSecond())
                        .nanos(startTime.getNano())
                        .build())
                .build();
    }

    protected void runHtsCallAndExpectOnSuccess(
            @NonNull final org.hyperledger.besu.datatypes.Address sender,
            @NonNull final org.apache.tuweni.bytes.Bytes input,
            @NonNull final Consumer<org.apache.tuweni.bytes.Bytes> outputAssertions) {
        runHtsCallAndExpectOnSuccess(false, sender, input, outputAssertions, null);
    }

    protected void runHtsCallAndExpectOnSuccess(
            @NonNull final org.hyperledger.besu.datatypes.Address sender,
            @NonNull final org.apache.tuweni.bytes.Bytes input,
            @NonNull final Consumer<org.apache.tuweni.bytes.Bytes> outputAssertions,
            @NonNull final String context) {
        runHtsCallAndExpectOnSuccess(false, sender, input, outputAssertions, context);
    }

    protected void runDelegatedHtsCallAndExpectOnSuccess(
            @NonNull final org.hyperledger.besu.datatypes.Address sender,
            @NonNull final org.apache.tuweni.bytes.Bytes input,
            @NonNull final Consumer<org.apache.tuweni.bytes.Bytes> outputAssertions) {
        runHtsCallAndExpectOnSuccess(true, sender, input, outputAssertions, null);
    }

    private void runHtsCallAndExpectOnSuccess(
            final boolean requiresDelegatePermission,
            @NonNull final org.hyperledger.besu.datatypes.Address sender,
            @NonNull final org.apache.tuweni.bytes.Bytes input,
            @NonNull final Consumer<org.apache.tuweni.bytes.Bytes> outputAssertions,
            @Nullable final String context) {
        runHtsCallAndExpect(requiresDelegatePermission, sender, input, resultOnlyAssertion(result -> {
            assertEquals(
                    MessageFrame.State.COMPLETED_SUCCESS,
                    result.getState(),
                    Optional.ofNullable(context).orElse("An unspecified operation") + " should have succeeded");
            outputAssertions.accept(result.getOutput());
        }));
    }

    protected void runHtsCallAndExpectRevert(
            @NonNull final org.hyperledger.besu.datatypes.Address sender,
            @NonNull final org.apache.tuweni.bytes.Bytes input,
            @NonNull final ResponseCodeEnum status) {
        internalRunHtsCallAndExpectRevert(sender, input, status, null);
    }

    protected ContractCreateHandler createHandler() {
        return CONTRACT_SERVICE.handlers().contractCreateHandler();
    }

    protected ContractCallHandler callHandler() {
        return CONTRACT_SERVICE.handlers().contractCallHandler();
    }

    protected void runHtsCallAndExpectRevert(
            @NonNull final org.hyperledger.besu.datatypes.Address sender,
            @NonNull final org.apache.tuweni.bytes.Bytes input,
            @NonNull final ResponseCodeEnum status,
            @NonNull final String context) {
        internalRunHtsCallAndExpectRevert(sender, input, status, context);
    }

    private void internalRunHtsCallAndExpectRevert(
            @NonNull final org.hyperledger.besu.datatypes.Address sender,
            @NonNull final org.apache.tuweni.bytes.Bytes input,
            @NonNull final ResponseCodeEnum status,
            @Nullable final String context) {
        runHtsCallAndExpect(false, sender, input, resultOnlyAssertion(result -> {
            assertEquals(
                    MessageFrame.State.REVERT,
                    result.getState(),
                    Optional.ofNullable(context).orElse("An unspecified operation") + " should have reverted");
            final var actualReason =
                    ResponseCodeEnum.fromString(new String(result.getOutput().toArrayUnsafe()));
            assertEquals(
                    status,
                    actualReason,
                    "'" + Optional.ofNullable(context).orElse("An unspecified operation")
                            + "' should have reverted with " + status + " but instead reverted with " + actualReason);
        }));
    }

    private void runHtsCallAndExpectRevert(
            final boolean requiresDelegatePermission,
            @NonNull final org.hyperledger.besu.datatypes.Address sender,
            @NonNull final org.apache.tuweni.bytes.Bytes input,
            @NonNull final ResponseCodeEnum status) {
        runHtsCallAndExpect(requiresDelegatePermission, sender, input, resultOnlyAssertion(result -> {
            assertEquals(MessageFrame.State.REVERT, result.getState());
            final var impliedReason =
                    org.apache.tuweni.bytes.Bytes.wrap(status.protoName().getBytes(StandardCharsets.UTF_8));
            assertEquals(impliedReason, result.getOutput());
        }));
    }

    private void runHtsCallAndExpect(
            final boolean requiresDelegatePermission,
            @NonNull final org.hyperledger.besu.datatypes.Address sender,
            @NonNull final org.apache.tuweni.bytes.Bytes input,
            @NonNull final Consumer<HtsCall.PricedResult> resultAssertions) {
        final var context = component.txnContextFactory().apply(PLACEHOLDER_CALL_BODY);
        final var tinybarValues = TinybarValues.forTransactionWith(
                context.exchangeRateInfo().activeRate(Instant.now()),
                context.resourcePricesFor(HederaFunctionality.CONTRACT_CALL, SubType.DEFAULT),
                context.resourcePricesFor(HederaFunctionality.CONTRACT_CALL, SubType.DEFAULT));
        final var enhancement = new HederaWorldUpdater.Enhancement(
                new HandleHederaOperations(
                        component.config().getConfigData(LedgerConfig.class),
                        component.config().getConfigData(ContractsConfig.class),
                        context,
                        tinybarValues),
                new HandleHederaNativeOperations(context),
                new HandleSystemContractOperations(context));
        given(proxyUpdater.enhancement()).willReturn(enhancement);
        given(frame.getWorldUpdater()).willReturn(proxyUpdater);
        given(frame.getSenderAddress()).willReturn(sender);
        final Deque<MessageFrame> stack = new ArrayDeque<>();
        given(initialFrame.getContextVariable(CONFIG_CONTEXT_VARIABLE)).willReturn(component.config());
        final var systemContractGasCalculator = new SystemContractGasCalculator(
                tinybarValues,
                new CanonicalDispatchPrices(new AssetsLoader()),
                (body, payerId) -> context.dispatchComputeFees(body, payerId).totalFee());
        given(initialFrame.getContextVariable(SYSTEM_CONTRACT_GAS_GAS_CALCULATOR_VARIABLE))
                .willReturn(systemContractGasCalculator);
        stack.push(initialFrame);
        stack.addFirst(frame);
        given(frame.getMessageFrameStack()).willReturn(stack);
        given(addressChecks.hasParentDelegateCall(frame)).willReturn(requiresDelegatePermission);
<<<<<<< HEAD
        given(frame.getValue()).willReturn(Wei.MAX_WEI);
=======
        Mockito.lenient().when(frame.getValue()).thenReturn(Wei.MAX_WEI);
>>>>>>> 2613f058

        final var attempt = callAttemptFactory.createCallAttemptFrom(input, frame);
        final var call = attempt.asExecutableCall();

        final var pricedResult = requireNonNull(call).execute(frame);
        resultAssertions.accept(pricedResult);
        // Note that committing a reverted calls should have no effect on state
        ((SavepointStackImpl) context.savepointStack()).commitFullStack();
    }

    protected TransactionBody createCallTransactionBody(
            final AccountID payer,
            final long value,
            @NonNull final ContractID contractId,
            @NonNull final ByteBuffer encoded) {
        return TransactionBody.newBuilder()
                .transactionID(TransactionID.newBuilder().accountID(payer))
                .contractCall(createContractCallTransactionBody(value, contractId, encoded))
                .build();
    }

    protected ContractCallTransactionBody createContractCallTransactionBody(
            final long value, @NonNull final ContractID contractId, @NonNull final ByteBuffer encoded) {
        return ContractCallTransactionBody.newBuilder()
                .functionParameters(Bytes.wrap(encoded.array()))
                .contractID(contractId)
                .amount(value)
                .gas(GAS_TO_OFFER)
                .build();
    }

    protected Address addressOf(@NonNull final Bytes address) {
        return Address.wrap(Address.toChecksumAddress(new BigInteger(1, address.toByteArray())));
    }

    protected Consumer<Response> assertingCallLocalResultIsBuffer(
            @NonNull final Bytes expectedResult, @NonNull final String orElseMessage) {
        return response -> assertEquals(
                expectedResult,
                response.contractCallLocalOrThrow().functionResultOrThrow().contractCallResult(),
                orElseMessage);
    }

    protected Consumer<Response> assertingCallLocalResultIsBuffer(
            @NonNull final ByteBuffer expectedResult, @NonNull final String orElseMessage) {
        return response -> {
            assertThat(expectedResult.array())
                    .withFailMessage(orElseMessage)
                    .isEqualTo(response.contractCallLocalOrThrow()
                            .functionResultOrThrow()
                            .contractCallResult()
                            .toByteArray());
        };
    }

    private Consumer<HtsCall.PricedResult> resultOnlyAssertion(
            @NonNull final Consumer<PrecompiledContract.PrecompileContractResult> resultAssertion) {
        return pricedResult -> {
            final var fullResult = pricedResult.fullResult();
            final var result = fullResult.result();
            resultAssertion.accept(result);
        };
    }

    public static com.esaulpaugh.headlong.abi.Address asLongZeroHeadlongAddress(final AccountID accountID) {
        return Address.wrap(Address.toChecksumAddress(BigInteger.valueOf(accountID.accountNumOrThrow())));
    }

    public static com.esaulpaugh.headlong.abi.Address asLongZeroHeadlongAddress(final TokenID tokenID) {
        return Address.wrap(Address.toChecksumAddress(BigInteger.valueOf(tokenID.tokenNum())));
    }

    public static com.esaulpaugh.headlong.abi.Address asHeadlongAddress(final byte[] address) {
        final var addressBytes = org.apache.tuweni.bytes.Bytes.wrap(address);
        final var addressAsInteger = addressBytes.toUnsignedBigInteger();
        return com.esaulpaugh.headlong.abi.Address.wrap(
                com.esaulpaugh.headlong.abi.Address.toChecksumAddress(addressAsInteger));
    }

    public static org.apache.tuweni.bytes.Bytes bytesForRedirect(
            final ByteBuffer encodedErcCall, final TokenID tokenId) {
        return bytesForRedirect(encodedErcCall.array(), asLongZeroAddress(tokenId.tokenNum()));
    }

    public static org.apache.tuweni.bytes.Bytes bytesForRedirect(
            final byte[] subSelector, final org.hyperledger.besu.datatypes.Address tokenAddress) {
        return org.apache.tuweni.bytes.Bytes.concatenate(
                org.apache.tuweni.bytes.Bytes.wrap(HtsCallAttempt.REDIRECT_FOR_TOKEN.selector()),
                tokenAddress,
                org.apache.tuweni.bytes.Bytes.of(subSelector));
    }

    public static org.apache.tuweni.bytes.Bytes asBytesResult(final ByteBuffer encoded) {
        return org.apache.tuweni.bytes.Bytes.wrap(encoded.array());
    }
}<|MERGE_RESOLUTION|>--- conflicted
+++ resolved
@@ -298,11 +298,7 @@
         stack.addFirst(frame);
         given(frame.getMessageFrameStack()).willReturn(stack);
         given(addressChecks.hasParentDelegateCall(frame)).willReturn(requiresDelegatePermission);
-<<<<<<< HEAD
-        given(frame.getValue()).willReturn(Wei.MAX_WEI);
-=======
         Mockito.lenient().when(frame.getValue()).thenReturn(Wei.MAX_WEI);
->>>>>>> 2613f058
 
         final var attempt = callAttemptFactory.createCallAttemptFrom(input, frame);
         final var call = attempt.asExecutableCall();
