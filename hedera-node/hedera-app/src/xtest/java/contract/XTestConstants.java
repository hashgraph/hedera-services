/*
 * Copyright (C) 2023 Hedera Hashgraph, LLC
 *
 * Licensed under the Apache License, Version 2.0 (the "License");
 * you may not use this file except in compliance with the License.
 * You may obtain a copy of the License at
 *
 *      http://www.apache.org/licenses/LICENSE-2.0
 *
 * Unless required by applicable law or agreed to in writing, software
 * distributed under the License is distributed on an "AS IS" BASIS,
 * WITHOUT WARRANTIES OR CONDITIONS OF ANY KIND, either express or implied.
 * See the License for the specific language governing permissions and
 * limitations under the License.
 */

package contract;

import static com.hedera.hapi.node.base.ResponseCodeEnum.SUCCESS;
import static com.hedera.node.app.service.contract.impl.utils.ConversionUtils.asEvmAddress;
import static com.hedera.node.app.service.contract.impl.utils.ConversionUtils.asHeadlongAddress;
import static com.hedera.node.app.service.contract.impl.utils.ConversionUtils.asLongZeroAddress;
import static com.hedera.node.app.service.contract.impl.utils.ConversionUtils.pbjToBesuAddress;
import static org.junit.jupiter.api.Assertions.assertEquals;

import com.hedera.hapi.node.base.AccountID;
import com.hedera.hapi.node.base.ContractID;
import com.hedera.hapi.node.base.Duration;
import com.hedera.hapi.node.base.Key;
import com.hedera.hapi.node.base.NftID;
import com.hedera.hapi.node.base.Timestamp;
import com.hedera.hapi.node.base.TokenID;
import com.hedera.hapi.node.base.TransactionID;
import com.hedera.hapi.node.contract.ContractCallTransactionBody;
import com.hedera.hapi.node.state.common.EntityIDPair;
import com.hedera.hapi.node.state.token.TokenRelation;
import com.hedera.hapi.node.transaction.TransactionBody;
import com.hedera.node.app.service.contract.impl.exec.systemcontracts.hts.ReturnTypes;
import com.hedera.pbj.runtime.io.buffer.Bytes;
import java.time.Instant;
import java.util.Map;
import java.util.function.Consumer;
import org.hyperledger.besu.datatypes.Address;

/**
 * Common constants used in "x-test" classes.
 */
public class XTestConstants {

    public static final long THREE_MONTHS_IN_SECONDS = 7776000L;
    public static final AccountID MISC_PAYER_ID =
            AccountID.newBuilder().accountNum(950L).build();

<<<<<<< HEAD
    static final TransactionBody PLACEHOLDER_CALL_BODY = TransactionBody.newBuilder()
            .transactionID(TransactionID.newBuilder()
                    .accountID(MISC_PAYER_ID)
                    .transactionValidStart(Timestamp.newBuilder()
                            .seconds(Instant.now().getEpochSecond())
                            .build())
                    .build())
            .transactionValidDuration(Duration.newBuilder().seconds(15L).build())
=======
    public static final TransactionBody PLACEHOLDER_CALL_BODY = TransactionBody.newBuilder()
            .transactionID(TransactionID.newBuilder().accountID(MISC_PAYER_ID).build())
>>>>>>> 790bc471
            .contractCall(ContractCallTransactionBody.DEFAULT)
            .transactionFee(10_000_000L)
            .build();

    public static final AccountID SENDER_ID =
            AccountID.newBuilder().accountNum(12345789L).build();
    public static final Key SENDER_CONTRACT_ID_KEY = Key.newBuilder()
            .contractID(ContractID.newBuilder()
                    .contractNum(SENDER_ID.accountNumOrThrow())
                    .build())
            .build();
    public static final Bytes SENDER_ADDRESS =
            com.hedera.pbj.runtime.io.buffer.Bytes.fromHex("f91e624b8b8ea7244e8159ba7c0deeea2b6be990");
    public static final com.esaulpaugh.headlong.abi.Address SENDER_HEADLONG_ADDRESS =
            asHeadlongAddress(SENDER_ADDRESS.toByteArray());
    public static final Address SENDER_BESU_ADDRESS = pbjToBesuAddress(SENDER_ADDRESS);
    public static final Bytes BAD_SENDER =
            com.hedera.pbj.runtime.io.buffer.Bytes.fromHex("e22e624b8b8ea7244e8159ba7c0deeea2b6be991");
    public static final com.esaulpaugh.headlong.abi.Address INVALID_SENDER_HEADLONG_ADDRESS =
            asHeadlongAddress(BAD_SENDER.toByteArray());
    public static final AccountID RECEIVER_ID =
            AccountID.newBuilder().accountNum(987654321L).build();
    public static final AccountID INVALID_ID =
            AccountID.newBuilder().accountNum(Long.MAX_VALUE).build();
    public static final Key INVALID_CONTRACT_ID_KEY = Key.newBuilder()
            .contractID(ContractID.newBuilder()
                    .contractNum(SENDER_ID.accountNumOrThrow())
                    .build())
            .build();
    public static final com.esaulpaugh.headlong.abi.Address RECEIVER_HEADLONG_ADDRESS =
            asHeadlongAddress(asEvmAddress(RECEIVER_ID.accountNumOrThrow()));
    public static final Address RECEIVER_BESU_ADDRESS =
            pbjToBesuAddress(Bytes.wrap(asEvmAddress(RECEIVER_ID.accountNumOrThrow())));
    public static final TokenID ERC721_TOKEN_ID =
            TokenID.newBuilder().tokenNum(1028L).build();
    public static final NftID SN_1234 =
            NftID.newBuilder().tokenId(ERC721_TOKEN_ID).serialNumber(1234L).build();
    public static final NftID SN_2345 =
            NftID.newBuilder().tokenId(ERC721_TOKEN_ID).serialNumber(2345L).build();
    public static final NftID SN_3456 =
            NftID.newBuilder().tokenId(ERC721_TOKEN_ID).serialNumber(3456L).build();
    public static final Bytes SN_1234_METADATA = Bytes.wrap("https://example.com/721/" + 1234);
    public static final Bytes SN_2345_METADATA = Bytes.wrap("https://example.com/721/" + 2345);
    public static final Bytes SN_3456_METADATA = Bytes.wrap("https://example.com/721/" + 3456);
    public static final com.esaulpaugh.headlong.abi.Address ERC721_TOKEN_ADDRESS =
            AbstractContractXTest.asHeadlongAddress(
                    asLongZeroAddress(ERC721_TOKEN_ID.tokenNum()).toArray());
    public static final TokenID ERC20_TOKEN_ID =
            TokenID.newBuilder().tokenNum(1027L).build();
    public static final com.esaulpaugh.headlong.abi.Address ERC20_TOKEN_ADDRESS =
            AbstractContractXTest.asHeadlongAddress(
                    asLongZeroAddress(ERC20_TOKEN_ID.tokenNum()).toArray());
    public static final TokenID OTHER_TOKEN_ID =
            TokenID.newBuilder().tokenNum(1777L).build();
    public static final com.esaulpaugh.headlong.abi.Address OTHER_TOKEN_ADDRESS =
            AbstractContractXTest.asHeadlongAddress(
                    asLongZeroAddress(OTHER_TOKEN_ID.tokenNum()).toArray());
    public static final AccountID OWNER_ID =
            AccountID.newBuilder().accountNum(121212L).build();
    public static final Bytes OWNER_ADDRESS = Bytes.fromHex("a213624b8b83a724438159ba7c0d333a2b6b3990");
    public static final Address OWNER_BESU_ADDRESS = pbjToBesuAddress(OWNER_ADDRESS);
    public static final com.esaulpaugh.headlong.abi.Address OWNER_HEADLONG_ADDRESS =
            asHeadlongAddress(OWNER_ADDRESS.toByteArray());
    public static final Bytes INVALID_ACCOUNT_ADDRESS = Bytes.wrap(asEvmAddress(INVALID_ID.accountNumOrThrow()));
    public static final com.esaulpaugh.headlong.abi.Address INVALID_ACCOUNT_HEADLONG_ADDRESS =
            asHeadlongAddress(asEvmAddress(INVALID_ID.accountNumOrThrow()));
    public static final Key AN_ED25519_KEY = Key.newBuilder()
            .ed25519(Bytes.fromHex("0101010101010101010101010101010101010101010101010101010101010101"))
            .build();
    static final Key AN_ECDSA_KEY = Key.newBuilder()
            .ecdsa384(Bytes.fromHex("1010101010101010101010101010101010101010101010101010101010101010"))
            .build();

    public static final TokenID INVALID_TOKEN_ID =
            TokenID.newBuilder().tokenNum(Long.MAX_VALUE).build();
    public static final com.esaulpaugh.headlong.abi.Address INVALID_TOKEN_ADDRESS =
            AbstractContractXTest.asHeadlongAddress(
                    asLongZeroAddress(INVALID_TOKEN_ID.tokenNum()).toArray());
    public static final Bytes SENDER_ALIAS =
            Bytes.fromHex("3a21030edcc130e13fb5102e7c883535af8c2b0a5a617231f77fd127ce5f3b9a620591");
    public static final long ONE_HBAR = 100_000_000L;
    public static final AccountID COINBASE_ID =
            AccountID.newBuilder().accountNum(98L).build();

    public static void addErc721Relation(
            final Map<EntityIDPair, TokenRelation> tokenRelationships, final AccountID accountID, final long balance) {
        tokenRelationships.put(
                EntityIDPair.newBuilder()
                        .tokenId(ERC721_TOKEN_ID)
                        .accountId(accountID)
                        .build(),
                TokenRelation.newBuilder()
                        .tokenId(ERC721_TOKEN_ID)
                        .accountId(accountID)
                        .balance(balance)
                        .kycGranted(true)
                        .build());
    }

    public static void addErc20Relation(
            final Map<EntityIDPair, TokenRelation> tokenRelationships, final AccountID accountID, final long balance) {
        tokenRelationships.put(
                EntityIDPair.newBuilder()
                        .tokenId(ERC20_TOKEN_ID)
                        .accountId(accountID)
                        .build(),
                TokenRelation.newBuilder()
                        .tokenId(ERC20_TOKEN_ID)
                        .accountId(accountID)
                        .balance(balance)
                        .kycGranted(true)
                        .build());
    }

    public static final org.apache.tuweni.bytes.Bytes SUCCESS_AS_BYTES =
            org.apache.tuweni.bytes.Bytes.wrap(ReturnTypes.encodedRc(SUCCESS).array());

    public static Consumer<org.apache.tuweni.bytes.Bytes> assertSuccess() {
        return output -> assertEquals(SUCCESS_AS_BYTES, output);
    }

    public static Consumer<org.apache.tuweni.bytes.Bytes> assertSuccess(final String orElseMessage) {
        return output -> assertEquals(SUCCESS_AS_BYTES, output, orElseMessage);
    }
}<|MERGE_RESOLUTION|>--- conflicted
+++ resolved
@@ -51,8 +51,7 @@
     public static final AccountID MISC_PAYER_ID =
             AccountID.newBuilder().accountNum(950L).build();
 
-<<<<<<< HEAD
-    static final TransactionBody PLACEHOLDER_CALL_BODY = TransactionBody.newBuilder()
+   public static final TransactionBody PLACEHOLDER_CALL_BODY = TransactionBody.newBuilder()
             .transactionID(TransactionID.newBuilder()
                     .accountID(MISC_PAYER_ID)
                     .transactionValidStart(Timestamp.newBuilder()
@@ -60,10 +59,6 @@
                             .build())
                     .build())
             .transactionValidDuration(Duration.newBuilder().seconds(15L).build())
-=======
-    public static final TransactionBody PLACEHOLDER_CALL_BODY = TransactionBody.newBuilder()
-            .transactionID(TransactionID.newBuilder().accountID(MISC_PAYER_ID).build())
->>>>>>> 790bc471
             .contractCall(ContractCallTransactionBody.DEFAULT)
             .transactionFee(10_000_000L)
             .build();
