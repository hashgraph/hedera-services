--- conflicted
+++ resolved
@@ -118,8 +118,6 @@
                 }
             }
             return new MapWritableStates(data, () -> readableStates.remove(serviceName));
-<<<<<<< HEAD
-=======
         });
     }
 
@@ -131,7 +129,6 @@
             if (writableStates instanceof MapWritableStates mapWritableStates) {
                 mapWritableStates.commit();
             }
->>>>>>> c4ddf172
         });
     }
 }