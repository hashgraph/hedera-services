--- conflicted
+++ resolved
@@ -97,16 +97,15 @@
                     return ConfigurationBuilder.create().build();
                 }
 
-<<<<<<< HEAD
                 @NonNull
                 @Override
                 public GenesisRecordsConsensusHook genesisRecordsBuilder() {
                     return new NoOpGenesisRecordsConsensusHook();
-=======
+                }
+
                 @Override
                 public NetworkInfo networkInfo() {
                     return networkInfo;
->>>>>>> 19ab4e1f
                 }
             });
 
