--- conflicted
+++ resolved
@@ -340,10 +340,7 @@
             final var addressBook = new AddressBook(addresses);
             final var platform = new FakePlatform(realSelfNodeInfo.nodeId(), addressBook);
             final var initialState = new FakeState();
-<<<<<<< HEAD
-            final var networkInfo = new GenesisNetworkInfo(buildRoster(addressBook), Bytes.fromHex("03"));
-=======
-            final var genesisRoster = createRoster(addressBook);
+            final var genesisRoster = buildRoster(addressBook);
             final var networkInfo = new GenesisNetworkInfo(genesisRoster, Bytes.fromHex("03"));
             final var startupNetworks = new FakeStartupNetworks(Network.newBuilder()
                     .nodeMetadata(genesisRoster.rosterEntries().stream()
@@ -351,7 +348,6 @@
                                     NodeMetadata.newBuilder().rosterEntry(entry).build())
                             .toList())
                     .build());
->>>>>>> 5dc2d364
             services.forEach(svc -> {
                 final var reg = new FakeSchemaRegistry();
                 svc.registerSchemas(reg);
