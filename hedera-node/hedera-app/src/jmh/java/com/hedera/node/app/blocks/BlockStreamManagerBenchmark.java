--- conflicted
+++ resolved
@@ -122,22 +122,13 @@
             Instant::now,
             fakeSignatureVerifier(),
             UNAVAILABLE_GOSSIP,
-            () -> configProvider.getConfiguration(),
-            () -> DEFAULT_NODE_INFO);
+            configProvider::getConfiguration,
+            () -> DEFAULT_NODE_INFO,
+            (split, snapshots) -> {
+                throw new UnsupportedOperationException();
+            });
     private final TssBaseServiceImpl tssBaseService = new TssBaseServiceImpl(
-<<<<<<< HEAD
             appContext,
-=======
-            new AppContextImpl(
-                    Instant::now,
-                    fakeSignatureVerifier(),
-                    UNAVAILABLE_GOSSIP,
-                    configProvider::getConfiguration,
-                    () -> DEFAULT_NODE_INFO,
-                    (split, snapshots) -> {
-                        throw new UnsupportedOperationException();
-                    }),
->>>>>>> 295d53a3
             ForkJoinPool.commonPool(),
             ForkJoinPool.commonPool(),
             new TssLibraryImpl(appContext),
