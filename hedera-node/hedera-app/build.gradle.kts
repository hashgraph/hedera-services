--- conflicted
+++ resolved
@@ -58,11 +58,7 @@
     requires("uk.org.webcompere.systemstubs.core")
     requires("uk.org.webcompere.systemstubs.jupiter")
     requiresStatic("com.github.spotbugs.annotations")
-<<<<<<< HEAD
     requires("awaitility")
-=======
-    requires("okhttp3")
->>>>>>> 8ebe4e95
 }
 
 jmhModuleInfo {
