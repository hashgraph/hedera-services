--- conflicted
+++ resolved
@@ -1,9 +1,5 @@
 /*
-<<<<<<< HEAD
- * Copyright (C) 2024-2025 Hedera Hashgraph, LLC
-=======
  * Copyright (C) 2025 Hedera Hashgraph, LLC
->>>>>>> 4f476f97
  *
  * Licensed under the Apache License, Version 2.0 (the "License");
  * you may not use this file except in compliance with the License.
@@ -40,12 +36,8 @@
 }
 
 testModuleInfo {
-<<<<<<< HEAD
-    requires("com.google.jimfs")
-=======
     requires("com.fasterxml.jackson.databind")
     requires("com.google.common.jimfs")
->>>>>>> 4f476f97
     requires("com.hedera.node.app")
     requires("com.hedera.node.app.spi.test.fixtures")
     requires("com.hedera.node.config.test.fixtures")
