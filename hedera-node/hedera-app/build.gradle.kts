/*
 * Copyright (C) 2020-2022 Hedera Hashgraph, LLC
 *
 * Licensed under the Apache License, Version 2.0 (the "License");
 * you may not use this file except in compliance with the License.
 * You may obtain a copy of the License at
 *
 *      http://www.apache.org/licenses/LICENSE-2.0
 *
 * Unless required by applicable law or agreed to in writing, software
 * distributed under the License is distributed on an "AS IS" BASIS,
 * WITHOUT WARRANTIES OR CONDITIONS OF ANY KIND, either express or implied.
 * See the License for the specific language governing permissions and
 * limitations under the License.
 */
plugins {
    id("com.hedera.hashgraph.conventions")
}

description = "Hedera Application - Implementation"

dependencies {
    api(project(":hedera-node:hedera-app-spi"))
<<<<<<< HEAD

    testImplementation(testFixtures(project(":hedera-node:hedera-mono-service")))
=======
    implementation(libs.jsr305.annotation)
    implementation(libs.hapi)
    implementation(libs.bundles.helidon)
    implementation(libs.bundles.swirlds)
    itestImplementation(libs.hapi)
    itestImplementation(libs.bundles.helidon)
    itestImplementation(libs.bundles.swirlds)
    itestImplementation(testLibs.helidon.grpc.client)
    itestImplementation(testLibs.bundles.mockito)
    testImplementation(testLibs.bundles.mockito)
    testImplementation(testLibs.bundles.junit5)
}

configurations.all {
    exclude("javax.annotation", "javax.annotation-api")
    exclude("io.grpc", "grpc-core")
    exclude("io.grpc", "grpc-api")
>>>>>>> ff258e57
}<|MERGE_RESOLUTION|>--- conflicted
+++ resolved
@@ -21,19 +21,18 @@
 
 dependencies {
     api(project(":hedera-node:hedera-app-spi"))
-<<<<<<< HEAD
-
-    testImplementation(testFixtures(project(":hedera-node:hedera-mono-service")))
-=======
     implementation(libs.jsr305.annotation)
     implementation(libs.hapi)
     implementation(libs.bundles.helidon)
     implementation(libs.bundles.swirlds)
+
     itestImplementation(libs.hapi)
     itestImplementation(libs.bundles.helidon)
     itestImplementation(libs.bundles.swirlds)
     itestImplementation(testLibs.helidon.grpc.client)
     itestImplementation(testLibs.bundles.mockito)
+
+    testImplementation(testFixtures(project(":hedera-node:hedera-mono-service")))
     testImplementation(testLibs.bundles.mockito)
     testImplementation(testLibs.bundles.junit5)
 }
@@ -42,5 +41,4 @@
     exclude("javax.annotation", "javax.annotation-api")
     exclude("io.grpc", "grpc-core")
     exclude("io.grpc", "grpc-api")
->>>>>>> ff258e57
 }