--- conflicted
+++ resolved
@@ -8,7 +8,6 @@
     requires org.assertj.core;
     requires org.junit.jupiter.api;
     requires org.mockito.junit.jupiter;
-<<<<<<< HEAD
     requires com.hedera.node.app.spi;
     requires com.hedera.pbj.runtime;
     requires org.hyperledger.besu.evm;
@@ -18,10 +17,6 @@
     requires com.hedera.node.config;
     requires org.mockito;
     requires com.hedera.node.config.test.fixtures;
-=======
-    requires org.mockito;
-    requires tuweni.units;
->>>>>>> 040a328d
 
     opens com.hedera.node.app.service.contract.impl.test to
             org.junit.platform.commons;
