--- conflicted
+++ resolved
@@ -22,10 +22,8 @@
 import static com.hedera.hapi.node.base.ResponseCodeEnum.SENDER_DOES_NOT_OWN_NFT_SERIAL_NO;
 import static com.hedera.node.app.service.contract.impl.test.TestHelpers.FUNGIBLE_TOKEN_ID;
 import static com.hedera.node.app.service.contract.impl.test.TestHelpers.NON_FUNGIBLE_TOKEN_ID;
-import static com.hedera.node.app.service.contract.impl.test.TestHelpers.OWNER_ACCOUNT;
 import static com.hedera.node.app.service.contract.impl.test.TestHelpers.OWNER_ID;
 import static com.hedera.node.app.service.contract.impl.test.TestHelpers.REVOKE_APPROVAL_SPENDER_ID;
-import static com.hedera.node.app.service.contract.impl.test.TestHelpers.UNAUTHORIZED_SPENDER_ACCOUNT;
 import static com.hedera.node.app.service.contract.impl.test.TestHelpers.UNAUTHORIZED_SPENDER_ID;
 import static com.hedera.node.app.service.contract.impl.test.TestHelpers.asBytesResult;
 import static org.junit.jupiter.api.Assertions.assertEquals;
@@ -56,6 +54,8 @@
 import org.mockito.Mock;
 
 class ERCGrantApprovalCallTest extends HtsCallTestBase {
+    private ERCGrantApprovalCall subject;
+
     @Mock
     private VerificationStrategy verificationStrategy;
 
@@ -75,17 +75,11 @@
     private Account account;
 
     @Mock
-<<<<<<< HEAD
+    private MessageFrame frame;
+
+    @Mock
     private ReadableAccountStore accountStore;
 
-    private ERCGrantApprovalCall subject;
-=======
-    private MessageFrame frame;
-
-    @Mock
-    private ReadableAccountStore accountStore;
->>>>>>> 9b243177
-
     @Test
     void erc20approve() {
         subject = new ERCGrantApprovalCall(
@@ -104,19 +98,11 @@
                         eq(ContractCallRecordBuilder.class)))
                 .willReturn(recordBuilder);
         given(recordBuilder.status()).willReturn(ResponseCodeEnum.SUCCESS);
-<<<<<<< HEAD
-        given(nativeOperations.getAccount(anyLong())).willReturn(account);
-        given(nativeOperations.readableAccountStore()).willReturn(accountStore);
-        given(accountStore.getAccountById(OWNER_ID)).willReturn(OWNER_ACCOUNT);
-        given(accountStore.getAccountById(UNAUTHORIZED_SPENDER_ID)).willReturn(UNAUTHORIZED_SPENDER_ACCOUNT);
-
-=======
         given(nativeOperations.readableAccountStore()).willReturn(accountStore);
         given(accountStore.getAccountById(any(AccountID.class))).willReturn(account);
         given(account.accountIdOrThrow())
                 .willReturn(AccountID.newBuilder().accountNum(1).build());
         given(account.alias()).willReturn(com.hedera.pbj.runtime.io.buffer.Bytes.wrap(new byte[] {1, 2, 3}));
->>>>>>> 9b243177
         final var result = subject.execute(frame).fullResult().result();
 
         assertEquals(MessageFrame.State.COMPLETED_SUCCESS, result.getState());
@@ -146,19 +132,11 @@
         given(recordBuilder.status()).willReturn(ResponseCodeEnum.SUCCESS);
         given(nativeOperations.getNft(NON_FUNGIBLE_TOKEN_ID.tokenNum(), 100L)).willReturn(nft);
         given(nativeOperations.getToken(NON_FUNGIBLE_TOKEN_ID.tokenNum())).willReturn(token);
-<<<<<<< HEAD
-        given(token.treasuryAccountId()).willReturn(OWNER_ID);
-        given(nativeOperations.getAccount(anyLong())).willReturn(account);
-        given(nativeOperations.readableAccountStore()).willReturn(accountStore);
-        given(accountStore.getAccountById(OWNER_ID)).willReturn(OWNER_ACCOUNT);
-        given(accountStore.getAccountById(UNAUTHORIZED_SPENDER_ID)).willReturn(UNAUTHORIZED_SPENDER_ACCOUNT);
-=======
         given(nativeOperations.readableAccountStore()).willReturn(accountStore);
         given(accountStore.getAccountById(any(AccountID.class))).willReturn(account);
         given(account.accountIdOrThrow())
                 .willReturn(AccountID.newBuilder().accountNum(1).build());
         given(account.alias()).willReturn(com.hedera.pbj.runtime.io.buffer.Bytes.wrap(new byte[] {1, 2, 3}));
->>>>>>> 9b243177
         final var result = subject.execute(frame).fullResult().result();
 
         assertEquals(MessageFrame.State.COMPLETED_SUCCESS, result.getState());
@@ -182,10 +160,6 @@
                 TokenType.NON_FUNGIBLE_UNIQUE);
         given(nativeOperations.getNft(NON_FUNGIBLE_TOKEN_ID.tokenNum(), 100L)).willReturn(nft);
         given(nativeOperations.getToken(NON_FUNGIBLE_TOKEN_ID.tokenNum())).willReturn(token);
-<<<<<<< HEAD
-        given(token.treasuryAccountId()).willReturn(OWNER_ID);
-        given(nativeOperations.getAccount(anyLong())).willReturn(null).willReturn(account);
-=======
         given(systemContractOperations.dispatch(
                         any(TransactionBody.class),
                         eq(verificationStrategy),
@@ -193,7 +167,6 @@
                         eq(ContractCallRecordBuilder.class)))
                 .willReturn(recordBuilder);
         given(recordBuilder.status()).willReturn(INVALID_ALLOWANCE_SPENDER_ID);
->>>>>>> 9b243177
         final var result = subject.execute(frame).fullResult().result();
 
         assertEquals(State.REVERT, result.getState());
@@ -278,19 +251,11 @@
         given(recordBuilder.status()).willReturn(ResponseCodeEnum.SUCCESS);
         given(nativeOperations.getNft(NON_FUNGIBLE_TOKEN_ID.tokenNum(), 100L)).willReturn(nft);
         given(nativeOperations.getToken(NON_FUNGIBLE_TOKEN_ID.tokenNum())).willReturn(token);
-<<<<<<< HEAD
-        given(nativeOperations.getAccount(anyLong())).willReturn(account);
-        given(token.treasuryAccountId()).willReturn(OWNER_ID);
-        given(nativeOperations.readableAccountStore()).willReturn(accountStore);
-        given(accountStore.getAccountById(OWNER_ID)).willReturn(OWNER_ACCOUNT);
-
-=======
         given(nativeOperations.readableAccountStore()).willReturn(accountStore);
         given(accountStore.getAccountById(any(AccountID.class))).willReturn(account);
         given(account.accountIdOrThrow())
                 .willReturn(AccountID.newBuilder().accountNum(1).build());
         given(account.alias()).willReturn(com.hedera.pbj.runtime.io.buffer.Bytes.wrap(new byte[] {1, 2, 3}));
->>>>>>> 9b243177
         final var result = subject.execute(frame).fullResult().result();
 
         assertEquals(MessageFrame.State.COMPLETED_SUCCESS, result.getState());
