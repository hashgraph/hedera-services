--- conflicted
+++ resolved
@@ -155,10 +155,10 @@
                 .cryptoCreateAccount(synthHollowAccountCreation(CANONICAL_ALIAS))
                 .build();
         given(context.payer()).willReturn(A_NEW_ACCOUNT_ID);
-<<<<<<< HEAD
-        given(context.dispatchRemovablePrecedingTransaction(
-                        eq(synthLazyCreate), eq(CryptoCreateRecordBuilder.class), eq(null), eq(A_NEW_ACCOUNT_ID)))
-                .willReturn(cryptoCreateRecordBuilder);
+
+        when(context.dispatchRemovablePrecedingTransaction(
+                eq(synthLazyCreate), eq(CryptoCreateRecordBuilder.class), eq(null), eq(A_NEW_ACCOUNT_ID)))
+                .thenReturn(cryptoCreateRecordBuilder);
 
         final var synthLazyCreateFees = new Fees(1L, 2L, 3L);
         given(context.dispatchComputeFees(synthLazyCreate, A_NEW_ACCOUNT_ID)).willReturn(synthLazyCreateFees);
@@ -170,11 +170,7 @@
                 .build();
         given(context.dispatchComputeFees(synthFinalizationTxn, A_NEW_ACCOUNT_ID))
                 .willReturn(synthFinalizatonFees);
-=======
-        when(context.dispatchRemovablePrecedingTransaction(
-                        eq(synthTxn), eq(CryptoCreateRecordBuilder.class), eq(null), eq(A_NEW_ACCOUNT_ID)))
-                .thenReturn(cryptoCreateRecordBuilder);
->>>>>>> f10afe62
+
         given(cryptoCreateRecordBuilder.status()).willReturn(OK);
 
         final var status = subject.createHollowAccount(CANONICAL_ALIAS);
