/*
 * Copyright (C) 2023 Hedera Hashgraph, LLC
 *
 * Licensed under the Apache License, Version 2.0 (the "License");
 * you may not use this file except in compliance with the License.
 * You may obtain a copy of the License at
 *
 *      http://www.apache.org/licenses/LICENSE-2.0
 *
 * Unless required by applicable law or agreed to in writing, software
 * distributed under the License is distributed on an "AS IS" BASIS,
 * WITHOUT WARRANTIES OR CONDITIONS OF ANY KIND, either express or implied.
 * See the License for the specific language governing permissions and
 * limitations under the License.
 */

package com.hedera.node.app.service.contract.impl.test.exec;

import static com.hedera.hapi.node.base.ResponseCodeEnum.INSUFFICIENT_BALANCES_FOR_RENEWAL_FEES;
import static com.hedera.hapi.node.base.ResponseCodeEnum.INVALID_ACCOUNT_ID;
import static com.hedera.hapi.node.base.ResponseCodeEnum.INVALID_CONTRACT_ID;
import static com.hedera.node.app.service.contract.impl.test.TestHelpers.CALLED_CONTRACT_ID;
import static com.hedera.node.app.service.contract.impl.test.TestHelpers.CALL_DATA;
import static com.hedera.node.app.service.contract.impl.test.TestHelpers.CHARGING_RESULT;
import static com.hedera.node.app.service.contract.impl.test.TestHelpers.EIP_1014_ADDRESS;
import static com.hedera.node.app.service.contract.impl.test.TestHelpers.GAS_LIMIT;
import static com.hedera.node.app.service.contract.impl.test.TestHelpers.INVALID_CONTRACT_ADDRESS;
import static com.hedera.node.app.service.contract.impl.test.TestHelpers.MAINNET_CHAIN_ID;
import static com.hedera.node.app.service.contract.impl.test.TestHelpers.MAX_GAS_ALLOWANCE;
import static com.hedera.node.app.service.contract.impl.test.TestHelpers.NETWORK_GAS_PRICE;
import static com.hedera.node.app.service.contract.impl.test.TestHelpers.NONCE;
import static com.hedera.node.app.service.contract.impl.test.TestHelpers.NON_SYSTEM_LONG_ZERO_ADDRESS;
import static com.hedera.node.app.service.contract.impl.test.TestHelpers.NO_ALLOWANCE_CHARGING_RESULT;
import static com.hedera.node.app.service.contract.impl.test.TestHelpers.RELAYER_ID;
import static com.hedera.node.app.service.contract.impl.test.TestHelpers.SENDER_ID;
import static com.hedera.node.app.service.contract.impl.test.TestHelpers.SUCCESS_RESULT;
import static com.hedera.node.app.service.contract.impl.test.TestHelpers.USER_OFFERED_GAS_PRICE;
import static com.hedera.node.app.service.contract.impl.test.TestHelpers.VALID_CONTRACT_ADDRESS;
import static com.hedera.node.app.service.contract.impl.test.TestHelpers.VALUE;
import static com.hedera.node.app.service.contract.impl.test.TestHelpers.assertFailsWith;
import static com.hedera.node.app.service.contract.impl.test.TestHelpers.wellKnownContextWith;
import static com.hedera.node.app.service.contract.impl.test.TestHelpers.wellKnownHapiCall;
import static com.hedera.node.app.service.contract.impl.test.TestHelpers.wellKnownHapiCreate;
import static com.hedera.node.app.service.contract.impl.test.TestHelpers.wellKnownRelayedHapiCall;
import static com.hedera.node.app.service.contract.impl.test.TestHelpers.wellKnownRelayedHapiCreate;
import static org.junit.jupiter.api.Assertions.assertEquals;
import static org.junit.jupiter.api.Assertions.assertFalse;
import static org.junit.jupiter.api.Assertions.assertNull;
import static org.junit.jupiter.api.Assertions.assertSame;
import static org.mockito.ArgumentMatchers.any;
import static org.mockito.ArgumentMatchers.eq;
import static org.mockito.BDDMockito.given;
import static org.mockito.BDDMockito.willThrow;
import static org.mockito.Mockito.inOrder;
import static org.mockito.Mockito.never;
import static org.mockito.Mockito.verify;

import com.hedera.hapi.node.base.ResponseCodeEnum;
import com.hedera.hapi.node.contract.ContractCreateTransactionBody;
<<<<<<< HEAD
import com.hedera.node.app.service.contract.impl.exec.FeatureFlags;
=======
import com.hedera.hapi.node.state.token.Account;
>>>>>>> 11daa73c
import com.hedera.node.app.service.contract.impl.exec.FrameRunner;
import com.hedera.node.app.service.contract.impl.exec.TransactionProcessor;
import com.hedera.node.app.service.contract.impl.exec.gas.CustomGasCharging;
import com.hedera.node.app.service.contract.impl.exec.gas.SystemContractGasCalculator;
import com.hedera.node.app.service.contract.impl.exec.gas.TinybarValues;
import com.hedera.node.app.service.contract.impl.exec.processors.CustomMessageCallProcessor;
import com.hedera.node.app.service.contract.impl.exec.scope.HederaNativeOperations;
import com.hedera.node.app.service.contract.impl.exec.utils.FrameBuilder;
import com.hedera.node.app.service.contract.impl.hevm.ActionSidecarContentTracer;
import com.hedera.node.app.service.contract.impl.hevm.HederaEvmBlocks;
import com.hedera.node.app.service.contract.impl.hevm.HederaEvmTransaction;
import com.hedera.node.app.service.contract.impl.hevm.HederaEvmTransactionResult;
import com.hedera.node.app.service.contract.impl.hevm.HederaWorldUpdater;
import com.hedera.node.app.service.contract.impl.state.HederaEvmAccount;
import com.hedera.node.app.service.contract.impl.utils.ConversionUtils;
import com.hedera.node.app.service.token.ReadableAccountStore;
import com.hedera.node.app.spi.workflows.ResourceExhaustedException;
import com.hedera.pbj.runtime.io.buffer.Bytes;
import com.swirlds.config.api.Configuration;
import edu.umd.cs.findbugs.annotations.NonNull;
import java.util.Set;
import org.hyperledger.besu.datatypes.Address;
import org.hyperledger.besu.evm.frame.MessageFrame;
import org.hyperledger.besu.evm.processor.ContractCreationProcessor;
import org.junit.jupiter.api.BeforeEach;
import org.junit.jupiter.api.Test;
import org.junit.jupiter.api.extension.ExtendWith;
import org.mockito.Mock;
import org.mockito.junit.jupiter.MockitoExtension;

@ExtendWith(MockitoExtension.class)
class TransactionProcessorTest {
    @Mock
    private MessageFrame initialFrame;

    @Mock
    private FrameBuilder frameBuilder;

    @Mock
    private FrameRunner frameRunner;

    @Mock
    private CustomMessageCallProcessor messageCallProcessor;

    @Mock
    private SystemContractGasCalculator systemContractGasCalculator;

    @Mock
    private ContractCreationProcessor contractCreationProcessor;

    @Mock
    private HederaEvmBlocks blocks;

    @Mock
    private TinybarValues tinybarValues;

    @Mock
    private HederaWorldUpdater worldUpdater;

    @Mock
    private HederaWorldUpdater feesOnlyUpdater;

    @Mock
    private ActionSidecarContentTracer tracer;

    @Mock
    private Configuration config;

    @Mock
    private HederaEvmAccount senderAccount;

    @Mock
    private HederaEvmAccount relayerAccount;

    @Mock
    private HederaEvmAccount receiverAccount;

    @Mock
    private CustomGasCharging gasCharging;

    @Mock
<<<<<<< HEAD
    private FeatureFlags featureFlags;
=======
    private HederaWorldUpdater.Enhancement enhancement;

    @Mock
    private HederaNativeOperations nativeOperations;

    @Mock
    private ReadableAccountStore readableAccountStore;
>>>>>>> 11daa73c

    private TransactionProcessor subject;

    @BeforeEach
    void setUp() {
        subject = new TransactionProcessor(
                frameBuilder, frameRunner, gasCharging, messageCallProcessor, contractCreationProcessor, featureFlags);
    }

    @Test
    void abortsOnMissingSender() {
        assertAbortsWith(INVALID_ACCOUNT_ID);
    }

    @Test
    void lazyCreationAttemptWithNoValueFailsFast() {
        givenSenderAccount();
        givenRelayerAccount();
        given(messageCallProcessor.isImplicitCreationEnabled(config)).willReturn(true);
        assertAbortsWith(wellKnownRelayedHapiCall(0), INVALID_CONTRACT_ID);
    }

    @Test
    void lazyCreationAttemptWithInvalidAddress() {
        givenSenderAccount();
        givenRelayerAccount();
        final var invalidCreation = new HederaEvmTransaction(
                SENDER_ID,
                RELAYER_ID,
                INVALID_CONTRACT_ADDRESS,
                NONCE,
                CALL_DATA,
                MAINNET_CHAIN_ID,
                VALUE,
                GAS_LIMIT,
                USER_OFFERED_GAS_PRICE,
                MAX_GAS_ALLOWANCE,
                null);
        given(messageCallProcessor.isImplicitCreationEnabled(config)).willReturn(true);
        assertAbortsWith(invalidCreation, INVALID_CONTRACT_ID);
    }

    @Test
    void lazyCreationAttemptWithValidAddress() {
        givenSenderAccount();
        givenRelayerAccount();
        final var transaction = new HederaEvmTransaction(
                SENDER_ID,
                RELAYER_ID,
                VALID_CONTRACT_ADDRESS,
                NONCE,
                CALL_DATA,
                MAINNET_CHAIN_ID,
                VALUE,
                GAS_LIMIT,
                USER_OFFERED_GAS_PRICE,
                MAX_GAS_ALLOWANCE,
                null);
        given(messageCallProcessor.isImplicitCreationEnabled(config)).willReturn(true);
        final var context = wellKnownContextWith(blocks, tinybarValues, systemContractGasCalculator);
        given(gasCharging.chargeForGas(senderAccount, relayerAccount, context, worldUpdater, transaction))
                .willReturn(CHARGING_RESULT);
        given(senderAccount.getAddress()).willReturn(EIP_1014_ADDRESS);
        final var expectedToAddress = ConversionUtils.pbjToBesuAddress(VALID_CONTRACT_ADDRESS.evmAddressOrThrow());
        given(frameBuilder.buildInitialFrameWith(
                        transaction,
                        worldUpdater,
                        context,
                        config,
                        featureFlags,
                        EIP_1014_ADDRESS,
                        expectedToAddress,
                        CHARGING_RESULT.intrinsicGas()))
                .willReturn(initialFrame);
        given(senderAccount.getNonce()).willReturn(NONCE);
        given(frameRunner.runToCompletion(
                        transaction.gasLimit(),
                        SENDER_ID,
                        initialFrame,
                        tracer,
                        messageCallProcessor,
                        contractCreationProcessor))
                .willReturn(SUCCESS_RESULT);

        final var result =
                subject.processTransaction(transaction, worldUpdater, () -> feesOnlyUpdater, context, tracer, config);

        assertSame(SUCCESS_RESULT, result);
        verify(worldUpdater).setupTopLevelLazyCreate(expectedToAddress);
    }

    @Test
    void lazyCreationAttemptCanCallNotExistingFeatureFlagOn() {
        givenSenderAccount();
        givenRelayerAccount();
        final var transaction = new HederaEvmTransaction(
                SENDER_ID,
                RELAYER_ID,
                VALID_CONTRACT_ADDRESS,
                NONCE,
                CALL_DATA,
                MAINNET_CHAIN_ID,
                VALUE,
                GAS_LIMIT,
                USER_OFFERED_GAS_PRICE,
                MAX_GAS_ALLOWANCE,
                null);
        given(messageCallProcessor.isImplicitCreationEnabled(config)).willReturn(true);
        final var context = wellKnownContextWith(blocks, tinybarValues, systemContractGasCalculator);
        given(gasCharging.chargeForGas(senderAccount, relayerAccount, context, worldUpdater, transaction))
                .willReturn(CHARGING_RESULT);
        given(senderAccount.getAddress()).willReturn(EIP_1014_ADDRESS);
        final var expectedToAddress = ConversionUtils.pbjToBesuAddress(VALID_CONTRACT_ADDRESS.evmAddressOrThrow());
        given(frameBuilder.buildInitialFrameWith(
                        transaction,
                        worldUpdater,
                        context,
                        config,
                        featureFlags,
                        EIP_1014_ADDRESS,
                        expectedToAddress,
                        CHARGING_RESULT.intrinsicGas()))
                .willReturn(initialFrame);
        given(senderAccount.hederaId()).willReturn(SENDER_ID);
        given(frameRunner.runToCompletion(
                        transaction.gasLimit(),
                        SENDER_ID,
                        initialFrame,
                        tracer,
                        messageCallProcessor,
                        contractCreationProcessor))
                .willReturn(SUCCESS_RESULT);
        given(featureFlags.isAllowCallsToNonContractAccountsEnabled(any(), any()))
                .willReturn(true);

        final var result =
                subject.processTransaction(transaction, worldUpdater, () -> feesOnlyUpdater, context, tracer, config);

        assertSame(SUCCESS_RESULT, result);
        verify(worldUpdater).setupTopLevelLazyCreate(expectedToAddress);
    }

    @Test
    void callWithNoValueAndCanCallNotExistingFeatureFlagOn() {
        givenSenderAccount();
        givenRelayerAccount();
        final var transaction = new HederaEvmTransaction(
                SENDER_ID,
                RELAYER_ID,
                VALID_CONTRACT_ADDRESS,
                NONCE,
                CALL_DATA,
                MAINNET_CHAIN_ID,
                0L,
                GAS_LIMIT,
                USER_OFFERED_GAS_PRICE,
                MAX_GAS_ALLOWANCE,
                null);
        given(messageCallProcessor.isImplicitCreationEnabled(config)).willReturn(true);
        final var context = wellKnownContextWith(blocks, tinybarValues, systemContractGasCalculator);
        given(gasCharging.chargeForGas(senderAccount, relayerAccount, context, worldUpdater, transaction))
                .willReturn(CHARGING_RESULT);
        given(senderAccount.getAddress()).willReturn(EIP_1014_ADDRESS);
        final var expectedToAddress = ConversionUtils.pbjToBesuAddress(VALID_CONTRACT_ADDRESS.evmAddressOrThrow());
        given(frameBuilder.buildInitialFrameWith(
                        transaction,
                        worldUpdater,
                        context,
                        config,
                        featureFlags,
                        EIP_1014_ADDRESS,
                        expectedToAddress,
                        CHARGING_RESULT.intrinsicGas()))
                .willReturn(initialFrame);
        given(senderAccount.hederaId()).willReturn(SENDER_ID);
        given(frameRunner.runToCompletion(
                        transaction.gasLimit(),
                        SENDER_ID,
                        initialFrame,
                        tracer,
                        messageCallProcessor,
                        contractCreationProcessor))
                .willReturn(SUCCESS_RESULT);
        given(featureFlags.isAllowCallsToNonContractAccountsEnabled(any(), any()))
                .willReturn(true);

        final var result =
                subject.processTransaction(transaction, worldUpdater, () -> feesOnlyUpdater, context, tracer, config);

        assertSame(SUCCESS_RESULT, result);
    }

    @Test
    void requiresEthTxToHaveNonNullRelayer() {
        givenSenderAccount();
        assertAbortsWith(wellKnownRelayedHapiCall(0), INVALID_ACCOUNT_ID);
    }

    @Test
    void nonLazyCreateCandidateMustHaveReceiver() {
        givenSenderAccount();
        givenRelayerAccount();
        assertAbortsWith(wellKnownRelayedHapiCall(0), INVALID_CONTRACT_ID);
    }

    @Test
    @SuppressWarnings("unchecked")
    void ethCreateHappyPathAsExpected() {
        final var inOrder = inOrder(worldUpdater, frameBuilder, frameRunner, gasCharging, senderAccount);

        givenSenderAccount();
        givenRelayerAccount();

        final var context = wellKnownContextWith(blocks, tinybarValues, systemContractGasCalculator);
        final var transaction = wellKnownRelayedHapiCreate();

        given(gasCharging.chargeForGas(senderAccount, relayerAccount, context, worldUpdater, transaction))
                .willReturn(CHARGING_RESULT);
        given(senderAccount.getAddress()).willReturn(EIP_1014_ADDRESS);
        given(senderAccount.getNonce()).willReturn(NONCE);
        final var expectedToAddress = Address.contractAddress(EIP_1014_ADDRESS, NONCE);
        given(frameBuilder.buildInitialFrameWith(
                        transaction,
                        worldUpdater,
                        context,
                        config,
                        featureFlags,
                        EIP_1014_ADDRESS,
                        expectedToAddress,
                        CHARGING_RESULT.intrinsicGas()))
                .willReturn(initialFrame);
        given(senderAccount.getNonce()).willReturn(NONCE);
        given(frameRunner.runToCompletion(
                        transaction.gasLimit(),
                        SENDER_ID,
                        initialFrame,
                        tracer,
                        messageCallProcessor,
                        contractCreationProcessor))
                .willReturn(SUCCESS_RESULT);
        final var parsedAccount =
                Account.newBuilder().accountId(senderAccount.hederaId()).build();
        given(senderAccount.toNativeAccount()).willReturn(parsedAccount);
        given(initialFrame.getSelfDestructs()).willReturn(Set.of(NON_SYSTEM_LONG_ZERO_ADDRESS));

        final var result =
                subject.processTransaction(transaction, worldUpdater, () -> feesOnlyUpdater, context, tracer, config);

        inOrder.verify(worldUpdater)
                .setupAliasedTopLevelCreate(ContractCreateTransactionBody.DEFAULT, expectedToAddress);
        inOrder.verify(senderAccount).incrementNonce();
        inOrder.verify(gasCharging).chargeForGas(senderAccount, relayerAccount, context, worldUpdater, transaction);
        inOrder.verify(frameBuilder)
                .buildInitialFrameWith(
                        transaction,
                        worldUpdater,
                        context,
                        config,
                        featureFlags,
                        EIP_1014_ADDRESS,
                        expectedToAddress,
                        CHARGING_RESULT.intrinsicGas());
        inOrder.verify(frameRunner)
                .runToCompletion(
                        transaction.gasLimit(),
                        SENDER_ID,
                        initialFrame,
                        tracer,
                        messageCallProcessor,
                        contractCreationProcessor);
        inOrder.verify(gasCharging)
                .maybeRefundGiven(
                        GAS_LIMIT - SUCCESS_RESULT.gasUsed(),
                        CHARGING_RESULT.relayerAllowanceUsed(),
                        senderAccount,
                        relayerAccount,
                        context,
                        worldUpdater);
        inOrder.verify(worldUpdater).deleteAccount(NON_SYSTEM_LONG_ZERO_ADDRESS);
        inOrder.verify(worldUpdater).commit();
        assertSame(SUCCESS_RESULT, result);
    }

    @Test
    @SuppressWarnings("unchecked")
    void hapiCreateHappyPathAsExpected() {
        final var inOrder = inOrder(worldUpdater, frameBuilder, frameRunner, gasCharging, senderAccount);

        givenSenderAccount();

        final var context = wellKnownContextWith(blocks, tinybarValues, systemContractGasCalculator);
        final var transaction = wellKnownHapiCreate();

        given(gasCharging.chargeForGas(senderAccount, null, context, worldUpdater, transaction))
                .willReturn(NO_ALLOWANCE_CHARGING_RESULT);
        given(senderAccount.getAddress()).willReturn(EIP_1014_ADDRESS);
        given(worldUpdater.setupTopLevelCreate(ContractCreateTransactionBody.DEFAULT))
                .willReturn(NON_SYSTEM_LONG_ZERO_ADDRESS);
        given(frameBuilder.buildInitialFrameWith(
                        transaction,
                        worldUpdater,
                        context,
                        config,
                        featureFlags,
                        EIP_1014_ADDRESS,
                        NON_SYSTEM_LONG_ZERO_ADDRESS,
                        CHARGING_RESULT.intrinsicGas()))
                .willReturn(initialFrame);
        given(frameRunner.runToCompletion(
                        transaction.gasLimit(),
                        SENDER_ID,
                        initialFrame,
                        tracer,
                        messageCallProcessor,
                        contractCreationProcessor))
                .willReturn(SUCCESS_RESULT);
        given(initialFrame.getSelfDestructs()).willReturn(Set.of(NON_SYSTEM_LONG_ZERO_ADDRESS));

        final var result =
                subject.processTransaction(transaction, worldUpdater, () -> feesOnlyUpdater, context, tracer, config);

        inOrder.verify(worldUpdater).setupTopLevelCreate(ContractCreateTransactionBody.DEFAULT);
        inOrder.verify(gasCharging).chargeForGas(senderAccount, null, context, worldUpdater, transaction);
        inOrder.verify(frameBuilder)
                .buildInitialFrameWith(
                        transaction,
                        worldUpdater,
                        context,
                        config,
                        featureFlags,
                        EIP_1014_ADDRESS,
                        NON_SYSTEM_LONG_ZERO_ADDRESS,
                        CHARGING_RESULT.intrinsicGas());
        inOrder.verify(frameRunner)
                .runToCompletion(
                        transaction.gasLimit(),
                        SENDER_ID,
                        initialFrame,
                        tracer,
                        messageCallProcessor,
                        contractCreationProcessor);
        inOrder.verify(gasCharging)
                .maybeRefundGiven(GAS_LIMIT - SUCCESS_RESULT.gasUsed(), 0, senderAccount, null, context, worldUpdater);
        inOrder.verify(worldUpdater).deleteAccount(NON_SYSTEM_LONG_ZERO_ADDRESS);
        inOrder.verify(worldUpdater).commit();
        assertSame(SUCCESS_RESULT, result);
        verify(senderAccount, never()).incrementNonce();
    }

    @Test
    @SuppressWarnings("unchecked")
    void ethCallHappyPathAsExpected() {
        final var inOrder =
                inOrder(worldUpdater, frameBuilder, frameRunner, gasCharging, messageCallProcessor, senderAccount);

        givenSenderAccount();
        givenRelayerAccount();
        givenReceiverAccount();

        final var context = wellKnownContextWith(blocks, tinybarValues, systemContractGasCalculator);
        final var transaction = wellKnownRelayedHapiCall(0);

        given(gasCharging.chargeForGas(senderAccount, relayerAccount, context, worldUpdater, transaction))
                .willReturn(CHARGING_RESULT);
        given(senderAccount.getAddress()).willReturn(EIP_1014_ADDRESS);
        given(senderAccount.getNonce()).willReturn(NONCE);
        given(receiverAccount.getAddress()).willReturn(NON_SYSTEM_LONG_ZERO_ADDRESS);
        given(frameBuilder.buildInitialFrameWith(
                        transaction,
                        worldUpdater,
                        context,
                        config,
                        featureFlags,
                        EIP_1014_ADDRESS,
                        NON_SYSTEM_LONG_ZERO_ADDRESS,
                        CHARGING_RESULT.intrinsicGas()))
                .willReturn(initialFrame);
        given(senderAccount.hederaId()).willReturn(SENDER_ID);
        given(frameRunner.runToCompletion(
                        eq(transaction.gasLimit()),
                        eq(SENDER_ID),
                        eq(initialFrame),
                        eq(tracer),
                        any(),
                        eq(contractCreationProcessor)))
                .willReturn(SUCCESS_RESULT);
        given(initialFrame.getSelfDestructs()).willReturn(Set.of(NON_SYSTEM_LONG_ZERO_ADDRESS));

        final var result =
                subject.processTransaction(transaction, worldUpdater, () -> feesOnlyUpdater, context, tracer, config);

        inOrder.verify(senderAccount).incrementNonce();
        inOrder.verify(gasCharging).chargeForGas(senderAccount, relayerAccount, context, worldUpdater, transaction);
        inOrder.verify(frameBuilder)
                .buildInitialFrameWith(
                        transaction,
                        worldUpdater,
                        context,
                        config,
                        featureFlags,
                        EIP_1014_ADDRESS,
                        NON_SYSTEM_LONG_ZERO_ADDRESS,
                        CHARGING_RESULT.intrinsicGas());
        inOrder.verify(frameRunner)
                .runToCompletion(
                        transaction.gasLimit(),
                        SENDER_ID,
                        initialFrame,
                        tracer,
                        messageCallProcessor,
                        contractCreationProcessor);
        inOrder.verify(gasCharging)
                .maybeRefundGiven(
                        GAS_LIMIT - SUCCESS_RESULT.gasUsed(),
                        CHARGING_RESULT.relayerAllowanceUsed(),
                        senderAccount,
                        relayerAccount,
                        context,
                        worldUpdater);
        inOrder.verify(worldUpdater).deleteAccount(NON_SYSTEM_LONG_ZERO_ADDRESS);
        inOrder.verify(worldUpdater).commit();
        assertSame(SUCCESS_RESULT, result);
    }

    @Test
    @SuppressWarnings("unchecked")
    void ethCallHappyPathAsExpectedAndCanCallNotExistingFeatureFlagOn() {
        final var inOrder =
                inOrder(worldUpdater, frameBuilder, frameRunner, gasCharging, messageCallProcessor, senderAccount);

        givenSenderAccount();
        givenRelayerAccount();
        givenReceiverAccount();

        final var context = wellKnownContextWith(blocks, tinybarValues, systemContractGasCalculator);
        final var transaction = wellKnownRelayedHapiCall(0);

        given(gasCharging.chargeForGas(senderAccount, relayerAccount, context, worldUpdater, transaction))
                .willReturn(CHARGING_RESULT);
        given(senderAccount.getAddress()).willReturn(EIP_1014_ADDRESS);
        given(receiverAccount.getAddress()).willReturn(NON_SYSTEM_LONG_ZERO_ADDRESS);
        given(frameBuilder.buildInitialFrameWith(
                        transaction,
                        worldUpdater,
                        context,
                        config,
                        featureFlags,
                        EIP_1014_ADDRESS,
                        NON_SYSTEM_LONG_ZERO_ADDRESS,
                        CHARGING_RESULT.intrinsicGas()))
                .willReturn(initialFrame);
        given(frameRunner.runToCompletion(
                        eq(transaction.gasLimit()),
                        eq(SENDER_ID),
                        eq(initialFrame),
                        eq(tracer),
                        any(),
                        eq(contractCreationProcessor)))
                .willReturn(SUCCESS_RESULT);
        given(initialFrame.getSelfDestructs()).willReturn(Set.of(NON_SYSTEM_LONG_ZERO_ADDRESS));
        given(featureFlags.isAllowCallsToNonContractAccountsEnabled(any(), any()))
                .willReturn(true);

        final var result =
                subject.processTransaction(transaction, worldUpdater, () -> feesOnlyUpdater, context, tracer, config);

        inOrder.verify(senderAccount).incrementNonce();
        inOrder.verify(gasCharging).chargeForGas(senderAccount, relayerAccount, context, worldUpdater, transaction);
        inOrder.verify(frameBuilder)
                .buildInitialFrameWith(
                        transaction,
                        worldUpdater,
                        context,
                        config,
                        featureFlags,
                        EIP_1014_ADDRESS,
                        NON_SYSTEM_LONG_ZERO_ADDRESS,
                        CHARGING_RESULT.intrinsicGas());
        inOrder.verify(frameRunner)
                .runToCompletion(
                        transaction.gasLimit(),
                        SENDER_ID,
                        initialFrame,
                        tracer,
                        messageCallProcessor,
                        contractCreationProcessor);
        inOrder.verify(gasCharging)
                .maybeRefundGiven(
                        GAS_LIMIT - SUCCESS_RESULT.gasUsed(),
                        CHARGING_RESULT.relayerAllowanceUsed(),
                        senderAccount,
                        relayerAccount,
                        context,
                        worldUpdater);
        inOrder.verify(worldUpdater).deleteAccount(NON_SYSTEM_LONG_ZERO_ADDRESS);
        inOrder.verify(worldUpdater).commit();
        assertSame(SUCCESS_RESULT, result);
    }

    @Test
    @SuppressWarnings("unchecked")
    void ethCallAsExpectedWithResourceExhaustionInCommit() {
        givenSenderAccount();
        givenRelayerAccount();
        givenReceiverAccount();
        givenFeeOnlyParties();

        final var context = wellKnownContextWith(blocks, tinybarValues, systemContractGasCalculator);
        final var transaction = wellKnownRelayedHapiCall(0);

        given(gasCharging.chargeForGas(senderAccount, relayerAccount, context, worldUpdater, transaction))
                .willReturn(CHARGING_RESULT);
        given(senderAccount.getAddress()).willReturn(EIP_1014_ADDRESS);
        given(senderAccount.getNonce()).willReturn(NONCE);
        given(receiverAccount.getAddress()).willReturn(NON_SYSTEM_LONG_ZERO_ADDRESS);
        given(frameBuilder.buildInitialFrameWith(
                        transaction,
                        worldUpdater,
                        context,
                        config,
                        featureFlags,
                        EIP_1014_ADDRESS,
                        NON_SYSTEM_LONG_ZERO_ADDRESS,
                        CHARGING_RESULT.intrinsicGas()))
                .willReturn(initialFrame);
        given(frameRunner.runToCompletion(
                        eq(transaction.gasLimit()),
                        eq(SENDER_ID),
                        eq(initialFrame),
                        eq(tracer),
                        any(),
                        eq(contractCreationProcessor)))
                .willReturn(SUCCESS_RESULT);
        given(initialFrame.getSelfDestructs()).willReturn(Set.of(NON_SYSTEM_LONG_ZERO_ADDRESS));
        willThrow(new ResourceExhaustedException(INSUFFICIENT_BALANCES_FOR_RENEWAL_FEES))
                .given(worldUpdater)
                .commit();

        final var result =
                subject.processTransaction(transaction, worldUpdater, () -> feesOnlyUpdater, context, tracer, config);

        assertResourceExhaustion(INSUFFICIENT_BALANCES_FOR_RENEWAL_FEES, result);
        verify(gasCharging).chargeForGas(senderAccount, relayerAccount, context, feesOnlyUpdater, transaction);
        verify(worldUpdater).revert();
        verify(feesOnlyUpdater).commit();
    }

<<<<<<< HEAD
    @Test
    @SuppressWarnings("unchecked")
    void resourceExhaustionResultAsExpected() {
        givenSenderAccount();
        givenRelayerAccount();
        givenReceiverAccount();
        givenFeeOnlyParties();

        final var context = wellKnownContextWith(blocks, tinybarValues, systemContractGasCalculator);
        final var transaction = wellKnownRelayedHapiCall(0);

        given(gasCharging.chargeForGas(senderAccount, relayerAccount, context, worldUpdater, transaction))
                .willReturn(CHARGING_RESULT);
        given(senderAccount.getAddress()).willReturn(EIP_1014_ADDRESS);
        given(receiverAccount.getAddress()).willReturn(NON_SYSTEM_LONG_ZERO_ADDRESS);
        given(frameBuilder.buildInitialFrameWith(
                        transaction,
                        worldUpdater,
                        context,
                        config,
                        featureFlags,
                        EIP_1014_ADDRESS,
                        NON_SYSTEM_LONG_ZERO_ADDRESS,
                        CHARGING_RESULT.intrinsicGas()))
                .willReturn(initialFrame);
        given(senderAccount.hederaId()).willReturn(SENDER_ID);
        willThrow(new ResourceExhaustedException(MAX_CHILD_RECORDS_EXCEEDED))
                .given(frameRunner)
                .runToCompletion(
                        eq(transaction.gasLimit()),
                        eq(SENDER_ID),
                        eq(initialFrame),
                        eq(tracer),
                        any(),
                        eq(contractCreationProcessor));

        final var result =
                subject.processTransaction(transaction, worldUpdater, () -> feesOnlyUpdater, context, tracer, config);

        assertResourceExhaustion(MAX_CHILD_RECORDS_EXCEEDED, result);
    }

=======
>>>>>>> 11daa73c
    private void assertResourceExhaustion(
            @NonNull final ResponseCodeEnum reason, @NonNull final HederaEvmTransactionResult result) {
        assertFalse(result.isSuccess());
        assertEquals(GAS_LIMIT, result.gasUsed());
        assertEquals(NETWORK_GAS_PRICE, result.gasPrice());
        assertNull(result.haltReason());
        assertEquals(Bytes.wrap(reason.name()), result.revertReason());
    }

    private void assertAbortsWith(@NonNull final ResponseCodeEnum reason) {
        assertAbortsWith(wellKnownHapiCall(), reason);
    }

    private void assertAbortsWith(
            @NonNull final HederaEvmTransaction transaction, @NonNull final ResponseCodeEnum reason) {
        assertFailsWith(
                reason,
                () -> subject.processTransaction(
                        transaction,
                        worldUpdater,
                        () -> feesOnlyUpdater,
                        wellKnownContextWith(blocks, tinybarValues, systemContractGasCalculator),
                        tracer,
                        config));
    }

    private void givenFeeOnlyParties() {
        given(feesOnlyUpdater.getHederaAccount(SENDER_ID)).willReturn(senderAccount);
        given(feesOnlyUpdater.getHederaAccount(RELAYER_ID)).willReturn(relayerAccount);
        given(feesOnlyUpdater.getHederaAccount(CALLED_CONTRACT_ID)).willReturn(receiverAccount);
    }

    private void givenSenderAccount() {
        given(worldUpdater.getHederaAccount(SENDER_ID)).willReturn(senderAccount);
        given(senderAccount.hederaId()).willReturn(SENDER_ID);
    }

    private void givenRelayerAccount() {
        given(worldUpdater.getHederaAccount(RELAYER_ID)).willReturn(relayerAccount);
    }

    private void givenReceiverAccount() {
        given(worldUpdater.getHederaAccount(CALLED_CONTRACT_ID)).willReturn(receiverAccount);
    }
}<|MERGE_RESOLUTION|>--- conflicted
+++ resolved
@@ -57,18 +57,14 @@
 
 import com.hedera.hapi.node.base.ResponseCodeEnum;
 import com.hedera.hapi.node.contract.ContractCreateTransactionBody;
-<<<<<<< HEAD
+import com.hedera.hapi.node.state.token.Account;
 import com.hedera.node.app.service.contract.impl.exec.FeatureFlags;
-=======
-import com.hedera.hapi.node.state.token.Account;
->>>>>>> 11daa73c
 import com.hedera.node.app.service.contract.impl.exec.FrameRunner;
 import com.hedera.node.app.service.contract.impl.exec.TransactionProcessor;
 import com.hedera.node.app.service.contract.impl.exec.gas.CustomGasCharging;
 import com.hedera.node.app.service.contract.impl.exec.gas.SystemContractGasCalculator;
 import com.hedera.node.app.service.contract.impl.exec.gas.TinybarValues;
 import com.hedera.node.app.service.contract.impl.exec.processors.CustomMessageCallProcessor;
-import com.hedera.node.app.service.contract.impl.exec.scope.HederaNativeOperations;
 import com.hedera.node.app.service.contract.impl.exec.utils.FrameBuilder;
 import com.hedera.node.app.service.contract.impl.hevm.ActionSidecarContentTracer;
 import com.hedera.node.app.service.contract.impl.hevm.HederaEvmBlocks;
@@ -77,7 +73,6 @@
 import com.hedera.node.app.service.contract.impl.hevm.HederaWorldUpdater;
 import com.hedera.node.app.service.contract.impl.state.HederaEvmAccount;
 import com.hedera.node.app.service.contract.impl.utils.ConversionUtils;
-import com.hedera.node.app.service.token.ReadableAccountStore;
 import com.hedera.node.app.spi.workflows.ResourceExhaustedException;
 import com.hedera.pbj.runtime.io.buffer.Bytes;
 import com.swirlds.config.api.Configuration;
@@ -143,17 +138,7 @@
     private CustomGasCharging gasCharging;
 
     @Mock
-<<<<<<< HEAD
     private FeatureFlags featureFlags;
-=======
-    private HederaWorldUpdater.Enhancement enhancement;
-
-    @Mock
-    private HederaNativeOperations nativeOperations;
-
-    @Mock
-    private ReadableAccountStore readableAccountStore;
->>>>>>> 11daa73c
 
     private TransactionProcessor subject;
 
@@ -288,6 +273,7 @@
                 .willReturn(SUCCESS_RESULT);
         given(featureFlags.isAllowCallsToNonContractAccountsEnabled(any(), any()))
                 .willReturn(true);
+        given(senderAccount.getNonce()).willReturn(NONCE);
 
         final var result =
                 subject.processTransaction(transaction, worldUpdater, () -> feesOnlyUpdater, context, tracer, config);
@@ -339,6 +325,7 @@
                 .willReturn(SUCCESS_RESULT);
         given(featureFlags.isAllowCallsToNonContractAccountsEnabled(any(), any()))
                 .willReturn(true);
+        given(senderAccount.getNonce()).willReturn(NONCE);
 
         final var result =
                 subject.processTransaction(transaction, worldUpdater, () -> feesOnlyUpdater, context, tracer, config);
@@ -520,6 +507,79 @@
                 .willReturn(CHARGING_RESULT);
         given(senderAccount.getAddress()).willReturn(EIP_1014_ADDRESS);
         given(senderAccount.getNonce()).willReturn(NONCE);
+        given(receiverAccount.getAddress()).willReturn(NON_SYSTEM_LONG_ZERO_ADDRESS);
+        given(frameBuilder.buildInitialFrameWith(
+                        transaction,
+                        worldUpdater,
+                        context,
+                        config,
+                        featureFlags,
+                        EIP_1014_ADDRESS,
+                        NON_SYSTEM_LONG_ZERO_ADDRESS,
+                        CHARGING_RESULT.intrinsicGas()))
+                .willReturn(initialFrame);
+        given(frameRunner.runToCompletion(
+                        eq(transaction.gasLimit()),
+                        eq(SENDER_ID),
+                        eq(initialFrame),
+                        eq(tracer),
+                        any(),
+                        eq(contractCreationProcessor)))
+                .willReturn(SUCCESS_RESULT);
+        given(initialFrame.getSelfDestructs()).willReturn(Set.of(NON_SYSTEM_LONG_ZERO_ADDRESS));
+
+        final var result =
+                subject.processTransaction(transaction, worldUpdater, () -> feesOnlyUpdater, context, tracer, config);
+
+        inOrder.verify(senderAccount).incrementNonce();
+        inOrder.verify(gasCharging).chargeForGas(senderAccount, relayerAccount, context, worldUpdater, transaction);
+        inOrder.verify(frameBuilder)
+                .buildInitialFrameWith(
+                        transaction,
+                        worldUpdater,
+                        context,
+                        config,
+                        featureFlags,
+                        EIP_1014_ADDRESS,
+                        NON_SYSTEM_LONG_ZERO_ADDRESS,
+                        CHARGING_RESULT.intrinsicGas());
+        inOrder.verify(frameRunner)
+                .runToCompletion(
+                        transaction.gasLimit(),
+                        SENDER_ID,
+                        initialFrame,
+                        tracer,
+                        messageCallProcessor,
+                        contractCreationProcessor);
+        inOrder.verify(gasCharging)
+                .maybeRefundGiven(
+                        GAS_LIMIT - SUCCESS_RESULT.gasUsed(),
+                        CHARGING_RESULT.relayerAllowanceUsed(),
+                        senderAccount,
+                        relayerAccount,
+                        context,
+                        worldUpdater);
+        inOrder.verify(worldUpdater).deleteAccount(NON_SYSTEM_LONG_ZERO_ADDRESS);
+        inOrder.verify(worldUpdater).commit();
+        assertSame(SUCCESS_RESULT, result);
+    }
+
+    @Test
+    @SuppressWarnings("unchecked")
+    void ethCallHappyPathAsExpectedAndCanCallNotExistingFeatureFlagOn() {
+        final var inOrder =
+                inOrder(worldUpdater, frameBuilder, frameRunner, gasCharging, messageCallProcessor, senderAccount);
+
+        givenSenderAccount();
+        givenRelayerAccount();
+        givenReceiverAccount();
+
+        final var context = wellKnownContextWith(blocks, tinybarValues, systemContractGasCalculator);
+        final var transaction = wellKnownRelayedHapiCall(0);
+
+        given(gasCharging.chargeForGas(senderAccount, relayerAccount, context, worldUpdater, transaction))
+                .willReturn(CHARGING_RESULT);
+        given(senderAccount.getAddress()).willReturn(EIP_1014_ADDRESS);
         given(receiverAccount.getAddress()).willReturn(NON_SYSTEM_LONG_ZERO_ADDRESS);
         given(frameBuilder.buildInitialFrameWith(
                         transaction,
@@ -541,81 +601,9 @@
                         eq(contractCreationProcessor)))
                 .willReturn(SUCCESS_RESULT);
         given(initialFrame.getSelfDestructs()).willReturn(Set.of(NON_SYSTEM_LONG_ZERO_ADDRESS));
-
-        final var result =
-                subject.processTransaction(transaction, worldUpdater, () -> feesOnlyUpdater, context, tracer, config);
-
-        inOrder.verify(senderAccount).incrementNonce();
-        inOrder.verify(gasCharging).chargeForGas(senderAccount, relayerAccount, context, worldUpdater, transaction);
-        inOrder.verify(frameBuilder)
-                .buildInitialFrameWith(
-                        transaction,
-                        worldUpdater,
-                        context,
-                        config,
-                        featureFlags,
-                        EIP_1014_ADDRESS,
-                        NON_SYSTEM_LONG_ZERO_ADDRESS,
-                        CHARGING_RESULT.intrinsicGas());
-        inOrder.verify(frameRunner)
-                .runToCompletion(
-                        transaction.gasLimit(),
-                        SENDER_ID,
-                        initialFrame,
-                        tracer,
-                        messageCallProcessor,
-                        contractCreationProcessor);
-        inOrder.verify(gasCharging)
-                .maybeRefundGiven(
-                        GAS_LIMIT - SUCCESS_RESULT.gasUsed(),
-                        CHARGING_RESULT.relayerAllowanceUsed(),
-                        senderAccount,
-                        relayerAccount,
-                        context,
-                        worldUpdater);
-        inOrder.verify(worldUpdater).deleteAccount(NON_SYSTEM_LONG_ZERO_ADDRESS);
-        inOrder.verify(worldUpdater).commit();
-        assertSame(SUCCESS_RESULT, result);
-    }
-
-    @Test
-    @SuppressWarnings("unchecked")
-    void ethCallHappyPathAsExpectedAndCanCallNotExistingFeatureFlagOn() {
-        final var inOrder =
-                inOrder(worldUpdater, frameBuilder, frameRunner, gasCharging, messageCallProcessor, senderAccount);
-
-        givenSenderAccount();
-        givenRelayerAccount();
-        givenReceiverAccount();
-
-        final var context = wellKnownContextWith(blocks, tinybarValues, systemContractGasCalculator);
-        final var transaction = wellKnownRelayedHapiCall(0);
-
-        given(gasCharging.chargeForGas(senderAccount, relayerAccount, context, worldUpdater, transaction))
-                .willReturn(CHARGING_RESULT);
-        given(senderAccount.getAddress()).willReturn(EIP_1014_ADDRESS);
-        given(receiverAccount.getAddress()).willReturn(NON_SYSTEM_LONG_ZERO_ADDRESS);
-        given(frameBuilder.buildInitialFrameWith(
-                        transaction,
-                        worldUpdater,
-                        context,
-                        config,
-                        featureFlags,
-                        EIP_1014_ADDRESS,
-                        NON_SYSTEM_LONG_ZERO_ADDRESS,
-                        CHARGING_RESULT.intrinsicGas()))
-                .willReturn(initialFrame);
-        given(frameRunner.runToCompletion(
-                        eq(transaction.gasLimit()),
-                        eq(SENDER_ID),
-                        eq(initialFrame),
-                        eq(tracer),
-                        any(),
-                        eq(contractCreationProcessor)))
-                .willReturn(SUCCESS_RESULT);
-        given(initialFrame.getSelfDestructs()).willReturn(Set.of(NON_SYSTEM_LONG_ZERO_ADDRESS));
         given(featureFlags.isAllowCallsToNonContractAccountsEnabled(any(), any()))
                 .willReturn(true);
+        given(senderAccount.getNonce()).willReturn(NONCE);
 
         final var result =
                 subject.processTransaction(transaction, worldUpdater, () -> feesOnlyUpdater, context, tracer, config);
@@ -701,51 +689,6 @@
         verify(feesOnlyUpdater).commit();
     }
 
-<<<<<<< HEAD
-    @Test
-    @SuppressWarnings("unchecked")
-    void resourceExhaustionResultAsExpected() {
-        givenSenderAccount();
-        givenRelayerAccount();
-        givenReceiverAccount();
-        givenFeeOnlyParties();
-
-        final var context = wellKnownContextWith(blocks, tinybarValues, systemContractGasCalculator);
-        final var transaction = wellKnownRelayedHapiCall(0);
-
-        given(gasCharging.chargeForGas(senderAccount, relayerAccount, context, worldUpdater, transaction))
-                .willReturn(CHARGING_RESULT);
-        given(senderAccount.getAddress()).willReturn(EIP_1014_ADDRESS);
-        given(receiverAccount.getAddress()).willReturn(NON_SYSTEM_LONG_ZERO_ADDRESS);
-        given(frameBuilder.buildInitialFrameWith(
-                        transaction,
-                        worldUpdater,
-                        context,
-                        config,
-                        featureFlags,
-                        EIP_1014_ADDRESS,
-                        NON_SYSTEM_LONG_ZERO_ADDRESS,
-                        CHARGING_RESULT.intrinsicGas()))
-                .willReturn(initialFrame);
-        given(senderAccount.hederaId()).willReturn(SENDER_ID);
-        willThrow(new ResourceExhaustedException(MAX_CHILD_RECORDS_EXCEEDED))
-                .given(frameRunner)
-                .runToCompletion(
-                        eq(transaction.gasLimit()),
-                        eq(SENDER_ID),
-                        eq(initialFrame),
-                        eq(tracer),
-                        any(),
-                        eq(contractCreationProcessor));
-
-        final var result =
-                subject.processTransaction(transaction, worldUpdater, () -> feesOnlyUpdater, context, tracer, config);
-
-        assertResourceExhaustion(MAX_CHILD_RECORDS_EXCEEDED, result);
-    }
-
-=======
->>>>>>> 11daa73c
     private void assertResourceExhaustion(
             @NonNull final ResponseCodeEnum reason, @NonNull final HederaEvmTransactionResult result) {
         assertFalse(result.isSuccess());
