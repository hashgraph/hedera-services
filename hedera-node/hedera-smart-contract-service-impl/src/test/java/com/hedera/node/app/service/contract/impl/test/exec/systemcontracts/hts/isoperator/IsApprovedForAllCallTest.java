/*
 * Copyright (C) 2023 Hedera Hashgraph, LLC
 *
 * Licensed under the Apache License, Version 2.0 (the "License");
 * you may not use this file except in compliance with the License.
 * You may obtain a copy of the License at
 *
 *      http://www.apache.org/licenses/LICENSE-2.0
 *
 * Unless required by applicable law or agreed to in writing, software
 * distributed under the License is distributed on an "AS IS" BASIS,
 * WITHOUT WARRANTIES OR CONDITIONS OF ANY KIND, either express or implied.
 * See the License for the specific language governing permissions and
 * limitations under the License.
 */

package com.hedera.node.app.service.contract.impl.test.exec.systemcontracts.hts.isoperator;

import static com.hedera.hapi.node.base.ResponseCodeEnum.INVALID_ACCOUNT_ID;
import static com.hedera.hapi.node.base.ResponseCodeEnum.INVALID_TOKEN_ID;
import static com.hedera.hapi.node.base.ResponseCodeEnum.SUCCESS;
import static com.hedera.node.app.service.contract.impl.test.TestHelpers.A_NEW_ACCOUNT_ID;
import static com.hedera.node.app.service.contract.impl.test.TestHelpers.B_NEW_ACCOUNT_ID;
import static com.hedera.node.app.service.contract.impl.test.TestHelpers.FUNGIBLE_TOKEN;
import static com.hedera.node.app.service.contract.impl.test.TestHelpers.NON_FUNGIBLE_TOKEN;
import static com.hedera.node.app.service.contract.impl.test.TestHelpers.OPERATOR;
import static com.hedera.node.app.service.contract.impl.test.TestHelpers.SOMEBODY;
import static com.hedera.node.app.service.contract.impl.test.TestHelpers.asHeadlongAddress;
import static com.hedera.node.app.service.contract.impl.test.TestHelpers.revertOutputFor;
import static com.hedera.node.app.service.contract.impl.utils.ConversionUtils.asEvmAddress;
import static org.junit.jupiter.api.Assertions.*;
import static org.mockito.BDDMockito.given;

import com.esaulpaugh.headlong.abi.Address;
import com.hedera.node.app.service.contract.impl.exec.systemcontracts.hts.isapprovedforall.IsApprovedForAllCall;
import com.hedera.node.app.service.contract.impl.exec.systemcontracts.hts.isapprovedforall.IsApprovedForAllTranslator;
import com.hedera.node.app.service.contract.impl.test.exec.systemcontracts.hts.HtsCallTestBase;
import edu.umd.cs.findbugs.annotations.NonNull;
import org.apache.tuweni.bytes.Bytes;
import org.hyperledger.besu.evm.frame.MessageFrame;
import org.junit.jupiter.api.Test;

class IsApprovedForAllCallTest extends HtsCallTestBase {
    private final Address THE_OWNER = asHeadlongAddress(asEvmAddress(A_NEW_ACCOUNT_ID.accountNumOrThrow()));
    private final Address THE_OPERATOR = asHeadlongAddress(asEvmAddress(B_NEW_ACCOUNT_ID.accountNumOrThrow()));
    private IsApprovedForAllCall subject;

    @Test
    void revertsWithFungibleToken() {
        subject = new IsApprovedForAllCall(
                gasCalculator, mockEnhancement(), FUNGIBLE_TOKEN, THE_OWNER, THE_OPERATOR, false);

        final var result = subject.execute(frame).fullResult().result();

        assertEquals(MessageFrame.State.REVERT, result.getState());
        assertEquals(revertOutputFor(INVALID_TOKEN_ID), result.getOutput());
    }

    @Test
    void revertsWithMissingOwner() {
        subject = new IsApprovedForAllCall(
                gasCalculator, mockEnhancement(), NON_FUNGIBLE_TOKEN, THE_OWNER, THE_OPERATOR, false);

        final var result = subject.execute(frame).fullResult().result();

        assertEquals(MessageFrame.State.REVERT, result.getState());
        assertEquals(revertOutputFor(INVALID_ACCOUNT_ID), result.getOutput());
    }

    @Test
    void checksForPresentOwnerAndFindsApprovedOperator() {
        subject = new IsApprovedForAllCall(
                gasCalculator, mockEnhancement(), NON_FUNGIBLE_TOKEN, THE_OWNER, THE_OPERATOR, false);
        given(nativeOperations.getAccount(A_NEW_ACCOUNT_ID.accountNumOrThrow())).willReturn(SOMEBODY);
        given(nativeOperations.getAccount(B_NEW_ACCOUNT_ID.accountNumOrThrow())).willReturn(OPERATOR);

        final var result = subject.execute(frame).fullResult().result();

        assertEquals(MessageFrame.State.COMPLETED_SUCCESS, result.getState());
        assertHasSuccessVerdict(true, result.getOutput());
    }

    @Test
    void checksForPresentOwnerAndDetectsNoOperator() {
        subject = new IsApprovedForAllCall(
                gasCalculator, mockEnhancement(), NON_FUNGIBLE_TOKEN, THE_OWNER, THE_OWNER, false);
<<<<<<< HEAD
=======
        given(nativeOperations.getAccount(A_NEW_ACCOUNT_ID.accountNumOrThrow())).willReturn(SOMEBODY);

        final var result = subject.execute().fullResult().result();

        assertEquals(MessageFrame.State.COMPLETED_SUCCESS, result.getState());
        assertHasSuccessVerdict(false, result.getOutput());
    }

    @Test
    void ercChecksForPresentOwnerAndDetectsNoOperator() {
        subject = new IsApprovedForAllCall(
                gasCalculator, mockEnhancement(), NON_FUNGIBLE_TOKEN, THE_OWNER, THE_OWNER, true);
>>>>>>> 790bc471
        given(nativeOperations.getAccount(A_NEW_ACCOUNT_ID.accountNumOrThrow())).willReturn(SOMEBODY);

        final var result = subject.execute(frame).fullResult().result();

        assertEquals(MessageFrame.State.COMPLETED_SUCCESS, result.getState());
<<<<<<< HEAD
        assertHasSuccessVerdict(false, result.getOutput());
    }

    @Test
    void ercChecksForPresentOwnerAndDetectsNoOperator() {
        subject = new IsApprovedForAllCall(
                gasCalculator, mockEnhancement(), NON_FUNGIBLE_TOKEN, THE_OWNER, THE_OWNER, true);
        given(nativeOperations.getAccount(A_NEW_ACCOUNT_ID.accountNumOrThrow())).willReturn(SOMEBODY);

        final var result = subject.execute(frame).fullResult().result();

        assertEquals(MessageFrame.State.COMPLETED_SUCCESS, result.getState());
=======
>>>>>>> 790bc471
        final boolean verdict = IsApprovedForAllTranslator.ERC_IS_APPROVED_FOR_ALL
                .getOutputs()
                .decode(result.getOutput().toArray())
                .get(0);
        assertFalse(verdict);
    }

    @Test
    void returnsFalseForPresentOwnerAndMissingOperator() {
        subject = new IsApprovedForAllCall(
                gasCalculator, mockEnhancement(), NON_FUNGIBLE_TOKEN, THE_OWNER, THE_OPERATOR, false);
        given(nativeOperations.getAccount(A_NEW_ACCOUNT_ID.accountNumOrThrow())).willReturn(SOMEBODY);

        final var result = subject.execute(frame).fullResult().result();

        assertEquals(MessageFrame.State.COMPLETED_SUCCESS, result.getState());
        assertHasSuccessVerdict(false, result.getOutput());
    }

    private void assertHasSuccessVerdict(final boolean verdict, @NonNull final Bytes output) {
        final var outputs = IsApprovedForAllTranslator.CLASSIC_IS_APPROVED_FOR_ALL
                .getOutputs()
                .decode(output.toArray());
        assertEquals(SUCCESS.protoOrdinal(), (long) outputs.get(0));
        if (verdict) {
            assertTrue((boolean) outputs.get(1));
        } else {
            assertFalse((boolean) outputs.get(1));
        }
    }
}<|MERGE_RESOLUTION|>--- conflicted
+++ resolved
@@ -84,11 +84,9 @@
     void checksForPresentOwnerAndDetectsNoOperator() {
         subject = new IsApprovedForAllCall(
                 gasCalculator, mockEnhancement(), NON_FUNGIBLE_TOKEN, THE_OWNER, THE_OWNER, false);
-<<<<<<< HEAD
-=======
         given(nativeOperations.getAccount(A_NEW_ACCOUNT_ID.accountNumOrThrow())).willReturn(SOMEBODY);
 
-        final var result = subject.execute().fullResult().result();
+        final var result = subject.execute(frame).fullResult().result();
 
         assertEquals(MessageFrame.State.COMPLETED_SUCCESS, result.getState());
         assertHasSuccessVerdict(false, result.getOutput());
@@ -98,27 +96,11 @@
     void ercChecksForPresentOwnerAndDetectsNoOperator() {
         subject = new IsApprovedForAllCall(
                 gasCalculator, mockEnhancement(), NON_FUNGIBLE_TOKEN, THE_OWNER, THE_OWNER, true);
->>>>>>> 790bc471
         given(nativeOperations.getAccount(A_NEW_ACCOUNT_ID.accountNumOrThrow())).willReturn(SOMEBODY);
 
-        final var result = subject.execute(frame).fullResult().result();
+        final var result = subject.execute().fullResult().result();
 
         assertEquals(MessageFrame.State.COMPLETED_SUCCESS, result.getState());
-<<<<<<< HEAD
-        assertHasSuccessVerdict(false, result.getOutput());
-    }
-
-    @Test
-    void ercChecksForPresentOwnerAndDetectsNoOperator() {
-        subject = new IsApprovedForAllCall(
-                gasCalculator, mockEnhancement(), NON_FUNGIBLE_TOKEN, THE_OWNER, THE_OWNER, true);
-        given(nativeOperations.getAccount(A_NEW_ACCOUNT_ID.accountNumOrThrow())).willReturn(SOMEBODY);
-
-        final var result = subject.execute(frame).fullResult().result();
-
-        assertEquals(MessageFrame.State.COMPLETED_SUCCESS, result.getState());
-=======
->>>>>>> 790bc471
         final boolean verdict = IsApprovedForAllTranslator.ERC_IS_APPROVED_FOR_ALL
                 .getOutputs()
                 .decode(result.getOutput().toArray())
