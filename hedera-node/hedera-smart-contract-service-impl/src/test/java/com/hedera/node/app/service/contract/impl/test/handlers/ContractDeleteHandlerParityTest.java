/*
 * Copyright (C) 2023 Hedera Hashgraph, LLC
 *
 * Licensed under the Apache License, Version 2.0 (the "License");
 * you may not use this file except in compliance with the License.
 * You may obtain a copy of the License at
 *
 *      http://www.apache.org/licenses/LICENSE-2.0
 *
 * Unless required by applicable law or agreed to in writing, software
 * distributed under the License is distributed on an "AS IS" BASIS,
 * WITHOUT WARRANTIES OR CONDITIONS OF ANY KIND, either express or implied.
 * See the License for the specific language governing permissions and
 * limitations under the License.
 */

package com.hedera.node.app.service.contract.impl.test.handlers;

import static com.hedera.node.app.service.mono.pbj.PbjConverter.toPbj;
import static com.hedera.test.factories.scenarios.ContractCreateScenarios.DILIGENT_SIGNING_PAYER_KT;
import static com.hedera.test.factories.scenarios.ContractCreateScenarios.MISC_ADMIN_KT;
import static com.hedera.test.factories.scenarios.ContractCreateScenarios.RECEIVER_SIG_KT;
import static com.hedera.test.factories.scenarios.ContractDeleteScenarios.*;
import static com.hedera.test.factories.txns.SignedTxnFactory.DEFAULT_PAYER_KT;
import static com.hedera.test.utils.KeyUtils.sanityRestored;
import static org.junit.jupiter.api.Assertions.assertEquals;
import static org.junit.jupiter.api.Assertions.assertTrue;

import com.hedera.hapi.node.base.ResponseCodeEnum;
import com.hedera.hapi.node.transaction.TransactionBody;
import com.hedera.node.app.service.contract.impl.handlers.ContractDeleteHandler;
import com.hedera.node.app.spi.accounts.AccountAccess;
import com.hedera.node.app.spi.workflows.PreHandleContext;
import com.hedera.test.factories.scenarios.TxnHandlingScenario;
import java.util.List;
import org.junit.jupiter.api.BeforeEach;
import org.junit.jupiter.api.Test;

class ContractDeleteHandlerParityTest {
    private AccountAccess keyLookup;
<<<<<<< HEAD
=======

>>>>>>> 61076c0d
    private final ContractDeleteHandler subject = new ContractDeleteHandler();

    @BeforeEach
    void setUp() {
        keyLookup = AdapterUtils.wellKnownKeyLookupAt();
    }

    @Test
    void getsContractDeleteImmutable() {
        final var theTxn = txnFrom(CONTRACT_DELETE_IMMUTABLE_SCENARIO);
        final var context = new PreHandleContext(keyLookup, theTxn);
        subject.preHandle(context);

        assertEquals(sanityRestored(context.getPayerKey()), DEFAULT_PAYER_KT.asKey());
        assertTrue(sanityRestored(context.getRequiredNonPayerKeys()).isEmpty());
        assertEquals(ResponseCodeEnum.MODIFYING_IMMUTABLE_CONTRACT, context.getStatus());
    }

    @Test
    void getsContractDelete() {
        final var theTxn = txnFrom(CONTRACT_DELETE_XFER_ACCOUNT_SCENARIO);
        final var context = new PreHandleContext(keyLookup, theTxn);
        subject.preHandle(context);

        assertEquals(sanityRestored(context.getPayerKey()), DEFAULT_PAYER_KT.asKey());
        assertEquals(
                sanityRestored(context.getRequiredNonPayerKeys()),
                List.of(MISC_ADMIN_KT.asKey(), RECEIVER_SIG_KT.asKey()));
    }

    @Test
    void getsContractDeleteMissingAccountBeneficiary() {
        final var theTxn = txnFrom(CONTRACT_DELETE_MISSING_ACCOUNT_BENEFICIARY_SCENARIO);
        final var context = new PreHandleContext(keyLookup, theTxn);
        subject.preHandle(context);

        assertEquals(sanityRestored(context.getPayerKey()), DEFAULT_PAYER_KT.asKey());
        assertEquals(sanityRestored(context.getRequiredNonPayerKeys()), List.of(MISC_ADMIN_KT.asKey()));
        assertEquals(ResponseCodeEnum.INVALID_TRANSFER_ACCOUNT_ID, context.getStatus());
    }

    @Test
    void getsContractDeleteMissingContractBeneficiary() {
        final var theTxn = txnFrom(CONTRACT_DELETE_MISSING_CONTRACT_BENEFICIARY_SCENARIO);
        final var context = new PreHandleContext(keyLookup, theTxn);
        subject.preHandle(context);

        assertEquals(sanityRestored(context.getPayerKey()), DEFAULT_PAYER_KT.asKey());
        assertEquals(sanityRestored(context.getRequiredNonPayerKeys()), List.of(MISC_ADMIN_KT.asKey()));
        assertEquals(ResponseCodeEnum.INVALID_CONTRACT_ID, context.getStatus());
    }

    @Test
    void getsContractDeleteContractXfer() {
        final var theTxn = txnFrom(CONTRACT_DELETE_XFER_CONTRACT_SCENARIO);
        final var context = new PreHandleContext(keyLookup, theTxn);
        subject.preHandle(context);

        assertEquals(sanityRestored(context.getPayerKey()), DEFAULT_PAYER_KT.asKey());
        assertEquals(
                sanityRestored(context.getRequiredNonPayerKeys()),
                List.of(MISC_ADMIN_KT.asKey(), DILIGENT_SIGNING_PAYER_KT.asKey()));
        assertEquals(ResponseCodeEnum.OK, context.getStatus());
    }

    private TransactionBody txnFrom(final TxnHandlingScenario scenario) {
        try {
            return toPbj(scenario.platformTxn().getTxn());
        } catch (final Throwable e) {
            throw new RuntimeException(e);
        }
    }
}<|MERGE_RESOLUTION|>--- conflicted
+++ resolved
@@ -38,10 +38,7 @@
 
 class ContractDeleteHandlerParityTest {
     private AccountAccess keyLookup;
-<<<<<<< HEAD
-=======
 
->>>>>>> 61076c0d
     private final ContractDeleteHandler subject = new ContractDeleteHandler();
 
     @BeforeEach
