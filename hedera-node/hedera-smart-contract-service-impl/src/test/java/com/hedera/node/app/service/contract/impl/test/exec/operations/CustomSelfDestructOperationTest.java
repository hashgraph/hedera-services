/*
 * Copyright (C) 2023-2024 Hedera Hashgraph, LLC
 *
 * Licensed under the Apache License, Version 2.0 (the "License");
 * you may not use this file except in compliance with the License.
 * You may obtain a copy of the License at
 *
 *      http://www.apache.org/licenses/LICENSE-2.0
 *
 * Unless required by applicable law or agreed to in writing, software
 * distributed under the License is distributed on an "AS IS" BASIS,
 * WITHOUT WARRANTIES OR CONDITIONS OF ANY KIND, either express or implied.
 * See the License for the specific language governing permissions and
 * limitations under the License.
 */

package com.hedera.node.app.service.contract.impl.test.exec.operations;

import static com.hedera.node.app.service.contract.impl.exec.failure.CustomExceptionalHaltReason.INVALID_SOLIDITY_ADDRESS;
import static com.hedera.node.app.service.contract.impl.test.TestHelpers.assertSameResult;
import static org.hyperledger.besu.evm.frame.ExceptionalHaltReason.INSUFFICIENT_GAS;
import static org.mockito.BDDMockito.given;
import static org.mockito.Mockito.never;
import static org.mockito.Mockito.verify;

import com.hedera.node.app.service.contract.impl.exec.AddressChecks;
import com.hedera.node.app.service.contract.impl.exec.failure.CustomExceptionalHaltReason;
import com.hedera.node.app.service.contract.impl.exec.operations.CustomSelfDestructOperation;
import com.hedera.node.app.service.contract.impl.exec.operations.CustomSelfDestructOperation.UseEIP6780Semantics;
import com.hedera.node.app.service.contract.impl.state.ProxyWorldUpdater;
import edu.umd.cs.findbugs.annotations.NonNull;
import java.util.Optional;
import org.hyperledger.besu.datatypes.Address;
import org.hyperledger.besu.datatypes.Wei;
import org.hyperledger.besu.evm.EVM;
import org.hyperledger.besu.evm.account.Account;
import org.hyperledger.besu.evm.frame.ExceptionalHaltReason;
import org.hyperledger.besu.evm.frame.MessageFrame;
import org.hyperledger.besu.evm.gascalculator.GasCalculator;
import org.hyperledger.besu.evm.internal.UnderflowException;
import org.hyperledger.besu.evm.operation.Operation;
import org.junit.jupiter.api.extension.ExtendWith;
import org.junit.jupiter.params.ParameterizedTest;
import org.junit.jupiter.params.provider.EnumSource;
import org.mockito.Mock;
import org.mockito.junit.jupiter.MockitoExtension;

@ExtendWith(MockitoExtension.class)
class CustomSelfDestructOperationTest {
    private static final long COLD_ACCESS_COST = 1L;
    private static final Wei INHERITANCE = Wei.of(666L);
    private static final Address TBD = Address.fromHexString("0xa234567890abcdefa234567890abcdefa2345678");
    private static final Address BENEFICIARY = Address.fromHexString("0x1234567890abcdef1234567890abcdef12345678");

    @Mock
    private GasCalculator gasCalculator;

    @Mock
    private AddressChecks addressChecks;

    @Mock
    private MessageFrame frame;

    @Mock
    private EVM evm;

    @Mock
    private ProxyWorldUpdater proxyWorldUpdater;

    @Mock
    private Account account;

    private CustomSelfDestructOperation subject;

    void createSubject(@NonNull final CustomSelfDestructOperation.UseEIP6780Semantics useEIP6780Semantics) {
        subject = new CustomSelfDestructOperation(gasCalculator, addressChecks, useEIP6780Semantics);
    }

    @ParameterizedTest
    @EnumSource(CustomSelfDestructOperation.UseEIP6780Semantics.class)
    void catchesUnderflowWhenStackIsEmpty(
            @NonNull final CustomSelfDestructOperation.UseEIP6780Semantics useEIP6780Semantics) {
        createSubject(useEIP6780Semantics);
        given(frame.popStackItem()).willThrow(UnderflowException.class);
        final var expected = new Operation.OperationResult(0L, ExceptionalHaltReason.INSUFFICIENT_STACK_ITEMS);
        assertSameResult(expected, subject.execute(frame, evm));
    }

<<<<<<< HEAD
    @Test
    void rejectsSystemBeneficiaryAsMissing() {
        givenRunnableSelfDestruct();
=======
    @ParameterizedTest
    @EnumSource(CustomSelfDestructOperation.UseEIP6780Semantics.class)
    void rejectsSystemBeneficiaryAsMissing(
            @NonNull final CustomSelfDestructOperation.UseEIP6780Semantics useEIP6780Semantics) {
        createSubject(useEIP6780Semantics);
>>>>>>> b11b628c
        given(frame.popStackItem()).willReturn(BENEFICIARY);
        given(frame.getRemainingGas()).willReturn(123L);
        given(addressChecks.isSystemAccount(BENEFICIARY)).willReturn(true);
        given(gasCalculator.selfDestructOperationGasCost(null, INHERITANCE)).willReturn(123L);
        given(gasCalculator.selfDestructOperationGasCost(null, Wei.ZERO)).willReturn(123L);
        final var expected = new Operation.OperationResult(123L, INVALID_SOLIDITY_ADDRESS);
        assertSameResult(expected, subject.execute(frame, evm));
    }

    @ParameterizedTest
    @EnumSource(CustomSelfDestructOperation.UseEIP6780Semantics.class)
    void respectsHederaCustomHaltReason(
            @NonNull final CustomSelfDestructOperation.UseEIP6780Semantics useEIP6780Semantics) {
        createSubject(useEIP6780Semantics);
        given(frame.popStackItem()).willReturn(BENEFICIARY);
        given(frame.getRecipientAddress()).willReturn(TBD);
        given(frame.getRemainingGas()).willReturn(123L);
        given(frame.getWorldUpdater()).willReturn(proxyWorldUpdater);
        given(addressChecks.isPresent(BENEFICIARY, frame)).willReturn(true);
        given(gasCalculator.selfDestructOperationGasCost(null, null)).willReturn(123L);
        given(gasCalculator.selfDestructOperationGasCost(null, Wei.ZERO)).willReturn(123L);
        given(proxyWorldUpdater.get(TBD)).willReturn(account);
        given(proxyWorldUpdater.tryTrackingSelfDestructBeneficiary(TBD, BENEFICIARY, frame))
                .willReturn(Optional.of(CustomExceptionalHaltReason.SELF_DESTRUCT_TO_SELF));
        final var expected = new Operation.OperationResult(123L, CustomExceptionalHaltReason.SELF_DESTRUCT_TO_SELF);
        assertSameResult(expected, subject.execute(frame, evm));
    }

    @ParameterizedTest
    @EnumSource(CustomSelfDestructOperation.UseEIP6780Semantics.class)
    void rejectsSelfDestructInStaticChanges(
            @NonNull final CustomSelfDestructOperation.UseEIP6780Semantics useEIP6780Semantics) {
        createSubject(useEIP6780Semantics);
        givenRunnableSelfDestruct();
        given(frame.isStatic()).willReturn(true);
        given(gasCalculator.getColdAccountAccessCost()).willReturn(COLD_ACCESS_COST);
        given(gasCalculator.selfDestructOperationGasCost(null, INHERITANCE)).willReturn(123L);
        final var expected =
                new Operation.OperationResult(123L + COLD_ACCESS_COST, ExceptionalHaltReason.ILLEGAL_STATE_CHANGE);
        assertSameResult(expected, subject.execute(frame, evm));
    }

    @ParameterizedTest
    @EnumSource(CustomSelfDestructOperation.UseEIP6780Semantics.class)
    void haltsSelfDestructWithInsufficientGas(
            @NonNull final CustomSelfDestructOperation.UseEIP6780Semantics useEIP6780Semantics) {
        createSubject(useEIP6780Semantics);
        givenRunnableSelfDestruct();
        given(frame.warmUpAddress(BENEFICIARY)).willReturn(true);
        given(gasCalculator.selfDestructOperationGasCost(null, INHERITANCE)).willReturn(123L);
        final var expected = new Operation.OperationResult(123L, INSUFFICIENT_GAS);
        assertSameResult(expected, subject.execute(frame, evm));
    }

    @ParameterizedTest
    @EnumSource(CustomSelfDestructOperation.UseEIP6780Semantics.class)
    void haltsSelfDestructOnFailedInheritanceTransfer(
            @NonNull final CustomSelfDestructOperation.UseEIP6780Semantics useEIP6780Semantics) {
        createSubject(useEIP6780Semantics);
        givenRunnableSelfDestruct();
        givenWarmBeneficiaryWithSufficientGas();
        given(addressChecks.isPresent(BENEFICIARY, frame)).willReturn(true);
        given(proxyWorldUpdater.tryTransfer(TBD, BENEFICIARY, INHERITANCE.toLong(), true))
                .willReturn(Optional.of(CustomExceptionalHaltReason.INVALID_SIGNATURE));
        final var expected = new Operation.OperationResult(123L, CustomExceptionalHaltReason.INVALID_SIGNATURE);
        assertSameResult(expected, subject.execute(frame, evm));
    }

    @ParameterizedTest
    @EnumSource(CustomSelfDestructOperation.UseEIP6780Semantics.class)
    void finalizesFrameAsExpected(@NonNull final CustomSelfDestructOperation.UseEIP6780Semantics useEIP6780Semantics) {
        createSubject(useEIP6780Semantics);
        givenRunnableSelfDestruct();
        givenWarmBeneficiaryWithSufficientGas();
        given(addressChecks.isPresent(BENEFICIARY, frame)).willReturn(true);
        given(frame.getContractAddress()).willReturn(TBD);
        given(proxyWorldUpdater.tryTransfer(TBD, BENEFICIARY, INHERITANCE.toLong(), false))
                .willReturn(Optional.empty());
        final var expected = new Operation.OperationResult(123L, null);
        assertSameResult(expected, subject.execute(frame, evm));

        switch (useEIP6780Semantics) {
            case NO -> verify(frame).addSelfDestruct(TBD);
            case YES -> verify(frame, never()).addSelfDestruct(TBD); // NOT created in same frame
        }

        verify(frame).addRefund(BENEFICIARY, INHERITANCE);
        verify(frame).setState(MessageFrame.State.CODE_SUCCESS);
    }

    @ParameterizedTest
    @EnumSource(CustomSelfDestructOperation.UseEIP6780Semantics.class)
    void finalizesFrameAsExpectedIfCreatedInSameTransaction(
            @NonNull final CustomSelfDestructOperation.UseEIP6780Semantics useEIP6780Semantics) {
        createSubject(useEIP6780Semantics);
        givenRunnableSelfDestruct();
        givenWarmBeneficiaryWithSufficientGas();
        given(frame.getContractAddress()).willReturn(TBD);
        if (useEIP6780Semantics == UseEIP6780Semantics.YES) {
            given(frame.wasCreatedInTransaction(TBD)).willReturn(true);
        }
        given(proxyWorldUpdater.tryTransfer(TBD, BENEFICIARY, INHERITANCE.toLong(), false))
                .willReturn(Optional.empty());
        final var expected = new Operation.OperationResult(123L, null);
        assertSameResult(expected, subject.execute(frame, evm));
        verify(frame).addSelfDestruct(TBD);
        verify(frame).addRefund(BENEFICIARY, INHERITANCE);
        verify(frame).setState(MessageFrame.State.CODE_SUCCESS);
    }

    private void givenWarmBeneficiaryWithSufficientGas() {
        given(frame.warmUpAddress(BENEFICIARY)).willReturn(true);
        given(frame.getRemainingGas()).willReturn(666L);
        given(gasCalculator.selfDestructOperationGasCost(null, INHERITANCE)).willReturn(123L);
    }

    private void givenRunnableSelfDestruct() {
        given(frame.popStackItem()).willReturn(BENEFICIARY);
        given(frame.getRecipientAddress()).willReturn(TBD);
        given(frame.getWorldUpdater()).willReturn(proxyWorldUpdater);
        given(proxyWorldUpdater.get(TBD)).willReturn(account);
        given(account.getBalance()).willReturn(INHERITANCE);
    }
}<|MERGE_RESOLUTION|>--- conflicted
+++ resolved
@@ -86,17 +86,11 @@
         assertSameResult(expected, subject.execute(frame, evm));
     }
 
-<<<<<<< HEAD
-    @Test
-    void rejectsSystemBeneficiaryAsMissing() {
-        givenRunnableSelfDestruct();
-=======
     @ParameterizedTest
     @EnumSource(CustomSelfDestructOperation.UseEIP6780Semantics.class)
     void rejectsSystemBeneficiaryAsMissing(
             @NonNull final CustomSelfDestructOperation.UseEIP6780Semantics useEIP6780Semantics) {
         createSubject(useEIP6780Semantics);
->>>>>>> b11b628c
         given(frame.popStackItem()).willReturn(BENEFICIARY);
         given(frame.getRemainingGas()).willReturn(123L);
         given(addressChecks.isSystemAccount(BENEFICIARY)).willReturn(true);
