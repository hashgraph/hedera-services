--- conflicted
+++ resolved
@@ -336,12 +336,8 @@
 
     @Override
     public void externalizeHollowAccountMerge(@NonNull ContractID contractId, @Nullable Bytes evmAddress) {
-<<<<<<< HEAD
         final var recordBuilder = context.recordBuilders()
                 .addRemovableChildRecordBuilder(ContractCreateRecordBuilder.class)
-=======
-        final var recordBuilder = context.addRemovableChildRecordBuilder(ContractCreateRecordBuilder.class)
->>>>>>> 46d2a2af
                 .contractID(contractId)
                 .status(SUCCESS)
                 .transaction(transactionWith(TransactionBody.newBuilder()
