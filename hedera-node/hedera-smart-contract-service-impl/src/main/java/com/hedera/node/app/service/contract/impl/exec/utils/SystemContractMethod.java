/*
 * Copyright (C) 2024-2025 Hedera Hashgraph, LLC
 *
 * Licensed under the Apache License, Version 2.0 (the "License");
 * you may not use this file except in compliance with the License.
 * You may obtain a copy of the License at
 *
 *      http://www.apache.org/licenses/LICENSE-2.0
 *
 * Unless required by applicable law or agreed to in writing, software
 * distributed under the License is distributed on an "AS IS" BASIS,
 * WITHOUT WARRANTIES OR CONDITIONS OF ANY KIND, either express or implied.
 * See the License for the specific language governing permissions and
 * limitations under the License.
 */

package com.hedera.node.app.service.contract.impl.exec.utils;

import static java.util.Objects.requireNonNull;

import com.esaulpaugh.headlong.abi.Function;
import com.esaulpaugh.headlong.abi.Tuple;
import com.esaulpaugh.headlong.abi.TupleType;
import com.hedera.hapi.node.base.ContractID;
import edu.umd.cs.findbugs.annotations.NonNull;
import java.nio.ByteBuffer;
import java.nio.ByteOrder;
import java.util.Arrays;
import java.util.EnumSet;
import java.util.Optional;
import java.util.Set;
import java.util.stream.Collectors;
import org.apache.tuweni.bytes.Bytes;

/**
 * Represents a system contract method: It's signature + outputs, and other information about how it is declared
 * @param function A headlong description of this method: signature + outputs, selector
 * @param systemContract Which system contract this method is part of (HAS, HSS, HTS, PRNG, EXCHANGE)
 * @param via Whether called directly or via redirect (aka proxy)
 * @param categories Set of category flags possibly empty
 * @param modifier An optional Solidity function modifier (e.g., pure or view)
 * @param variants Set of method variants (e.g., version number, or FT vs NFT), possibly empty
 * @param supportedAddresses Set of supported contract addresses, cannot be empty.  Default is ALL and is denoted by ContractID.Default.
 *                           Unlike the other fields on set like with[Contract,Via,Modifier], when setting the new value with `withSupportedAddress` method,
 *                           the existing supported addresses are replaced.
 */
public record SystemContractMethod(
        @NonNull Function function,
        @NonNull Optional<SystemContract> systemContract,
        @NonNull CallVia via,
        @NonNull EnumSet<Category> categories,
        @NonNull Optional<Modifier> modifier,
        @NonNull EnumSet<Variant> variants,
        @NonNull Set<ContractID> supportedAddresses) {
<<<<<<< HEAD
=======

    // Denote all supported addresses by ContractID.DEFAULT
    public static final ContractID ALL_CONTRACT_ID = ContractID.DEFAULT;
>>>>>>> ace6e545

    public SystemContractMethod {
        requireNonNull(function);
        requireNonNull(systemContract);
        requireNonNull(via);
        requireNonNull(categories);
        requireNonNull(modifier);
        requireNonNull(variants);
        requireNonNull(supportedAddresses);
    }

    /**
     * Factory to create a SystemContractMethod given its signature and outputs
     *
     * This SystemContractMethod is incomplete in that it doesn't have the SystemContract field,
     * which must be added later (with `withContract`)
     */
    public static SystemContractMethod declare(@NonNull final String signature, @NonNull final String outputs) {
        final var function = new com.esaulpaugh.headlong.abi.Function(signature, outputs);
        return new SystemContractMethod(
                function,
                Optional.empty(),
                CallVia.DIRECT,
                EnumSet.noneOf(Category.class),
                Optional.empty(),
                EnumSet.noneOf(Variant.class),
<<<<<<< HEAD
                Set.of(ContractID.DEFAULT));
=======
                Set.of(ALL_CONTRACT_ID));
>>>>>>> ace6e545
    }

    /**
     * Factory to create a SystemContractMethod given its signature when it returns nothing
     *
     * This SystemContractMethod is incomplete in that it doesn't have the SystemContract field,
     * which must be added later (with `withContract`)
     */
    public static SystemContractMethod declare(@NonNull final String signature) {
        final var function = new com.esaulpaugh.headlong.abi.Function(signature);
        return new SystemContractMethod(
                function,
                Optional.empty(),
                CallVia.DIRECT,
                EnumSet.noneOf(Category.class),
                Optional.empty(),
                EnumSet.noneOf(Variant.class),
<<<<<<< HEAD
                Set.of(ContractID.DEFAULT));
=======
                Set.of(ALL_CONTRACT_ID));
>>>>>>> ace6e545
    }

    /**
     * Verify that the SystemContractMethod was created correctly
     *
     * Specifically, check that a SystemContract was provided for it eventually
     */
    public void verifyComplete() {
        if (systemContract.isEmpty()) {
            throw new IllegalStateException("System contract %s is empty".formatted(function.getName()));
        }
    }

    /** The system contract "kind" for this SystemContractMethod */
    public enum SystemContract {
        HTS,
        HAS,
        HSS,
        PNRG,
        EXCHANGE
    }

    public interface AsSuffix {
        @NonNull
        String asSuffix();
    }

    /** Says that this SystemContractMethod is called directly or via redirect/proxy */
    public enum CallVia implements AsSuffix {
        DIRECT(""),
        PROXY("[PROXY]");

        private final String asSuffix;

        CallVia(@NonNull final String viaSuffix) {
            asSuffix = viaSuffix;
        }

        public @NonNull String asSuffix() {
            return asSuffix;
        }
    }

    /**
     * Says that this SystemContractMethod is a view function or a pure function (as in Solidity).
     *
     * If neither is specified then it is a normal (state-changing) function.
     */
    public enum Modifier implements AsSuffix {
        VIEW("VIEW"),
        PURE("PURE");

        private final String asSuffix;

        Modifier(String modifierSuffix) {
            this.asSuffix = modifierSuffix;
        }

        public @NonNull String asSuffix() {
            return asSuffix;
        }
    }

    /**
     * Categorizes the SystemContractMethod.  None, one, or more of these categories can be specified.
     *
     * Useful for grouping methods together.
     */
    public enum Category implements AsSuffix {
        ERC20("ERC20", "(can overlap with ERC721)"),
        ERC721("ERC721", "(can overlap with ERC20)"),

        SCHEDULE("SCHEDULE"),
        TOKEN_QUERY("TOKEN_QUERY", "(any token field query)"),

        ALIASES("ALIASES"),
        IS_AUTHORIZED("IS_AUTHORIZED", "(IsAuthorized, IsAuthorizedRaw)"),

        AIRDROP("AIRDROP"),
        ALLOWANCE("ALLOWANCE", "(Allowance related)"),
        APPROVAL("APPROVAL", "(Approval related)"),
        ASSOCIATION("ASSOCIATION"),
        CREATE_DELETE_TOKEN("CREATE_OR_DELETE_TOKEN", "(Create or Delete Token)"),
        FREEZE_UNFREEZE("FREEZE_UNFREEZE", "(Freeze or Unfreeze Token)"),
        KYC("KYC"),
        MINT_BURN("MINT_OR_BURN", "(Mint or Burn Token)"),
        PAUSE_UNPAUSE("PAUSE_UNPAUSE", "(Pause or Unpause Token)"),
        REJECT("REJECT_TOKEN"),
        TRANSFER("TRANSFER_TOKEN", "(any token transfer transaction"),
        UPDATE("UPDATE_TOKEN", "(any token field update)"),
        WIPE("WIPE_TOKEN");

        private final String asSuffix;
        private final String clarification;

        Category(@NonNull final String categorySuffix) {
            this.asSuffix = requireNonNull(categorySuffix);
            this.clarification = "(%s)".formatted(this.asSuffix);
        }

        Category(@NonNull final String categorySuffix, @NonNull final String clarification) {
            this.asSuffix = requireNonNull(categorySuffix);
            this.clarification = requireNonNull(clarification);
        }

        public @NonNull String asSuffix() {
            return asSuffix;
        }

        public @NonNull String clarification() {
            return clarification;
        }
    }

    /**
     * Distinguishes overloads of SystemContractMethods that have the same simple name.
     */
    public enum Variant implements AsSuffix {
        FT,
        NFT,
        V1,
        V2,
        V3,
        WITH_METADATA,
        WITH_CUSTOM_FEES;

        public @NonNull String asSuffix() {
            return name();
        }
    }

    // Fluent builders

    public @NonNull SystemContractMethod withContract(@NonNull final SystemContract systemContract) {
        return new SystemContractMethod(
                function, Optional.of(systemContract), via, categories, modifier, variants, supportedAddresses);
    }

    public @NonNull SystemContractMethod withVia(@NonNull final CallVia via) {
        return new SystemContractMethod(
                function, systemContract, via, categories, modifier, variants, supportedAddresses);
    }

    public @NonNull SystemContractMethod withCategories(@NonNull final Category... categories) {
        final var c = EnumSet.copyOf(this.categories);
        c.addAll(Arrays.asList(categories));
        return new SystemContractMethod(function, systemContract, via, c, modifier, variants, supportedAddresses);
    }

    public @NonNull SystemContractMethod withCategory(@NonNull final Category category) {
        final var c = EnumSet.copyOf(categories);
        c.add(category);
        return new SystemContractMethod(function, systemContract, via, c, modifier, variants, supportedAddresses);
    }

    public @NonNull SystemContractMethod withModifier(@NonNull final Modifier modifier) {
        return new SystemContractMethod(
                function, systemContract, via, categories, Optional.of(modifier), variants, supportedAddresses);
    }

    public @NonNull SystemContractMethod withVariants(@NonNull final Variant... variants) {
        final var v = EnumSet.copyOf(this.variants);
        v.addAll(Arrays.asList(variants));
        return new SystemContractMethod(function, systemContract, via, categories, modifier, v, supportedAddresses);
    }

    public @NonNull SystemContractMethod withVariant(@NonNull final Variant variant) {
        final var v = EnumSet.copyOf(variants);
        v.add(variant);
        return new SystemContractMethod(function, systemContract, via, categories, modifier, v, supportedAddresses);
    }

    public @NonNull SystemContractMethod withSupportedAddresses(@NonNull final ContractID... supportedAddresses) {
        // Unlike the other with methods, this one replaces the set of supported addresses as the default of ALL should
        // be overridden
        if (supportedAddresses.length == 0) {
            return new SystemContractMethod(
<<<<<<< HEAD
                    function, systemContract, via, categories, modifier, variants, Set.of(ContractID.DEFAULT));
=======
                    function, systemContract, via, categories, modifier, variants, Set.of(ALL_CONTRACT_ID));
>>>>>>> ace6e545
        }
        final var sa = new java.util.HashSet<ContractID>();
        sa.addAll(Arrays.asList(supportedAddresses));
        return new SystemContractMethod(function, systemContract, via, categories, modifier, variants, sa);
    }

    public @NonNull SystemContractMethod withSupportedAddress(@NonNull final ContractID supportedAddress) {
        return withSupportedAddresses(supportedAddress);
    }

    // Forwarding to com.esaulpaugh.headlong.abi.Function

    public Tuple decodeCall(byte[] call) {
        return function.decodeCall(call);
    }

    public ByteBuffer encodeCall(Tuple tuple) {
        return function.encodeCall(tuple);
    }

    public ByteBuffer encodeCallWithArgs(Object... args) {
        return function.encodeCallWithArgs(args);
    }

    public <T extends Tuple> TupleType<T> getOutputs() {
        return function.getOutputs();
    }

    public @NonNull String signature() {
        return function.getCanonicalSignature();
    }

    public @NonNull String signatureWithReturn() {
        return signature() + ':' + function.getOutputs();
    }

    public @NonNull byte[] selector() {
        return function.selector();
    }

    public long selectorLong() {
        return Bytes.wrap(function.selector()).toLong(ByteOrder.BIG_ENDIAN);
    }

    public @NonNull String selectorHex() {
        return function.selectorHex();
    }

    public boolean hasVariant(@NonNull final Variant variant) {
        return variants.contains(variant);
    }

    public boolean hasCategory(@NonNull final Category category) {
        return categories.contains(category);
    }

    public boolean hasCategory(@NonNull final Set<Category> categories) {
        var intersection = this.categories.clone();
        intersection.retainAll(categories);
        return !intersection.isEmpty();
    }

    public boolean hasSupportedAddress(@NonNull final ContractID supportedAddress) {
        return supportedAddresses.contains(ContractID.DEFAULT) || supportedAddresses.contains(supportedAddress);
    }

    /**
     * Return the method's name (simple, undecorated)
     * @return the method's name
     */
    public @NonNull String methodName() {
        return function.getName();
    }

    /**
     * Return the method's name with variant decorations
     *
     * The variant decorations (e.g., `_V1` and `_V2`) distinguish overloads of the method
     * @return the method names with the variants as suffix
     */
    public @NonNull String variatedMethodName() {
        return methodName() + variantsSuffix();
    }

    public @NonNull String fullyDecoratedMethodName() {
        var name = qualifiedMethodName();
        name += modifiersSuffix();
        name += categoriesSuffix();
        return name;
    }

    /**
     * "Qualified" method name has the contract name in front of it, and the variants appended to it.
     */
    public @NonNull String qualifiedMethodName() {
        final var systemContractName = systemContract.map(Enum::name).orElse("???");
        final var methodName =
                switch (via) {
                    case DIRECT -> systemContractName + "." + variatedMethodName();
                    case PROXY -> systemContractName + "(PROXY)." + variatedMethodName();
                };
        return methodName;
    }

    public @NonNull String variantsSuffix() {
        if (variants.isEmpty()) return "";
        return variants.stream().map(Variant::asSuffix).sorted().collect(Collectors.joining("_", "_", ""));
    }

    public @NonNull String categoriesSuffix() {
        if (categories.isEmpty()) return "";
        return categories.stream().map(Category::asSuffix).sorted().collect(Collectors.joining(",", "_[", "]"));
    }

    public @NonNull String modifiersSuffix() {
        if (modifier.isEmpty()) return "";
        return "_[" + modifier.get().asSuffix() + "]";
    }
}<|MERGE_RESOLUTION|>--- conflicted
+++ resolved
@@ -52,12 +52,9 @@
         @NonNull Optional<Modifier> modifier,
         @NonNull EnumSet<Variant> variants,
         @NonNull Set<ContractID> supportedAddresses) {
-<<<<<<< HEAD
-=======
 
     // Denote all supported addresses by ContractID.DEFAULT
     public static final ContractID ALL_CONTRACT_ID = ContractID.DEFAULT;
->>>>>>> ace6e545
 
     public SystemContractMethod {
         requireNonNull(function);
@@ -84,11 +81,7 @@
                 EnumSet.noneOf(Category.class),
                 Optional.empty(),
                 EnumSet.noneOf(Variant.class),
-<<<<<<< HEAD
-                Set.of(ContractID.DEFAULT));
-=======
                 Set.of(ALL_CONTRACT_ID));
->>>>>>> ace6e545
     }
 
     /**
@@ -106,11 +99,7 @@
                 EnumSet.noneOf(Category.class),
                 Optional.empty(),
                 EnumSet.noneOf(Variant.class),
-<<<<<<< HEAD
-                Set.of(ContractID.DEFAULT));
-=======
                 Set.of(ALL_CONTRACT_ID));
->>>>>>> ace6e545
     }
 
     /**
@@ -288,11 +277,7 @@
         // be overridden
         if (supportedAddresses.length == 0) {
             return new SystemContractMethod(
-<<<<<<< HEAD
-                    function, systemContract, via, categories, modifier, variants, Set.of(ContractID.DEFAULT));
-=======
                     function, systemContract, via, categories, modifier, variants, Set.of(ALL_CONTRACT_ID));
->>>>>>> ace6e545
         }
         final var sa = new java.util.HashSet<ContractID>();
         sa.addAll(Arrays.asList(supportedAddresses));
