--- conflicted
+++ resolved
@@ -230,13 +230,7 @@
         //   [64;  95]  r == x-value ∈ (0, secp256k1n);
         //   [96; 127]  s ∈ (0; sep256k1n ÷ 2 + 1)
 
-<<<<<<< HEAD
-        if (messageHash.length != 32 || signature.length <= 64) {
-            return Optional.empty();
-        }
-=======
         if (messageHash.length != 32 || signature.length <= 64) return Optional.empty();
->>>>>>> dff91422
         final var ov = reverseV(signature);
         if (ov.isEmpty()) return Optional.empty();
 
@@ -265,21 +259,6 @@
     @NonNull
     public Optional<Byte> reverseV(final byte[] signature) {
         requireNonNull(signature);
-<<<<<<< HEAD
-        if (signature.length <= 64) {
-            throw new IllegalArgumentException("Signature is too short");
-        }
-
-        final var v = new BigInteger(1, signature, 64, signature.length - 64);
-
-        if (knownVs.containsKey(v)) {
-            return Optional.of(knownVs.get(v));
-        }
-        if (BIG_35.compareTo(v) > 0) {
-            return Optional.empty(); // invalid
-        }
-
-=======
         if (signature.length <= 64) throw new IllegalArgumentException("Signature is too short");
 
         final var v = new BigInteger(1, signature, 64, signature.length - 64);
@@ -287,7 +266,6 @@
         if (knownVs.containsKey(v)) return Optional.of(knownVs.get(v));
         if (BIG_35.compareTo(v) > 0) return Optional.empty(); // invalid
 
->>>>>>> dff91422
         // v = {0,1} + (chainid * 2) + 35 thus parity is the opposite of the low order bit
         var parity = !v.testBit(0);
         return Optional.of((byte) (parity ? 28 : 27));
@@ -314,16 +292,8 @@
     private SignatureType signatureTypeFromItsLength(@NonNull final byte[] signature) {
         final var len = signature.length;
 
-<<<<<<< HEAD
-        if (EC_SIGNATURE_MIN_LENGTH <= len && len <= EC_SIGNATURE_MAX_LENGTH) {
-            return SignatureType.EC;
-        } else if (ED_SIGNATURE_LENGTH == len) {
-            return SignatureType.ED;
-        }
-=======
         if (EC_SIGNATURE_MIN_LENGTH <= len && len <= EC_SIGNATURE_MAX_LENGTH) return SignatureType.EC;
         else if (ED_SIGNATURE_LENGTH == len) return SignatureType.ED;
->>>>>>> dff91422
 
         return SignatureType.INVALID;
     }
