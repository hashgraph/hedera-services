--- conflicted
+++ resolved
@@ -63,36 +63,12 @@
         final var body = synthApprovalBody();
         final var recordBuilder = systemContractOperations()
                 .dispatch(body, verificationStrategy, senderId, ContractCallRecordBuilder.class);
-<<<<<<< HEAD
         final var status = recordBuilder.status();
-=======
-        final var status = withMonoStandard(recordBuilder).status();
->>>>>>> 77d207f3
         final var gasRequirement = gasCalculator.gasRequirement(body, DispatchType.APPROVE, senderId);
         if (status != SUCCESS) {
             return reversionWith(gasRequirement, recordBuilder);
         } else {
-<<<<<<< HEAD
-            final var encodedOutput = tokenType.equals(TokenType.FUNGIBLE_COMMON)
-                    ? GrantApprovalTranslator.GRANT_APPROVAL.getOutputs().encodeElements((long) status.protoOrdinal())
-                    : GrantApprovalTranslator.GRANT_APPROVAL_NFT.getOutputs().encodeElements((long)
-                            status.protoOrdinal());
-
-            return gasOnly(FullResult.successResult(encodedOutput, gasRequirement, recordBuilder), status, false);
-        }
-    }
-
-    @NonNull
-    @Override
-    public PricedResult execute(final MessageFrame frame) {
-        final var result = execute();
-
-        if (result.fullResult().result().getState().equals(MessageFrame.State.COMPLETED_SUCCESS)) {
-            final var tokenAddress = asLongZeroAddress(token.tokenNum());
-
-=======
             final var tokenAddress = asLongZeroAddress(tokenId.tokenNum());
->>>>>>> 77d207f3
             if (tokenType.equals(TokenType.FUNGIBLE_COMMON)) {
                 frame.addLog(getLogForFungibleAdjustAllowance(tokenAddress));
             } else {
@@ -102,6 +78,7 @@
                     ? GrantApprovalTranslator.GRANT_APPROVAL.getOutputs().encodeElements(status.protoOrdinal(), true)
                     : GrantApprovalTranslator.GRANT_APPROVAL_NFT.getOutputs().encodeElements((long)
                             status.protoOrdinal());
+
             return gasOnly(successResult(encodedOutput, gasRequirement, recordBuilder), status, false);
         }
     }
