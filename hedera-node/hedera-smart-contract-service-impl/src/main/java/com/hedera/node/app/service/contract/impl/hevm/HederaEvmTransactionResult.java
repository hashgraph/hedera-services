/*
 * Copyright (C) 2023 Hedera Hashgraph, LLC
 *
 * Licensed under the Apache License, Version 2.0 (the "License");
 * you may not use this file except in compliance with the License.
 * You may obtain a copy of the License at
 *
 *      http://www.apache.org/licenses/LICENSE-2.0
 *
 * Unless required by applicable law or agreed to in writing, software
 * distributed under the License is distributed on an "AS IS" BASIS,
 * WITHOUT WARRANTIES OR CONDITIONS OF ANY KIND, either express or implied.
 * See the License for the specific language governing permissions and
 * limitations under the License.
 */

package com.hedera.node.app.service.contract.impl.hevm;

import static com.hedera.hapi.node.base.ResponseCodeEnum.SUCCESS;
import static com.hedera.node.app.service.contract.impl.exec.failure.CustomExceptionalHaltReason.errorMessageFor;
import static com.hedera.node.app.service.contract.impl.exec.utils.FrameUtils.accessTrackerFor;
import static com.hedera.node.app.service.contract.impl.exec.utils.FrameUtils.proxyUpdaterFor;
import static com.hedera.node.app.service.contract.impl.utils.ConversionUtils.asPbjStateChanges;
import static com.hedera.node.app.service.contract.impl.utils.ConversionUtils.bloomForAll;
import static com.hedera.node.app.service.contract.impl.utils.ConversionUtils.pbjLogsFrom;
import static com.hedera.node.app.service.contract.impl.utils.ConversionUtils.tuweniToPbjBytes;
import static java.util.Objects.requireNonNull;
<<<<<<< HEAD
import static org.hyperledger.besu.evm.frame.ExceptionalHaltReason.ILLEGAL_STATE_CHANGE;
import static org.hyperledger.besu.evm.frame.ExceptionalHaltReason.INSUFFICIENT_GAS;
=======
>>>>>>> c2474bfa

import com.hedera.hapi.node.base.AccountID;
import com.hedera.hapi.node.base.ContractID;
import com.hedera.hapi.node.base.ResponseCodeEnum;
import com.hedera.hapi.node.contract.ContractFunctionResult;
import com.hedera.hapi.streams.ContractStateChanges;
import com.hedera.node.app.hapi.utils.ethereum.EthTxData;
import com.hedera.node.app.service.contract.impl.exec.failure.CustomExceptionalHaltReason;
import com.hedera.node.app.service.contract.impl.state.RootProxyWorldUpdater;
import com.hedera.node.app.service.contract.impl.state.StorageAccesses;
import com.hedera.node.app.service.contract.impl.utils.ConversionUtils;
import com.hedera.pbj.runtime.io.buffer.Bytes;
import edu.umd.cs.findbugs.annotations.NonNull;
import edu.umd.cs.findbugs.annotations.Nullable;
import java.util.Collections;
import java.util.List;
import org.hyperledger.besu.datatypes.Wei;
import org.hyperledger.besu.evm.frame.ExceptionalHaltReason;
import org.hyperledger.besu.evm.frame.MessageFrame;
import org.hyperledger.besu.evm.log.Log;

public record HederaEvmTransactionResult(
        long gasUsed,
        long gasPrice,
        @NonNull AccountID senderId,
        @Nullable ContractID recipientId,
        @Nullable ContractID recipientEvmAddress,
        @NonNull Bytes output,
        @Nullable ExceptionalHaltReason haltReason,
        @Nullable Bytes revertReason,
        @NonNull List<Log> logs,
        @Nullable ContractStateChanges stateChanges) {
    public HederaEvmTransactionResult {
        requireNonNull(senderId);
        requireNonNull(output);
        requireNonNull(logs);
    }

    /**
     * Converts this result to a {@link ContractFunctionResult} for a transaction based on the given
     * {@link RootProxyWorldUpdater}.
     *
     * @param updater the world updater
     * @return the result
     */
    public ContractFunctionResult asProtoResultOf(@NonNull final RootProxyWorldUpdater updater) {
        return asProtoResultOf(null, updater);
    }

    /**
     * Converts this result to a {@link ContractFunctionResult} for a transaction based on the given
     * {@link RootProxyWorldUpdater} and maybe {@link EthTxData}.
     *
     * @param ethTxData the Ethereum transaction data if relevant
     * @param updater   the world updater
     * @return the result
     */
    public ContractFunctionResult asProtoResultOf(
            @Nullable final EthTxData ethTxData, @NonNull final RootProxyWorldUpdater updater) {
        if (haltReason != null) {
            return withMaybeEthFields(asUncommittedFailureResult(errorMessageFor(haltReason)), ethTxData);
        } else if (revertReason != null) {
            return null;
        } else {
            return withMaybeEthFields(asSuccessResultForCommitted(updater), ethTxData);
        }
    }

    /**
     * Converts this result to a {@link ContractFunctionResult} for a transaction based on the given
     * {@link RootProxyWorldUpdater} and maybe {@link EthTxData}.
     *
     * @return the result
     */
    public ContractFunctionResult asQueryResultOf() {
        if (haltReason != null) {
            return null;
        } else if (revertReason != null) {
            throw new AssertionError("Not implemented");
        } else {
            return asSuccessResultForQuery();
        }
    }

    /**
     * Returns the final status of this transaction result.
     *
     * @return the status
     */
    public ResponseCodeEnum finalStatus() {
        if (haltReason != null) {
<<<<<<< HEAD
            if (haltReason.equals(CustomExceptionalHaltReason.MISSING_ADDRESS.toString())) {
                return ResponseCodeEnum.INVALID_SOLIDITY_ADDRESS;
            } else if (haltReason.equals(INSUFFICIENT_GAS.toString())) {
                return ResponseCodeEnum.INSUFFICIENT_GAS;
            } else if (haltReason.equals(ILLEGAL_STATE_CHANGE.toString())) {
                return ResponseCodeEnum.LOCAL_CALL_MODIFICATION_EXCEPTION;
            } else {
                throw new AssertionError("Not implemented");
            }
=======
            return CustomExceptionalHaltReason.statusFor(haltReason);
>>>>>>> c2474bfa
        } else if (revertReason != null) {
            if (revertReason.length() == 0) {
                return ResponseCodeEnum.CONTRACT_REVERT_EXECUTED;
            } else {
                throw new AssertionError("Not implemented");
            }
        } else {
            return SUCCESS;
        }
    }

    /**
     * Create a result for a transaction that succeeded.
     *
     * @param gasUsed the gas used by the transaction
     * @return the result
     */
    public static HederaEvmTransactionResult successFrom(
            final long gasUsed,
            @NonNull final AccountID senderId,
            @NonNull final ContractID recipientId,
            @NonNull final ContractID recipientEvmAddress,
            @NonNull final MessageFrame frame) {
        requireNonNull(frame);
        return successFrom(
                gasUsed,
                frame.getGasPrice(),
                senderId,
                recipientId,
                recipientEvmAddress,
                frame.getOutputData(),
                frame.getLogs(),
                allStateAccessesFrom(frame));
    }

    public static HederaEvmTransactionResult successFrom(
            final long gasUsed,
            @NonNull final Wei gasPrice,
            @NonNull final AccountID senderId,
            @NonNull final ContractID recipientId,
            @NonNull final ContractID recipientEvmAddress,
            @NonNull final org.apache.tuweni.bytes.Bytes output,
            @NonNull final List<Log> logs,
            @Nullable final ContractStateChanges stateChanges) {
        return new HederaEvmTransactionResult(
                gasUsed,
                requireNonNull(gasPrice).toLong(),
                requireNonNull(senderId),
                requireNonNull(recipientId),
                requireNonNull(recipientEvmAddress),
                tuweniToPbjBytes(requireNonNull(output)),
                null,
                null,
                requireNonNull(logs),
                stateChanges);
    }

    /**
     * Create a result for a transaction that failed.
     *
     * @param gasUsed the gas used by the transaction
     * @return the result
     */
    public static HederaEvmTransactionResult failureFrom(
            final long gasUsed, @NonNull final AccountID senderId, @NonNull final MessageFrame frame) {
        requireNonNull(frame);
        return new HederaEvmTransactionResult(
                gasUsed,
                frame.getGasPrice().toLong(),
                requireNonNull(senderId),
                null,
                null,
                Bytes.EMPTY,
                frame.getExceptionalHaltReason().orElse(null),
                frame.getRevertReason().map(ConversionUtils::tuweniToPbjBytes).orElse(null),
                Collections.emptyList(),
                stateReadsFrom(frame));
    }

    /**
     * Create a result for a transaction that failed due to resource exhaustion.
     *
     * @param gasUsed  the gas used by the transaction
     * @param gasPrice the gas price of the transaction
     * @param reason   the reason for the failure
     * @return the result
     */
    public static HederaEvmTransactionResult resourceExhaustionFrom(
            @NonNull final AccountID senderId,
            final long gasUsed,
            final long gasPrice,
            @NonNull final ResponseCodeEnum reason) {
        requireNonNull(reason);
        return new HederaEvmTransactionResult(
                gasUsed,
                gasPrice,
                requireNonNull(senderId),
                null,
                null,
                Bytes.EMPTY,
                null,
                Bytes.wrap(reason.name()),
                Collections.emptyList(),
                null);
    }

    private ContractFunctionResult withMaybeEthFields(
            @NonNull final ContractFunctionResult.Builder builder, @Nullable final EthTxData ethTxData) {
        if (ethTxData != null) {
            builder.gas(ethTxData.gasLimit())
                    .amount(ethTxData.getAmount())
                    .senderId(senderId)
                    .functionParameters(Bytes.wrap(ethTxData.callData()));
        }
        return builder.build();
    }

    private ContractFunctionResult.Builder asUncommittedFailureResult(@NonNull final String errorMessage) {
        requireNonNull(errorMessage);
        return ContractFunctionResult.newBuilder().gasUsed(gasUsed).errorMessage(errorMessage);
    }

    private ContractFunctionResult.Builder asSuccessResultForCommitted(@NonNull final RootProxyWorldUpdater updater) {
        final var createdIds = updater.getCreatedContractIds();
        return ContractFunctionResult.newBuilder()
                .gasUsed(gasUsed)
                .bloom(bloomForAll(logs))
                .contractCallResult(output)
                .contractID(recipientId)
                .createdContractIDs(createdIds)
                .logInfo(pbjLogsFrom(logs))
                .evmAddress(recipientEvmAddressIfCreatedIn(createdIds))
                .contractNonces(updater.getUpdatedContractNonces())
                .errorMessage(null);
    }

    private ContractFunctionResult asSuccessResultForQuery() {
        return ContractFunctionResult.newBuilder()
                .gasUsed(gasUsed)
                .bloom(bloomForAll(logs))
                .contractCallResult(output)
                .contractID(recipientId)
                .logInfo(pbjLogsFrom(logs))
                .errorMessage(null)
                .build();
    }

    private @Nullable Bytes recipientEvmAddressIfCreatedIn(@NonNull final List<ContractID> contractIds) {
        return contractIds.contains(recipientId)
                ? requireNonNull(recipientEvmAddress).evmAddressOrThrow()
                : null;
    }

    public boolean isSuccess() {
        return revertReason == null && haltReason == null;
    }

    private static @Nullable ContractStateChanges allStateAccessesFrom(@NonNull final MessageFrame frame) {
        return stateChangesFrom(frame, true);
    }

    private static @Nullable ContractStateChanges stateReadsFrom(@NonNull final MessageFrame frame) {
        return stateChangesFrom(frame, false);
    }

    private static @Nullable ContractStateChanges stateChangesFrom(
            @NonNull final MessageFrame frame, final boolean includeWrites) {
        requireNonNull(frame);
        final var accessTracker = accessTrackerFor(frame);
        if (accessTracker == null) {
            return null;
        } else {
            final List<StorageAccesses> accesses;
            if (includeWrites) {
                final var worldUpdater = proxyUpdaterFor(frame);
                accesses = accessTracker.getReadsMergedWith(worldUpdater.pendingStorageUpdates());
            } else {
                accesses = accessTracker.getJustReads();
            }
            return asPbjStateChanges(accesses);
        }
    }
}<|MERGE_RESOLUTION|>--- conflicted
+++ resolved
@@ -25,11 +25,6 @@
 import static com.hedera.node.app.service.contract.impl.utils.ConversionUtils.pbjLogsFrom;
 import static com.hedera.node.app.service.contract.impl.utils.ConversionUtils.tuweniToPbjBytes;
 import static java.util.Objects.requireNonNull;
-<<<<<<< HEAD
-import static org.hyperledger.besu.evm.frame.ExceptionalHaltReason.ILLEGAL_STATE_CHANGE;
-import static org.hyperledger.besu.evm.frame.ExceptionalHaltReason.INSUFFICIENT_GAS;
-=======
->>>>>>> c2474bfa
 
 import com.hedera.hapi.node.base.AccountID;
 import com.hedera.hapi.node.base.ContractID;
@@ -121,19 +116,7 @@
      */
     public ResponseCodeEnum finalStatus() {
         if (haltReason != null) {
-<<<<<<< HEAD
-            if (haltReason.equals(CustomExceptionalHaltReason.MISSING_ADDRESS.toString())) {
-                return ResponseCodeEnum.INVALID_SOLIDITY_ADDRESS;
-            } else if (haltReason.equals(INSUFFICIENT_GAS.toString())) {
-                return ResponseCodeEnum.INSUFFICIENT_GAS;
-            } else if (haltReason.equals(ILLEGAL_STATE_CHANGE.toString())) {
-                return ResponseCodeEnum.LOCAL_CALL_MODIFICATION_EXCEPTION;
-            } else {
-                throw new AssertionError("Not implemented");
-            }
-=======
             return CustomExceptionalHaltReason.statusFor(haltReason);
->>>>>>> c2474bfa
         } else if (revertReason != null) {
             if (revertReason.length() == 0) {
                 return ResponseCodeEnum.CONTRACT_REVERT_EXECUTED;
