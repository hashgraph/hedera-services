--- conflicted
+++ resolved
@@ -118,14 +118,6 @@
                     null,
                     context.payer(),
                     HandleContext.ConsensusThrottling.ON);
-<<<<<<< HEAD
-            if (childRecordBuilder.status() == SUCCESS) {
-                childRecordBuilder.evmAddress(evmAddress);
-            }
-=======
-            childRecordBuilder.memo(LAZY_CREATION_MEMO);
->>>>>>> 0fd5d572
-
             return childRecordBuilder.status();
         } catch (final HandleException e) {
             // It is critically important we don't let HandleExceptions propagate to the workflow because
