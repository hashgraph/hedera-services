--- conflicted
+++ resolved
@@ -138,16 +138,13 @@
             // Commit any HAPI fees that were charged before aborting
             rootProxyWorldUpdater.commit();
 
-<<<<<<< HEAD
             ContractID recipientId = null;
             if (!INVALID_CONTRACT_ID.equals(e.getStatus())) {
                 recipientId = hevmTransaction.contractId();
             }
 
             final var result = HederaEvmTransactionResult.fromAborted(e.senderId(), recipientId, e.getStatus());
-=======
-            var result = HederaEvmTransactionResult.fromAborted(e.senderId(), hevmTransaction, e.getStatus());
-
+            
             if (context.body().hasEthereumTransaction()) {
                 final var sender = rootProxyWorldUpdater.getHederaAccount(e.senderId());
                 if (sender != null) {
@@ -155,7 +152,6 @@
                 }
             }
 
->>>>>>> de8023bb
             return CallOutcome.fromResultsWithoutSidecars(
                     result.asProtoResultOf(ethTxDataIfApplicable(), rootProxyWorldUpdater), result);
         }
