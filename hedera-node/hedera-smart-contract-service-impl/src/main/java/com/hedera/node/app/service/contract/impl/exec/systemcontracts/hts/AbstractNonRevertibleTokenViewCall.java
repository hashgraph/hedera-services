--- conflicted
+++ resolved
@@ -30,11 +30,8 @@
 import com.hedera.node.app.service.contract.impl.utils.SystemContractUtils;
 import edu.umd.cs.findbugs.annotations.NonNull;
 import edu.umd.cs.findbugs.annotations.Nullable;
-<<<<<<< HEAD
 import org.hyperledger.besu.evm.frame.MessageFrame;
-=======
 import org.hyperledger.besu.datatypes.Address;
->>>>>>> e08ae44d
 
 /**
  * Implementation support for view calls that require an extant token.
@@ -53,12 +50,8 @@
     }
 
     @Override
-<<<<<<< HEAD
     public @NonNull PricedResult execute(final MessageFrame frame) {
-=======
-    public @NonNull PricedResult execute() {
         PricedResult result;
->>>>>>> e08ae44d
         if (token == null) {
             result = gasOnly(viewCallResultWith(INVALID_TOKEN_ID, gasCalculator.viewGasRequirement()));
         } else {
