--- conflicted
+++ resolved
@@ -679,16 +679,12 @@
                 second, autoRenewAccount.accountNum() == 0 ? null : autoRenewAccount, autoRenewPeriod);
     }
 
-<<<<<<< HEAD
     /**
      * @param fixedFeesTuples the fixed fee tuple
      * @param addressIdConverter the address ID converter for this call
      * @return list of {@link FixedFeeWrapper}
      */
-    public static List<FixedFeeWrapper> decodeFixedFees(
-=======
     public List<FixedFeeWrapper> decodeFixedFees(
->>>>>>> 9b0f6567
             @NonNull final Tuple[] fixedFeesTuples, @NonNull final AddressIdConverter addressIdConverter) {
 
         // FixedFee
@@ -715,16 +711,12 @@
         return fixedFees;
     }
 
-<<<<<<< HEAD
     /**
      * @param fractionalFeesTuples the fixed fee tuple
      * @param addressIdConverter the address ID converter for this call
      * @return list of {@link FractionalFeeWrapper}
      */
-    public static List<FractionalFeeWrapper> decodeFractionalFees(
-=======
     public List<FractionalFeeWrapper> decodeFractionalFees(
->>>>>>> 9b0f6567
             @NonNull final Tuple[] fractionalFeesTuples, @NonNull final AddressIdConverter addressIdConverter) {
 
         // FractionalFee
@@ -754,16 +746,12 @@
         return fractionalFees;
     }
 
-<<<<<<< HEAD
     /**
      * @param royaltyFeesTuples the fixed fee tuple
      * @param addressIdConverter the address ID converter for this call
      * @return list of {@link RoyaltyFeeWrapper}
      */
-    public static List<RoyaltyFeeWrapper> decodeRoyaltyFees(
-=======
     public List<RoyaltyFeeWrapper> decodeRoyaltyFees(
->>>>>>> 9b0f6567
             @NonNull final Tuple[] royaltyFeesTuples, @NonNull final AddressIdConverter addressIdConverter) {
 
         // RoyaltyFee
