/*
 * Copyright (C) 2023-2024 Hedera Hashgraph, LLC
 *
 * Licensed under the Apache License, Version 2.0 (the "License");
 * you may not use this file except in compliance with the License.
 * You may obtain a copy of the License at
 *
 *      http://www.apache.org/licenses/LICENSE-2.0
 *
 * Unless required by applicable law or agreed to in writing, software
 * distributed under the License is distributed on an "AS IS" BASIS,
 * WITHOUT WARRANTIES OR CONDITIONS OF ANY KIND, either express or implied.
 * See the License for the specific language governing permissions and
 * limitations under the License.
 */

package com.hedera.node.app.service.contract.impl.exec.systemcontracts.hts.create;

import static com.hedera.node.app.service.contract.impl.exec.systemcontracts.hts.create.CreateSyntheticTxnFactory.createToken;
import static com.hedera.node.app.service.contract.impl.exec.systemcontracts.hts.create.CreateSyntheticTxnFactory.createTokenWithMetadata;
import static com.hedera.node.app.service.contract.impl.utils.ConversionUtils.asNumericContractId;

import com.esaulpaugh.headlong.abi.Tuple;
import com.hedera.hapi.node.base.AccountID;
import com.hedera.hapi.node.base.Duration;
import com.hedera.hapi.node.token.TokenCreateTransactionBody;
import com.hedera.hapi.node.transaction.TransactionBody;
import com.hedera.node.app.service.contract.impl.exec.scope.HederaNativeOperations;
import com.hedera.node.app.service.contract.impl.exec.systemcontracts.hts.AddressIdConverter;
import com.hedera.node.app.service.contract.impl.exec.systemcontracts.hts.HtsCallAttempt;
import com.hedera.node.app.service.contract.impl.exec.utils.KeyValueWrapper;
import com.hedera.node.app.service.contract.impl.exec.utils.TokenCreateWrapper;
import com.hedera.node.app.service.contract.impl.exec.utils.TokenCreateWrapper.FixedFeeWrapper;
import com.hedera.node.app.service.contract.impl.exec.utils.TokenCreateWrapper.FractionalFeeWrapper;
import com.hedera.node.app.service.contract.impl.exec.utils.TokenCreateWrapper.RoyaltyFeeWrapper;
import com.hedera.node.app.service.contract.impl.exec.utils.TokenExpiryWrapper;
import com.hedera.node.app.service.contract.impl.exec.utils.TokenKeyWrapper;
import com.hedera.node.app.service.contract.impl.utils.ConversionUtils;
import com.hedera.pbj.runtime.io.buffer.Bytes;
import edu.umd.cs.findbugs.annotations.NonNull;
import edu.umd.cs.findbugs.annotations.Nullable;
import java.math.BigInteger;
import java.util.ArrayList;
import java.util.List;
import javax.inject.Inject;
import javax.inject.Singleton;

/**
 * Provides help in decoding an {@link HtsCallAttempt} representing a create call into
 * a synthetic {@link TransactionBody}.
 */
@Singleton
public class CreateDecoder {

    // below values correspond to  tuples' indexes
    private static final int HEDERA_TOKEN = 0;
    private static final int INIT_SUPPLY = 1;
    private static final int DECIMALS = 2;
    private static final int FIXED_FEE = 3;
    private static final int FRACTIONAL_FEE = 4;
    private static final int NFT_FIXED_FEE = 1;
    private static final int NFT_ROYALTY_FEE = 2;
    private static final int METADATA = 9;

    /**
     * Default constructor for injection.
     */
    @Inject
    public CreateDecoder() {
        // Dagger2
    }

    /**
     * Decodes a call to {@link CreateTranslator#CREATE_FUNGIBLE_TOKEN_V1} into a synthetic {@link TransactionBody}.
     *
     * @param encoded the encoded call
     * @param senderId the id of the sender account
     * @param nativeOperations the Hedera native operation
     * @param addressIdConverter the address ID converter for this call
     * @return the synthetic transaction body
     */
    public @Nullable TransactionBody decodeCreateFungibleTokenV1(
            @NonNull final byte[] encoded,
            @NonNull final AccountID senderId,
            @NonNull final HederaNativeOperations nativeOperations,
            @NonNull final AddressIdConverter addressIdConverter) {
        final var call = CreateTranslator.CREATE_FUNGIBLE_TOKEN_V1.decodeCall(encoded);
        final var hederaToken = (Tuple) call.get(HEDERA_TOKEN);
        final var initSupply = ((BigInteger) call.get(INIT_SUPPLY)).longValueExact();
        final var decimals = ((BigInteger) call.get(DECIMALS)).intValue();
        final var tokenCreateWrapper = getTokenCreateWrapper(
                hederaToken, true, initSupply, decimals, senderId, nativeOperations, addressIdConverter);
        return bodyFor(tokenCreateWrapper);
    }

    /**
     * Decodes a call to {@link CreateTranslator#CREATE_FUNGIBLE_TOKEN_V2} into a synthetic {@link TransactionBody}.
     *
     * @param encoded the encoded call
     * @param senderId the id of the sender account
     * @param nativeOperations the Hedera native operation
     * @param addressIdConverter the address ID converter for this call
     * @return the synthetic transaction body
     */
    public TransactionBody decodeCreateFungibleTokenV2(
            @NonNull final byte[] encoded,
            @NonNull final AccountID senderId,
            @NonNull final HederaNativeOperations nativeOperations,
            @NonNull final AddressIdConverter addressIdConverter) {
        final var call = CreateTranslator.CREATE_FUNGIBLE_TOKEN_V2.decodeCall(encoded);
        final var hederaToken = (Tuple) call.get(HEDERA_TOKEN);
        final var initSupply = ((BigInteger) call.get(INIT_SUPPLY)).longValueExact();
        final var decimals = ((Long) call.get(DECIMALS)).intValue();
        final TokenCreateWrapper tokenCreateWrapper = getTokenCreateWrapper(
                hederaToken, true, initSupply, decimals, senderId, nativeOperations, addressIdConverter);
        return bodyFor(tokenCreateWrapper);
    }

    /**
     * Decodes a call to {@link CreateTranslator#CREATE_FUNGIBLE_TOKEN_V3} into a synthetic {@link TransactionBody}.
     *
     * @param encoded the encoded call
     * @param senderId the id of the sender account
     * @param nativeOperations the Hedera native operation
     * @param addressIdConverter the address ID converter for this call
     * @return the synthetic transaction body
     */
    public TransactionBody decodeCreateFungibleTokenV3(
            @NonNull final byte[] encoded,
            @NonNull final AccountID senderId,
            @NonNull final HederaNativeOperations nativeOperations,
            @NonNull final AddressIdConverter addressIdConverter) {
        final var call = CreateTranslator.CREATE_FUNGIBLE_TOKEN_V3.decodeCall(encoded);
        final TokenCreateWrapper tokenCreateWrapper = getTokenCreateWrapper(
                call.get(HEDERA_TOKEN),
                true,
                call.get(INIT_SUPPLY),
                call.get(DECIMALS),
                senderId,
                nativeOperations,
                addressIdConverter);
        return bodyFor(tokenCreateWrapper);
    }

    /**
     * Decodes a call to {@link CreateTranslator#CREATE_FUNGIBLE_TOKEN_WITH_METADATA} into a synthetic {@link TransactionBody}.
     *
     * @param encoded the encoded call
     * @param senderId the sender account ID
     * @param nativeOperations the native operations
     * @param addressIdConverter the address ID converter
     * @return the synthetic transaction body
     */
    public TransactionBody decodeCreateFungibleTokenWithMetadata(
            @NonNull final byte[] encoded,
            @NonNull final AccountID senderId,
            @NonNull final HederaNativeOperations nativeOperations,
            @NonNull final AddressIdConverter addressIdConverter) {
        final var call = CreateTranslator.CREATE_FUNGIBLE_TOKEN_WITH_METADATA.decodeCall(encoded);
        final TokenCreateWrapper tokenCreateWrapper = getTokenCreateWrapperWithMetadata(
                call.get(HEDERA_TOKEN),
                true,
                call.get(INIT_SUPPLY),
                call.get(DECIMALS),
                senderId,
                nativeOperations,
                addressIdConverter);
        return bodyForWithMeta(tokenCreateWrapper);
    }

    /**
     * Decodes a call to {@link CreateTranslator#CREATE_FUNGIBLE_WITH_CUSTOM_FEES_V1} into a synthetic {@link TransactionBody}.
     *
     * @param encoded the encoded call
     * @param senderId the id of the sender account
     * @param nativeOperations the Hedera native operation
     * @param addressIdConverter the address ID converter for this call
     * @return the synthetic transaction body
     */
    public TransactionBody decodeCreateFungibleTokenWithCustomFeesV1(
            @NonNull final byte[] encoded,
            @NonNull final AccountID senderId,
            @NonNull final HederaNativeOperations nativeOperations,
            @NonNull final AddressIdConverter addressIdConverter) {
        final var call = CreateTranslator.CREATE_FUNGIBLE_WITH_CUSTOM_FEES_V1.decodeCall(encoded);
        final var hederaToken = (Tuple) call.get(HEDERA_TOKEN);
        final var initSupply = ((BigInteger) call.get(INIT_SUPPLY)).longValueExact();
        final var decimals = ((BigInteger) call.get(DECIMALS)).intValue();
        final var fixedFee = (Tuple[]) call.get(FIXED_FEE);
        final var fractionalFees = (Tuple[]) call.get(FRACTIONAL_FEE);
        final TokenCreateWrapper tokenCreateWrapper = getTokenCreateWrapperFungibleWithCustomFees(
                hederaToken,
                initSupply,
                decimals,
                fixedFee,
                fractionalFees,
                senderId,
                nativeOperations,
                addressIdConverter);
        return bodyFor(tokenCreateWrapper);
    }

    /**
     * Decodes a call to {@link CreateTranslator#CREATE_FUNGIBLE_WITH_CUSTOM_FEES_V2} into a synthetic {@link TransactionBody}.
     *
     * @param encoded the encoded call
     * @param senderId the id of the sender account
     * @param nativeOperations the Hedera native operation
     * @param addressIdConverter the address ID converter for this call
     * @return the synthetic transaction body
     */
    public TransactionBody decodeCreateFungibleTokenWithCustomFeesV2(
            @NonNull final byte[] encoded,
            @NonNull final AccountID senderId,
            @NonNull final HederaNativeOperations nativeOperations,
            @NonNull final AddressIdConverter addressIdConverter) {
        final var call = CreateTranslator.CREATE_FUNGIBLE_WITH_CUSTOM_FEES_V2.decodeCall(encoded);
        final var hederaToken = (Tuple) call.get(HEDERA_TOKEN);
        final var initSupply = ((BigInteger) call.get(INIT_SUPPLY)).longValueExact();
        final var decimals = ((Long) call.get(DECIMALS)).intValue();
        final var fixedFee = (Tuple[]) call.get(FIXED_FEE);
        final var fractionalFees = (Tuple[]) call.get(FRACTIONAL_FEE);
        final TokenCreateWrapper tokenCreateWrapper = getTokenCreateWrapperFungibleWithCustomFees(
                hederaToken,
                initSupply,
                decimals,
                fixedFee,
                fractionalFees,
                senderId,
                nativeOperations,
                addressIdConverter);
        return bodyFor(tokenCreateWrapper);
    }

    /**
     * Decodes a call to {@link CreateTranslator#CREATE_FUNGIBLE_WITH_CUSTOM_FEES_V3} into a synthetic {@link TransactionBody}.
     *
     * @param encoded the encoded call
     * @param senderId the id of the sender account
     * @param nativeOperations the Hedera native operation
     * @param addressIdConverter the address ID converter for this call
     * @return the synthetic transaction body
     */
    public TransactionBody decodeCreateFungibleTokenWithCustomFeesV3(
            @NonNull final byte[] encoded,
            @NonNull final AccountID senderId,
            @NonNull final HederaNativeOperations nativeOperations,
            @NonNull final AddressIdConverter addressIdConverter) {
        final var call = CreateTranslator.CREATE_FUNGIBLE_WITH_CUSTOM_FEES_V3.decodeCall(encoded);
        final TokenCreateWrapper tokenCreateWrapper = getTokenCreateWrapperFungibleWithCustomFees(
                call.get(HEDERA_TOKEN),
                call.get(INIT_SUPPLY),
                call.get(DECIMALS),
                call.get(FIXED_FEE),
                call.get(FRACTIONAL_FEE),
                senderId,
                nativeOperations,
                addressIdConverter);
        return bodyFor(tokenCreateWrapper);
    }

    /**
     * Decodes a call to {@link CreateTranslator#CREATE_FUNGIBLE_TOKEN_WITH_METADATA_AND_CUSTOM_FEES} into a synthetic {@link TransactionBody}.
     *
     * @param encoded the encoded call
     * @param senderId the sender account ID
     * @param nativeOperations the native operations
     * @param addressIdConverter the address ID converter
     * @return the synthetic transaction body
     */
    public TransactionBody decodeCreateFungibleTokenWithMetadataAndCustomFees(
            @NonNull final byte[] encoded,
            @NonNull final AccountID senderId,
            @NonNull final HederaNativeOperations nativeOperations,
            @NonNull final AddressIdConverter addressIdConverter) {
        final var call = CreateTranslator.CREATE_FUNGIBLE_TOKEN_WITH_METADATA_AND_CUSTOM_FEES.decodeCall(encoded);
        final TokenCreateWrapper tokenCreateWrapper = getTokenCreateWrapperWithMetadataAndCustomFees(
                call.get(HEDERA_TOKEN),
                call.get(INIT_SUPPLY),
                call.get(DECIMALS),
                call.get(FIXED_FEE),
                call.get(FRACTIONAL_FEE),
                senderId,
                nativeOperations,
                addressIdConverter);
        return bodyForWithMeta(tokenCreateWrapper);
    }

    /**
     * Decodes a call to {@link CreateTranslator#CREATE_NON_FUNGIBLE_TOKEN_V1} into a synthetic {@link TransactionBody}.
     *
     * @param encoded the encoded call
     * @param senderId the id of the sender account
     * @param nativeOperations the Hedera native operation
     * @param addressIdConverter the address ID converter for this call
     * @return the synthetic transaction body
     */
    public TransactionBody decodeCreateNonFungibleV1(
            @NonNull final byte[] encoded,
            @NonNull final AccountID senderId,
            @NonNull final HederaNativeOperations nativeOperations,
            @NonNull final AddressIdConverter addressIdConverter) {
        final var call = CreateTranslator.CREATE_NON_FUNGIBLE_TOKEN_V1.decodeCall(encoded);
        final TokenCreateWrapper tokenCreateWrapper = getTokenCreateWrapperNonFungible(
                call.get(HEDERA_TOKEN), senderId, nativeOperations, addressIdConverter);
        return bodyFor(tokenCreateWrapper);
    }

    /**
     * Decodes a call to {@link CreateTranslator#CREATE_NON_FUNGIBLE_TOKEN_V2} into a synthetic {@link TransactionBody}.
     *
     * @param encoded the encoded call
     * @param senderId the id of the sender account
     * @param nativeOperations the Hedera native operation
     * @param addressIdConverter the address ID converter for this call
     * @return the synthetic transaction body
     */
    public TransactionBody decodeCreateNonFungibleV2(
            @NonNull final byte[] encoded,
            @NonNull final AccountID senderId,
            @NonNull final HederaNativeOperations nativeOperations,
            @NonNull final AddressIdConverter addressIdConverter) {
        final var call = CreateTranslator.CREATE_NON_FUNGIBLE_TOKEN_V2.decodeCall(encoded);
        final TokenCreateWrapper tokenCreateWrapper = getTokenCreateWrapperNonFungible(
                call.get(HEDERA_TOKEN), senderId, nativeOperations, addressIdConverter);
        return bodyFor(tokenCreateWrapper);
    }

    /**
     * Decodes a call to {@link CreateTranslator#CREATE_NON_FUNGIBLE_TOKEN_V3} into a synthetic {@link TransactionBody}.
     *
     * @param encoded the encoded call
     * @param senderId the id of the sender account
     * @param nativeOperations the Hedera native operation
     * @param addressIdConverter the address ID converter for this call
     * @return the synthetic transaction body
     */
    public TransactionBody decodeCreateNonFungibleV3(
            @NonNull final byte[] encoded,
            @NonNull final AccountID senderId,
            @NonNull final HederaNativeOperations nativeOperations,
            @NonNull final AddressIdConverter addressIdConverter) {
        final var call = CreateTranslator.CREATE_NON_FUNGIBLE_TOKEN_V3.decodeCall(encoded);
        final TokenCreateWrapper tokenCreateWrapper = getTokenCreateWrapperNonFungible(
                call.get(HEDERA_TOKEN), senderId, nativeOperations, addressIdConverter);
        return bodyFor(tokenCreateWrapper);
    }

    /**
     * Decodes a call to {@link CreateTranslator#CREATE_NON_FUNGIBLE_TOKEN_WITH_METADATA} into a synthetic {@link TransactionBody}.
     *
     * @param encoded the encoded call
     * @param senderId the sender account ID
     * @param nativeOperations the native operations
     * @param addressIdConverter the address ID converter
     * @return the synthetic transaction body
     */
    public TransactionBody decodeCreateNonFungibleWithMetadata(
            @NonNull final byte[] encoded,
            @NonNull final AccountID senderId,
            @NonNull final HederaNativeOperations nativeOperations,
            @NonNull final AddressIdConverter addressIdConverter) {
        final var call = CreateTranslator.CREATE_NON_FUNGIBLE_TOKEN_WITH_METADATA.decodeCall(encoded);
        final TokenCreateWrapper tokenCreateWrapper = getTokenCreateWrapperNonFungibleWithMetadata(
                call.get(HEDERA_TOKEN), senderId, nativeOperations, addressIdConverter);
        return bodyForWithMeta(tokenCreateWrapper);
    }

    /**
     * Decodes a call to {@link CreateTranslator#CREATE_NON_FUNGIBLE_TOKEN_WITH_CUSTOM_FEES_V1} into a synthetic {@link TransactionBody}.
     *
     * @param encoded the encoded call
     * @param senderId the id of the sender account
     * @param nativeOperations the Hedera native operation
     * @param addressIdConverter the address ID converter for this call
     * @return the synthetic transaction body
     */
    public TransactionBody decodeCreateNonFungibleWithCustomFeesV1(
            @NonNull final byte[] encoded,
            @NonNull final AccountID senderId,
            @NonNull final HederaNativeOperations nativeOperations,
            @NonNull final AddressIdConverter addressIdConverter) {
        final var call = CreateTranslator.CREATE_NON_FUNGIBLE_TOKEN_WITH_CUSTOM_FEES_V1.decodeCall(encoded);
        final TokenCreateWrapper tokenCreateWrapper = getTokenCreateWrapperNonFungibleWithCustomFees(
                call.get(HEDERA_TOKEN),
                call.get(NFT_FIXED_FEE),
                call.get(NFT_ROYALTY_FEE),
                senderId,
                nativeOperations,
                addressIdConverter);
        return bodyFor(tokenCreateWrapper);
    }

    /**
     * Decodes a call to {@link CreateTranslator#CREATE_NON_FUNGIBLE_TOKEN_WITH_CUSTOM_FEES_V2} into a synthetic {@link TransactionBody}.
     *
     * @param encoded the encoded call
     * @param senderId the id of the sender account
     * @param nativeOperations the Hedera native operation
     * @param addressIdConverter the address ID converter for this call
     * @return the synthetic transaction body
     */
    public TransactionBody decodeCreateNonFungibleWithCustomFeesV2(
            @NonNull final byte[] encoded,
            @NonNull final AccountID senderId,
            @NonNull final HederaNativeOperations nativeOperations,
            @NonNull final AddressIdConverter addressIdConverter) {
        final var call = CreateTranslator.CREATE_NON_FUNGIBLE_TOKEN_WITH_CUSTOM_FEES_V2.decodeCall(encoded);
        final TokenCreateWrapper tokenCreateWrapper = getTokenCreateWrapperNonFungibleWithCustomFees(
                call.get(HEDERA_TOKEN),
                call.get(NFT_FIXED_FEE),
                call.get(NFT_ROYALTY_FEE),
                senderId,
                nativeOperations,
                addressIdConverter);
        return bodyFor(tokenCreateWrapper);
    }

    /**
     * Decodes a call to {@link CreateTranslator#CREATE_NON_FUNGIBLE_TOKEN_WITH_CUSTOM_FEES_V3} into a synthetic {@link TransactionBody}.
     *
     * @param encoded the encoded call
     * @param senderId the id of the sender account
     * @param nativeOperations the Hedera native operation
     * @param addressIdConverter the address ID converter for this call
     * @return the synthetic transaction body
     */
    public TransactionBody decodeCreateNonFungibleWithCustomFeesV3(
            @NonNull final byte[] encoded,
            @NonNull final AccountID senderId,
            @NonNull final HederaNativeOperations nativeOperations,
            @NonNull final AddressIdConverter addressIdConverter) {
        final var call = CreateTranslator.CREATE_NON_FUNGIBLE_TOKEN_WITH_CUSTOM_FEES_V3.decodeCall(encoded);
        final TokenCreateWrapper tokenCreateWrapper = getTokenCreateWrapperNonFungibleWithCustomFees(
                call.get(HEDERA_TOKEN),
                call.get(NFT_FIXED_FEE),
                call.get(NFT_ROYALTY_FEE),
                senderId,
                nativeOperations,
                addressIdConverter);
        return bodyFor(tokenCreateWrapper);
    }

    /**
     * Decodes a call to {@link CreateTranslator#CREATE_NON_FUNGIBLE_TOKEN_WITH_METADATA_AND_CUSTOM_FEES} into a synthetic {@link TransactionBody}.
     *
     * @param encoded the encoded call
     * @param senderId the sender account ID
     * @param nativeOperations the native operations
     * @param addressIdConverter the address ID converter
     * @return the synthetic transaction body
     */
    public TransactionBody decodeCreateNonFungibleWithMetadataAndCustomFees(
            @NonNull final byte[] encoded,
            @NonNull final AccountID senderId,
            @NonNull final HederaNativeOperations nativeOperations,
            @NonNull final AddressIdConverter addressIdConverter) {
        final var call = CreateTranslator.CREATE_NON_FUNGIBLE_TOKEN_WITH_METADATA_AND_CUSTOM_FEES.decodeCall(encoded);
        final TokenCreateWrapper tokenCreateWrapper = getTokenCreateWrapperNonFungibleWithMetadataAndCustomFees(
                call.get(HEDERA_TOKEN),
                call.get(NFT_FIXED_FEE),
                call.get(NFT_ROYALTY_FEE),
                senderId,
                nativeOperations,
                addressIdConverter);
        return bodyForWithMeta(tokenCreateWrapper);
    }

    private TransactionBody bodyOf(@NonNull final TokenCreateTransactionBody.Builder tokenCreate) {
        return TransactionBody.newBuilder().tokenCreation(tokenCreate).build();
    }

    private TokenCreateWrapper getTokenCreateWrapper(
            @NonNull final Tuple tokenCreateStruct,
            final boolean isFungible,
            final long initSupply,
            final int decimals,
            @NonNull final AccountID senderId,
            @NonNull final HederaNativeOperations nativeOperations,
            @NonNull final AddressIdConverter addressIdConverter) {
        // HederaToken
        final int TOKEN_NAME = 0;
        final int TOKEN_SYMBOL = 1;
        final int TOKEN_TREASURY = 2;
        final int MEMO = 3;
        final int SUPPLY_TYPE = 4;
        final int MAX_SUPPLY = 5;
        final int FREEZE_DEFAULT = 6;
        final int TOKEN_KEYS = 7;
        final int TOKEN_EXPIRY = 8;

        final var tokenName = (String) tokenCreateStruct.get(TOKEN_NAME);
        final var tokenSymbol = (String) tokenCreateStruct.get(TOKEN_SYMBOL);
        final var tokenTreasury = addressIdConverter.convert(tokenCreateStruct.get(TOKEN_TREASURY));
        final var memo = (String) tokenCreateStruct.get(MEMO);
        final var isSupplyTypeFinite = (Boolean) tokenCreateStruct.get(SUPPLY_TYPE);
        final var maxSupply = (long) tokenCreateStruct.get(MAX_SUPPLY);
        final var isFreezeDefault = (Boolean) tokenCreateStruct.get(FREEZE_DEFAULT);
        final var tokenKeys = decodeTokenKeys(tokenCreateStruct.get(TOKEN_KEYS), addressIdConverter);
        final var tokenExpiry = decodeTokenExpiry(tokenCreateStruct.get(TOKEN_EXPIRY), addressIdConverter);

        final var tokenCreateWrapper = new TokenCreateWrapper(
                isFungible,
                tokenName,
                tokenSymbol,
                tokenTreasury.accountNumOrElse(0L) != 0 ? tokenTreasury : null,
                memo,
                isSupplyTypeFinite,
                initSupply,
                decimals,
                maxSupply,
                isFreezeDefault,
                tokenKeys,
                tokenExpiry);
        tokenCreateWrapper.setAllInheritedKeysTo(nativeOperations.getAccountKey(senderId));
        return tokenCreateWrapper;
    }

    public TokenCreateWrapper getTokenCreateWrapperWithMetadata(
            @NonNull final Tuple tokenCreateStruct,
            final boolean isFungible,
            final long initSupply,
            final int decimals,
            @NonNull final AccountID senderId,
            @NonNull final HederaNativeOperations nativeOperations,
            @NonNull final AddressIdConverter addressIdConverter) {
        final var tokenCreateWrapper = getTokenCreateWrapper(
                tokenCreateStruct, isFungible, initSupply, decimals, senderId, nativeOperations, addressIdConverter);

        tokenCreateWrapper.setMetadata(Bytes.wrap((byte[]) tokenCreateStruct.get(9)));
        return tokenCreateWrapper;
    }

    private TokenCreateWrapper getTokenCreateWrapperFungibleWithCustomFees(
            @NonNull final Tuple tokenCreateStruct,
            final long initSupply,
            final int decimals,
            @NonNull final Tuple[] fixedFeesTuple,
            @NonNull final Tuple[] fractionalFeesTuple,
            @NonNull final AccountID senderId,
            @NonNull final HederaNativeOperations nativeOperations,
            @NonNull final AddressIdConverter addressIdConverter) {
        final var tokenCreateWrapper = getTokenCreateWrapper(
                tokenCreateStruct, true, initSupply, decimals, senderId, nativeOperations, addressIdConverter);
        final var fixedFees = decodeFixedFees(fixedFeesTuple, addressIdConverter);
        final var fractionalFess = decodeFractionalFees(fractionalFeesTuple, addressIdConverter);
        tokenCreateWrapper.setFixedFees(fixedFees);
        tokenCreateWrapper.setFractionalFees(fractionalFess);
        return tokenCreateWrapper;
    }

    private TokenCreateWrapper getTokenCreateWrapperWithMetadataAndCustomFees(
            @NonNull final Tuple tokenCreateStruct,
            final long initSupply,
            final int decimals,
            @NonNull final Tuple[] fixedFeesTuple,
            @NonNull final Tuple[] fractionalFeesTuple,
            @NonNull final AccountID senderId,
            @NonNull final HederaNativeOperations nativeOperations,
            @NonNull final AddressIdConverter addressIdConverter) {
        final var tokenCreateWrapper = getTokenCreateWrapperWithMetadata(
                tokenCreateStruct, true, initSupply, decimals, senderId, nativeOperations, addressIdConverter);
        final var fixedFees = decodeFixedFees(fixedFeesTuple, addressIdConverter);
        final var fractionalFess = decodeFractionalFees(fractionalFeesTuple, addressIdConverter);
        tokenCreateWrapper.setFixedFees(fixedFees);
        tokenCreateWrapper.setFractionalFees(fractionalFess);
        return tokenCreateWrapper;
    }

    private TokenCreateWrapper getTokenCreateWrapperNonFungible(
            @NonNull final Tuple tokenCreateStruct,
            @NonNull final AccountID senderId,
            @NonNull final HederaNativeOperations nativeOperations,
            @NonNull final AddressIdConverter addressIdConverter) {
        final long initSupply = 0L;
        final int decimals = 0;
        return getTokenCreateWrapper(
                tokenCreateStruct, false, initSupply, decimals, senderId, nativeOperations, addressIdConverter);
    }

    private TokenCreateWrapper getTokenCreateWrapperNonFungibleWithMetadata(
            @NonNull final Tuple tokenCreateStruct,
            @NonNull final AccountID senderId,
            @NonNull final HederaNativeOperations nativeOperations,
            @NonNull final AddressIdConverter addressIdConverter) {
        final long initSupply = 0L;
        final int decimals = 0;
        return getTokenCreateWrapperWithMetadata(
                tokenCreateStruct, false, initSupply, decimals, senderId, nativeOperations, addressIdConverter);
    }

    private TokenCreateWrapper getTokenCreateWrapperNonFungibleWithCustomFees(
            @NonNull final Tuple tokenCreateStruct,
            @NonNull final Tuple[] fixedFeesTuple,
            @NonNull final Tuple[] royaltyFeesTuple,
            @NonNull final AccountID senderId,
            @NonNull final HederaNativeOperations nativeOperations,
            @NonNull final AddressIdConverter addressIdConverter) {
        final var fixedFees = decodeFixedFees(fixedFeesTuple, addressIdConverter);
        final var royaltyFees = decodeRoyaltyFees(royaltyFeesTuple, addressIdConverter);
        final long initSupply = 0L;
        final int decimals = 0;
        final var tokenCreateWrapper = getTokenCreateWrapper(
                tokenCreateStruct, false, initSupply, decimals, senderId, nativeOperations, addressIdConverter);
        tokenCreateWrapper.setFixedFees(fixedFees);
        tokenCreateWrapper.setRoyaltyFees(royaltyFees);
        return tokenCreateWrapper;
    }

    private TokenCreateWrapper getTokenCreateWrapperNonFungibleWithMetadataAndCustomFees(
            @NonNull final Tuple tokenCreateStruct,
            @NonNull final Tuple[] fixedFeesTuple,
            @NonNull final Tuple[] royaltyFeesTuple,
            @NonNull final AccountID senderId,
            @NonNull final HederaNativeOperations nativeOperations,
            @NonNull final AddressIdConverter addressIdConverter) {
        final var fixedFees = decodeFixedFees(fixedFeesTuple, addressIdConverter);
        final var royaltyFees = decodeRoyaltyFees(royaltyFeesTuple, addressIdConverter);
        final long initSupply = 0L;
        final int decimals = 0;
        final var tokenCreateWrapper = getTokenCreateWrapperWithMetadata(
                tokenCreateStruct, false, initSupply, decimals, senderId, nativeOperations, addressIdConverter);
        tokenCreateWrapper.setFixedFees(fixedFees);
        tokenCreateWrapper.setRoyaltyFees(royaltyFees);
        return tokenCreateWrapper;
    }

    private List<TokenKeyWrapper> decodeTokenKeys(
            @NonNull final Tuple[] tokenKeysTuples, @NonNull final AddressIdConverter addressIdConverter) {

        // TokenKey
        final int KEY_TYPE = 0;
        final int KEY_VALUE_TYPE = 1;
        // KeyValue
        final int INHERIT_ACCOUNT_KEY = 0;
        final int CONTRACT_ID = 1;
        final int ED25519 = 2;
        final int ECDSA_SECP_256K1 = 3;
        final int DELEGATABLE_CONTRACT_ID = 4;

        final List<TokenKeyWrapper> tokenKeys = new ArrayList<>(tokenKeysTuples.length);
        for (final var tokenKeyTuple : tokenKeysTuples) {
            final var keyType = ((BigInteger) tokenKeyTuple.get(KEY_TYPE)).intValue();
            final Tuple keyValueTuple = tokenKeyTuple.get(KEY_VALUE_TYPE);
            final var inheritAccountKey = (Boolean) keyValueTuple.get(INHERIT_ACCOUNT_KEY);
            final var contractId = asNumericContractId(addressIdConverter.convert(keyValueTuple.get(CONTRACT_ID)));
            final var ed25519 = (byte[]) keyValueTuple.get(ED25519);
            final var ecdsaSecp256K1 = (byte[]) keyValueTuple.get(ECDSA_SECP_256K1);
            final var delegatableContractId =
                    asNumericContractId(addressIdConverter.convert(keyValueTuple.get(DELEGATABLE_CONTRACT_ID)));

            tokenKeys.add(new TokenKeyWrapper(
                    keyType,
                    new KeyValueWrapper(
                            inheritAccountKey,
                            contractId.contractNum() != 0 ? contractId : null,
                            ed25519,
                            ecdsaSecp256K1,
                            delegatableContractId.contractNum() != 0 ? delegatableContractId : null)));
        }

        return tokenKeys;
    }

    private TokenExpiryWrapper decodeTokenExpiry(
            @NonNull final Tuple expiryTuple, @NonNull final AddressIdConverter addressIdConverter) {

        // Expiry
        final int SECOND = 0;
        final int AUTO_RENEW_ACCOUNT = 1;
        final int AUTO_RENEW_PERIOD = 2;

        final var second = (long) expiryTuple.get(SECOND);
        final var autoRenewAccount = addressIdConverter.convert(expiryTuple.get(AUTO_RENEW_ACCOUNT));
        final var autoRenewPeriod = Duration.newBuilder()
                .seconds(expiryTuple.get(AUTO_RENEW_PERIOD))
                .build();
        return new TokenExpiryWrapper(
                second, autoRenewAccount.accountNum() == 0 ? null : autoRenewAccount, autoRenewPeriod);
    }

    /**
     * @param fixedFeesTuples the fixed fee tuple
     * @param addressIdConverter the address ID converter for this call
     * @return list of {@link FixedFeeWrapper}
     */
<<<<<<< HEAD
    public static List<FixedFeeWrapper> decodeFixedFees(
=======
    public List<FixedFeeWrapper> decodeFixedFees(
>>>>>>> 65af0d10
            @NonNull final Tuple[] fixedFeesTuples, @NonNull final AddressIdConverter addressIdConverter) {

        // FixedFee
        final int AMOUNT = 0;
        final int TOKEN_ID = 1;
        final int USE_HBARS_FOR_PAYMENTS = 2;
        final int USE_CURRENT_TOKEN_FOR_PAYMENT = 3;
        final int FEE_COLLECTOR = 4;

        final List<FixedFeeWrapper> fixedFees = new ArrayList<>(fixedFeesTuples.length);
        for (final var fixedFeeTuple : fixedFeesTuples) {
            final var amount = (long) fixedFeeTuple.get(AMOUNT);
            final var tokenId = ConversionUtils.asTokenId(fixedFeeTuple.get(TOKEN_ID));
            final var useHbarsForPayment = (Boolean) fixedFeeTuple.get(USE_HBARS_FOR_PAYMENTS);
            final var useCurrentTokenForPayment = (Boolean) fixedFeeTuple.get(USE_CURRENT_TOKEN_FOR_PAYMENT);
            final var feeCollector = addressIdConverter.convert(fixedFeeTuple.get(FEE_COLLECTOR));
            fixedFees.add(new FixedFeeWrapper(
                    amount,
                    tokenId.tokenNum() != 0 ? tokenId : null,
                    useHbarsForPayment,
                    useCurrentTokenForPayment,
                    feeCollector.accountNum() != 0 ? feeCollector : null));
        }
        return fixedFees;
    }

    /**
     * @param fractionalFeesTuples the fixed fee tuple
     * @param addressIdConverter the address ID converter for this call
     * @return list of {@link FractionalFeeWrapper}
     */
<<<<<<< HEAD
    public static List<FractionalFeeWrapper> decodeFractionalFees(
=======
    public List<FractionalFeeWrapper> decodeFractionalFees(
>>>>>>> 65af0d10
            @NonNull final Tuple[] fractionalFeesTuples, @NonNull final AddressIdConverter addressIdConverter) {

        // FractionalFee
        final int NUMERATOR = 0;
        final int DENOMINATOR = 1;
        final int MINIMUM_AMOUNT = 2;
        final int MAXIMUM_AMOUNT = 3;
        final int NET_OF_TRANSFERS = 4;
        final int FEE_COLLECTOR = 5;

        final List<FractionalFeeWrapper> fractionalFees = new ArrayList<>(fractionalFeesTuples.length);
        for (final var fractionalFeeTuple : fractionalFeesTuples) {
            final var numerator = (long) fractionalFeeTuple.get(NUMERATOR);
            final var denominator = (long) fractionalFeeTuple.get(DENOMINATOR);
            final var minimumAmount = (long) fractionalFeeTuple.get(MINIMUM_AMOUNT);
            final var maximumAmount = (long) fractionalFeeTuple.get(MAXIMUM_AMOUNT);
            final var netOfTransfers = (Boolean) fractionalFeeTuple.get(NET_OF_TRANSFERS);
            final var feeCollector = addressIdConverter.convert(fractionalFeeTuple.get(FEE_COLLECTOR));
            fractionalFees.add(new FractionalFeeWrapper(
                    numerator,
                    denominator,
                    minimumAmount,
                    maximumAmount,
                    netOfTransfers,
                    feeCollector.accountNum() != 0 ? feeCollector : null));
        }
        return fractionalFees;
    }

    /**
     * @param royaltyFeesTuples the fixed fee tuple
     * @param addressIdConverter the address ID converter for this call
     * @return list of {@link RoyaltyFeeWrapper}
     */
<<<<<<< HEAD
    public static List<RoyaltyFeeWrapper> decodeRoyaltyFees(
=======
    public List<RoyaltyFeeWrapper> decodeRoyaltyFees(
>>>>>>> 65af0d10
            @NonNull final Tuple[] royaltyFeesTuples, @NonNull final AddressIdConverter addressIdConverter) {

        // RoyaltyFee
        final int NUMERATOR = 0;
        final int DENOMINATOR = 1;
        final int FIXED_FEE_AMOUNT = 2;
        final int FIXED_FEE_TOKEN_ID = 3;
        final int FIXED_FEE_USE_HBARS = 4;

        final List<RoyaltyFeeWrapper> decodedRoyaltyFees = new ArrayList<>(royaltyFeesTuples.length);
        for (final var royaltyFeeTuple : royaltyFeesTuples) {
            final var numerator = (long) royaltyFeeTuple.get(NUMERATOR);
            final var denominator = (long) royaltyFeeTuple.get(DENOMINATOR);

            // When at least 1 of the following 3 values is different from its default value,
            // we treat it as though the user has tried to specify a fallbackFixedFee
            final var fixedFeeAmount = (long) royaltyFeeTuple.get(FIXED_FEE_AMOUNT);
            final var fixedFeeTokenId = ConversionUtils.asTokenId(royaltyFeeTuple.get(FIXED_FEE_TOKEN_ID));
            final var fixedFeeUseHbars = (Boolean) royaltyFeeTuple.get(FIXED_FEE_USE_HBARS);
            TokenCreateWrapper.FixedFeeWrapper fixedFee = null;
            if (fixedFeeAmount != 0 || fixedFeeTokenId.tokenNum() != 0 || Boolean.TRUE.equals(fixedFeeUseHbars)) {
                fixedFee = new TokenCreateWrapper.FixedFeeWrapper(
                        fixedFeeAmount,
                        fixedFeeTokenId.tokenNum() != 0 ? fixedFeeTokenId : null,
                        fixedFeeUseHbars,
                        false,
                        null);
            }

            final var feeCollector = addressIdConverter.convert(royaltyFeeTuple.get(5));
            decodedRoyaltyFees.add(new RoyaltyFeeWrapper(
                    numerator, denominator, fixedFee, feeCollector.accountNum() != 0 ? feeCollector : null));
        }
        return decodedRoyaltyFees;
    }

    private @Nullable TransactionBody bodyFor(@NonNull final TokenCreateWrapper tokenCreateWrapper) {
        try {
            return bodyOf(createToken(tokenCreateWrapper));
        } catch (IllegalArgumentException ignore) {
            return null;
        }
    }

    private @Nullable TransactionBody bodyForWithMeta(@NonNull final TokenCreateWrapper tokenCreateWrapper) {
        try {
            return bodyOf(createTokenWithMetadata(tokenCreateWrapper));
        } catch (IllegalArgumentException ignore) {
            return null;
        }
    }
}<|MERGE_RESOLUTION|>--- conflicted
+++ resolved
@@ -684,11 +684,7 @@
      * @param addressIdConverter the address ID converter for this call
      * @return list of {@link FixedFeeWrapper}
      */
-<<<<<<< HEAD
-    public static List<FixedFeeWrapper> decodeFixedFees(
-=======
     public List<FixedFeeWrapper> decodeFixedFees(
->>>>>>> 65af0d10
             @NonNull final Tuple[] fixedFeesTuples, @NonNull final AddressIdConverter addressIdConverter) {
 
         // FixedFee
@@ -720,11 +716,7 @@
      * @param addressIdConverter the address ID converter for this call
      * @return list of {@link FractionalFeeWrapper}
      */
-<<<<<<< HEAD
-    public static List<FractionalFeeWrapper> decodeFractionalFees(
-=======
     public List<FractionalFeeWrapper> decodeFractionalFees(
->>>>>>> 65af0d10
             @NonNull final Tuple[] fractionalFeesTuples, @NonNull final AddressIdConverter addressIdConverter) {
 
         // FractionalFee
@@ -759,11 +751,7 @@
      * @param addressIdConverter the address ID converter for this call
      * @return list of {@link RoyaltyFeeWrapper}
      */
-<<<<<<< HEAD
-    public static List<RoyaltyFeeWrapper> decodeRoyaltyFees(
-=======
     public List<RoyaltyFeeWrapper> decodeRoyaltyFees(
->>>>>>> 65af0d10
             @NonNull final Tuple[] royaltyFeesTuples, @NonNull final AddressIdConverter addressIdConverter) {
 
         // RoyaltyFee
