--- conflicted
+++ resolved
@@ -37,13 +37,7 @@
 import org.hyperledger.besu.datatypes.Address;
 
 /**
-<<<<<<< HEAD
- * Base class for system contract call attempts.
- * Future: for now this abstract class is empty, subsequent PRs will add common call attempt functionality
- * once a HasCallAttempt class has been added.
-=======
  * Base class for HTS and HAS system contract call attempts.
->>>>>>> dc3d3aef
  */
 public class AbstractCallAttempt {
     private final byte[] selector;
