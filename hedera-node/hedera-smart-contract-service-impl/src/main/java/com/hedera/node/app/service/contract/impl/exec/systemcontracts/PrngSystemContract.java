/*
 * Copyright (C) 2022-2024 Hedera Hashgraph, LLC
 *
 * Licensed under the Apache License, Version 2.0 (the "License");
 * you may not use this file except in compliance with the License.
 * You may obtain a copy of the License at
 *
 *      http://www.apache.org/licenses/LICENSE-2.0
 *
 * Unless required by applicable law or agreed to in writing, software
 * distributed under the License is distributed on an "AS IS" BASIS,
 * WITHOUT WARRANTIES OR CONDITIONS OF ANY KIND, either express or implied.
 * See the License for the specific language governing permissions and
 * limitations under the License.
 */

package com.hedera.node.app.service.contract.impl.exec.systemcontracts;

import static com.hedera.node.app.service.contract.impl.exec.scope.HandleHederaOperations.ZERO_ENTROPY;
import static com.hedera.node.app.service.contract.impl.utils.ConversionUtils.asEvmContractId;
import static com.hedera.node.app.service.contract.impl.utils.ConversionUtils.tuweniToPbjBytes;
import static com.hedera.node.app.service.contract.impl.utils.SystemContractUtils.HTS_PRECOMPILE_MIRROR_ID;
import static com.hedera.node.app.service.contract.impl.utils.SystemContractUtils.contractFunctionResultFailedFor;
import static com.hedera.node.app.service.contract.impl.utils.SystemContractUtils.successResultOfZeroValueTraceable;
import static com.hederahashgraph.api.proto.java.ResponseCodeEnum.FAIL_INVALID;
import static java.util.Objects.requireNonNull;
import static org.hyperledger.besu.evm.frame.ExceptionalHaltReason.INVALID_OPERATION;

import com.hedera.hapi.node.base.ContractID;
import com.hedera.hapi.node.transaction.TransactionBody;
import com.hedera.hapi.node.util.UtilPrngTransactionBody;
import com.hedera.node.app.service.contract.impl.exec.scope.VerificationStrategy.Decision;
import com.hedera.node.app.service.contract.impl.records.ContractCallRecordBuilder;
import com.hedera.node.app.service.contract.impl.state.ProxyEvmAccount;
import com.hedera.node.app.service.contract.impl.state.ProxyWorldUpdater;
import com.hedera.node.app.service.evm.exceptions.InvalidTransactionException;
import com.hedera.node.app.service.mono.pbj.PbjConverter;
import com.hederahashgraph.api.proto.java.ResponseCodeEnum;
import edu.umd.cs.findbugs.annotations.NonNull;
import java.time.Instant;
import java.util.Optional;
import javax.inject.Inject;
import javax.inject.Singleton;
import org.apache.logging.log4j.LogManager;
import org.apache.logging.log4j.Logger;
import org.apache.tuweni.bytes.Bytes;
import org.hyperledger.besu.datatypes.Address;
import org.hyperledger.besu.evm.frame.MessageFrame;
import org.hyperledger.besu.evm.gascalculator.GasCalculator;
import org.hyperledger.besu.evm.precompile.PrecompiledContract;

/**
 * System contract to generate random numbers. This will generate 256-bit pseudorandom number when
 * no range is provided using n-3 record's running hash. If 32-bit integer "range" and 256-bit
 * "seed" is provided returns a pseudorandom 32-bit integer X belonging to [0, range).
 */
@Singleton
public class PrngSystemContract extends AbstractFullContract implements HederaSystemContract {
    private static final Logger log = LogManager.getLogger(PrngSystemContract.class);
    private static final String PRECOMPILE_NAME = "PRNG";
    // random256BitGenerator(uint256)
    static final int PSEUDORANDOM_SEED_GENERATOR_SELECTOR = 0xd83bf9a1;
    public static final String PRNG_PRECOMPILE_ADDRESS = "0x169";
    private long gasRequirement;

    @Inject
    public PrngSystemContract(@NonNull final GasCalculator gasCalculator) {
        super(PRECOMPILE_NAME, gasCalculator);
    }

    @Override
    public FullResult computeFully(@NonNull final Bytes input, @NonNull final MessageFrame frame) {
        requireNonNull(input);
        requireNonNull(frame);

        // compute the gas requirement
        gasRequirement =
                calculateGas(Instant.ofEpochSecond(frame.getBlockValues().getTimestamp()));

        // get the contract ID
        final ContractID contractID = asEvmContractId(Address.fromHexString(PRNG_PRECOMPILE_ADDRESS));

        try {
            // compute the pseudorandom number
            final var randomNum = generatePseudoRandomData(input, frame);
            requireNonNull(randomNum);
            final var result = PrecompiledContract.PrecompileContractResult.success(randomNum);

            // create a child record
            createSuccessfulRecord(frame, randomNum, contractID);

            return new FullResult(result, gasRequirement, null);
        } catch (InvalidTransactionException e) {
            // This error is caused by the user sending in the wrong selector
            createFailedRecord(frame, e.getResponseCode(), contractID);
            return new FullResult(
                    PrecompiledContract.PrecompileContractResult.halt(Bytes.EMPTY, Optional.of(INVALID_OPERATION)),
                    gasRequirement,
                    null);
        } catch (NullPointerException e) {
            // Log a warning as this error will be caused by insufficient entropy
            log.warn("Internal precompile failure", e);
            createFailedRecord(frame, FAIL_INVALID, contractID);
            return new FullResult(
                    PrecompiledContract.PrecompileContractResult.halt(Bytes.EMPTY, Optional.of(INVALID_OPERATION)),
                    gasRequirement,
                    null);
        }
    }

    void createSuccessfulRecord(
            @NonNull MessageFrame frame, @NonNull final Bytes randomNum, @NonNull final ContractID contractID) {
        if (!frame.isStatic()) {
            requireNonNull(frame);
            requireNonNull(randomNum);
            requireNonNull(contractID);
            var updater = (ProxyWorldUpdater) frame.getWorldUpdater();
            final var senderId = ((ProxyEvmAccount) updater.getAccount(frame.getSenderAddress())).hederaId();

<<<<<<< HEAD
            var data = contractFunctionResultSuccessFor(gasRequirement, randomNum, senderId);
=======
            var data = successResultOfZeroValueTraceable(
                    gasRequirement, randomNum, frame.getRemainingGas(), frame.getInputData(), senderId);
>>>>>>> a0501956

            updater.enhancement()
                    .systemOperations()
                    .dispatch(synthBody(), key -> Decision.INVALID, senderId, ContractCallRecordBuilder.class)
                    .contractCallResult(data)
                    .entropyBytes(tuweniToPbjBytes(randomNum));
        }
    }

    void createFailedRecord(
            @NonNull MessageFrame frame,
            @NonNull final ResponseCodeEnum responseCode,
            @NonNull final ContractID contractID) {
        if (!frame.isStatic()) {
            requireNonNull(frame);
            requireNonNull(contractID);
            var updater = (ProxyWorldUpdater) frame.getWorldUpdater();

            final var senderId = ((ProxyEvmAccount) updater.getAccount(frame.getSenderAddress())).hederaId();
            var contractResult = contractFunctionResultFailedFor(gasRequirement, responseCode.toString(), contractID);
            contractResult = contractResult
                    .copyBuilder()
                    .functionParameters(tuweniToPbjBytes(frame.getInputData()))
                    .errorMessage(null)
                    .contractID(HTS_PRECOMPILE_MIRROR_ID)
                    .senderId(senderId)
                    .gas(frame.getRemainingGas())
                    .build();

            updater.enhancement()
                    .systemOperations()
                    .externalizePreemptedDispatch(synthBody(), PbjConverter.toPbj(responseCode))
                    .contractCallResult(contractResult);
        }
    }

    private TransactionBody synthBody() {
        return TransactionBody.newBuilder()
                .utilPrng(UtilPrngTransactionBody.DEFAULT)
                .build();
    }

    Bytes generatePseudoRandomData(@NonNull final Bytes input, @NonNull final MessageFrame frame) {
        final var selector = input.getInt(0);
        if (selector == PSEUDORANDOM_SEED_GENERATOR_SELECTOR) {
            return random256BitGenerator(frame);
        }
        throw new InvalidTransactionException(
                "Invalid selector for PRNG precompile", ResponseCodeEnum.REVERTED_SUCCESS);
    }

    Bytes random256BitGenerator(final MessageFrame frame) {
        final var entropy = ((ProxyWorldUpdater) frame.getWorldUpdater()).entropy();
        if (entropy.equals(Bytes.wrap(ZERO_ENTROPY.toByteArray()))) {
            return null;
        }
        return entropy.slice(0, 32);
    }

    long calculateGas(@NonNull final Instant now) {
        // @future('8094') Update gas calculations once the fee calculator classes are available
        // final var feesInTinyCents = pricingUtils.getCanonicalPriceInTinyCents(PRNG);
        // final var currentGasPriceInTinyCents = livePricesSource.currentGasPriceInTinycents(now, ContractCall);
        // return feesInTinyCents / currentGasPriceInTinyCents;
        return 0;
    }
}<|MERGE_RESOLUTION|>--- conflicted
+++ resolved
@@ -117,12 +117,8 @@
             var updater = (ProxyWorldUpdater) frame.getWorldUpdater();
             final var senderId = ((ProxyEvmAccount) updater.getAccount(frame.getSenderAddress())).hederaId();
 
-<<<<<<< HEAD
-            var data = contractFunctionResultSuccessFor(gasRequirement, randomNum, senderId);
-=======
             var data = successResultOfZeroValueTraceable(
                     gasRequirement, randomNum, frame.getRemainingGas(), frame.getInputData(), senderId);
->>>>>>> a0501956
 
             updater.enhancement()
                     .systemOperations()
