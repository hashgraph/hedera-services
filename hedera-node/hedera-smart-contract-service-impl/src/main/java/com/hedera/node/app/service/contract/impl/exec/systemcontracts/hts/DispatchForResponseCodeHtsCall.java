/*
 * Copyright (C) 2023 Hedera Hashgraph, LLC
 *
 * Licensed under the Apache License, Version 2.0 (the "License");
 * you may not use this file except in compliance with the License.
 * You may obtain a copy of the License at
 *
 *      http://www.apache.org/licenses/LICENSE-2.0
 *
 * Unless required by applicable law or agreed to in writing, software
 * distributed under the License is distributed on an "AS IS" BASIS,
 * WITHOUT WARRANTIES OR CONDITIONS OF ANY KIND, either express or implied.
 * See the License for the specific language governing permissions and
 * limitations under the License.
 */

package com.hedera.node.app.service.contract.impl.exec.systemcontracts.hts;

<<<<<<< HEAD
import static com.hedera.node.app.service.evm.store.contracts.utils.DescriptorUtils.isTokenProxyRedirect;
import static com.hedera.node.app.service.evm.store.contracts.utils.DescriptorUtils.isViewFunction;

import com.hedera.hapi.node.base.AccountID;
import com.hedera.hapi.node.contract.ContractFunctionResult;
=======
import static com.hedera.hapi.node.base.ResponseCodeEnum.SUCCESS;

import com.hedera.hapi.node.base.AccountID;
import com.hedera.hapi.node.base.ResponseCodeEnum;
>>>>>>> 97cddcc8
import com.hedera.hapi.node.transaction.TransactionBody;
import com.hedera.node.app.service.contract.impl.exec.gas.DispatchGasCalculator;
import com.hedera.node.app.service.contract.impl.exec.gas.SystemContractGasCalculator;
import com.hedera.node.app.service.contract.impl.exec.scope.VerificationStrategy;
import com.hedera.node.app.service.contract.impl.hevm.HederaWorldUpdater;
import com.hedera.node.app.service.token.records.TokenUpdateRecordBuilder;
import com.hedera.node.app.spi.workflows.record.ExternalizedRecordCustomizer;
import com.hedera.node.app.spi.workflows.record.SingleTransactionRecordBuilder;
import com.hedera.pbj.runtime.io.buffer.Bytes;
import edu.umd.cs.findbugs.annotations.NonNull;
import java.util.Objects;
import org.hyperledger.besu.evm.frame.MessageFrame;

/**
 * An HTS call that simply dispatches a synthetic transaction body and returns a result that is
 * an encoded {@link com.hedera.hapi.node.base.ResponseCodeEnum}.
 *
 * @param <T> the type of the record builder to expect from the dispatch
 */
public class DispatchForResponseCodeHtsCall<T extends SingleTransactionRecordBuilder> extends AbstractHtsCall {
    private static final FailureCustomizer NOOP_FAILURE_CODE_CUSTOMIZER = (body, code, enhancement) -> code;

    private final AccountID senderId;
    private final TransactionBody syntheticBody;
    private final Class<T> recordBuilderType;
    private final FailureCustomizer failureCustomizer;
    private final VerificationStrategy verificationStrategy;
    private final DispatchGasCalculator dispatchGasCalculator;

    /**
     * A customizer that can be used to modify the failure status of a dispatch.
     */
    @FunctionalInterface
    public interface FailureCustomizer {
        /**
         * Customizes the failure status of a dispatch.
         *
         * @param syntheticBody the synthetic body that was dispatched
         * @param code the failure code
         * @param enhancement the enhancement that was used
         * @return the customized failure code
         */
        @NonNull
        ResponseCodeEnum customize(
                @NonNull TransactionBody syntheticBody,
                @NonNull ResponseCodeEnum code,
                @NonNull HederaWorldUpdater.Enhancement enhancement);
    }

    /**
     * Convenience overload that slightly eases construction for the most common case.
     *
     * @param attempt the attempt to translate to a dispatching
     * @param syntheticBody the synthetic body to dispatch
     * @param recordBuilderType the type of the record builder to expect from the dispatch
     * @param dispatchGasCalculator the dispatch gas calculator to use
     */
    public DispatchForResponseCodeHtsCall(
            @NonNull final HtsCallAttempt attempt,
            @NonNull final TransactionBody syntheticBody,
            @NonNull final Class<T> recordBuilderType,
            @NonNull final DispatchGasCalculator dispatchGasCalculator) {
        this(
                attempt.enhancement(),
                attempt.systemContractGasCalculator(),
                attempt.addressIdConverter().convertSender(attempt.senderAddress()),
                syntheticBody,
                recordBuilderType,
                attempt.defaultVerificationStrategy(),
                dispatchGasCalculator,
                NOOP_FAILURE_CODE_CUSTOMIZER);
    }

    /**
     * Convenience overload that eases construction with a failure status customizer.
     *
     * @param attempt the attempt to translate to a dispatching
     * @param syntheticBody the synthetic body to dispatch
     * @param recordBuilderType the type of the record builder to expect from the dispatch
     * @param dispatchGasCalculator the dispatch gas calculator to use
     */
    public DispatchForResponseCodeHtsCall(
            @NonNull final HtsCallAttempt attempt,
            @NonNull final TransactionBody syntheticBody,
            @NonNull final Class<T> recordBuilderType,
            @NonNull final DispatchGasCalculator dispatchGasCalculator,
            @NonNull final FailureCustomizer failureCustomizer) {
        this(
                attempt.enhancement(),
                attempt.systemContractGasCalculator(),
                attempt.addressIdConverter().convertSender(attempt.senderAddress()),
                syntheticBody,
                recordBuilderType,
                attempt.defaultVerificationStrategy(),
                dispatchGasCalculator,
                failureCustomizer);
    }

    /**
     * More general constructor, for cases where perhaps a custom {@link VerificationStrategy} is needed.
     *
     * @param enhancement the enhancement to use
     * @param senderId the id of the spender
     * @param syntheticBody the synthetic body to dispatch
     * @param recordBuilderType the type of the record builder to expect from the dispatch
     * @param verificationStrategy the verification strategy to use
     * @param dispatchGasCalculator the dispatch gas calculator to use
     * @param failureCustomizer the status customizer to use
     */
    // too many parameters
    @SuppressWarnings("java:S107")
    public <U extends SingleTransactionRecordBuilder> DispatchForResponseCodeHtsCall(
            @NonNull final HederaWorldUpdater.Enhancement enhancement,
            @NonNull final SystemContractGasCalculator gasCalculator,
            @NonNull final AccountID senderId,
            @NonNull final TransactionBody syntheticBody,
            @NonNull final Class<T> recordBuilderType,
            @NonNull final VerificationStrategy verificationStrategy,
            @NonNull final DispatchGasCalculator dispatchGasCalculator,
            @NonNull final FailureCustomizer failureCustomizer) {
        super(gasCalculator, enhancement);
        this.senderId = Objects.requireNonNull(senderId);
        this.syntheticBody = Objects.requireNonNull(syntheticBody);
        this.recordBuilderType = Objects.requireNonNull(recordBuilderType);
        this.verificationStrategy = Objects.requireNonNull(verificationStrategy);
        this.dispatchGasCalculator = Objects.requireNonNull(dispatchGasCalculator);
        this.failureCustomizer = Objects.requireNonNull(failureCustomizer);
    }

    /**
     * {@inheritDoc}
     */
    @Override
    public @NonNull PricedResult execute() {
        throw new UnsupportedOperationException("Not implemented");
    }

    public @NonNull PricedResult execute(MessageFrame frame) {
        T recordBuilder;

        if (frame.isStatic() && !isTokenProxyRedirect(frame.getInputData()) && !isViewFunction(frame.getInputData())) {
            recordBuilder = systemContractOperations()
                    .dispatchRemovable(
                            syntheticBody,
                            verificationStrategy,
                            senderId,
                            recordBuilderType,
                            ExternalizedRecordCustomizer.NOOP_EXTERNALIZED_RECORD_CUSTOMIZER);
        } else {
            recordBuilder = systemContractOperations()
                    .dispatch(syntheticBody, verificationStrategy, senderId, recordBuilderType);
        }

        final var gasRequirement =
                dispatchGasCalculator.gasRequirement(syntheticBody, gasCalculator, enhancement, senderId);
<<<<<<< HEAD

        if (TokenUpdateRecordBuilder.class.isAssignableFrom(recordBuilderType)) {
            var output = ReturnTypes.encodedRc(recordBuilder.status());
            ((TokenUpdateRecordBuilder) recordBuilder)
                    .contractCallResult(ContractFunctionResult.newBuilder()
                            .contractCallResult(Bytes.wrap(output.array()))
                            .build());
        }

        return completionWith(recordBuilder.status(), gasRequirement);
=======
        var status = recordBuilder.status();
        if (status != SUCCESS) {
            status = failureCustomizer.customize(syntheticBody, status, enhancement);
            recordBuilder.status(status);
        }
        return completionWith(status, gasRequirement);
>>>>>>> 97cddcc8
    }
}<|MERGE_RESOLUTION|>--- conflicted
+++ resolved
@@ -16,18 +16,14 @@
 
 package com.hedera.node.app.service.contract.impl.exec.systemcontracts.hts;
 
-<<<<<<< HEAD
+import static com.hedera.hapi.node.base.ResponseCodeEnum.SUCCESS;
+
 import static com.hedera.node.app.service.evm.store.contracts.utils.DescriptorUtils.isTokenProxyRedirect;
 import static com.hedera.node.app.service.evm.store.contracts.utils.DescriptorUtils.isViewFunction;
 
 import com.hedera.hapi.node.base.AccountID;
+import com.hedera.hapi.node.base.ResponseCodeEnum;
 import com.hedera.hapi.node.contract.ContractFunctionResult;
-=======
-import static com.hedera.hapi.node.base.ResponseCodeEnum.SUCCESS;
-
-import com.hedera.hapi.node.base.AccountID;
-import com.hedera.hapi.node.base.ResponseCodeEnum;
->>>>>>> 97cddcc8
 import com.hedera.hapi.node.transaction.TransactionBody;
 import com.hedera.node.app.service.contract.impl.exec.gas.DispatchGasCalculator;
 import com.hedera.node.app.service.contract.impl.exec.gas.SystemContractGasCalculator;
@@ -183,7 +179,6 @@
 
         final var gasRequirement =
                 dispatchGasCalculator.gasRequirement(syntheticBody, gasCalculator, enhancement, senderId);
-<<<<<<< HEAD
 
         if (TokenUpdateRecordBuilder.class.isAssignableFrom(recordBuilderType)) {
             var output = ReturnTypes.encodedRc(recordBuilder.status());
@@ -193,14 +188,11 @@
                             .build());
         }
 
-        return completionWith(recordBuilder.status(), gasRequirement);
-=======
         var status = recordBuilder.status();
         if (status != SUCCESS) {
             status = failureCustomizer.customize(syntheticBody, status, enhancement);
             recordBuilder.status(status);
         }
         return completionWith(status, gasRequirement);
->>>>>>> 97cddcc8
     }
 }