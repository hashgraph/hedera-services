/*
 * Copyright (C) 2023-2024 Hedera Hashgraph, LLC
 *
 * Licensed under the Apache License, Version 2.0 (the "License");
 * you may not use this file except in compliance with the License.
 * You may obtain a copy of the License at
 *
 *      http://www.apache.org/licenses/LICENSE-2.0
 *
 * Unless required by applicable law or agreed to in writing, software
 * distributed under the License is distributed on an "AS IS" BASIS,
 * WITHOUT WARRANTIES OR CONDITIONS OF ANY KIND, either express or implied.
 * See the License for the specific language governing permissions and
 * limitations under the License.
 */

package com.hedera.node.app.service.contract.impl.records;

import static java.util.Objects.requireNonNull;

import com.hedera.hapi.node.base.AccountID;
import com.hedera.hapi.node.base.HederaFunctionality;
import com.hedera.hapi.streams.ContractActions;
import com.hedera.hapi.streams.ContractBytecode;
import com.hedera.hapi.streams.ContractStateChanges;
import com.hedera.node.app.service.contract.impl.exec.CallOutcome;
import com.hedera.node.app.spi.workflows.record.DeleteCapableTransactionStreamBuilder;
import edu.umd.cs.findbugs.annotations.NonNull;
import java.util.Set;

/**
<<<<<<< HEAD
 * A {@code StreamBuilder} specialization for tracking the side effects of any transaction that can access contracts.
=======
 * A {@code StreamBuilder} specialization for tracking the side effects of any transaction that can delete accounts or contracts.
>>>>>>> 65af0d10
 * These include:
 * <ol>
 *     <li>{@link HederaFunctionality#CRYPTO_DELETE}</li>
 *     <li>{@link HederaFunctionality#CONTRACT_DELETE}</li>
 *     <li>{@link HederaFunctionality#CONTRACT_CREATE}</li>
 *     <li>{@link HederaFunctionality#CONTRACT_CALL}</li>
 *     <li>{@link HederaFunctionality#ETHEREUM_TRANSACTION}</li>
 * </ol>
 * transaction.
 */
public interface ContractOperationStreamBuilder extends DeleteCapableTransactionStreamBuilder {
    /**
     * Sets the transaction fee.
     *
     * @param transactionFee the new transaction fee
     * @return the updated {@link ContractOperationStreamBuilder}
     */
    ContractOperationStreamBuilder transactionFee(long transactionFee);

    /**
     * Tracks the ID of an account that should be explicitly considered
     * as in a "reward situation"; that is, to collect any pending native
     * staking rewards it has accrued.
     *
     * @param accountId the account ID
     */
    void trackExplicitRewardSituation(@NonNull AccountID accountId);

    /**
     * Gets the set of contract IDs called during the transaction.
     *
     * @return the set of contract IDs called during the transaction
     */
    Set<AccountID> explicitRewardSituationIds();

    /**
     * Updates this record builder to include the standard contract fields from the given outcome.
     *
     * @param outcome the EVM transaction outcome
     * @return this updated builder
     */
    default ContractOperationStreamBuilder withCommonFieldsSetFrom(@NonNull final CallOutcome outcome) {
        transactionFee(transactionFee() + outcome.tinybarGasCost());
        if (outcome.actions() != null) {
            addContractActions(outcome.actions(), false);
        }
        if (outcome.hasStateChanges()) {
            addContractStateChanges(requireNonNull(outcome.stateChanges()), false);
        }
        return this;
    }

    /**
     * Updates this record builder to include contract actions.
     *
     * @param contractActions the contract actions
     * @param isMigration whether these actions are exported as part of a system-initiated migration of some kind
     * @return this builder
     */
    @NonNull
    ContractOperationStreamBuilder addContractActions(@NonNull ContractActions contractActions, boolean isMigration);

    /**
     * Updates this record builder to include contract bytecode.
     *
     * @param contractBytecode the contract bytecode
     * @param isMigration whether this bytecode is exported as part of a system-initiated migration of some kind
     * @return this builder
     */
    @NonNull
    ContractOperationStreamBuilder addContractBytecode(@NonNull ContractBytecode contractBytecode, boolean isMigration);

    /**
     * Updates this record builder to include contract state changes.
     *
     * @param contractStateChanges the contract state changes
     * @param isMigration whether these state changes are exported as part of a system-initiated migration of some kind
     * @return this builder
     */
    @NonNull
    ContractOperationStreamBuilder addContractStateChanges(
            @NonNull ContractStateChanges contractStateChanges, boolean isMigration);
}<|MERGE_RESOLUTION|>--- conflicted
+++ resolved
@@ -29,11 +29,7 @@
 import java.util.Set;
 
 /**
-<<<<<<< HEAD
- * A {@code StreamBuilder} specialization for tracking the side effects of any transaction that can access contracts.
-=======
- * A {@code StreamBuilder} specialization for tracking the side effects of any transaction that can delete accounts or contracts.
->>>>>>> 65af0d10
+ * A {@code StreamBuilder} specialization for tracking the side effects of any transaction related to contracts.
  * These include:
  * <ol>
  *     <li>{@link HederaFunctionality#CRYPTO_DELETE}</li>
