/*
 * Copyright (C) 2023 Hedera Hashgraph, LLC
 *
 * Licensed under the Apache License, Version 2.0 (the "License");
 * you may not use this file except in compliance with the License.
 * You may obtain a copy of the License at
 *
 *      http://www.apache.org/licenses/LICENSE-2.0
 *
 * Unless required by applicable law or agreed to in writing, software
 * distributed under the License is distributed on an "AS IS" BASIS,
 * WITHOUT WARRANTIES OR CONDITIONS OF ANY KIND, either express or implied.
 * See the License for the specific language governing permissions and
 * limitations under the License.
 */

package com.hedera.node.app.service.contract.impl.exec.systemcontracts.hts;

import static com.hedera.node.app.service.contract.impl.utils.ConversionUtils.isLongZero;
import static com.hedera.node.app.service.contract.impl.utils.ConversionUtils.numberOfLongZero;
import static java.util.Objects.requireNonNull;

import com.esaulpaugh.headlong.abi.Function;
import com.esaulpaugh.headlong.abi.Tuple;
import com.hedera.hapi.node.base.AccountID;
import com.hedera.hapi.node.base.TokenID;
import com.hedera.hapi.node.base.TokenType;
import com.hedera.hapi.node.state.token.Token;
import com.hedera.node.app.service.contract.impl.exec.gas.SystemContractGasCalculator;
import com.hedera.node.app.service.contract.impl.exec.scope.HederaNativeOperations;
import com.hedera.node.app.service.contract.impl.exec.scope.VerificationStrategies;
import com.hedera.node.app.service.contract.impl.exec.scope.VerificationStrategy;
import com.hedera.node.app.service.contract.impl.exec.systemcontracts.HtsCallTranslator;
import com.hedera.node.app.service.contract.impl.exec.systemcontracts.HtsSystemContract;
import com.hedera.node.app.service.contract.impl.hevm.HederaWorldUpdater;
import com.swirlds.config.api.Configuration;
import edu.umd.cs.findbugs.annotations.NonNull;
import edu.umd.cs.findbugs.annotations.Nullable;
import java.nio.BufferUnderflowException;
import java.util.Arrays;
import java.util.List;
import org.apache.tuweni.bytes.Bytes;
import org.hyperledger.besu.datatypes.Address;
import org.hyperledger.besu.datatypes.Wei;
import org.hyperledger.besu.evm.frame.BlockValues;

/**
 * Manages the call attempted by a {@link Bytes} payload received by the {@link HtsSystemContract}.
 * Translates a valid attempt into an appropriate {@link HtsCall} subclass, giving the {@link HtsCall}
 * everything it will need to execute.
 */
public class HtsCallAttempt {
    public static final Function REDIRECT_FOR_TOKEN = new Function("redirectForToken(address,bytes)");
    private static final byte[] REDIRECT_FOR_TOKEN_SELECTOR = REDIRECT_FOR_TOKEN.selector();

    private final byte[] selector;
    private final Bytes input;
    private final boolean isRedirect;
    private final AccountID senderId;
    private final Address senderAddress;
    private final boolean onlyDelegatableContractKeysActive;

    @Nullable
    private final Token redirectToken;

    private final HederaWorldUpdater.Enhancement enhancement;
    private final Configuration configuration;
    private final AddressIdConverter addressIdConverter;
    private final VerificationStrategies verificationStrategies;
    private final SystemContractGasCalculator gasCalculator;
    private final List<HtsCallTranslator> callTranslators;
    private final boolean isStaticCall;
<<<<<<< HEAD
=======
    private final BlockValues blockValues;
    private final Wei value;
>>>>>>> 1783f9d8
    // too many parameters
    @SuppressWarnings("java:S107")
    public HtsCallAttempt(
            @NonNull final Bytes input,
            @NonNull final Address senderAddress,
            boolean onlyDelegatableContractKeysActive,
            @NonNull final HederaWorldUpdater.Enhancement enhancement,
            @NonNull final Configuration configuration,
            @NonNull final AddressIdConverter addressIdConverter,
            @NonNull final VerificationStrategies verificationStrategies,
            @NonNull final SystemContractGasCalculator gasCalculator,
            @NonNull final List<HtsCallTranslator> callTranslators,
            final boolean isStaticCall,
            @NonNull final BlockValues blockValues,
            @NonNull final Wei value) {
        requireNonNull(input);
        this.callTranslators = requireNonNull(callTranslators);
        this.gasCalculator = requireNonNull(gasCalculator);
        this.senderAddress = requireNonNull(senderAddress);
        this.configuration = requireNonNull(configuration);
        this.addressIdConverter = requireNonNull(addressIdConverter);
        this.enhancement = requireNonNull(enhancement);
        this.verificationStrategies = requireNonNull(verificationStrategies);
        this.onlyDelegatableContractKeysActive = onlyDelegatableContractKeysActive;
        this.blockValues = blockValues;
        this.value = value;

        this.isRedirect = isRedirect(input.toArrayUnsafe());
        if (this.isRedirect) {
            Tuple abiCall = null;
            try {
                // First try to decode the redirect with standard ABI encoding using a 32-byte address
                abiCall = REDIRECT_FOR_TOKEN.decodeCall(input.toArrayUnsafe());
            } catch (IllegalArgumentException | BufferUnderflowException | IndexOutOfBoundsException ignore) {
                // Otherwise use the "packed" encoding with a 20-byte address
            }
            final Address tokenAddress;
            if (abiCall != null) {
                tokenAddress = Address.fromHexString(abiCall.get(0).toString());
                this.input = Bytes.wrap((byte[]) abiCall.get(1));
            } else {
                tokenAddress = Address.wrap(input.slice(4, 20));
                this.input = input.slice(24);
            }
            this.redirectToken = linkedToken(tokenAddress);
        } else {
            redirectToken = null;
            this.input = input;
        }
        this.selector = this.input.slice(0, 4).toArrayUnsafe();
        this.senderId = addressIdConverter.convertSender(senderAddress);
        this.isStaticCall = isStaticCall;
    }

    /**
     * Returns the default verification strategy for this call (i.e., the strategy that treats only
     * contract id and delegatable contract id keys as active when they match the call's sender address).
     *
     * @return the default verification strategy for this call
     */
    public @NonNull VerificationStrategy defaultVerificationStrategy() {
        return verificationStrategies.activatingOnlyContractKeysFor(
                senderAddress, onlyDelegatableContractKeysActive, enhancement.nativeOperations());
    }

    /**
     * Returns the updater enhancement this call was attempted within.
     *
     * @return the updater enhancement this call was attempted within
     */
    public @NonNull HederaWorldUpdater.Enhancement enhancement() {
        return enhancement;
    }

    /**
     * Returns the system contract gas calculator for this call.
     *
     * @return the system contract gas calculator for this call
     */
    public @NonNull SystemContractGasCalculator systemContractGasCalculator() {
        return gasCalculator;
    }

    /**
     * Returns the native operations this call was attempted within.
     *
     * @return the native operations this call was attempted within
     */
    public @NonNull HederaNativeOperations nativeOperations() {
        return enhancement.nativeOperations();
    }

    /**
     * Tries to translate this call attempt into a {@link HtsCall} from the given sender address.
     *
     * @return the executable call, or null if this attempt can't be translated to one
     */
    public @Nullable HtsCall asExecutableCall() {
        for (final var translator : callTranslators) {
            final var call = translator.translateCallAttempt(this);
            if (call != null) {
                return call;
            }
        }
        return null;
    }

    /**
     * Returns the ID of the sender of this call.
     *
     * @return the ID of the sender of this call
     */
    public @NonNull AccountID senderId() {
        return senderId;
    }

    /**
     * Returns the address of the sender of this call.
     *
     * @return the address of the sender of this call
     */
    public @NonNull Address senderAddress() {
        return senderAddress;
    }

    public @NonNull BlockValues blockValues() {
        return blockValues;
    }

    public @NonNull Wei getValue() {
        return value;
    }
    /**
     * Returns whether only delegatable contract keys are active for this call.
     *
     * @return whether only delegatable contract keys are active for this call
     */
    public boolean onlyDelegatableContractKeysActive() {
        return onlyDelegatableContractKeysActive;
    }

    /**
     * Returns the address ID converter for this call.
     *
     * @return the address ID converter for this call
     */
    public AddressIdConverter addressIdConverter() {
        return addressIdConverter;
    }

    /**
     * Returns the configuration for this call.
     *
     * @return the configuration for this call
     */
    public Configuration configuration() {
        return configuration;
    }

    /**
     * Returns the verification strategies for this call.
     *
     * @return the verification strategies for this call
     */
    public VerificationStrategies verificationStrategies() {
        return verificationStrategies;
    }

    /**
     * Returns the selector of this call.
     *
     * @return the selector of this call
     * @throws IllegalStateException if this is not a valid call
     */
    public byte[] selector() {
        return selector;
    }

    /**
     * Returns whether this is a token redirect.
     *
     * @return whether this is a token redirect
     * @throws IllegalStateException if this is not a valid call
     */
    public boolean isTokenRedirect() {
        return isRedirect;
    }

    /**
     * Returns the input of this call.
     *
     * @return the input of this call
     * @throws IllegalStateException if this is not a valid call
     */
    public Bytes input() {
        return input;
    }

    /**
     * Returns the raw byte array input of this call.
     *
     * @return the raw input of this call
     * @throws IllegalStateException if this is not a valid call
     */
    public byte[] inputBytes() {
        return input.toArrayUnsafe();
    }

    /**
     * Returns the token that is the target of this redirect, if it existed.
     *
     * @return the token that is the target of this redirect, or null if it didn't exist
     * @throws IllegalStateException if this is not a token redirect
     */
    public @Nullable Token redirectToken() {
        if (!isRedirect) {
            throw new IllegalStateException("Not a token redirect");
        }
        return redirectToken;
    }

    /**
     * Returns the id of the token that is the target of this redirect, if it existed.
     *
     * @return the id of the token that is the target of this redirect, or null if it didn't exist
     * @throws IllegalStateException if this is not a token redirect
     */
    public @Nullable TokenID redirectTokenId() {
        if (!isRedirect) {
            throw new IllegalStateException("Not a token redirect");
        }
        return redirectToken == null ? null : redirectToken.tokenId();
    }

    /**
     * Returns the type of the token that is the target of this redirect, if it existed.
     *
     * @return the type of the token that is the target of this redirect, or null if it didn't exist
     * @throws IllegalStateException if this is not a token redirect
     */
    public @Nullable TokenType redirectTokenType() {
        if (!isRedirect) {
            throw new IllegalStateException("Not a token redirect");
        }
        return redirectToken == null ? null : redirectToken.tokenType();
    }

    /**
     * Returns the token at the given address, if it exists.
     *
     * @param tokenAddress the address of the token to look up
     * @return the token that is the target of this redirect, or null if it didn't exist
     */
    public @Nullable Token linkedToken(@NonNull final Address tokenAddress) {
        requireNonNull(tokenAddress);
        if (isLongZero(tokenAddress)) {
            return enhancement.nativeOperations().getToken(numberOfLongZero(tokenAddress));
        } else {
            // No point in looking up a token that can't exist
            return null;
        }
    }

    /**
     * @return whether the current call attempt is a static call
     */
    public boolean isStaticCall() {
        return isStaticCall;
    }

    private boolean isRedirect(final byte[] input) {
        return Arrays.equals(
                input,
                0,
                REDIRECT_FOR_TOKEN_SELECTOR.length,
                REDIRECT_FOR_TOKEN_SELECTOR,
                0,
                REDIRECT_FOR_TOKEN_SELECTOR.length);
    }
}<|MERGE_RESOLUTION|>--- conflicted
+++ resolved
@@ -70,11 +70,8 @@
     private final SystemContractGasCalculator gasCalculator;
     private final List<HtsCallTranslator> callTranslators;
     private final boolean isStaticCall;
-<<<<<<< HEAD
-=======
     private final BlockValues blockValues;
     private final Wei value;
->>>>>>> 1783f9d8
     // too many parameters
     @SuppressWarnings("java:S107")
     public HtsCallAttempt(
