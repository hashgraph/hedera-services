--- conflicted
+++ resolved
@@ -20,10 +20,6 @@
 import static java.util.Objects.requireNonNull;
 
 import com.hedera.hapi.node.base.HederaFunctionality;
-<<<<<<< HEAD
-import com.hedera.hapi.node.base.Key;
-=======
->>>>>>> 9ad671e2
 import com.hedera.hapi.node.transaction.TransactionBody;
 import com.hedera.node.app.service.mono.legacy.core.jproto.JKey;
 import com.hedera.node.app.spi.key.HederaKey;
@@ -60,11 +56,7 @@
     public void preHandle(@NonNull final PreHandleContext context) {
         requireNonNull(context);
         final var op = context.getTxn().contractCreateInstanceOrThrow();
-<<<<<<< HEAD
-        final var adminKey = asHederaKey(op.adminKeyOrElse(Key.DEFAULT));
-=======
         final var adminKey = (op.hasAdminKey()) ? asHederaKey(op.adminKeyOrThrow()) : Optional.<HederaKey>empty();
->>>>>>> 9ad671e2
         if (adminKey.isPresent() && !((JKey) adminKey.get()).hasContractID()) {
             context.addToReqNonPayerKeys(adminKey.get());
         }
