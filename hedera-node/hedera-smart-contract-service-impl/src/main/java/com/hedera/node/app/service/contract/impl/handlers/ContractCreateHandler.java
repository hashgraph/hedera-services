/*
 * Copyright (C) 2022-2023 Hedera Hashgraph, LLC
 *
 * Licensed under the Apache License, Version 2.0 (the "License");
 * you may not use this file except in compliance with the License.
 * You may obtain a copy of the License at
 *
 *      http://www.apache.org/licenses/LICENSE-2.0
 *
 * Unless required by applicable law or agreed to in writing, software
 * distributed under the License is distributed on an "AS IS" BASIS,
 * WITHOUT WARRANTIES OR CONDITIONS OF ANY KIND, either express or implied.
 * See the License for the specific language governing permissions and
 * limitations under the License.
 */

package com.hedera.node.app.service.contract.impl.handlers;

<<<<<<< HEAD
import com.hedera.hapi.node.base.AccountID;
import com.hedera.hapi.node.base.HederaFunctionality;
import com.hedera.hapi.node.transaction.TransactionBody;
import com.hedera.node.app.spi.AccountKeyLookup;
import com.hedera.node.app.spi.meta.SigTransactionMetadataBuilder;
import com.hedera.node.app.spi.meta.TransactionMetadata;
import com.hedera.node.app.spi.workflows.TransactionHandler;
=======
import static com.hedera.node.app.service.mono.Utils.asHederaKey;
import static java.util.Objects.requireNonNull;

import com.hedera.node.app.service.mono.legacy.core.jproto.JKey;
import com.hedera.node.app.spi.meta.PreHandleContext;
import com.hedera.node.app.spi.meta.TransactionMetadata;
import com.hedera.node.app.spi.workflows.TransactionHandler;
import com.hederahashgraph.api.proto.java.TransactionBody;
>>>>>>> ca5e6ec2
import edu.umd.cs.findbugs.annotations.NonNull;
import javax.inject.Inject;
import javax.inject.Singleton;

/**
 * This class contains all workflow-related functionality regarding {@link
 * HederaFunctionality#CONTRACT_CREATE}.
 */
@Singleton
public class ContractCreateHandler implements TransactionHandler {
    @Inject
    public ContractCreateHandler() {}

    /**
     * This method is called during the pre-handle workflow.
     *
     * <p>Typically, this method validates the {@link TransactionBody} semantically, gathers all
     * required keys, warms the cache, and creates the {@link TransactionMetadata} that is used in
     * the handle stage.
     *
     * <p>Please note: the method signature is just a placeholder which is most likely going to
     * change.
     *
     * @param context the {@link PreHandleContext} which collects all information that will be
     *     passed to {@link #handle(TransactionMetadata)}
     * @throws NullPointerException if one of the arguments is {@code null}
     */
<<<<<<< HEAD
    public TransactionMetadata preHandle(
            @NonNull final TransactionBody txBody,
            @NonNull final AccountID payer,
            @NonNull final AccountKeyLookup keyLookup) {
        final var op = txBody.contractCreateInstance().orElseThrow();
        final var meta =
                new SigTransactionMetadataBuilder(keyLookup).txnBody(txBody).payerKeyFor(payer);
        //        final var adminKey = asHederaKey(op.adminKey());
        //        if (adminKey.isPresent() && !((JKey) adminKey.get()).hasContractID()) {
        //            meta.addToReqNonPayerKeys(adminKey.get());
        //        }
        //        if (op.autoRenewAccountId()) {
        //            meta.addNonPayerKey(op.autoRenewAccountId());
        //        }
        return meta.build();
=======
    public void preHandle(@NonNull final PreHandleContext context) {
        requireNonNull(context);
        final var op = context.getTxn().getContractCreateInstance();
        final var adminKey = asHederaKey(op.getAdminKey());
        if (adminKey.isPresent() && !((JKey) adminKey.get()).hasContractID()) {
            context.addToReqNonPayerKeys(adminKey.get());
        }
        if (op.hasAutoRenewAccountId()) {
            context.addNonPayerKey(op.getAutoRenewAccountId());
        }
>>>>>>> ca5e6ec2
    }

    /**
     * This method is called during the handle workflow. It executes the actual transaction.
     *
     * <p>Please note: the method signature is just a placeholder which is most likely going to
     * change.
     *
     * @param metadata the {@link TransactionMetadata} that was generated during pre-handle.
     * @throws NullPointerException if one of the arguments is {@code null}
     */
    public void handle(@NonNull final TransactionMetadata metadata) {
        requireNonNull(metadata);
        throw new UnsupportedOperationException("Not implemented");
    }
}<|MERGE_RESOLUTION|>--- conflicted
+++ resolved
@@ -16,24 +16,15 @@
 
 package com.hedera.node.app.service.contract.impl.handlers;
 
-<<<<<<< HEAD
-import com.hedera.hapi.node.base.AccountID;
-import com.hedera.hapi.node.base.HederaFunctionality;
-import com.hedera.hapi.node.transaction.TransactionBody;
-import com.hedera.node.app.spi.AccountKeyLookup;
-import com.hedera.node.app.spi.meta.SigTransactionMetadataBuilder;
-import com.hedera.node.app.spi.meta.TransactionMetadata;
-import com.hedera.node.app.spi.workflows.TransactionHandler;
-=======
 import static com.hedera.node.app.service.mono.Utils.asHederaKey;
 import static java.util.Objects.requireNonNull;
 
+import com.hedera.hapi.node.base.HederaFunctionality;
+import com.hedera.hapi.node.transaction.TransactionBody;
 import com.hedera.node.app.service.mono.legacy.core.jproto.JKey;
 import com.hedera.node.app.spi.meta.PreHandleContext;
 import com.hedera.node.app.spi.meta.TransactionMetadata;
 import com.hedera.node.app.spi.workflows.TransactionHandler;
-import com.hederahashgraph.api.proto.java.TransactionBody;
->>>>>>> ca5e6ec2
 import edu.umd.cs.findbugs.annotations.NonNull;
 import javax.inject.Inject;
 import javax.inject.Singleton;
@@ -61,34 +52,16 @@
      *     passed to {@link #handle(TransactionMetadata)}
      * @throws NullPointerException if one of the arguments is {@code null}
      */
-<<<<<<< HEAD
-    public TransactionMetadata preHandle(
-            @NonNull final TransactionBody txBody,
-            @NonNull final AccountID payer,
-            @NonNull final AccountKeyLookup keyLookup) {
-        final var op = txBody.contractCreateInstance().orElseThrow();
-        final var meta =
-                new SigTransactionMetadataBuilder(keyLookup).txnBody(txBody).payerKeyFor(payer);
-        //        final var adminKey = asHederaKey(op.adminKey());
-        //        if (adminKey.isPresent() && !((JKey) adminKey.get()).hasContractID()) {
-        //            meta.addToReqNonPayerKeys(adminKey.get());
-        //        }
-        //        if (op.autoRenewAccountId()) {
-        //            meta.addNonPayerKey(op.autoRenewAccountId());
-        //        }
-        return meta.build();
-=======
     public void preHandle(@NonNull final PreHandleContext context) {
         requireNonNull(context);
-        final var op = context.getTxn().getContractCreateInstance();
-        final var adminKey = asHederaKey(op.getAdminKey());
+        final var op = context.getTxn().contractCreateInstance().orElseThrow();
+        final var adminKey = asHederaKey(op.adminKey());
         if (adminKey.isPresent() && !((JKey) adminKey.get()).hasContractID()) {
             context.addToReqNonPayerKeys(adminKey.get());
         }
-        if (op.hasAutoRenewAccountId()) {
-            context.addNonPayerKey(op.getAutoRenewAccountId());
+        if (op.autoRenewAccountId() !=  null) {
+            context.addNonPayerKey(op.autoRenewAccountId());
         }
->>>>>>> ca5e6ec2
     }
 
     /**
