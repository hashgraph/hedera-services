/*
 * Copyright (C) 2023-2024 Hedera Hashgraph, LLC
 *
 * Licensed under the Apache License, Version 2.0 (the "License");
 * you may not use this file except in compliance with the License.
 * You may obtain a copy of the License at
 *
 *      http://www.apache.org/licenses/LICENSE-2.0
 *
 * Unless required by applicable law or agreed to in writing, software
 * distributed under the License is distributed on an "AS IS" BASIS,
 * WITHOUT WARRANTIES OR CONDITIONS OF ANY KIND, either express or implied.
 * See the License for the specific language governing permissions and
 * limitations under the License.
 */

package com.hedera.node.app.service.contract.impl.exec.gas;

import static com.hedera.hapi.node.base.SubType.DEFAULT;
import static com.hedera.hapi.node.base.SubType.TOKEN_FUNGIBLE_COMMON;
import static com.hedera.hapi.node.base.SubType.TOKEN_FUNGIBLE_COMMON_WITH_CUSTOM_FEES;
import static com.hedera.hapi.node.base.SubType.TOKEN_NON_FUNGIBLE_UNIQUE;
import static com.hedera.hapi.node.base.SubType.TOKEN_NON_FUNGIBLE_UNIQUE_WITH_CUSTOM_FEES;

import com.hedera.hapi.node.base.HederaFunctionality;
import com.hedera.hapi.node.base.SubType;
import edu.umd.cs.findbugs.annotations.NonNull;
import java.util.Objects;

/**
 * Enumerates the types of child transactions that can be dispatched to the HTS system contract.
 */
@SuppressWarnings("MissingJavadoc")
public enum DispatchType {
    @SuppressWarnings("MissingJavadoc")
    CRYPTO_CREATE(HederaFunctionality.CRYPTO_CREATE, DEFAULT),
    @SuppressWarnings("MissingJavadoc")
    CRYPTO_UPDATE(HederaFunctionality.CRYPTO_UPDATE, DEFAULT),
    @SuppressWarnings("MissingJavadoc")
    TRANSFER_HBAR(HederaFunctionality.CRYPTO_TRANSFER, DEFAULT),
    @SuppressWarnings("MissingJavadoc")
    TRANSFER_FUNGIBLE(HederaFunctionality.CRYPTO_TRANSFER, TOKEN_FUNGIBLE_COMMON),
    @SuppressWarnings("MissingJavadoc")
    TRANSFER_NFT(HederaFunctionality.CRYPTO_TRANSFER, TOKEN_NON_FUNGIBLE_UNIQUE),
    @SuppressWarnings("MissingJavadoc")
    TRANSFER_FUNGIBLE_CUSTOM_FEES(HederaFunctionality.CRYPTO_TRANSFER, TOKEN_FUNGIBLE_COMMON_WITH_CUSTOM_FEES),
    @SuppressWarnings("MissingJavadoc")
    TRANSFER_NFT_CUSTOM_FEES(HederaFunctionality.CRYPTO_TRANSFER, TOKEN_NON_FUNGIBLE_UNIQUE_WITH_CUSTOM_FEES),
    @SuppressWarnings("MissingJavadoc")
    MINT_FUNGIBLE(HederaFunctionality.TOKEN_MINT, TOKEN_FUNGIBLE_COMMON),
    @SuppressWarnings("MissingJavadoc")
    MINT_NFT(HederaFunctionality.TOKEN_MINT, TOKEN_NON_FUNGIBLE_UNIQUE),
    @SuppressWarnings("MissingJavadoc")
    BURN_FUNGIBLE(HederaFunctionality.TOKEN_BURN, TOKEN_FUNGIBLE_COMMON),
    @SuppressWarnings("MissingJavadoc")
    DELETE(HederaFunctionality.TOKEN_DELETE, DEFAULT),
    @SuppressWarnings("MissingJavadoc")
    BURN_NFT(HederaFunctionality.TOKEN_BURN, TOKEN_NON_FUNGIBLE_UNIQUE),
    @SuppressWarnings("MissingJavadoc")
    ASSOCIATE(HederaFunctionality.TOKEN_ASSOCIATE_TO_ACCOUNT, DEFAULT),
    @SuppressWarnings("MissingJavadoc")
    DISSOCIATE(HederaFunctionality.TOKEN_DISSOCIATE_FROM_ACCOUNT, DEFAULT),
    @SuppressWarnings("MissingJavadoc")
    APPROVE(HederaFunctionality.CRYPTO_APPROVE_ALLOWANCE, DEFAULT),
    @SuppressWarnings("MissingJavadoc")
    DELETE_NFT_APPROVE(HederaFunctionality.CRYPTO_DELETE_ALLOWANCE, DEFAULT),
    @SuppressWarnings("MissingJavadoc")
    GRANT_KYC(HederaFunctionality.TOKEN_GRANT_KYC_TO_ACCOUNT, DEFAULT),
    @SuppressWarnings("MissingJavadoc")
    REVOKE_KYC(HederaFunctionality.TOKEN_REVOKE_KYC_FROM_ACCOUNT, DEFAULT),
    @SuppressWarnings("MissingJavadoc")
    PAUSE(HederaFunctionality.TOKEN_PAUSE, DEFAULT),
    @SuppressWarnings("MissingJavadoc")
    UNPAUSE(HederaFunctionality.TOKEN_UNPAUSE, DEFAULT),
    @SuppressWarnings("MissingJavadoc")
    FREEZE(HederaFunctionality.TOKEN_FREEZE_ACCOUNT, DEFAULT),
    @SuppressWarnings("MissingJavadoc")
    UNFREEZE(HederaFunctionality.TOKEN_UNFREEZE_ACCOUNT, DEFAULT),
    @SuppressWarnings("MissingJavadoc")
    WIPE_FUNGIBLE(HederaFunctionality.TOKEN_ACCOUNT_WIPE, TOKEN_FUNGIBLE_COMMON),
    @SuppressWarnings("MissingJavadoc")
    WIPE_NFT(HederaFunctionality.TOKEN_ACCOUNT_WIPE, TOKEN_NON_FUNGIBLE_UNIQUE),
    @SuppressWarnings("MissingJavadoc")
    UPDATE(HederaFunctionality.TOKEN_UPDATE, DEFAULT),
    @SuppressWarnings("MissingJavadoc")
    TOKEN_UPDATE_NFTS(HederaFunctionality.TOKEN_UPDATE_NFTS, DEFAULT),
    @SuppressWarnings("MissingJavadoc")
    UTIL_PRNG(HederaFunctionality.UTIL_PRNG, DEFAULT),
    @SuppressWarnings("MissingJavadoc")
    TOKEN_INFO(HederaFunctionality.TOKEN_GET_INFO, DEFAULT),
<<<<<<< HEAD
    @SuppressWarnings("MissingJavadoc")
    UPDATE_TOKEN_CUSTOM_FEES(HederaFunctionality.TOKEN_FEE_SCHEDULE_UPDATE, DEFAULT);
=======
    UPDATE_TOKEN_CUSTOM_FEES(HederaFunctionality.TOKEN_FEE_SCHEDULE_UPDATE, DEFAULT),
    TOKEN_AIRDROP(HederaFunctionality.TOKEN_AIRDROP, DEFAULT);
>>>>>>> c8ec96ba

    private final HederaFunctionality functionality;
    private final SubType subtype;

    DispatchType(@NonNull final HederaFunctionality functionality, @NonNull final SubType subtype) {
        this.functionality = Objects.requireNonNull(functionality);
        this.subtype = Objects.requireNonNull(subtype);
    }

    @SuppressWarnings("MissingJavadoc")
    public HederaFunctionality functionality() {
        return functionality;
    }

    @SuppressWarnings("MissingJavadoc")
    public SubType subtype() {
        return subtype;
    }
}<|MERGE_RESOLUTION|>--- conflicted
+++ resolved
@@ -88,13 +88,10 @@
     UTIL_PRNG(HederaFunctionality.UTIL_PRNG, DEFAULT),
     @SuppressWarnings("MissingJavadoc")
     TOKEN_INFO(HederaFunctionality.TOKEN_GET_INFO, DEFAULT),
-<<<<<<< HEAD
     @SuppressWarnings("MissingJavadoc")
     UPDATE_TOKEN_CUSTOM_FEES(HederaFunctionality.TOKEN_FEE_SCHEDULE_UPDATE, DEFAULT);
-=======
-    UPDATE_TOKEN_CUSTOM_FEES(HederaFunctionality.TOKEN_FEE_SCHEDULE_UPDATE, DEFAULT),
+    @SuppressWarnings("MissingJavadoc")
     TOKEN_AIRDROP(HederaFunctionality.TOKEN_AIRDROP, DEFAULT);
->>>>>>> c8ec96ba
 
     private final HederaFunctionality functionality;
     private final SubType subtype;
