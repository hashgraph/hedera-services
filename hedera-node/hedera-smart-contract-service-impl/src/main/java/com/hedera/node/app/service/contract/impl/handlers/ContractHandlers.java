/*
 * Copyright (C) 2023-2024 Hedera Hashgraph, LLC
 *
 * Licensed under the Apache License, Version 2.0 (the "License");
 * you may not use this file except in compliance with the License.
 * You may obtain a copy of the License at
 *
 *      http://www.apache.org/licenses/LICENSE-2.0
 *
 * Unless required by applicable law or agreed to in writing, software
 * distributed under the License is distributed on an "AS IS" BASIS,
 * WITHOUT WARRANTIES OR CONDITIONS OF ANY KIND, either express or implied.
 * See the License for the specific language governing permissions and
 * limitations under the License.
 */

package com.hedera.node.app.service.contract.impl.handlers;

import static java.util.Objects.requireNonNull;

import edu.umd.cs.findbugs.annotations.NonNull;
import javax.inject.Inject;
import javax.inject.Singleton;

/**
<<<<<<< HEAD
 *
=======
 * This class contains all workflow-related handlers regarding contract operations in Hedera.
>>>>>>> 65af0d10
 */
@Singleton
public class ContractHandlers {

    private final ContractCallHandler contractCallHandler;

    private final ContractCallLocalHandler contractCallLocalHandler;

    private final ContractCreateHandler contractCreateHandler;

    private final ContractDeleteHandler contractDeleteHandler;

    private final ContractGetBySolidityIDHandler contractGetBySolidityIDHandler;

    private final ContractGetBytecodeHandler contractGetBytecodeHandler;

    private final ContractGetInfoHandler contractGetInfoHandler;

    private final ContractGetRecordsHandler contractGetRecordsHandler;

    private final ContractSystemDeleteHandler contractSystemDeleteHandler;

    private final ContractSystemUndeleteHandler contractSystemUndeleteHandler;

    private final ContractUpdateHandler contractUpdateHandler;

    private final EthereumTransactionHandler ethereumTransactionHandler;

    /**
     * @param contractCallHandler the handler for contract call transactions
     * @param contractCallLocalHandler the handler for contract call local transactions
     * @param contractCreateHandler the handler for contract create transactions
     * @param contractDeleteHandler the handler for contract delete transactions
     * @param contractGetBySolidityIDHandler the handler for contract get by solidity id queries
     * @param contractGetBytecodeHandler the handler for contract get bytecode queries
     * @param contractGetInfoHandler the handler for contract get info queries
     * @param contractGetRecordsHandler the handler for contract get records queries
     * @param contractSystemDeleteHandler the handler for contract delete transactions
     * @param contractSystemUndeleteHandler the handler for contract undelete transactions
     * @param contractUpdateHandler the handler for contract update transactions
     * @param ethereumTransactionHandler the handler for ethereum transactions
     */
    @Inject
    public ContractHandlers(
            @NonNull final ContractCallHandler contractCallHandler,
            @NonNull final ContractCallLocalHandler contractCallLocalHandler,
            @NonNull final ContractCreateHandler contractCreateHandler,
            @NonNull final ContractDeleteHandler contractDeleteHandler,
            @NonNull final ContractGetBySolidityIDHandler contractGetBySolidityIDHandler,
            @NonNull final ContractGetBytecodeHandler contractGetBytecodeHandler,
            @NonNull final ContractGetInfoHandler contractGetInfoHandler,
            @NonNull final ContractGetRecordsHandler contractGetRecordsHandler,
            @NonNull final ContractSystemDeleteHandler contractSystemDeleteHandler,
            @NonNull final ContractSystemUndeleteHandler contractSystemUndeleteHandler,
            @NonNull final ContractUpdateHandler contractUpdateHandler,
            @NonNull final EthereumTransactionHandler ethereumTransactionHandler) {
        this.contractCallHandler = requireNonNull(contractCallHandler, "contractCallHandler must not be null");
        this.contractCallLocalHandler =
                requireNonNull(contractCallLocalHandler, "contractCallLocalHandler must not be null");
        this.contractCreateHandler = requireNonNull(contractCreateHandler, "contractCreateHandler must not be null");
        this.contractDeleteHandler = requireNonNull(contractDeleteHandler, "contractDeleteHandler must not be null");
        this.contractGetBySolidityIDHandler =
                requireNonNull(contractGetBySolidityIDHandler, "contractGetBySolidityIDHandler must not be null");
        this.contractGetBytecodeHandler =
                requireNonNull(contractGetBytecodeHandler, "contractGetBytecodeHandler must not be null");
        this.contractGetInfoHandler = requireNonNull(contractGetInfoHandler, "contractGetInfoHandler must not be null");
        this.contractGetRecordsHandler =
                requireNonNull(contractGetRecordsHandler, "contractGetRecordsHandler must not be null");
        this.contractSystemDeleteHandler =
                requireNonNull(contractSystemDeleteHandler, "contractSystemDeleteHandler must not be null");
        this.contractSystemUndeleteHandler =
                requireNonNull(contractSystemUndeleteHandler, "contractSystemUndeleteHandler must not be null");
        this.contractUpdateHandler = requireNonNull(contractUpdateHandler, "contractUpdateHandler must not be null");
        this.ethereumTransactionHandler =
                requireNonNull(ethereumTransactionHandler, "ethereumTransactionHandler must not be null");
    }

    /**
     * @return the handler for contract call transactions
     */
    public ContractCallHandler contractCallHandler() {
        return contractCallHandler;
    }

    /**
     * @return the handler for contract call local transactions
     */
    public ContractCallLocalHandler contractCallLocalHandler() {
        return contractCallLocalHandler;
    }

    /**
     * @return the handler for contract create transactions
     */
    public ContractCreateHandler contractCreateHandler() {
        return contractCreateHandler;
    }

    /**
     * @return the handler for contract delete transactions
     */
    public ContractDeleteHandler contractDeleteHandler() {
        return contractDeleteHandler;
    }

    /**
     * @return the handler for contract get by solidity id queries
     */
    public ContractGetBySolidityIDHandler contractGetBySolidityIDHandler() {
        return contractGetBySolidityIDHandler;
    }

    /**
     * @return the handler for contract get bytecode queries
     */
    public ContractGetBytecodeHandler contractGetBytecodeHandler() {
        return contractGetBytecodeHandler;
    }

    /**
     * @return the handler for contract get info queries
     */
    public ContractGetInfoHandler contractGetInfoHandler() {
        return contractGetInfoHandler;
    }

    /**
     * @return the handler for contract get records queries
     */
    public ContractGetRecordsHandler contractGetRecordsHandler() {
        return contractGetRecordsHandler;
    }

    /**
     * @return the handler for contract delete transactions
     */
    public ContractSystemDeleteHandler contractSystemDeleteHandler() {
        return contractSystemDeleteHandler;
    }

    /**
     * @return the handler for contract undelete transactions
     */
    public ContractSystemUndeleteHandler contractSystemUndeleteHandler() {
        return contractSystemUndeleteHandler;
    }

    /**
     * @return the handler for contract update transactions
     */
    public ContractUpdateHandler contractUpdateHandler() {
        return contractUpdateHandler;
    }

    /**
     * @return the handler for ethereum transactions
     */
    public EthereumTransactionHandler ethereumTransactionHandler() {
        return ethereumTransactionHandler;
    }
}<|MERGE_RESOLUTION|>--- conflicted
+++ resolved
@@ -23,11 +23,7 @@
 import javax.inject.Singleton;
 
 /**
-<<<<<<< HEAD
- *
-=======
  * This class contains all workflow-related handlers regarding contract operations in Hedera.
->>>>>>> 65af0d10
  */
 @Singleton
 public class ContractHandlers {
