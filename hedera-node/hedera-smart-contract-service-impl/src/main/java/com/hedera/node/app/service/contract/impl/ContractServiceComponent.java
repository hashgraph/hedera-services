--- conflicted
+++ resolved
@@ -36,12 +36,8 @@
         ContractServiceComponent create(
                 @BindsInstance InstantSource instantSource,
                 @BindsInstance SignatureVerifier signatureVerifier,
-<<<<<<< HEAD
                 @BindsInstance VerificationStrategies verificationStrategies,
-                @BindsInstance @javax.annotation.Nullable Supplier<List<OperationTracer>> addOnTracers);
-=======
                 @BindsInstance @Nullable Supplier<List<OperationTracer>> addOnTracers);
->>>>>>> 0fd5d572
     }
 
     ContractHandlers handlers();
