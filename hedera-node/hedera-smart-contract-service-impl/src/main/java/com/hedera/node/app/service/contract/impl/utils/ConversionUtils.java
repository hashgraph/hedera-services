/*
 * Copyright (C) 2023 Hedera Hashgraph, LLC
 *
 * Licensed under the Apache License, Version 2.0 (the "License");
 * you may not use this file except in compliance with the License.
 * You may obtain a copy of the License at
 *
 *      http://www.apache.org/licenses/LICENSE-2.0
 *
 * Unless required by applicable law or agreed to in writing, software
 * distributed under the License is distributed on an "AS IS" BASIS,
 * WITHOUT WARRANTIES OR CONDITIONS OF ANY KIND, either express or implied.
 * See the License for the specific language governing permissions and
 * limitations under the License.
 */

package com.hedera.node.app.service.contract.impl.utils;

import static com.hedera.hapi.node.base.ResponseCodeEnum.SUCCESS;
import static com.hedera.node.app.service.contract.impl.exec.scope.HederaNativeOperations.MISSING_ENTITY_NUMBER;
import static com.hedera.node.app.service.contract.impl.exec.scope.HederaNativeOperations.NON_CANONICAL_REFERENCE_NUMBER;
import static com.hedera.node.app.service.contract.impl.exec.utils.FrameUtils.proxyUpdaterFor;
import static com.hedera.node.app.service.token.AliasUtils.extractEvmAddress;
import static com.swirlds.common.utility.CommonUtils.unhex;
import static java.util.Objects.requireNonNull;

import com.hedera.hapi.node.base.AccountID;
import com.hedera.hapi.node.base.ContractID;
import com.hedera.hapi.node.base.Duration;
import com.hedera.hapi.node.base.ResponseCodeEnum;
import com.hedera.hapi.node.base.TokenID;
import com.hedera.hapi.node.contract.ContractCreateTransactionBody;
import com.hedera.hapi.node.contract.ContractLoginfo;
import com.hedera.hapi.node.state.token.Account;
import com.hedera.hapi.node.transaction.ExchangeRate;
import com.hedera.hapi.streams.ContractStateChange;
import com.hedera.hapi.streams.ContractStateChanges;
import com.hedera.hapi.streams.StorageChange;
import com.hedera.node.app.service.contract.impl.exec.scope.HandleHederaNativeOperations;
import com.hedera.node.app.service.contract.impl.exec.scope.HederaNativeOperations;
import com.hedera.node.app.service.contract.impl.state.StorageAccesses;
import com.hedera.node.app.service.token.ReadableAccountStore;
import com.hedera.node.app.spi.workflows.HandleException;
import edu.umd.cs.findbugs.annotations.NonNull;
import edu.umd.cs.findbugs.annotations.Nullable;
import java.math.BigInteger;
import java.util.ArrayList;
import java.util.Arrays;
import java.util.List;
import org.apache.tuweni.bytes.Bytes;
import org.apache.tuweni.bytes.Bytes32;
import org.apache.tuweni.units.bigints.UInt256;
import org.hyperledger.besu.datatypes.Address;
import org.hyperledger.besu.datatypes.Hash;
import org.hyperledger.besu.evm.frame.MessageFrame;
import org.hyperledger.besu.evm.log.Log;
import org.hyperledger.besu.evm.log.LogsBloomFilter;

/**
 * Some utility methods for converting between PBJ and Besu types and the various kinds of addresses and ids.
 */
public class ConversionUtils {
    public static final long EVM_ADDRESS_LENGTH_AS_LONG = 20L;
    public static final int EVM_ADDRESS_LENGTH_AS_INT = 20;
    public static final int NUM_LONG_ZEROS = 12;
    public static final long FEE_SCHEDULE_UNITS_PER_TINYCENT = 1000;
    private static final BigInteger MIN_LONG_VALUE = BigInteger.valueOf(Long.MIN_VALUE);
    private static final BigInteger MAX_LONG_VALUE = BigInteger.valueOf(Long.MAX_VALUE);

    private ConversionUtils() {
        throw new UnsupportedOperationException("Utility Class");
    }

    /**
     * Given a list of {@link com.esaulpaugh.headlong.abi.Address}, returns their implied token ids.
     *
     * @param tokenAddresses the {@link com.esaulpaugh.headlong.abi.Address}es
     * @return the implied token ids
     */
    public static TokenID[] asTokenIds(@NonNull final com.esaulpaugh.headlong.abi.Address... tokenAddresses) {
        requireNonNull(tokenAddresses);
        final TokenID[] tokens = new TokenID[tokenAddresses.length];
        for (int i = 0; i < tokens.length; i++) {
            tokens[i] = asTokenId(tokenAddresses[i]);
        }
        return tokens;
    }

    /**
     * Given a numeric {@link AccountID}, returns its equivalent contract id.
     *
     * @param accountId the numeric {@link AccountID}
     * @return the equivalent account id
     */
    public static ContractID asNumericContractId(@NonNull final AccountID accountId) {
        return ContractID.newBuilder()
                .contractNum(accountId.accountNumOrThrow())
                .build();
    }

    /**
     * Given a {@link com.esaulpaugh.headlong.abi.Address}, returns its implied token id.
     *
     * <p><b>IMPORTANT:</b> Mono-service ignores the shard and realm, c.f. De
     * codingFacade#convertAddressBytesToTokenID(), so we continue to do that here; might
     * want to revisit this later
     *
     * @param address the {@link com.esaulpaugh.headlong.abi.Address}
     * @return the implied token id
     */
    public static TokenID asTokenId(@NonNull final com.esaulpaugh.headlong.abi.Address address) {
        return TokenID.newBuilder()
                .tokenNum(numberOfLongZero(explicitFromHeadlong(address)))
                .build();
    }

    /**
     * Given a {@link BigInteger}, returns either its long value or zero if it is out-of-range.
     *
     * @param value the {@link BigInteger}
     * @return its long value or zero if it is out-of-range
     */
    public static long asExactLongValueOrZero(@NonNull final BigInteger value) {
        requireNonNull(value);
        if (value.compareTo(MIN_LONG_VALUE) < 0 || value.compareTo(MAX_LONG_VALUE) > 0) {
            return 0L;
        }
        return value.longValueExact();
    }

    /**
     * Given a {@link AccountID}, returns its address as a headlong address.
     *
     * @param accountID the account id
     * @return the headlong address
     */
    public static com.esaulpaugh.headlong.abi.Address headlongAddressOf(@NonNull final AccountID accountID) {
        requireNonNull(accountID);
        final var integralAddress = accountID.hasAccountNum()
                ? asEvmAddress(accountID.accountNum())
                : accountID.alias().toByteArray();
        return asHeadlongAddress(integralAddress);
    }

    /**
     * Given a {@link ContractID}, returns its address as a headlong address.
     *
     * @param contractId the contract id
     * @return the headlong address
     */
    public static com.esaulpaugh.headlong.abi.Address headlongAddressOf(@NonNull final ContractID contractId) {
        requireNonNull(contractId);
        final var integralAddress = contractId.hasContractNum()
                ? asEvmAddress(contractId.contractNumOrThrow())
                : contractId.evmAddressOrThrow().toByteArray();
        return asHeadlongAddress(integralAddress);
    }

    /**
     * Given a {@link TokenID}, returns its address as a headlong address.
     *
     * @param tokenId
     * @return
     */
    public static com.esaulpaugh.headlong.abi.Address headlongAddressOf(@NonNull final TokenID tokenId) {
        requireNonNull(tokenId);
        return asHeadlongAddress(asEvmAddress(tokenId.tokenNum()));
    }

    /**
     * Given an account, returns its "priority" address as a Besu address.
     *
     * @param account the account
     * @return the priority address
     */
    public static Address priorityAddressOf(@NonNull final Account account) {
        requireNonNull(account);
        return Address.wrap(Bytes.wrap(explicitAddressOf(account)));
    }

    /**
     * Given a contract id, returns its "priority" form if the id refers to an extant contract with an
     * EVM address outside the long-zero subspace.
     *
     * <p>If there is no such contract; or if the id refers to a contract with an EVM address within the
     * long-zero subspace; then returns the given contract id.
     *
     * @param contractID the contract id
     * @param accountStore the account store
     * @return the priority form of the contract id
     */
    public static ContractID asPriorityId(
            @NonNull final ContractID contractID, @NonNull final ReadableAccountStore accountStore) {
        final var maybeContract = accountStore.getContractById(contractID);
        if (maybeContract != null && maybeContract.alias().length() == EVM_ADDRESS_LENGTH_AS_LONG) {
            return ContractID.newBuilder().evmAddress(maybeContract.alias()).build();
        }
        return contractID;
    }

    /**
     * Given an account, returns its "priority" address as a headlong address.
     *
     * @param account the account
     * @return the headlong address
     */
    public static com.esaulpaugh.headlong.abi.Address headlongAddressOf(@NonNull final Account account) {
        requireNonNull(account);
        return asHeadlongAddress(explicitAddressOf(account));
    }

    /**
     * Given an explicit 20-byte array, converts it to a headlong address.
     *
     * @param explicit the explicit address
     * @return the headlong address
     */
    public static com.esaulpaugh.headlong.abi.Address asHeadlongAddress(@NonNull final byte[] explicit) {
        requireNonNull(explicit);
        final var integralAddress = Bytes.wrap(explicit).toUnsignedBigInteger();
        return com.esaulpaugh.headlong.abi.Address.wrap(
                com.esaulpaugh.headlong.abi.Address.toChecksumAddress(integralAddress));
    }

    /**
     * Given a list of Besu {@link Log}s, converts them to a list of PBJ {@link ContractLoginfo}.
     *
     * @param logs the Besu {@link Log}s
     * @return the PBJ {@link ContractLoginfo}s
     */
    public static List<ContractLoginfo> pbjLogsFrom(@NonNull final List<Log> logs) {
        final List<ContractLoginfo> pbjLogs = new ArrayList<>();
        for (final var log : logs) {
            pbjLogs.add(pbjLogFrom(log));
        }
        return pbjLogs;
    }

    /**
     * Returns the 2-byte chain id as a byte array.
     *
     * @param chainId the chain id
     * @return the chain id as a byte array
     */
    public static byte[] asChainIdBytes(final int chainId) {
        final var bytes = new byte[2];
        bytes[0] = (byte) (chainId >> 8);
        bytes[1] = (byte) chainId;
        return bytes;
    }

    /**
     * Wraps the first 32 bytes of the given SHA-384 {@link com.swirlds.common.crypto.Hash hash} in a Besu {@link Hash}.
     *
     * @param sha384Hash the SHA-384 hash
     * @return the first 32 bytes as a Besu {@link Hash}
     */
    public static org.hyperledger.besu.datatypes.Hash ethHashFrom(
            @NonNull final com.hedera.pbj.runtime.io.buffer.Bytes sha384Hash) {
        requireNonNull(sha384Hash);
        final byte[] prefixBytes = new byte[32];
        sha384Hash.getBytes(0, prefixBytes, 0, prefixBytes.length);
        return org.hyperledger.besu.datatypes.Hash.wrap(Bytes32.wrap(prefixBytes));
    }

    /**
     * Given a list of {@link StorageAccesses}, converts them to a PBJ {@link ContractStateChanges}.
     *
     * @param storageAccesses the {@link StorageAccesses}
     * @return the PBJ {@link ContractStateChanges}
     */
    public static ContractStateChanges asPbjStateChanges(@NonNull final List<StorageAccesses> storageAccesses) {
        final List<ContractStateChange> allStateChanges = new ArrayList<>();
        for (final var storageAccess : storageAccesses) {
            final List<StorageChange> changes = new ArrayList<>();
            for (final var access : storageAccess.accesses()) {
                changes.add(new StorageChange(
                        tuweniToPbjBytes(access.key()),
                        tuweniToPbjBytes(access.value()),
                        access.isReadOnly() ? null : tuweniToPbjBytes(requireNonNull(access.writtenValue()))));
            }
            allStateChanges.add(new ContractStateChange(
                    ContractID.newBuilder()
                            .contractNum(storageAccess.contractNumber())
                            .build(),
                    changes));
        }
        return new ContractStateChanges(allStateChanges);
    }

    /**
     * Given a Besu {@link Log}, converts it a PBJ {@link ContractLoginfo}.
     *
     * @param log the Besu {@link Log}
     * @return the PBJ {@link ContractLoginfo}
     */
    public static ContractLoginfo pbjLogFrom(@NonNull final Log log) {
        final var loggerNumber = numberOfLongZero(log.getLogger());
        final List<com.hedera.pbj.runtime.io.buffer.Bytes> loggedTopics = new ArrayList<>();
        for (final var topic : log.getTopics()) {
            loggedTopics.add(tuweniToPbjBytes(topic));
        }
        return ContractLoginfo.newBuilder()
                .contractID(ContractID.newBuilder().contractNum(loggerNumber))
                .data(tuweniToPbjBytes(log.getData()))
                .topic(loggedTopics)
                .bloom(bloomFor(log))
                .build();
    }

    /**
     * Given a {@link MessageFrame}, returns the long-zero address of its {@code contract} address.
     *
     * @param frame the {@link MessageFrame}
     * @return the long-zero address of the {@code contract} address
     */
    public static long hederaIdNumOfContractIn(@NonNull final MessageFrame frame) {
        requireNonNull(frame);
        return hederaIdNumberIn(frame, frame.getContractAddress());
    }

    /**
     * Given a {@link MessageFrame}, returns the long-zero address of its {@code originator} address.
     *
     * @param frame the {@link MessageFrame}
     * @return the long-zero address of the {@code originator} address
     */
    public static long hederaIdNumOfOriginatorIn(@NonNull final MessageFrame frame) {
        requireNonNull(frame);
        return hederaIdNumberIn(frame, frame.getOriginatorAddress());
    }

    /**
     * Given a {@link MessageFrame}, returns the id number of the given address's Hedera id.
     *
     * @param frame the {@link MessageFrame}
     * @param address the address to get the id number of
     * @return the id number of the given address's Hedera id
     */
    public static long hederaIdNumberIn(@NonNull final MessageFrame frame, @NonNull final Address address) {
        return isLongZero(address)
                ? numberOfLongZero(address)
                : proxyUpdaterFor(frame).getHederaContractId(address).contractNumOrThrow();
    }

    /**
     * Given a {@link MessageFrame}, returns the long-zero address of its {@code recipient} address.
     *
     * @param frame the {@link MessageFrame}
     * @return the long-zero address of the {@code recipient} address
     */
    public static Address longZeroAddressOfRecipient(@NonNull final MessageFrame frame) {
        return longZeroAddressIn(frame, frame.getRecipientAddress());
    }

    /**
     * Given an EVM address (possibly long-zero), returns the number of the corresponding Hedera entity
     * within the given {@link HandleHederaNativeOperations}; or {@link HederaNativeOperations#MISSING_ENTITY_NUMBER}
     * if the address does not correspond to a known Hedera entity; or {@link HederaNativeOperations#NON_CANONICAL_REFERENCE_NUMBER}
     * if the address references an account by its "non-priority" long-zero address.
     *
     * @param address the EVM address
     * @param nativeOperations the {@link HandleHederaNativeOperations} to use for resolving aliases
     * @return the number of the corresponding Hedera entity, if it exists and has this priority address
     */
    public static long accountNumberForEvmReference(
            @NonNull final com.esaulpaugh.headlong.abi.Address address,
            @NonNull final HederaNativeOperations nativeOperations) {
        final var explicit = explicitFromHeadlong(address);
        final var number = maybeMissingNumberOf(explicit, nativeOperations);
        if (number == MISSING_ENTITY_NUMBER) {
            return MISSING_ENTITY_NUMBER;
        } else {
            final var account = nativeOperations.getAccount(number);
            if (account == null) {
                return MISSING_ENTITY_NUMBER;
            } else if (!Arrays.equals(explicit, explicitAddressOf(account))) {
                return NON_CANONICAL_REFERENCE_NUMBER;
            }
            return number;
        }
    }

    /**
     * Given an EVM address (possibly long-zero), returns the number of the corresponding Hedera entity
     * within the given {@link HandleHederaNativeOperations}; or {@link HederaNativeOperations#MISSING_ENTITY_NUMBER}
     * if the address is not long-zero and does not correspond to a known Hedera entity.
     *
     * @param address the EVM address
     * @param nativeOperations the {@link HandleHederaNativeOperations} to use for resolving aliases
     * @return the number of the corresponding Hedera entity, if it exists
     */
    public static long maybeMissingNumberOf(
            @NonNull final Address address, @NonNull final HederaNativeOperations nativeOperations) {
        return maybeMissingNumberOf(address.toArrayUnsafe(), nativeOperations);
    }

    /**
     * Given a long-zero EVM address, returns the implied Hedera entity number.
     *
     * @param address the EVM address
     * @return the implied Hedera entity number
     */
    public static long numberOfLongZero(@NonNull final Address address) {
        return address.toUnsignedBigInteger().longValueExact();
    }

    /**
     * Given an EVM address, returns whether it is long-zero.
     *
     * @param address the EVM address
     * @return whether it is long-zero
     */
    public static boolean isLongZero(@NonNull final Address address) {
        return isLongZeroAddress(address.toArrayUnsafe());
    }

    /**
     * Converts an EVM address to a PBJ {@link com.hedera.pbj.runtime.io.buffer.Bytes} alias.
     *
     * @param address the EVM address
     * @return the PBJ bytes alias
     */
    public static com.hedera.pbj.runtime.io.buffer.Bytes aliasFrom(@NonNull final Address address) {
        return com.hedera.pbj.runtime.io.buffer.Bytes.wrap(address.toArrayUnsafe());
    }

    /**
     * Converts a number to a long zero address.
     *
     * @param number the number to convert
     * @return the long zero address
     */
    public static Address asLongZeroAddress(final long number) {
        return Address.wrap(Bytes.wrap(asEvmAddress(number)));
    }

    /**
     * Converts a Tuweni bytes to a PBJ bytes.
     *
     * @param bytes the Tuweni bytes
     * @return the PBJ bytes
     */
    public static @NonNull com.hedera.pbj.runtime.io.buffer.Bytes tuweniToPbjBytes(@NonNull final Bytes bytes) {
        return com.hedera.pbj.runtime.io.buffer.Bytes.wrap(requireNonNull(bytes).toArrayUnsafe());
    }

    /**
     * Converts an EVM address to a PBJ {@link ContractID} with alias instead of id number.
     *
     * @param address the EVM address
     * @return the PBJ {@link ContractID}
     */
    public static ContractID asEvmContractId(@NonNull final Address address) {
        return ContractID.newBuilder().evmAddress(tuweniToPbjBytes(address)).build();
    }

    /**
     * Converts a long-zero address to a PBJ {@link AccountID} with id number instead of alias.
     *
     * @param address the EVM address
     * @return the PBJ {@link AccountID}
     */
    public static AccountID asNumberedAccountId(@NonNull final Address address) {
        if (!isLongZero(address)) {
            throw new IllegalArgumentException("Cannot extract id number from address " + address);
        }
        return AccountID.newBuilder().accountNum(numberOfLongZero(address)).build();
    }

    /**
     * Converts a long-zero address to a PBJ {@link ContractID} with id number instead of alias.
     *
     * @param address the EVM address
     * @return the PBJ {@link ContractID}
     */
    public static ContractID asNumberedContractId(@NonNull final Address address) {
        if (!isLongZero(address)) {
            throw new IllegalArgumentException("Cannot extract id number from address " + address);
        }
        return ContractID.newBuilder().contractNum(numberOfLongZero(address)).build();
    }

    /**
     * Throws a {@link HandleException} if the given status is not {@link ResponseCodeEnum#SUCCESS}.
     *
     * @param status the status
     */
    public static void throwIfUnsuccessful(@NonNull final ResponseCodeEnum status) {
        if (status != SUCCESS) {
            // We don't want to rollback the root updater here since it contains gas charges
            throw new HandleException(status, HandleException.ShouldRollbackStack.NO);
        }
    }

    /**
     * Converts a PBJ bytes to Tuweni bytes.
     *
     * @param bytes the PBJ bytes
     * @return the Tuweni bytes
     */
    public static @NonNull Bytes pbjToTuweniBytes(@NonNull final com.hedera.pbj.runtime.io.buffer.Bytes bytes) {
        if (bytes.length() == 0) {
            return Bytes.EMPTY;
        }
        return Bytes.wrap(clampedBytes(bytes, 0, Integer.MAX_VALUE));
    }

    /**
     * Returns whether the given alias is an EVM address.
     *
     * @param alias the alias
     * @return whether it is an EVM address
     */
    public static boolean isEvmAddress(@Nullable final com.hedera.pbj.runtime.io.buffer.Bytes alias) {
        return alias != null && alias.length() == EVM_ADDRESS_LENGTH_AS_LONG;
    }

    /**
     * Converts a PBJ bytes to a Besu address.
     *
     * @param bytes the PBJ bytes
     * @return the Besu address
     * @throws IllegalArgumentException if the bytes are not 20 bytes long
     */
    public static @NonNull Address pbjToBesuAddress(@NonNull final com.hedera.pbj.runtime.io.buffer.Bytes bytes) {
        return Address.wrap(Bytes.wrap(clampedBytes(bytes, EVM_ADDRESS_LENGTH_AS_INT, EVM_ADDRESS_LENGTH_AS_INT)));
    }

    /**
     * Converts a PBJ bytes to a Besu hash.
     *
     * @param bytes the PBJ bytes
     * @return the Besu hash
     * @throws IllegalArgumentException if the bytes are not 32 bytes long
     */
    public static @NonNull Hash pbjToBesuHash(@NonNull final com.hedera.pbj.runtime.io.buffer.Bytes bytes) {
        return Hash.wrap(Bytes32.wrap(clampedBytes(bytes, 32, 32)));
    }

    /**
     * Converts a PBJ bytes to a Tuweni UInt256.
     *
     * @param bytes the PBJ bytes
     * @return the Tuweni bytes
     * @throws IllegalArgumentException if the bytes are more than 32 bytes long
     */
    public static @NonNull UInt256 pbjToTuweniUInt256(@NonNull final com.hedera.pbj.runtime.io.buffer.Bytes bytes) {
        return (bytes.length() == 0) ? UInt256.ZERO : UInt256.fromBytes(Bytes32.wrap(clampedBytes(bytes, 0, 32)));
    }

    /**
     * Returns the PBJ bloom for a list of Besu {@link Log}s.
     *
     * @param logs the Besu {@link Log}s
     * @return the PBJ bloom
     */
    public static com.hedera.pbj.runtime.io.buffer.Bytes bloomForAll(@NonNull final List<Log> logs) {
        return com.hedera.pbj.runtime.io.buffer.Bytes.wrap(
                LogsBloomFilter.builder().insertLogs(logs).build().toArray());
    }

    private static byte[] clampedBytes(
            @NonNull final com.hedera.pbj.runtime.io.buffer.Bytes bytes, final int minLength, final int maxLength) {
        final var length = Math.toIntExact(requireNonNull(bytes).length());
        if (length < minLength) {
            throw new IllegalArgumentException("Expected at least " + minLength + " bytes, got " + bytes);
        }
        if (length > maxLength) {
            throw new IllegalArgumentException("Expected at most " + maxLength + " bytes, got " + bytes);
        }
        final byte[] data = new byte[length];
        bytes.getBytes(0, data);
        return data;
    }

    /**
     * Given a long entity number, returns its 20-byte EVM address.
     *
     * @param num the entity number
     * @return its 20-byte EVM address
     */
    public static byte[] asEvmAddress(final long num) {
        final byte[] evmAddress = new byte[20];
        copyToLeftPaddedByteArray(num, evmAddress);
        return evmAddress;
    }

    private static void copyToLeftPaddedByteArray(long value, final byte[] dest) {
        for (int i = 7, j = dest.length - 1; i >= 0; i--, j--) {
            dest[j] = (byte) (value & 0xffL);
            value >>= 8;
        }
    }

    /**
     * Given an explicit 20-byte array, returns whether it is a long-zero address.
     *
     * @param explicit the explicit 20-byte array
     * @return whether it is a long-zero address
     */
    public static boolean isLongZeroAddress(final byte[] explicit) {
        for (int i = 0; i < NUM_LONG_ZEROS; i++) {
            if (explicit[i] != 0) {
                return false;
            }
        }
        return true;
    }

    /**
     * Given a headlong address, returns its explicit 20-byte array.
     *
     * @param address the headlong address
     * @return its explicit 20-byte array
     */
    public static byte[] explicitFromHeadlong(@NonNull final com.esaulpaugh.headlong.abi.Address address) {
        return unhex(address.toString().substring(2));
    }

    /**
     * Given an explicit 20-byte addresss, returns its long value.
     *
     * @param explicit the explicit 20-byte address
     * @return its long value
     */
    public static long numberOfLongZero(@NonNull final byte[] explicit) {
        return longFrom(
                explicit[12],
                explicit[13],
                explicit[14],
                explicit[15],
                explicit[16],
                explicit[17],
                explicit[18],
                explicit[19]);
    }

    // too many arguments
    @SuppressWarnings("java:S107")
    private static long longFrom(
            final byte b1,
            final byte b2,
            final byte b3,
            final byte b4,
            final byte b5,
            final byte b6,
            final byte b7,
            final byte b8) {
        return (b1 & 0xFFL) << 56
                | (b2 & 0xFFL) << 48
                | (b3 & 0xFFL) << 40
                | (b4 & 0xFFL) << 32
                | (b5 & 0xFFL) << 24
                | (b6 & 0xFFL) << 16
                | (b7 & 0xFFL) << 8
                | (b8 & 0xFFL);
    }

    private static com.hedera.pbj.runtime.io.buffer.Bytes bloomFor(@NonNull final Log log) {
        return com.hedera.pbj.runtime.io.buffer.Bytes.wrap(
                LogsBloomFilter.builder().insertLog(log).build().toArray());
    }

    private static Address longZeroAddressIn(@NonNull final MessageFrame frame, @NonNull final Address address) {
        return isLongZero(address)
                ? address
                : asLongZeroAddress(
                        proxyUpdaterFor(frame).getHederaContractId(address).contractNumOrThrow());
    }

    private static long maybeMissingNumberOf(
            @NonNull final byte[] explicit, @NonNull final HederaNativeOperations nativeOperations) {
        if (isLongZeroAddress(explicit)) {
            return longFrom(
                    explicit[12],
                    explicit[13],
                    explicit[14],
                    explicit[15],
                    explicit[16],
                    explicit[17],
                    explicit[18],
                    explicit[19]);
        } else {
            final var evmAddress = extractEvmAddress(com.hedera.pbj.runtime.io.buffer.Bytes.wrap(explicit));
            return evmAddress == null
                    ? HederaNativeOperations.MISSING_ENTITY_NUMBER
                    : nativeOperations.resolveAlias(evmAddress);
        }
    }

    private static byte[] explicitAddressOf(@NonNull final Account account) {
        requireNonNull(account);
        final var evmAddress = extractEvmAddress(account.alias());
        return evmAddress != null
                ? evmAddress.toByteArray()
                : asEvmAddress(account.accountIdOrThrow().accountNumOrThrow());
    }

    /**
     * Given a headlong address, converts it to a Besu {@link Address}.
     *
     * @param address the headlong address
     * @return the Besu {@link Address}
     */
    public static Address fromHeadlongAddress(@NonNull final com.esaulpaugh.headlong.abi.Address address) {
        requireNonNull(address);
        return Address.fromHexString(address.toString());
    }

    /**
     * Given an exchange rate and a tinycent amount, returns the equivalent tinybar amount.
     *
     * @param exchangeRate the exchange rate
     * @param tinycents the tinycent amount
     * @return the equivalent tinybar amount
     */
    public static long fromTinycentsToTinybars(final ExchangeRate exchangeRate, final long tinycents) {
        return fromAToB(BigInteger.valueOf(tinycents), exchangeRate.hbarEquiv(), exchangeRate.centEquiv())
                .longValueExact();
    }

    /**
     * Given an amount in one unit and its conversion rate to another unit, returns the equivalent amount
     * in the other unit.
     *
     * @param aAmount the amount in one unit
     * @param bEquiv the numerator of the conversion rate
     * @param aEquiv the denominator of the conversion rate
     * @return the equivalent amount in the other unit
     */
    public static @NonNull BigInteger fromAToB(@NonNull final BigInteger aAmount, final int bEquiv, final int aEquiv) {
        return aAmount.multiply(BigInteger.valueOf(bEquiv)).divide(BigInteger.valueOf(aEquiv));
    }

    /**
<<<<<<< HEAD
     * Given a {@link ContractID} return the corresponding Besu {@link Address}
     * Importantly, this method does NOT check for the existence of the contract in the ledger
     *
     * @param contractId
     * @return the equivalent Besu address
     */
    public static @NonNull Address contractIDToBesuAddress(final ContractID contractId) {
        if (contractId.hasEvmAddress()) {
            return pbjToBesuAddress(contractId.evmAddress());
        } else {
            return asLongZeroAddress(contractId.contractNumOrThrow());
        }
=======
     * Given a {@link ContractCreateTransactionBody} and a sponsor {@link Account}, returns a creation body
     * fully customized with the sponsor's properties.
     *
     * @param op the creation body
     * @param sponsor the sponsor
     * @return the fully customized creation body
     */
    public static @NonNull ContractCreateTransactionBody sponsorCustomizedCreation(
            @NonNull final ContractCreateTransactionBody op, @NonNull final Account sponsor) {
        requireNonNull(op);
        requireNonNull(sponsor);
        final var builder = op.copyBuilder();
        if (sponsor.memo() != null) {
            builder.memo(sponsor.memo());
        }
        if (sponsor.autoRenewAccountId() != null) {
            builder.autoRenewAccountId(sponsor.autoRenewAccountId());
        }
        if (sponsor.stakedAccountId() != null) {
            builder.stakedAccountId(sponsor.stakedAccountId());
        }
        if (sponsor.autoRenewSeconds() > 0) {
            builder.autoRenewPeriod(
                    Duration.newBuilder().seconds(sponsor.autoRenewSeconds()).build());
        }
        return builder.maxAutomaticTokenAssociations(sponsor.maxAutoAssociations())
                .declineReward(sponsor.declineReward())
                .build();
>>>>>>> 11daa73c
    }
}<|MERGE_RESOLUTION|>--- conflicted
+++ resolved
@@ -734,7 +734,6 @@
     }
 
     /**
-<<<<<<< HEAD
      * Given a {@link ContractID} return the corresponding Besu {@link Address}
      * Importantly, this method does NOT check for the existence of the contract in the ledger
      *
@@ -747,7 +746,9 @@
         } else {
             return asLongZeroAddress(contractId.contractNumOrThrow());
         }
-=======
+    }
+
+    /**
      * Given a {@link ContractCreateTransactionBody} and a sponsor {@link Account}, returns a creation body
      * fully customized with the sponsor's properties.
      *
@@ -776,6 +777,5 @@
         return builder.maxAutomaticTokenAssociations(sponsor.maxAutoAssociations())
                 .declineReward(sponsor.declineReward())
                 .build();
->>>>>>> 11daa73c
     }
 }