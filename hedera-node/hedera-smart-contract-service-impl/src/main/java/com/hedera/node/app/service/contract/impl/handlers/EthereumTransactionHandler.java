--- conflicted
+++ resolved
@@ -106,14 +106,8 @@
             // The Ethereum transaction was a top-level CONTRACT_CREATION
             recordBuilder.contractID(outcome.recipientIdIfCreated()).contractCreateResult(outcome.result());
         }
-<<<<<<< HEAD
-
-        recordBuilder.withTinybarGasFee(outcome.tinybarGasCost());
-        validateTrue(sender.ethereumNonce() == ethTxData.nonce(), WRONG_NONCE);
-=======
         recordBuilder.withTinybarGasFee(outcome.tinybarGasCost());
 
->>>>>>> 3c746581
         throwIfUnsuccessful(outcome.status());
     }
 
