--- conflicted
+++ resolved
@@ -122,14 +122,9 @@
             // The Ethereum transaction was a top-level CONTRACT_CREATION
             recordBuilder.contractID(outcome.recipientIdIfCreated()).contractCreateResult(outcome.result());
         }
-<<<<<<< HEAD
 
-        recordBuilder.withTinybarGasFee(outcome.tinybarGasCost());
-        validateTrue(sender.ethereumNonce() == ethTxData.nonce(), WRONG_NONCE);
-=======
         recordBuilder.withCommonFieldsSetFrom(outcome);
 
->>>>>>> efb42171
         throwIfUnsuccessful(outcome.status());
     }
 
