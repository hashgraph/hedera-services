--- conflicted
+++ resolved
@@ -15,23 +15,15 @@
  */
 package com.hedera.node.app.service.contract.impl.handlers;
 
-<<<<<<< HEAD
+import static com.hedera.node.app.service.mono.Utils.asHederaKey;
+import static com.hederahashgraph.api.proto.java.ResponseCodeEnum.INVALID_AUTORENEW_ACCOUNT;
 import static java.util.Objects.requireNonNull;
 
 import com.hedera.node.app.spi.meta.PrehandleHandlerContext;
 import com.hedera.node.app.spi.meta.TransactionMetadata;
 import com.hedera.node.app.spi.workflows.TransactionHandler;
-=======
-import static com.hedera.node.app.service.mono.Utils.asHederaKey;
-import static com.hederahashgraph.api.proto.java.ResponseCodeEnum.INVALID_AUTORENEW_ACCOUNT;
-
-import com.hedera.node.app.spi.AccountKeyLookup;
-import com.hedera.node.app.spi.meta.SigTransactionMetadataBuilder;
-import com.hedera.node.app.spi.meta.TransactionMetadata;
-import com.hedera.node.app.spi.workflows.TransactionHandler;
 import com.hederahashgraph.api.proto.java.AccountID;
 import com.hederahashgraph.api.proto.java.ContractUpdateTransactionBody;
->>>>>>> 16231b49
 import com.hederahashgraph.api.proto.java.TransactionBody;
 import edu.umd.cs.findbugs.annotations.NonNull;
 
@@ -55,31 +47,21 @@
      *     be passed to {@link #handle(TransactionMetadata)}
      * @throws NullPointerException if one of the arguments is {@code null}
      */
-<<<<<<< HEAD
     public void preHandle(@NonNull final PrehandleHandlerContext context) {
         requireNonNull(context);
-        throw new UnsupportedOperationException("Not implemented");
-=======
-    public TransactionMetadata preHandle(
-            @NonNull final TransactionBody txBody,
-            @NonNull final AccountID payer,
-            @NonNull final AccountKeyLookup keyLookup) {
-        final var op = txBody.getContractUpdateInstance();
-        final var meta =
-                new SigTransactionMetadataBuilder(keyLookup).txnBody(txBody).payerKeyFor(payer);
+        final var op = context.getTxn().getContractUpdateInstance();
 
         if (isAdminSigRequired(op)) {
-            meta.addNonPayerKey(op.getContractID());
+            context.addNonPayerKey(op.getContractID());
         }
         if (hasCryptoAdminKey(op)) {
             final var key = asHederaKey(op.getAdminKey());
-            key.ifPresent(meta::addToReqNonPayerKeys);
+            key.ifPresent(context::addToReqNonPayerKeys);
         }
         if (op.hasAutoRenewAccountId()
                 && !op.getAutoRenewAccountId().equals(AccountID.getDefaultInstance())) {
-            meta.addNonPayerKey(op.getAutoRenewAccountId(), INVALID_AUTORENEW_ACCOUNT);
+            context.addNonPayerKey(op.getAutoRenewAccountId(), INVALID_AUTORENEW_ACCOUNT);
         }
-        return meta.build();
     }
 
     private boolean isAdminSigRequired(final ContractUpdateTransactionBody op) {
@@ -93,7 +75,6 @@
 
     private boolean hasCryptoAdminKey(final ContractUpdateTransactionBody op) {
         return op.hasAdminKey() && !op.getAdminKey().hasContractID();
->>>>>>> 16231b49
     }
 
     /**
