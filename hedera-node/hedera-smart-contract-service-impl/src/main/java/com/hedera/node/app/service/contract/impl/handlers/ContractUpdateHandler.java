/*
 * Copyright (C) 2022-2024 Hedera Hashgraph, LLC
 *
 * Licensed under the Apache License, Version 2.0 (the "License");
 * you may not use this file except in compliance with the License.
 * You may obtain a copy of the License at
 *
 *      http://www.apache.org/licenses/LICENSE-2.0
 *
 * Unless required by applicable law or agreed to in writing, software
 * distributed under the License is distributed on an "AS IS" BASIS,
 * WITHOUT WARRANTIES OR CONDITIONS OF ANY KIND, either express or implied.
 * See the License for the specific language governing permissions and
 * limitations under the License.
 */

package com.hedera.node.app.service.contract.impl.handlers;

import static com.hedera.hapi.node.base.ResponseCodeEnum.CONTRACT_EXPIRED_AND_PENDING_REMOVAL;
import static com.hedera.hapi.node.base.ResponseCodeEnum.EXISTING_AUTOMATIC_ASSOCIATIONS_EXCEED_GIVEN_LIMIT;
import static com.hedera.hapi.node.base.ResponseCodeEnum.EXPIRATION_REDUCTION_NOT_ALLOWED;
import static com.hedera.hapi.node.base.ResponseCodeEnum.INVALID_ADMIN_KEY;
import static com.hedera.hapi.node.base.ResponseCodeEnum.INVALID_AUTORENEW_ACCOUNT;
import static com.hedera.hapi.node.base.ResponseCodeEnum.INVALID_CONTRACT_ID;
import static com.hedera.hapi.node.base.ResponseCodeEnum.INVALID_MAX_AUTO_ASSOCIATIONS;
import static com.hedera.hapi.node.base.ResponseCodeEnum.MODIFYING_IMMUTABLE_CONTRACT;
import static com.hedera.hapi.node.base.ResponseCodeEnum.NOT_SUPPORTED;
import static com.hedera.hapi.node.base.ResponseCodeEnum.REQUESTED_NUM_AUTOMATIC_ASSOCIATIONS_EXCEEDS_ASSOCIATION_LIMIT;
import static com.hedera.hapi.util.HapiUtils.EMPTY_KEY_LIST;
import static com.hedera.node.app.hapi.utils.CommonPbjConverters.fromPbj;
import static com.hedera.node.app.service.token.api.AccountSummariesApi.SENTINEL_ACCOUNT_ID;
import static com.hedera.node.app.spi.fees.Fees.CONSTANT_FEE_DATA;
import static com.hedera.node.app.spi.validation.ExpiryMeta.NA;
import static com.hedera.node.app.spi.validation.Validations.mustExist;
import static com.hedera.node.app.spi.workflows.HandleException.validateFalse;
import static com.hedera.node.app.spi.workflows.HandleException.validateTrue;
import static java.util.Objects.requireNonNull;

import com.hedera.hapi.node.base.AccountID;
import com.hedera.hapi.node.base.ContractID;
import com.hedera.hapi.node.base.HederaFunctionality;
import com.hedera.hapi.node.base.Key;
import com.hedera.hapi.node.base.SubType;
import com.hedera.hapi.node.contract.ContractUpdateTransactionBody;
import com.hedera.hapi.node.state.token.Account;
import com.hedera.hapi.node.transaction.TransactionBody;
import com.hedera.node.app.hapi.utils.fee.SigValueObj;
import com.hedera.node.app.hapi.utils.fee.SmartContractFeeBuilder;
import com.hedera.node.app.service.contract.impl.records.ContractUpdateRecordBuilder;
import com.hedera.node.app.service.token.ReadableAccountStore;
import com.hedera.node.app.service.token.api.TokenServiceApi;
import com.hedera.node.app.spi.fees.FeeContext;
import com.hedera.node.app.spi.fees.Fees;
import com.hedera.node.app.spi.key.KeyUtils;
import com.hedera.node.app.spi.validation.ExpiryMeta;
import com.hedera.node.app.spi.workflows.HandleContext;
import com.hedera.node.app.spi.workflows.HandleException;
import com.hedera.node.app.spi.workflows.PreCheckException;
import com.hedera.node.app.spi.workflows.PreHandleContext;
import com.hedera.node.app.spi.workflows.TransactionHandler;
import com.hedera.node.config.data.ContractsConfig;
import com.hedera.node.config.data.EntitiesConfig;
import com.hedera.node.config.data.LedgerConfig;
import com.hedera.node.config.data.StakingConfig;
import com.hedera.node.config.data.TokensConfig;
import com.hederahashgraph.api.proto.java.FeeData;
import edu.umd.cs.findbugs.annotations.NonNull;
import edu.umd.cs.findbugs.annotations.Nullable;
import java.util.Optional;
import javax.inject.Inject;
import javax.inject.Singleton;

/**
 * This class contains all workflow-related functionality regarding {@link HederaFunctionality#CONTRACT_UPDATE}.
 */
@Singleton
public class ContractUpdateHandler implements TransactionHandler {
    private final SmartContractFeeBuilder usageEstimator = new SmartContractFeeBuilder();

    /**
     * The value for unlimited automatic associations
     */
    public static final int UNLIMITED_AUTOMATIC_ASSOCIATIONS = -1;

    @Inject
    public ContractUpdateHandler() {
        // Exists for injection
    }

    @Override
    public void preHandle(@NonNull final PreHandleContext context) throws PreCheckException {
        requireNonNull(context);
        final var op = context.body().contractUpdateInstanceOrThrow();

        if (isAdminSigRequired(op)) {
            final var accountStore = context.createStore(ReadableAccountStore.class);
            final var targetId = op.contractIDOrThrow();
            final var maybeContract = accountStore.getContractById(targetId);
            if (maybeContract != null && maybeContract.keyOrThrow().key().kind() == Key.KeyOneOfType.CONTRACT_ID) {
                throw new PreCheckException(MODIFYING_IMMUTABLE_CONTRACT);
            }
            context.requireKeyOrThrow(targetId, INVALID_CONTRACT_ID);
        }
        if (hasCryptoAdminKey(op)) {
            context.requireKey(op.adminKeyOrThrow());
        }
        if (op.hasAutoRenewAccountId() && !op.autoRenewAccountIdOrThrow().equals(AccountID.DEFAULT)) {
            context.requireKeyOrThrow(op.autoRenewAccountIdOrThrow(), INVALID_AUTORENEW_ACCOUNT);
        }
    }

    @Override
    public void pureChecks(@NonNull TransactionBody txn) throws PreCheckException {
        final var op = txn.contractUpdateInstanceOrThrow();
        mustExist(op.contractID(), INVALID_CONTRACT_ID);

        if (op.hasAdminKey() && processAdminKey(op)) {
            throw new PreCheckException(INVALID_ADMIN_KEY);
        }
    }

    private boolean isAdminSigRequired(final ContractUpdateTransactionBody op) {
        return !op.hasExpirationTime()
                || hasCryptoAdminKey(op)
                || op.hasProxyAccountID()
                || op.hasAutoRenewPeriod()
                || op.hasFileID()
                || !op.memoOrElse("").isEmpty();
    }

    private boolean hasCryptoAdminKey(final ContractUpdateTransactionBody op) {
        return op.hasAdminKey() && !op.adminKeyOrThrow().hasContractID();
    }

    @Override
    public void handle(@NonNull final HandleContext context) throws HandleException {
        final var txn = requireNonNull(context).body();
        final var op = txn.contractUpdateInstanceOrThrow();
        final var target = op.contractIDOrThrow();

        final var accountStore = context.storeFactory().readableStore(ReadableAccountStore.class);
        final var toBeUpdated = accountStore.getContractById(target);
        validateSemantics(toBeUpdated, context, op, accountStore);
        final var changed = update(requireNonNull(toBeUpdated), context, op);
        context.storeFactory().serviceApi(TokenServiceApi.class).updateContract(changed);
        context.recordBuilders()
                .getOrCreate(ContractUpdateRecordBuilder.class)
                .contractID(ContractID.newBuilder()
                        .contractNum(toBeUpdated.accountIdOrThrow().accountNumOrThrow())
                        .build());
    }

    private void validateSemantics(
            @Nullable final Account contract,
            @NonNull final HandleContext context,
            @NonNull final ContractUpdateTransactionBody op,
            @NonNull final ReadableAccountStore accountStore) {
        validateTrue(contract != null, INVALID_CONTRACT_ID);
        validateTrue(!contract.deleted(), INVALID_CONTRACT_ID);

        if (op.hasExpirationTime()) {
            try {
                context.attributeValidator()
                        .validateExpiry(op.expirationTimeOrThrow().seconds());
            } catch (HandleException e) {
                validateFalse(contract.expiredAndPendingRemoval(), CONTRACT_EXPIRED_AND_PENDING_REMOVAL);
                throw e;
            }
        }

        validateFalse(!onlyAffectsExpiry(op) && !isMutable(contract), MODIFYING_IMMUTABLE_CONTRACT);
        validateFalse(reducesExpiry(op, contract.expirationSecond()), EXPIRATION_REDUCTION_NOT_ALLOWED);

        if (op.hasMaxAutomaticTokenAssociations()) {
            final var ledgerConfig = context.configuration().getConfigData(LedgerConfig.class);
            final var entitiesConfig = context.configuration().getConfigData(EntitiesConfig.class);
            final var tokensConfig = context.configuration().getConfigData(TokensConfig.class);
            final var contractsConfig = context.configuration().getConfigData(ContractsConfig.class);

            final long newMaxAssociations = op.maxAutomaticTokenAssociationsOrThrow();

            if (entitiesConfig.unlimitedAutoAssociationsEnabled() && newMaxAssociations < 0) {
<<<<<<< HEAD
                validateTrue(newMaxAssociations == -1, INVALID_MAX_AUTO_ASSOCIATIONS);
=======
                validateTrue(newMaxAssociations == UNLIMITED_AUTOMATIC_ASSOCIATIONS, INVALID_MAX_AUTO_ASSOCIATIONS);
>>>>>>> 43f7b8ea
            } else {
                validateFalse(
                        newMaxAssociations > ledgerConfig.maxAutoAssociations(),
                        REQUESTED_NUM_AUTOMATIC_ASSOCIATIONS_EXCEEDS_ASSOCIATION_LIMIT);
                validateFalse(
                        newMaxAssociations < contract.maxAutoAssociations(),
                        EXISTING_AUTOMATIC_ASSOCIATIONS_EXCEED_GIVEN_LIMIT);
                validateFalse(
                        entitiesConfig.limitTokenAssociations() && newMaxAssociations > tokensConfig.maxPerAccount(),
                        REQUESTED_NUM_AUTOMATIC_ASSOCIATIONS_EXCEEDS_ASSOCIATION_LIMIT);

                validateTrue(contractsConfig.allowAutoAssociations(), NOT_SUPPORTED);
            }
        }

        // validate expiry metadata
        final var currentMetadata =
                new ExpiryMeta(contract.expirationSecond(), contract.autoRenewSeconds(), contract.autoRenewAccountId());
        final var updateMeta = new ExpiryMeta(
                op.hasExpirationTime() ? op.expirationTimeOrThrow().seconds() : NA,
                op.hasAutoRenewPeriod() ? op.autoRenewPeriodOrThrow().seconds() : NA,
                null);
        context.expiryValidator().resolveUpdateAttempt(currentMetadata, updateMeta, false);

        context.storeFactory()
                .serviceApi(TokenServiceApi.class)
                .assertValidStakingElectionForUpdate(
                        context.configuration()
                                .getConfigData(StakingConfig.class)
                                .isEnabled(),
                        op.hasDeclineReward(),
                        op.stakedId().kind().name(),
                        op.stakedAccountId(),
                        op.stakedNodeId(),
                        accountStore,
                        context.networkInfo());
    }

    private boolean processAdminKey(ContractUpdateTransactionBody op) {
        if (EMPTY_KEY_LIST.equals(op.adminKey())) {
            return false;
        }
        return keyIfAcceptable(op.adminKey());
    }

    private boolean keyIfAcceptable(Key candidate) {
        boolean keyIsNotValid = !KeyUtils.isValid(candidate);
        return keyIsNotValid || candidate.contractID() != null;
    }

    private boolean onlyAffectsExpiry(ContractUpdateTransactionBody op) {
        return !(op.hasProxyAccountID()
                        || op.hasFileID()
                        || affectsMemo(op)
                        || op.hasAutoRenewPeriod()
                        || op.hasAdminKey())
                || op.hasMaxAutomaticTokenAssociations();
    }

    private boolean affectsMemo(@NonNull final ContractUpdateTransactionBody op) {
        return op.hasMemoWrapper() || (op.hasMemo() && !op.memoOrThrow().isEmpty());
    }

    private boolean isMutable(final Account contract) {
        return Optional.ofNullable(contract.key())
                .map(key -> !key.hasContractID())
                .orElse(false);
    }

    private boolean reducesExpiry(ContractUpdateTransactionBody op, long curExpiry) {
        return op.hasExpirationTime() && op.expirationTimeOrThrow().seconds() < curExpiry;
    }

    public Account update(
            @NonNull final Account contract,
            @NonNull final HandleContext context,
            @NonNull final ContractUpdateTransactionBody op) {
        final var builder = contract.copyBuilder();
        if (op.hasAdminKey()) {
            if (EMPTY_KEY_LIST.equals(op.adminKey())) {
                try {
                    var contractID = ContractID.newBuilder()
                            .shardNum(contract.accountIdOrThrow().shardNum())
                            .realmNum(contract.accountIdOrThrow().realmNum())
                            .contractNum(contract.accountIdOrThrow().accountNumOrThrow())
                            .build();
                    var key = Key.newBuilder().contractID(contractID).build();
                    builder.key(key);
                } catch (NullPointerException e) {
                    builder.key(contract.key());
                }
            } else {
                builder.key(op.adminKey());
            }
        }
        if (op.hasExpirationTime()) {
            if (contract.expiredAndPendingRemoval()) {
                builder.expiredAndPendingRemoval(false);
            }
            builder.expirationSecond(op.expirationTimeOrThrow().seconds());
        }
        if (op.hasAutoRenewPeriod()) {
            builder.autoRenewSeconds(op.autoRenewPeriodOrThrow().seconds());
        }
        if (affectsMemo(op)) {
            final var newMemo = op.hasMemoWrapper() ? op.memoWrapperOrThrow() : op.memo();
            requireNonNull(newMemo);
            context.attributeValidator().validateMemo(newMemo);
            builder.memo(newMemo);
        }
        if (op.hasStakedAccountId()) {
            if (SENTINEL_ACCOUNT_ID.equals(op.stakedAccountId())) {
                builder.stakedAccountId((AccountID) null);
            } else {
                builder.stakedAccountId(op.stakedAccountId());
            }
        } else if (op.hasStakedNodeId()) {
            builder.stakedNodeId(op.stakedNodeIdOrThrow());
        }
        if (op.hasDeclineReward()) {
            builder.declineReward(op.declineRewardOrThrow());
        }
        if (op.hasAutoRenewAccountId()) {
            builder.autoRenewAccountId(op.autoRenewAccountId());
        }
        if (op.hasMaxAutomaticTokenAssociations()) {
            builder.maxAutoAssociations(op.maxAutomaticTokenAssociationsOrThrow());
        }
        return builder.build();
    }

    @NonNull
    @Override
    public Fees calculateFees(@NonNull final FeeContext feeContext) {
        requireNonNull(feeContext);
        final var op = feeContext.body();
        final var contractId = op.contractUpdateInstanceOrThrow().contractIDOrElse(ContractID.DEFAULT);
        final var accountStore = feeContext.readableStore(ReadableAccountStore.class);
        final var contract = accountStore.getContractById(contractId);
        return feeContext
                .feeCalculatorFactory()
                .feeCalculator(SubType.DEFAULT)
                .legacyCalculate(sigValueObj -> usageGiven(fromPbj(op), sigValueObj, contract));
    }

    private FeeData usageGiven(
            @NonNull com.hederahashgraph.api.proto.java.TransactionBody txn,
            @NonNull SigValueObj sigUsage,
            @Nullable Account contract) {
        if (contract == null) {
            return CONSTANT_FEE_DATA;
        }
        return usageEstimator.getContractUpdateTxFeeMatrices(
                txn, fromPbj(new com.hedera.hapi.node.base.Timestamp(contract.expirationSecond(), 0)), sigUsage);
    }
}<|MERGE_RESOLUTION|>--- conflicted
+++ resolved
@@ -180,11 +180,7 @@
             final long newMaxAssociations = op.maxAutomaticTokenAssociationsOrThrow();
 
             if (entitiesConfig.unlimitedAutoAssociationsEnabled() && newMaxAssociations < 0) {
-<<<<<<< HEAD
-                validateTrue(newMaxAssociations == -1, INVALID_MAX_AUTO_ASSOCIATIONS);
-=======
                 validateTrue(newMaxAssociations == UNLIMITED_AUTOMATIC_ASSOCIATIONS, INVALID_MAX_AUTO_ASSOCIATIONS);
->>>>>>> 43f7b8ea
             } else {
                 validateFalse(
                         newMaxAssociations > ledgerConfig.maxAutoAssociations(),
