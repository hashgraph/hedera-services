--- conflicted
+++ resolved
@@ -147,11 +147,7 @@
 
         final var childGasStipend = gasCalculator().gasAvailableForChildCreate(frame.getRemainingGas());
         frame.decrementRemainingGas(childGasStipend);
-<<<<<<< HEAD
-        // Child frame automatically added to parent messageFrameStack
-=======
         // child frame is added to frame stack via build method
->>>>>>> 8ad1595b
         MessageFrame.builder()
                 .parentMessageFrame(frame)
                 .type(MessageFrame.Type.CONTRACT_CREATION)
