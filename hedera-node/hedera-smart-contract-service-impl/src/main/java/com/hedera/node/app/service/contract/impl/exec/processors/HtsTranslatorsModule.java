/*
 * Copyright (C) 2023 Hedera Hashgraph, LLC
 *
 * Licensed under the Apache License, Version 2.0 (the "License");
 * you may not use this file except in compliance with the License.
 * You may obtain a copy of the License at
 *
 *      http://www.apache.org/licenses/LICENSE-2.0
 *
 * Unless required by applicable law or agreed to in writing, software
 * distributed under the License is distributed on an "AS IS" BASIS,
 * WITHOUT WARRANTIES OR CONDITIONS OF ANY KIND, either express or implied.
 * See the License for the specific language governing permissions and
 * limitations under the License.
 */

package com.hedera.node.app.service.contract.impl.exec.processors;

import com.hedera.node.app.service.contract.impl.exec.systemcontracts.HtsCallTranslator;
import com.hedera.node.app.service.contract.impl.exec.systemcontracts.hts.allowance.GetAllowanceTranslator;
import com.hedera.node.app.service.contract.impl.exec.systemcontracts.hts.associations.AssociationsTranslator;
import com.hedera.node.app.service.contract.impl.exec.systemcontracts.hts.balanceof.BalanceOfTranslator;
import com.hedera.node.app.service.contract.impl.exec.systemcontracts.hts.burn.BurnTranslator;
import com.hedera.node.app.service.contract.impl.exec.systemcontracts.hts.decimals.DecimalsTranslator;
import com.hedera.node.app.service.contract.impl.exec.systemcontracts.hts.defaultfreezestatus.DefaultFreezeStatusTranslator;
import com.hedera.node.app.service.contract.impl.exec.systemcontracts.hts.defaultkycstatus.DefaultKycStatusTranslator;
import com.hedera.node.app.service.contract.impl.exec.systemcontracts.hts.delete.DeleteTranslator;
import com.hedera.node.app.service.contract.impl.exec.systemcontracts.hts.freeze.FreezeUnfreezeTranslator;
import com.hedera.node.app.service.contract.impl.exec.systemcontracts.hts.getapproved.GetApprovedTranslator;
import com.hedera.node.app.service.contract.impl.exec.systemcontracts.hts.grantapproval.GrantApprovalTranslator;
import com.hedera.node.app.service.contract.impl.exec.systemcontracts.hts.grantrevokekyc.GrantRevokeKycTranslator;
import com.hedera.node.app.service.contract.impl.exec.systemcontracts.hts.isapprovedforall.IsApprovedForAllTranslator;
import com.hedera.node.app.service.contract.impl.exec.systemcontracts.hts.isfrozen.IsFrozenTranslator;
import com.hedera.node.app.service.contract.impl.exec.systemcontracts.hts.iskyc.IsKycTranslator;
import com.hedera.node.app.service.contract.impl.exec.systemcontracts.hts.istoken.IsTokenTranslator;
import com.hedera.node.app.service.contract.impl.exec.systemcontracts.hts.mint.MintTranslator;
import com.hedera.node.app.service.contract.impl.exec.systemcontracts.hts.name.NameTranslator;
import com.hedera.node.app.service.contract.impl.exec.systemcontracts.hts.ownerof.OwnerOfTranslator;
import com.hedera.node.app.service.contract.impl.exec.systemcontracts.hts.pauses.PausesTranslator;
import com.hedera.node.app.service.contract.impl.exec.systemcontracts.hts.setapproval.SetApprovalForAllTranslator;
import com.hedera.node.app.service.contract.impl.exec.systemcontracts.hts.symbol.SymbolTranslator;
import com.hedera.node.app.service.contract.impl.exec.systemcontracts.hts.tokentype.TokenTypeTranslator;
import com.hedera.node.app.service.contract.impl.exec.systemcontracts.hts.tokenuri.TokenUriTranslator;
import com.hedera.node.app.service.contract.impl.exec.systemcontracts.hts.totalsupply.TotalSupplyTranslator;
import com.hedera.node.app.service.contract.impl.exec.systemcontracts.hts.transfer.ClassicTransfersTranslator;
import com.hedera.node.app.service.contract.impl.exec.systemcontracts.hts.transfer.Erc20TransfersTranslator;
import com.hedera.node.app.service.contract.impl.exec.systemcontracts.hts.transfer.Erc721TransferFromTranslator;
import com.hedera.node.app.service.contract.impl.exec.systemcontracts.hts.update.UpdateTranslator;
import com.hedera.node.app.service.contract.impl.exec.systemcontracts.hts.wipe.WipeTranslator;
import dagger.Module;
import dagger.Provides;
import dagger.multibindings.IntoSet;
import edu.umd.cs.findbugs.annotations.NonNull;
import java.util.List;
import java.util.Set;
import javax.inject.Singleton;

/**
 * Provides the {@link HtsCallTranslator} implementations for the HTS system contract.
 */
@Module
public interface HtsTranslatorsModule {
    @Provides
    @Singleton
    static List<HtsCallTranslator> provideCallAttemptTranslators(@NonNull final Set<HtsCallTranslator> translators) {
        return List.copyOf(translators);
    }

    @Provides
    @Singleton
    @IntoSet
    static HtsCallTranslator provideAssociationsTranslator(@NonNull final AssociationsTranslator translator) {
        return translator;
    }

    @Provides
    @Singleton
    @IntoSet
    static HtsCallTranslator provideErc20TransfersTranslator(@NonNull final Erc20TransfersTranslator translator) {
        return translator;
    }

    @Provides
    @Singleton
    @IntoSet
    static HtsCallTranslator provideErc721TransferFromTranslator(
            @NonNull final Erc721TransferFromTranslator translator) {
        return translator;
    }

    @Provides
    @Singleton
    @IntoSet
    static HtsCallTranslator provideClassicTransfersTranslator(@NonNull final ClassicTransfersTranslator translator) {
        return translator;
    }

    @Provides
    @Singleton
    @IntoSet
    static HtsCallTranslator provideMintTranslator(@NonNull final MintTranslator translator) {
        return translator;
    }

    @Provides
    @Singleton
    @IntoSet
    static HtsCallTranslator provideBurnTranslator(@NonNull final BurnTranslator translator) {
        return translator;
    }

    @Provides
    @Singleton
    @IntoSet
    static HtsCallTranslator provideBalanceOfTranslator(@NonNull final BalanceOfTranslator translator) {
        return translator;
    }

    @Provides
    @Singleton
    @IntoSet
    static HtsCallTranslator provideIsApprovedForAllTranslator(@NonNull final IsApprovedForAllTranslator translator) {
        return translator;
    }

    @Provides
    @Singleton
    @IntoSet
    static HtsCallTranslator provideNameTranslator(@NonNull final NameTranslator translator) {
        return translator;
    }

    @Provides
    @Singleton
    @IntoSet
    static HtsCallTranslator provideSymbolTranslator(@NonNull final SymbolTranslator translator) {
        return translator;
    }

    @Provides
    @Singleton
    @IntoSet
    static HtsCallTranslator provideTotalSupplyTranslator(@NonNull final TotalSupplyTranslator translator) {
        return translator;
    }

    @Provides
    @Singleton
    @IntoSet
    static HtsCallTranslator provideOwnerOfTranslator(@NonNull final OwnerOfTranslator translator) {
        return translator;
    }

    @Provides
    @Singleton
    @IntoSet
    static HtsCallTranslator provideSetApprovalForAllTranslator(@NonNull final SetApprovalForAllTranslator translator) {
        return translator;
    }

    @Provides
    @Singleton
    @IntoSet
    static HtsCallTranslator provideDecimalsTranslator(@NonNull final DecimalsTranslator translator) {
        return translator;
    }

    @Provides
    @Singleton
    @IntoSet
    static HtsCallTranslator provideTokenUriTranslator(@NonNull final TokenUriTranslator translator) {
        return translator;
    }

    @Provides
    @Singleton
    @IntoSet
    static HtsCallTranslator provideGetAllowanceTranslator(@NonNull final GetAllowanceTranslator translator) {
        return translator;
    }

    @Provides
    @Singleton
    @IntoSet
    static HtsCallTranslator provideGrantApproval(@NonNull final GrantApprovalTranslator translator) {
        return translator;
    }

    @Provides
    @Singleton
    @IntoSet
    static HtsCallTranslator providePausesTranslator(@NonNull final PausesTranslator translator) {
        return translator;
    }

    @Provides
    @Singleton
    @IntoSet
    static HtsCallTranslator provideGrantRevokeKycTranslator(@NonNull final GrantRevokeKycTranslator translator) {
        return translator;
    }

    @Provides
    @Singleton
    @IntoSet
    static HtsCallTranslator provideGetApprovedTranslator(@NonNull final GetApprovedTranslator translator) {
        return translator;
    }

    @Provides
    @Singleton
    @IntoSet
    static HtsCallTranslator provideWipeTranslator(@NonNull final WipeTranslator translator) {
        return translator;
    }

    @Provides
    @Singleton
    @IntoSet
    static HtsCallTranslator provideIsFrozenTranslator(@NonNull final IsFrozenTranslator translator) {
        return translator;
    }

    @Provides
    @Singleton
    @IntoSet
    static HtsCallTranslator provideIsKycTranslator(@NonNull final IsKycTranslator translator) {
        return translator;
    }

    @Provides
    @Singleton
    @IntoSet
    static HtsCallTranslator provideIsTokenTranslator(@NonNull final IsTokenTranslator translator) {
        return translator;
    }

    @Provides
    @Singleton
    @IntoSet
    static HtsCallTranslator provideTokenTypeTranslator(@NonNull final TokenTypeTranslator translator) {
        return translator;
    }

    @Provides
    @Singleton
    @IntoSet
    static HtsCallTranslator provideDefaultFreezeStatusTranslator(
            @NonNull final DefaultFreezeStatusTranslator translator) {
        return translator;
    }

    @Provides
    @Singleton
    @IntoSet
    static HtsCallTranslator provideDefaultKycStatusTranslator(@NonNull final DefaultKycStatusTranslator translator) {
        return translator;
    }

    @Provides
    @Singleton
    @IntoSet
    static HtsCallTranslator provideFreezeUnfreezeTranslator(@NonNull final FreezeUnfreezeTranslator translator) {
        return translator;
    }

    @Provides
    @Singleton
    @IntoSet
<<<<<<< HEAD
    static HtsCallTranslator provideUpdateTranslator(@NonNull final UpdateTranslator translator) {
=======
    static HtsCallTranslator provideDeleteTranslator(@NonNull final DeleteTranslator translator) {
>>>>>>> 06b8d8ae
        return translator;
    }
}<|MERGE_RESOLUTION|>--- conflicted
+++ resolved
@@ -267,11 +267,14 @@
     @Provides
     @Singleton
     @IntoSet
-<<<<<<< HEAD
+    static HtsCallTranslator provideDeleteTranslator(@NonNull final DeleteTranslator translator) {
+        return translator;
+    }
+
+    @Provides
+    @Singleton
+    @IntoSet
     static HtsCallTranslator provideUpdateTranslator(@NonNull final UpdateTranslator translator) {
-=======
-    static HtsCallTranslator provideDeleteTranslator(@NonNull final DeleteTranslator translator) {
->>>>>>> 06b8d8ae
         return translator;
     }
 }