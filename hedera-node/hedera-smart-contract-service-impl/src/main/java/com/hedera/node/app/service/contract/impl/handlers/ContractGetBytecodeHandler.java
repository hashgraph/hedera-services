/*
 * Copyright (C) 2022-2023 Hedera Hashgraph, LLC
 *
 * Licensed under the Apache License, Version 2.0 (the "License");
 * you may not use this file except in compliance with the License.
 * You may obtain a copy of the License at
 *
 *      http://www.apache.org/licenses/LICENSE-2.0
 *
 * Unless required by applicable law or agreed to in writing, software
 * distributed under the License is distributed on an "AS IS" BASIS,
 * WITHOUT WARRANTIES OR CONDITIONS OF ANY KIND, either express or implied.
 * See the License for the specific language governing permissions and
 * limitations under the License.
 */

package com.hedera.node.app.service.contract.impl.handlers;

import static com.hedera.hapi.node.base.ResponseCodeEnum.INVALID_CONTRACT_ID;
import static com.hedera.hapi.node.base.ResponseCodeEnum.OK;
import static com.hedera.hapi.node.base.ResponseType.ANSWER_ONLY;
import static com.hedera.node.app.spi.workflows.PreCheckException.validateFalsePreCheck;
import static java.util.Objects.requireNonNull;

import com.hedera.hapi.node.base.ContractID;
import com.hedera.hapi.node.base.HederaFunctionality;
import com.hedera.hapi.node.base.QueryHeader;
import com.hedera.hapi.node.base.ResponseHeader;
import com.hedera.hapi.node.contract.ContractGetBytecodeResponse;
import com.hedera.hapi.node.state.common.EntityNumber;
import com.hedera.hapi.node.state.token.Account;
import com.hedera.hapi.node.transaction.Query;
import com.hedera.hapi.node.transaction.Response;
import com.hedera.node.app.service.contract.impl.state.ContractStateStore;
import com.hedera.node.app.service.token.ReadableAccountStore;
import com.hedera.node.app.spi.workflows.PaidQueryHandler;
import com.hedera.node.app.spi.workflows.PreCheckException;
import com.hedera.node.app.spi.workflows.QueryContext;
import com.hedera.pbj.runtime.io.buffer.Bytes;
import edu.umd.cs.findbugs.annotations.NonNull;
import edu.umd.cs.findbugs.annotations.Nullable;
import javax.inject.Inject;
import javax.inject.Singleton;

/**
 * This class contains all workflow-related functionality regarding {@link HederaFunctionality#CONTRACT_GET_BYTECODE}.
 */
@Singleton
public class ContractGetBytecodeHandler extends PaidQueryHandler {
    @Inject
    public ContractGetBytecodeHandler() {
        // Exists for injection
    }

    @Override
    public QueryHeader extractHeader(@NonNull final Query query) {
        requireNonNull(query);
        return query.contractGetBytecodeOrThrow().header();
    }

    @Override
    public Response createEmptyResponse(@NonNull final ResponseHeader header) {
        requireNonNull(header);
        final var response = ContractGetBytecodeResponse.newBuilder().header(header);
        return Response.newBuilder().contractGetBytecodeResponse(response).build();
    }

    @Override
    public void validate(@NonNull final QueryContext context) throws PreCheckException {
        requireNonNull(context);
        validateFalsePreCheck(contractFrom(context) == null, INVALID_CONTRACT_ID);
    }

    @Override
    public Response findResponse(@NonNull final QueryContext context, @NonNull final ResponseHeader header) {
        requireNonNull(context);
        requireNonNull(header);
        final var contractGetBytecode = ContractGetBytecodeResponse.newBuilder().header(header);
<<<<<<< HEAD
=======

        // although ResponseType enum includes an unsupported field ResponseType#ANSWER_STATE_PROOF,
        // the response returned ONLY when both
        // the ResponseHeader#nodeTransactionPrecheckCode is OK and the requested response type is
        // ResponseType#ANSWER_ONLY
>>>>>>> 7ecf07ff
        if (header.nodeTransactionPrecheckCode() == OK && header.responseType() == ANSWER_ONLY) {
            final var contract = requireNonNull(contractFrom(context));
            contractGetBytecode.bytecode(bytecodeFrom(context, contract));
        }
        return Response.newBuilder()
                .contractGetBytecodeResponse(contractGetBytecode)
                .build();
    }

    private @Nullable Account contractFrom(@NonNull final QueryContext context) {
        final var accountsStore = context.createStore(ReadableAccountStore.class);
        final var contractId = context.query().contractGetBytecodeOrThrow().contractIDOrElse(ContractID.DEFAULT);
        final var contract = accountsStore.getContractById(contractId);
        return (contract == null || !contract.smartContract()) ? null : contract;
    }

    private Bytes bytecodeFrom(@NonNull final QueryContext context, @NonNull Account contract) {
        final var store = context.createStore(ContractStateStore.class);
        var contractNumber = contract.accountId().accountNum();
        var contractEntityNumber =
                EntityNumber.newBuilder().number(contractNumber).build();
        final var bytecode = store.getBytecode(contractEntityNumber);
        return bytecode.code();
    }
}<|MERGE_RESOLUTION|>--- conflicted
+++ resolved
@@ -76,14 +76,11 @@
         requireNonNull(context);
         requireNonNull(header);
         final var contractGetBytecode = ContractGetBytecodeResponse.newBuilder().header(header);
-<<<<<<< HEAD
-=======
 
         // although ResponseType enum includes an unsupported field ResponseType#ANSWER_STATE_PROOF,
         // the response returned ONLY when both
         // the ResponseHeader#nodeTransactionPrecheckCode is OK and the requested response type is
         // ResponseType#ANSWER_ONLY
->>>>>>> 7ecf07ff
         if (header.nodeTransactionPrecheckCode() == OK && header.responseType() == ANSWER_ONLY) {
             final var contract = requireNonNull(contractFrom(context));
             contractGetBytecode.bytecode(bytecodeFrom(context, contract));
