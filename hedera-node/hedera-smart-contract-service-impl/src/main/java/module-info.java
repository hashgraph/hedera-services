--- conflicted
+++ resolved
@@ -16,10 +16,6 @@
     requires transitive com.swirlds.metrics.api;
     requires transitive com.swirlds.state.api;
     requires transitive com.esaulpaugh.headlong;
-<<<<<<< HEAD
-    requires transitive com.hedera.pbj.runtime;
-=======
->>>>>>> c4e3cf6c
     requires transitive dagger;
     requires transitive javax.inject;
     requires transitive org.apache.logging.log4j;
