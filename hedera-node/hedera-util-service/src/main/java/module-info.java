/*
 * Copyright (C) 2025 Hedera Hashgraph, LLC
 *
 * Licensed under the Apache License, Version 2.0 (the "License");
 * you may not use this file except in compliance with the License.
 * You may obtain a copy of the License at
 *
 *      http://www.apache.org/licenses/LICENSE-2.0
 *
 * Unless required by applicable law or agreed to in writing, software
 * distributed under the License is distributed on an "AS IS" BASIS,
 * WITHOUT WARRANTIES OR CONDITIONS OF ANY KIND, either express or implied.
 * See the License for the specific language governing permissions and
 * limitations under the License.
 */

module com.hedera.node.app.service.util {
    exports com.hedera.node.app.service.util;
    exports com.hedera.node.app.service.util.records;

    uses com.hedera.node.app.service.util.UtilService;

    requires transitive com.hedera.node.app.spi;
<<<<<<< HEAD
    requires transitive com.hedera.node.hapi;
    requires transitive com.hedera.pbj.runtime;
    requires transitive com.swirlds.state.api;
=======
    requires transitive com.hedera.pbj.runtime;
    requires transitive com.swirlds.state.api;
    requires com.hedera.node.hapi;
>>>>>>> 757d32b2
    requires static com.github.spotbugs.annotations;
}<|MERGE_RESOLUTION|>--- conflicted
+++ resolved
@@ -21,14 +21,8 @@
     uses com.hedera.node.app.service.util.UtilService;
 
     requires transitive com.hedera.node.app.spi;
-<<<<<<< HEAD
-    requires transitive com.hedera.node.hapi;
-    requires transitive com.hedera.pbj.runtime;
-    requires transitive com.swirlds.state.api;
-=======
     requires transitive com.hedera.pbj.runtime;
     requires transitive com.swirlds.state.api;
     requires com.hedera.node.hapi;
->>>>>>> 757d32b2
     requires static com.github.spotbugs.annotations;
 }