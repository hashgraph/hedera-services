/*
 * Copyright (C) 2021-2023 Hedera Hashgraph, LLC
 *
 * Licensed under the Apache License, Version 2.0 (the "License");
 * you may not use this file except in compliance with the License.
 * You may obtain a copy of the License at
 *
 *      http://www.apache.org/licenses/LICENSE-2.0
 *
 * Unless required by applicable law or agreed to in writing, software
 * distributed under the License is distributed on an "AS IS" BASIS,
 * WITHOUT WARRANTIES OR CONDITIONS OF ANY KIND, either express or implied.
 * See the License for the specific language governing permissions and
 * limitations under the License.
 */

package com.hedera.node.app.service.mono.ledger;

import static com.hedera.node.app.service.mono.mocks.MockDynamicProperties.mockPropertiesWith;
import static com.hedera.node.app.spi.config.PropertyNames.ACCOUNTS_STAKING_REWARD_ACCOUNT;
import static com.hedera.node.app.spi.config.PropertyNames.ACCOUNTS_STORE_ON_DISK;
import static com.hedera.node.app.spi.config.PropertyNames.STAKING_PERIOD_MINS;
import static com.hedera.node.app.spi.config.PropertyNames.STAKING_REWARD_HISTORY_NUM_STORED_PERIODS;
import static com.hedera.node.app.spi.config.PropertyNames.STAKING_REWARD_RATE;

import com.hedera.node.app.service.mono.context.SideEffectsTracker;
import com.hedera.node.app.service.mono.context.TransactionContext;
import com.hedera.node.app.service.mono.context.annotations.CompositeProps;
import com.hedera.node.app.service.mono.context.properties.BootstrapProperties;
import com.hedera.node.app.service.mono.context.properties.GlobalDynamicProperties;
import com.hedera.node.app.service.mono.context.properties.PropertySource;
import com.hedera.node.app.service.mono.context.properties.SupplierMapPropertySource;
import com.hedera.node.app.service.mono.ledger.accounts.staking.RewardCalculator;
import com.hedera.node.app.service.mono.ledger.accounts.staking.StakeChangeManager;
import com.hedera.node.app.service.mono.ledger.accounts.staking.StakeInfoManager;
import com.hedera.node.app.service.mono.ledger.accounts.staking.StakePeriodManager;
import com.hedera.node.app.service.mono.ledger.backing.BackingAccounts;
import com.hedera.node.app.service.mono.ledger.backing.BackingStore;
import com.hedera.node.app.service.mono.ledger.interceptors.StakingAccountsCommitInterceptor;
import com.hedera.node.app.service.mono.ledger.properties.AccountProperty;
import com.hedera.node.app.service.mono.ledger.properties.ChangeSummaryManager;
import com.hedera.node.app.service.mono.mocks.MockAccountTracking;
import com.hedera.node.app.service.mono.mocks.MockEntityCreator;
import com.hedera.node.app.service.mono.mocks.MockProps;
import com.hedera.node.app.service.mono.mocks.MockRecordsHistorian;
import com.hedera.node.app.service.mono.mocks.MockTransactionContext;
import com.hedera.node.app.service.mono.records.RecordsHistorian;
import com.hedera.node.app.service.mono.setup.InfrastructureBundle;
import com.hedera.node.app.service.mono.setup.InfrastructureType;
import com.hedera.node.app.service.mono.state.EntityCreator;
import com.hedera.node.app.service.mono.state.adapters.MerkleMapLike;
import com.hedera.node.app.service.mono.state.merkle.MerkleAccount;
import com.hedera.node.app.service.mono.state.merkle.MerkleNetworkContext;
import com.hedera.node.app.service.mono.state.merkle.MerkleStakingInfo;
import com.hedera.node.app.service.mono.state.migration.AccountStorageAdapter;
import com.hedera.node.app.service.mono.state.migration.HederaAccount;
import com.hedera.node.app.service.mono.state.migration.RecordsStorageAdapter;
import com.hedera.node.app.service.mono.state.validation.AccountUsageTracking;
import com.hedera.node.app.service.mono.state.virtual.entities.OnDiskAccount;
import com.hedera.node.app.service.mono.utils.EntityNum;
import com.hedera.node.app.spi.numbers.HederaAccountNumbers;
import com.hedera.test.mocks.MockAccountNumbers;
import com.hederahashgraph.api.proto.java.AccountID;
import com.swirlds.merkle.map.MerkleMap;
import dagger.Binds;
import dagger.Module;
import dagger.Provides;
import java.util.HashMap;
import java.util.Map;
import java.util.function.Supplier;
import javax.inject.Singleton;

@Module
public interface StakingActivityModule {

    @Binds
    @Singleton
    EntityCreator bindEntityCreator(MockEntityCreator entityCreator);

    @Binds
    @Singleton
    RecordsHistorian bindRecordsHistorian(MockRecordsHistorian recordsHistorian);

    @Binds
    @Singleton
    TransactionContext bindTransactionContext(MockTransactionContext transactionContext);

    @Binds
    @Singleton
    BackingStore<AccountID, HederaAccount> bindBackingAccounts(BackingAccounts backingAccounts);

    @Provides
    @Singleton
    static GlobalDynamicProperties provideGlobalDynamicProperties() {
        return mockPropertiesWith(500_000_000, 163_840);
    }

    @Provides
    @Singleton
    @SuppressWarnings("unchecked")
    static Supplier<AccountStorageAdapter> provideAccountsSupplier(final InfrastructureBundle bundle) {
<<<<<<< HEAD
        return () -> AccountStorageAdapter.fromInMemory(MerkleMapLike.from((MerkleMap<EntityNum, MerkleAccount>)
                bundle.getterFor(InfrastructureType.ACCOUNTS_MM).get()));
=======
        return () -> AccountStorageAdapter.fromInMemory((MerkleMap<EntityNum, MerkleAccount>)
                bundle.getterFor(InfrastructureType.ACCOUNTS_MM).get());
>>>>>>> ca5e6ec2
    }

    @Provides
    @Singleton
    @SuppressWarnings("unchecked")
    static Supplier<RecordsStorageAdapter> providePayerRecordsSupplier(final InfrastructureBundle bundle) {
<<<<<<< HEAD
        return () -> RecordsStorageAdapter.fromLegacy(MerkleMapLike.from((MerkleMap<EntityNum, MerkleAccount>)
                bundle.getterFor(InfrastructureType.ACCOUNTS_MM).get()));
=======
        return () -> RecordsStorageAdapter.fromLegacy((MerkleMap<EntityNum, MerkleAccount>)
                bundle.getterFor(InfrastructureType.ACCOUNTS_MM).get());
>>>>>>> ca5e6ec2
    }

    @Provides
    @Singleton
    static Supplier<MerkleMapLike<EntityNum, MerkleStakingInfo>> provideStakingInfosSupplier(
            final InfrastructureBundle bundle) {
        return bundle.getterFor(InfrastructureType.STAKING_INFOS_MM);
    }

    @Provides
    @Singleton
    static Supplier<MerkleNetworkContext> provideNetworkContext() {
        final var networkCtx = new MerkleNetworkContext();
        return () -> networkCtx;
    }

    @Provides
    @Singleton
    @MockProps
    static HederaAccountNumbers bindAccountNumbers() {
        return new MockAccountNumbers();
    }

    @Binds
    @Singleton
    AccountUsageTracking bindUsageTracking(MockAccountTracking accountTracking);

    @Provides
    @Singleton
    @CompositeProps
    static PropertySource providePropertySource() {
        final Map<String, Supplier<Object>> source = new HashMap<>();
        source.put(STAKING_PERIOD_MINS, () -> 1440L);
        source.put(STAKING_REWARD_HISTORY_NUM_STORED_PERIODS, () -> 365);
        source.put(STAKING_REWARD_RATE, () -> 273972602739726L);
        source.put(ACCOUNTS_STAKING_REWARD_ACCOUNT, () -> 800L);
        return new SupplierMapPropertySource(source);
    }

    @Provides
    @Singleton
    static TransactionalLedger<AccountID, AccountProperty, HederaAccount> provideAccountsLedger(
            final BackingStore<AccountID, HederaAccount> backingAccounts,
            final SideEffectsTracker sideEffectsTracker,
            final BootstrapProperties bootstrapProperties,
            final Supplier<MerkleNetworkContext> networkCtx,
            final GlobalDynamicProperties dynamicProperties,
            final RewardCalculator rewardCalculator,
            final StakeChangeManager stakeChangeManager,
            final StakePeriodManager stakePeriodManager,
            final StakeInfoManager stakeInfoManager,
            final @MockProps HederaAccountNumbers accountNumbers,
            final TransactionContext txnCtx,
            final AccountUsageTracking usageTracking) {
        final Supplier<HederaAccount> accountSupplier = bootstrapProperties.getBooleanProperty(ACCOUNTS_STORE_ON_DISK)
                ? OnDiskAccount::new
                : MerkleAccount::new;
        final var accountsLedger = new TransactionalLedger<>(
                AccountProperty.class, accountSupplier, backingAccounts, new ChangeSummaryManager<>());
        final var accountsCommitInterceptor = new StakingAccountsCommitInterceptor(
                sideEffectsTracker,
                networkCtx,
                dynamicProperties,
                rewardCalculator,
                stakeChangeManager,
                stakePeriodManager,
                stakeInfoManager,
                accountNumbers,
                txnCtx,
                usageTracking);
        accountsLedger.setCommitInterceptor(accountsCommitInterceptor);
        return accountsLedger;
    }
}<|MERGE_RESOLUTION|>--- conflicted
+++ resolved
@@ -99,26 +99,16 @@
     @Singleton
     @SuppressWarnings("unchecked")
     static Supplier<AccountStorageAdapter> provideAccountsSupplier(final InfrastructureBundle bundle) {
-<<<<<<< HEAD
         return () -> AccountStorageAdapter.fromInMemory(MerkleMapLike.from((MerkleMap<EntityNum, MerkleAccount>)
                 bundle.getterFor(InfrastructureType.ACCOUNTS_MM).get()));
-=======
-        return () -> AccountStorageAdapter.fromInMemory((MerkleMap<EntityNum, MerkleAccount>)
-                bundle.getterFor(InfrastructureType.ACCOUNTS_MM).get());
->>>>>>> ca5e6ec2
     }
 
     @Provides
     @Singleton
     @SuppressWarnings("unchecked")
     static Supplier<RecordsStorageAdapter> providePayerRecordsSupplier(final InfrastructureBundle bundle) {
-<<<<<<< HEAD
         return () -> RecordsStorageAdapter.fromLegacy(MerkleMapLike.from((MerkleMap<EntityNum, MerkleAccount>)
                 bundle.getterFor(InfrastructureType.ACCOUNTS_MM).get()));
-=======
-        return () -> RecordsStorageAdapter.fromLegacy((MerkleMap<EntityNum, MerkleAccount>)
-                bundle.getterFor(InfrastructureType.ACCOUNTS_MM).get());
->>>>>>> ca5e6ec2
     }
 
     @Provides
