/*
 * Copyright (C) 2023 Hedera Hashgraph, LLC
 *
 * Licensed under the Apache License, Version 2.0 (the "License");
 * you may not use this file except in compliance with the License.
 * You may obtain a copy of the License at
 *
 *      http://www.apache.org/licenses/LICENSE-2.0
 *
 * Unless required by applicable law or agreed to in writing, software
 * distributed under the License is distributed on an "AS IS" BASIS,
 * WITHOUT WARRANTIES OR CONDITIONS OF ANY KIND, either express or implied.
 * See the License for the specific language governing permissions and
 * limitations under the License.
 */

package com.hedera.test.utils;

import static com.hedera.hapi.node.base.ResponseCodeEnum.ACCOUNT_IS_IMMUTABLE;
import static com.hedera.hapi.node.base.ResponseCodeEnum.INVALID_ACCOUNT_ID;
import static com.hedera.hapi.node.base.ResponseCodeEnum.INVALID_CONTRACT_ID;
import static com.hedera.hapi.node.base.ResponseCodeEnum.MODIFYING_IMMUTABLE_CONTRACT;
import static com.hedera.node.app.service.evm.accounts.HederaEvmContractAliases.isMirror;
import static com.hedera.node.app.service.evm.store.models.HederaEvmAccount.EVM_ADDRESS_SIZE;
import static com.hedera.node.app.service.mono.utils.EntityIdUtils.isAlias;
import static com.hedera.node.app.service.mono.utils.EntityIdUtils.numFromEvmAddress;
import static com.hedera.node.app.spi.KeyOrLookupFailureReason.PRESENT_BUT_NOT_REQUIRED;
import static com.hedera.node.app.spi.KeyOrLookupFailureReason.withFailureReason;
import static com.hedera.node.app.spi.KeyOrLookupFailureReason.withKey;

import com.hedera.hapi.node.base.AccountID;
import com.hedera.hapi.node.base.ContractID;
import com.hedera.node.app.service.mono.legacy.core.jproto.JContractIDKey;
import com.hedera.node.app.service.mono.legacy.core.jproto.JKey;
import com.hedera.node.app.service.mono.pbj.PbjConverter;
import com.hedera.node.app.service.mono.state.migration.HederaAccount;
import com.hedera.node.app.service.mono.state.virtual.EntityNumVirtualKey;
import com.hedera.node.app.spi.KeyOrLookupFailureReason;
import com.hedera.node.app.spi.accounts.Account;
import com.hedera.node.app.spi.accounts.AccountAccess;
import com.hedera.node.app.spi.state.ReadableKVState;
import com.hedera.node.app.spi.state.ReadableStates;
import edu.umd.cs.findbugs.annotations.NonNull;
import java.util.Optional;
import org.apache.commons.lang3.NotImplementedException;

public class TestFixturesKeyLookup implements AccountAccess {
    private final ReadableKVState<String, Long> aliases;
    private final ReadableKVState<EntityNumVirtualKey, HederaAccount> accounts;

    public TestFixturesKeyLookup(@NonNull final ReadableStates states) {
        this.accounts = states.get("ACCOUNTS");
        this.aliases = states.get("ALIASES");
    }

    @Override
    public KeyOrLookupFailureReason getKey(final AccountID idOrAlias) {
        final var account = accounts.get(accountNumOf(idOrAlias));
        if (account == null) {
            return withFailureReason(INVALID_ACCOUNT_ID);
        }
        return Optional.of(account.getAccountKey())
                .map(key -> validateKey(key, false))
                .orElse(withFailureReason(INVALID_ACCOUNT_ID));
    }

    @Override
    public KeyOrLookupFailureReason getKeyIfReceiverSigRequired(final AccountID idOrAlias) {
        final var account = accounts.get(accountNumOf(idOrAlias));
        if (account == null) {
            return withFailureReason(INVALID_ACCOUNT_ID);
        } else {
            return Optional.of(account.getAccountKey())
                    .map(key -> validateKey(key, false))
                    .filter(reason -> reason.failed() || account.isReceiverSigRequired())
                    .orElse(PRESENT_BUT_NOT_REQUIRED);
        }
    }

    @Override
    public KeyOrLookupFailureReason getKey(ContractID idOrAlias) {
        final var account = accounts.get(accountNumOf(asAccount(idOrAlias)));
        if (account == null) {
            return withFailureReason(INVALID_CONTRACT_ID);
        } else if (account.isDeleted() || !account.isSmartContract()) {
            return withFailureReason(INVALID_CONTRACT_ID);
        }
        return validateKey(account.getAccountKey(), true);
    }

    private AccountID asAccount(final ContractID idOrAlias) {
        return new AccountID.Builder()
                .realmNum(idOrAlias.realmNum())
                .shardNum(idOrAlias.shardNum())
                .accountNum(idOrAlias.contractNumOrElse(0L))
                .build();
    }

    @Override
    public KeyOrLookupFailureReason getKeyIfReceiverSigRequired(ContractID idOrAlias) {
        final var account = accounts.get(accountNumOf(asAccount(idOrAlias)));
        if (account == null || account.isDeleted() || !account.isSmartContract()) {
            return withFailureReason(INVALID_CONTRACT_ID);
        } else {
            final var key = account.getAccountKey();
            final var keyResult = validateKey(key, true);
            if (account.isReceiverSigRequired()) {
                return keyResult;
            } else {
                return PRESENT_BUT_NOT_REQUIRED;
            }
        }
    }

    // how to deal this ?
    @NonNull
    @Override
    public Optional<Account> getAccountById(@NonNull AccountID accountOrAlias) {
        throw new NotImplementedException("getAccountById not implemented");
    }

    private KeyOrLookupFailureReason validateKey(final JKey key, final boolean isContractKey) {
        if (key == null || key.isEmpty()) {
            if (isContractKey) {
                return withFailureReason(MODIFYING_IMMUTABLE_CONTRACT);
            }
            return withFailureReason(ACCOUNT_IS_IMMUTABLE);
        } else if (isContractKey && key instanceof JContractIDKey) {
            return withFailureReason(MODIFYING_IMMUTABLE_CONTRACT);
        } else {
            return withKey(key);
        }
    }

    private EntityNumVirtualKey accountNumOf(final AccountID id) {
<<<<<<< HEAD
        if (isAlias(id)) {
            final var alias = id.getAlias();
            if (isOfEvmAddressSize(alias)) {
                final var evmAddress = alias.toByteArray();
                if (isMirror(evmAddress)) {
                    return EntityNumVirtualKey.fromLong(numFromEvmAddress(evmAddress));
=======
        if (isAlias(PbjConverter.fromPbj(id))) {
            final var alias = id.alias();
            if (alias != null) {
                if (alias.length() == EVM_ADDRESS_SIZE) {
                    final var evmAddress = PbjConverter.fromPbj(alias).toByteArray();
                    if (isMirror(evmAddress)) {
                        return EntityNumVirtualKey.fromLong(numFromEvmAddress(evmAddress));
                    }
>>>>>>> 1c857693
                }
                final var value = aliases.get(alias.asUtf8String());
                return EntityNumVirtualKey.fromLong(value != null ? value : 0L);
            }
        }
        return EntityNumVirtualKey.fromLong(id.accountNumOrElse(0L));
    }
}<|MERGE_RESOLUTION|>--- conflicted
+++ resolved
@@ -133,14 +133,6 @@
     }
 
     private EntityNumVirtualKey accountNumOf(final AccountID id) {
-<<<<<<< HEAD
-        if (isAlias(id)) {
-            final var alias = id.getAlias();
-            if (isOfEvmAddressSize(alias)) {
-                final var evmAddress = alias.toByteArray();
-                if (isMirror(evmAddress)) {
-                    return EntityNumVirtualKey.fromLong(numFromEvmAddress(evmAddress));
-=======
         if (isAlias(PbjConverter.fromPbj(id))) {
             final var alias = id.alias();
             if (alias != null) {
@@ -149,7 +141,6 @@
                     if (isMirror(evmAddress)) {
                         return EntityNumVirtualKey.fromLong(numFromEvmAddress(evmAddress));
                     }
->>>>>>> 1c857693
                 }
                 final var value = aliases.get(alias.asUtf8String());
                 return EntityNumVirtualKey.fromLong(value != null ? value : 0L);
