--- conflicted
+++ resolved
@@ -17,20 +17,10 @@
 
 import static com.hedera.node.app.service.evm.accounts.HederaEvmContractAliases.isMirror;
 import static com.hedera.node.app.service.mono.utils.EntityIdUtils.*;
-<<<<<<< HEAD
-import static com.hedera.node.app.spi.KeyOrLookupFailureReason.PRESENT_BUT_NOT_REQUIRED;
-import static com.hedera.node.app.spi.KeyOrLookupFailureReason.withFailureReason;
-import static com.hedera.node.app.spi.KeyOrLookupFailureReason.withKey;
+import static com.hedera.node.app.spi.KeyOrLookupFailureReason.*;
 import static com.hederahashgraph.api.proto.java.ResponseCodeEnum.*;
 
-import com.google.protobuf.ByteString;
 import com.hedera.node.app.service.mono.legacy.core.jproto.JContractIDKey;
-=======
-import static com.hedera.node.app.spi.KeyOrLookupFailureReason.*;
-import static com.hederahashgraph.api.proto.java.ResponseCodeEnum.ALIAS_IS_IMMUTABLE;
-import static com.hederahashgraph.api.proto.java.ResponseCodeEnum.INVALID_ACCOUNT_ID;
-
->>>>>>> aad85942
 import com.hedera.node.app.service.mono.legacy.core.jproto.JKey;
 import com.hedera.node.app.service.mono.state.migration.HederaAccount;
 import com.hedera.node.app.spi.AccountKeyLookup;
@@ -53,18 +43,9 @@
 
     @Override
     public KeyOrLookupFailureReason getKey(final AccountID idOrAlias) {
-<<<<<<< HEAD
-        return accounts.get(accountNumOf(idOrAlias))
-                .map(HederaAccount::getAccountKey)
+        final var account = accounts.get(accountNumOf(idOrAlias));
+        return Optional.of(account.getAccountKey())
                 .map(this::validateAccountKey)
-=======
-        final var account = accounts.get(accountNumOf(idOrAlias));
-        if (account == null) {
-            return withFailureReason(INVALID_ACCOUNT_ID);
-        }
-        return Optional.of(account.getAccountKey())
-                .map(this::validateKey)
->>>>>>> aad85942
                 .orElse(withFailureReason(INVALID_ACCOUNT_ID));
     }
 
@@ -74,15 +55,9 @@
         if (account == null) {
             return withFailureReason(INVALID_ACCOUNT_ID);
         } else {
-<<<<<<< HEAD
-            return account.map(HederaAccount::getAccountKey)
+            return Optional.of(account.getAccountKey())
                     .map(this::validateAccountKey)
-                    .filter(reason -> reason.failed() || account.get().isReceiverSigRequired())
-=======
-            return Optional.of(account.getAccountKey())
-                    .map(this::validateKey)
                     .filter(reason -> reason.failed() || account.isReceiverSigRequired())
->>>>>>> aad85942
                     .orElse(PRESENT_BUT_NOT_REQUIRED);
         }
     }
@@ -90,26 +65,26 @@
     @Override
     public KeyOrLookupFailureReason getKey(ContractID idOrAlias) {
         final var account = accounts.get(accountNumOf(asAccount(idOrAlias)));
-        if (account.isEmpty()) {
+        if (account == null) {
             return withFailureReason(INVALID_CONTRACT_ID);
-        } else if (account.get().isDeleted() || !account.get().isSmartContract()) {
+        } else if (account.isDeleted() || !account.isSmartContract()) {
             return withFailureReason(INVALID_CONTRACT_ID);
         }
-        final var key = account.get().getAccountKey();
+        final var key = account.getAccountKey();
         return validateKey(key, true);
     }
 
     @Override
     public KeyOrLookupFailureReason getKeyIfReceiverSigRequired(ContractID idOrAlias) {
         final var account = accounts.get(accountNumOf(asAccount(idOrAlias)));
-        if (account.isEmpty()) {
+        if (account == null) {
             return withFailureReason(INVALID_CONTRACT_ID);
-        } else if (account.get().isDeleted() || !account.get().isSmartContract()) {
+        } else if (account.isDeleted() || !account.isSmartContract()) {
             return withFailureReason(INVALID_CONTRACT_ID);
         } else {
-            final var key = account.get().getAccountKey();
+            final var key = account.getAccountKey();
             final var keyResult = validateKey(key, true);
-            if (account.get().isReceiverSigRequired()) {
+            if (account.isReceiverSigRequired()) {
                 return keyResult;
             } else {
                 return PRESENT_BUT_NOT_REQUIRED;
