--- conflicted
+++ resolved
@@ -1,5 +1,5 @@
 /*
- * Copyright (C) 2020-2023 Hedera Hashgraph, LLC
+ * Copyright (C) 2020-2024 Hedera Hashgraph, LLC
  *
  * Licensed under the Apache License, Version 2.0 (the "License");
  * you may not use this file except in compliance with the License.
@@ -68,20 +68,11 @@
 
     @Test
     void serializeWorks() throws IOException {
-<<<<<<< HEAD
-        final var out = ByteBuffer.allocate(5);
+        final ByteBuffer out = ByteBuffer.allocate(subject.getSerializedSize());
         final var virtualBlobKey = new VirtualBlobKey(FILE_DATA, entityNum);
 
         subject.serialize(virtualBlobKey, out);
         assertEquals(BYTES_IN_SERIALIZED_FORM, out.position());
-        assertEquals((byte) FILE_DATA.ordinal(), out.get(0));
-        assertEquals(entityNum, out.getInt(1));
-=======
-        final ByteBuffer out = ByteBuffer.allocate(subject.getSerializedSize());
-        final var virtualBlobKey = new VirtualBlobKey(FILE_DATA, entityNum);
-
-        assertEquals(BYTES_IN_SERIALIZED_FORM, subject.serialize(virtualBlobKey, out));
->>>>>>> 670823a6
     }
 
     @Test
