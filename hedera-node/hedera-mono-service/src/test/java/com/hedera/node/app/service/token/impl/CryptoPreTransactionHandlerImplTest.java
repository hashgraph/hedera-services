--- conflicted
+++ resolved
@@ -216,7 +216,7 @@
     }
 
     @Test
-    void doesntExecuteIfTransferAccountIdIsDefaultInstance() {
+    void doesntExecuteIfAccountIdIsDefaultInstance() {
         final var keyUsed = (JKey) payerKey;
 
         given(accounts.get(deleteAccountNum)).willReturn(Optional.of(deleteAccount));
@@ -257,11 +257,7 @@
         given(accounts.get(payerNum)).willReturn(Optional.empty());
         given(accounts.get(deleteAccountNum)).willReturn(Optional.of(deleteAccount));
         given(accounts.get(transferAccountNum)).willReturn(Optional.of(transferAccount));
-<<<<<<< HEAD
-=======
-        given(deleteAccount.getAccountKey()).willReturn(keyUsed);
-        var txn = deleteAccountTransaction(deleteAccountId, transferAccountId);
->>>>>>> 8220f0ba
+        given(deleteAccount.getAccountKey()).willReturn(keyUsed);
 
         var meta = subject.preHandleCryptoDelete(txn);
         basicMetaAssertions(meta, 0, true, INVALID_PAYER_ACCOUNT_ID);
