--- conflicted
+++ resolved
@@ -605,16 +605,6 @@
         final SignedTxnAccessor accessor = mock(SignedTxnAccessor.class);
 
         // given:
-<<<<<<< HEAD
-        long validDuration = 1_000L;
-        Instant validStart = Instant.ofEpochSecond(1_234_567L);
-        Instant consensusTime = Instant.ofEpochSecond(validStart.getEpochSecond() + validDuration + 1);
-        // and:
-        TransactionID txnId = TransactionID.newBuilder()
-                .setTransactionValidStart(Timestamp.newBuilder().setSeconds(validStart.getEpochSecond()))
-                .build();
-        TransactionBody txn = TransactionBody.newBuilder()
-=======
         final long validDuration = 1_000L;
         final Instant validStart = Instant.ofEpochSecond(1_234_567L);
         final Instant consensusTime = Instant.ofEpochSecond(validStart.getEpochSecond() + validDuration + 1);
@@ -623,7 +613,6 @@
                 .setTransactionValidStart(Timestamp.newBuilder().setSeconds(validStart.getEpochSecond()))
                 .build();
         final TransactionBody txn = TransactionBody.newBuilder()
->>>>>>> ca5e6ec2
                 .setTransactionID(txnId)
                 .setTransactionValidDuration(Duration.newBuilder().setSeconds(validDuration))
                 .build();
@@ -650,17 +639,10 @@
         final Instant validStart =
                 Instant.ofEpochSecond(consensusTime.plusSeconds(1L).getEpochSecond());
         // and:
-<<<<<<< HEAD
-        TransactionID txnId = TransactionID.newBuilder()
-                .setTransactionValidStart(Timestamp.newBuilder().setSeconds(validStart.getEpochSecond()))
-                .build();
-        TransactionBody txn = TransactionBody.newBuilder()
-=======
         final TransactionID txnId = TransactionID.newBuilder()
                 .setTransactionValidStart(Timestamp.newBuilder().setSeconds(validStart.getEpochSecond()))
                 .build();
         final TransactionBody txn = TransactionBody.newBuilder()
->>>>>>> ca5e6ec2
                 .setTransactionID(txnId)
                 .setTransactionValidDuration(Duration.newBuilder().setSeconds(validDuration))
                 .build();
@@ -683,17 +665,6 @@
         final SignedTxnAccessor accessor = mock(SignedTxnAccessor.class);
 
         // given:
-<<<<<<< HEAD
-        long validDuration = 1_000L;
-        Instant consensusTime = Instant.ofEpochSecond(1_234_567L);
-        Instant validStart = Instant.ofEpochSecond(
-                consensusTime.minusSeconds(validDuration - 1).getEpochSecond());
-        // and:
-        TransactionID txnId = TransactionID.newBuilder()
-                .setTransactionValidStart(Timestamp.newBuilder().setSeconds(validStart.getEpochSecond()))
-                .build();
-        TransactionBody txn = TransactionBody.newBuilder()
-=======
         final long validDuration = 1_000L;
         final Instant consensusTime = Instant.ofEpochSecond(1_234_567L);
         final Instant validStart = Instant.ofEpochSecond(
@@ -703,7 +674,6 @@
                 .setTransactionValidStart(Timestamp.newBuilder().setSeconds(validStart.getEpochSecond()))
                 .build();
         final TransactionBody txn = TransactionBody.newBuilder()
->>>>>>> ca5e6ec2
                 .setTransactionID(txnId)
                 .setTransactionValidDuration(Duration.newBuilder().setSeconds(validDuration))
                 .build();
