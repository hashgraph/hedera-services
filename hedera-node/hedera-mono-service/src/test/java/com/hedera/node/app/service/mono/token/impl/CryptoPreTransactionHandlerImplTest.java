--- conflicted
+++ resolved
@@ -425,13 +425,8 @@
         given(waivers.isNewKeySignatureWaived(txn, updateAccountId)).willReturn(false);
         given(waivers.isTargetAccountSignatureWaived(txn, updateAccountId)).willReturn(true);
 
-<<<<<<< HEAD
         var meta = subject.preHandleUpdateAccount(txn, updateAccountId);
-        basicMetaAssertions(meta, 1, true, INVALID_PAYER_ACCOUNT_ID);
-=======
-        var meta = subject.preHandleUpdateAccount(txn);
         basicMetaAssertions(meta, 0, true, INVALID_PAYER_ACCOUNT_ID);
->>>>>>> 2d0f2ce8
     }
 
     @Test
