/*
 * Copyright (C) 2020-2023 Hedera Hashgraph, LLC
 *
 * Licensed under the Apache License, Version 2.0 (the "License");
 * you may not use this file except in compliance with the License.
 * You may obtain a copy of the License at
 *
 *      http://www.apache.org/licenses/LICENSE-2.0
 *
 * Unless required by applicable law or agreed to in writing, software
 * distributed under the License is distributed on an "AS IS" BASIS,
 * WITHOUT WARRANTIES OR CONDITIONS OF ANY KIND, either express or implied.
 * See the License for the specific language governing permissions and
 * limitations under the License.
 */

package com.hedera.node.app.service.mono.stats;

import static org.mockito.ArgumentMatchers.any;
import static org.mockito.ArgumentMatchers.anyLong;
import static org.mockito.BDDMockito.given;
import static org.mockito.BDDMockito.verify;
import static org.mockito.Mockito.mock;
import static org.mockito.Mockito.times;

import com.hedera.node.app.service.mono.context.properties.NodeLocalProperties;
import com.hedera.node.app.service.mono.state.adapters.VirtualMapLike;
import com.hedera.node.app.service.mono.state.virtual.ContractKey;
import com.hedera.node.app.service.mono.state.virtual.IterableContractValue;
import com.hedera.node.app.service.mono.state.virtual.VirtualBlobKey;
import com.hedera.node.app.service.mono.state.virtual.VirtualBlobValue;
import com.hedera.node.app.service.mono.utils.Pause;
import com.hedera.node.app.service.mono.utils.SleepingPause;
import com.swirlds.common.system.NodeId;
import com.swirlds.common.system.Platform;
import com.swirlds.virtualmap.VirtualMap;
import java.util.function.Function;
import org.junit.jupiter.api.AfterEach;
import org.junit.jupiter.api.BeforeEach;
import org.junit.jupiter.api.Test;
import org.junit.jupiter.api.extension.ExtendWith;
import org.mockito.ArgumentCaptor;
import org.mockito.Mock;
import org.mockito.junit.jupiter.MockitoExtension;

@ExtendWith(MockitoExtension.class)
class ServicesStatsManagerTest {
    private final long opsUpdateIntervalMs = 1_000;

    private final long throttleGaugesUpdateIntervalMs = 2_000;
    private final long entityUtilGaugesUpdateIntervalMs = 3_000;

    @Mock
    private Pause pause;

    @Mock
    private Platform platform;

    @Mock
    private Function<Runnable, Thread> threads;

    @Mock
    private HapiOpCounters counters;

    @Mock
    private MiscRunningAvgs runningAvgs;

    @Mock
    private MiscSpeedometers miscSpeedometers;

    @Mock
    private HapiOpSpeedometers speedometers;

    @Mock
    private NodeLocalProperties properties;

    @Mock
    private VirtualMap<ContractKey, IterableContractValue> storage;

    @Mock
    private VirtualMap<VirtualBlobKey, VirtualBlobValue> bytecode;

    @Mock
    private ThrottleGauges throttleGauges;

    @Mock
    private EntityUtilGauges entityUtilGauges;

    @Mock
    private ExpiryStats expiryStats;

    ServicesStatsManager subject;

    @BeforeEach
    void setup() {
        ServicesStatsManager.loopFactory = threads;
        ServicesStatsManager.pause = pause;

        given(platform.getSelfId()).willReturn(new NodeId(false, 123L));
        given(properties.hapiOpsStatsUpdateIntervalMs()).willReturn(opsUpdateIntervalMs);
        given(properties.entityUtilStatsUpdateIntervalMs()).willReturn(entityUtilGaugesUpdateIntervalMs);
        given(properties.throttleUtilStatsUpdateIntervalMs()).willReturn(throttleGaugesUpdateIntervalMs);

        subject = new ServicesStatsManager(
                expiryStats,
                counters,
                throttleGauges,
                runningAvgs,
                entityUtilGauges,
                miscSpeedometers,
                speedometers,
                properties,
<<<<<<< HEAD
                () -> VirtualMapLike.from(storage),
                () -> VirtualMapLike.from(bytecode));
=======
                () -> storage,
                () -> bytecode);
>>>>>>> ca5e6ec2
    }

    @AfterEach
    public void cleanup() throws Exception {
        ServicesStatsManager.pause = SleepingPause.SLEEPING_PAUSE;
        ServicesStatsManager.loopFactory = runnable -> new Thread(() -> {
            while (true) {
                runnable.run();
            }
        });
    }

    @Test
    void initsAsExpected() {
        // setup:
        final Thread thread = mock(Thread.class);
        final ArgumentCaptor<Runnable> captor = ArgumentCaptor.forClass(Runnable.class);

        given(pause.forMs(anyLong())).willReturn(true);
        given(threads.apply(captor.capture())).willReturn(thread);

        // when:
        subject.initializeFor(platform);

        // then:
        verify(counters).registerWith(platform);
        verify(speedometers).registerWith(platform);
        verify(expiryStats).registerWith(platform);
        verify(miscSpeedometers).registerWith(platform);
        verify(runningAvgs).registerWith(platform);
        verify(throttleGauges).registerWith(platform);
        verify(entityUtilGauges).registerWith(platform);
        verify(storage).registerMetrics(any());
        verify(bytecode).registerMetrics(any());
        // and:
        verify(thread).start();
        verify(thread).setName(String.format(ServicesStatsManager.STATS_UPDATE_THREAD_NAME_TPL, 123L));
        // and when:
        for (int i = 0; i < 6; i++) {
            captor.getValue().run();
        }
        // then:
        verify(pause, times(6)).forMs(1_000L);
        verify(speedometers, times(6)).updateAll();
        verify(throttleGauges, times(3)).updateAll();
        verify(entityUtilGauges, times(2)).updateAll();
    }
}<|MERGE_RESOLUTION|>--- conflicted
+++ resolved
@@ -110,13 +110,8 @@
                 miscSpeedometers,
                 speedometers,
                 properties,
-<<<<<<< HEAD
                 () -> VirtualMapLike.from(storage),
                 () -> VirtualMapLike.from(bytecode));
-=======
-                () -> storage,
-                () -> bytecode);
->>>>>>> ca5e6ec2
     }
 
     @AfterEach
