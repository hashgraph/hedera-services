/*
 * Copyright (C) 2021-2022 Hedera Hashgraph, LLC
 *
 * Licensed under the Apache License, Version 2.0 (the "License");
 * you may not use this file except in compliance with the License.
 * You may obtain a copy of the License at
 *
 *      http://www.apache.org/licenses/LICENSE-2.0
 *
 * Unless required by applicable law or agreed to in writing, software
 * distributed under the License is distributed on an "AS IS" BASIS,
 * WITHOUT WARRANTIES OR CONDITIONS OF ANY KIND, either express or implied.
 * See the License for the specific language governing permissions and
 * limitations under the License.
 */
package com.hedera.node.app.service.mono.utils;

import static com.hedera.node.app.service.mono.keys.HederaKeyTraversal.visitSimpleKeys;
import static com.hedera.node.app.service.mono.sigs.factories.PlatformSigFactoryTest.EXPECTED_SIG;
import static com.hedera.node.app.service.mono.sigs.factories.PlatformSigFactoryTest.pk;
import static com.hedera.node.app.service.mono.sigs.utils.MiscCryptoUtils.decompressSecp256k1;
import static com.hedera.test.factories.keys.KeyTree.withRoot;
import static com.hedera.test.factories.keys.NodeFactory.ecdsa384Secp256k1;
import static com.hedera.test.factories.keys.NodeFactory.ed25519;
import static com.hedera.test.factories.keys.NodeFactory.list;
import static com.hedera.test.factories.sigs.SigWrappers.asValid;
import static com.swirlds.common.crypto.VerificationStatus.INVALID;
import static com.swirlds.common.crypto.VerificationStatus.VALID;
import static org.junit.jupiter.api.Assertions.assertArrayEquals;
import static org.junit.jupiter.api.Assertions.assertEquals;
import static org.junit.jupiter.api.Assertions.assertFalse;
import static org.junit.jupiter.api.Assertions.assertSame;
import static org.junit.jupiter.api.Assertions.assertThrows;
import static org.junit.jupiter.api.Assertions.assertTrue;
import static org.mockito.BDDMockito.given;

import com.google.protobuf.ByteString;
import com.hedera.node.app.hapi.utils.ethereum.EthTxSigs;
import com.hedera.node.app.service.mono.legacy.core.jproto.JHollowKey;
import com.hedera.node.app.service.mono.legacy.core.jproto.JKey;
import com.hedera.node.app.service.mono.sigs.utils.MiscCryptoUtils;
import com.hedera.node.app.service.mono.txns.span.ExpandHandleSpanMapAccessor;
import com.hedera.node.app.service.mono.utils.accessors.TxnAccessor;
import com.hedera.test.factories.keys.KeyFactory;
import com.hedera.test.factories.keys.KeyTree;
import com.hedera.test.factories.scenarios.TxnHandlingScenario;
import com.hederahashgraph.api.proto.java.HederaFunctionality;
import com.hederahashgraph.api.proto.java.SignatureMap;
import com.hederahashgraph.api.proto.java.SignaturePair;
import com.swirlds.common.crypto.TransactionSignature;
import java.util.ArrayList;
import java.util.Arrays;
import java.util.HashMap;
import java.util.List;
import java.util.Map;
import org.apache.tuweni.bytes.Bytes;
import org.bouncycastle.crypto.params.ECPublicKeyParameters;
import org.hyperledger.besu.datatypes.Hash;
import org.junit.jupiter.api.Test;
import org.junit.jupiter.api.extension.ExtendWith;
import org.mockito.Mock;
import org.mockito.junit.jupiter.MockitoExtension;

@ExtendWith(MockitoExtension.class)
class RationalizedSigMetaTest {
    @Mock private EthTxSigs ethTxSigs;
    @Mock private TxnAccessor accessor;

    private final Map<String, Object> spanMap = new HashMap<>();

    private final JKey payerKey = TxnHandlingScenario.MISC_ACCOUNT_KT.asJKeyUnchecked();
    private final List<JKey> othersKeys =
            List.of(TxnHandlingScenario.MISC_ADMIN_KT.asJKeyUnchecked());
    private final List<TransactionSignature> rationalizedSigs = List.of(EXPECTED_SIG);

    private final byte[] expectedEVMAddressBytes =
            new byte[] {
                47, 97, -126, 54, 72, -109, -39, 3, -84, -92, 61, -120, -48, 49, -54, 100, 4, 77,
                97, 17
            };

    private RationalizedSigMeta subject;

    @Test
    void canRevokeCryptoSigs() {
        final KeyTree mixedKt = withRoot(list(ed25519(), ecdsa384Secp256k1()));
        final JKey relayerKey = mixedKt.asJKeyUnchecked();
        final List<byte[]> publicKeys = new ArrayList<>();
        final List<TransactionSignature> sigs = new ArrayList<>();
        extractRelayerKeys(relayerKey, sigs, publicKeys);

        givenEthTx();
        given(accessor.getSpanMap()).willReturn(spanMap);
        givenEthTxSigs();

        subject =
                RationalizedSigMeta.forPayerAndOthers(
                        relayerKey, othersKeys, asValid(sigs), accessor);
        final var verifiedSigsFn = subject.pkToVerifiedSigFn();

        // First confirm that all relayer keys have valid crypto signatures
        for (final var publicKey : publicKeys) {
            assertSame(VALID, verifiedSigsFn.apply(publicKey).getSignatureStatus());
        }
        // As well as the Ethereum msg sender
        assertSame(VALID, verifiedSigsFn.apply(ethTxSigs.publicKey()).getSignatureStatus());

        // And now revoke the relayer's signatures
        subject.revokeCryptoSigsFrom(relayerKey);
        final var newVerifiedSigsFn = subject.pkToVerifiedSigFn();

        // Now confirm that no relayer keys have valid crypto signatures
        for (final var publicKey : publicKeys) {
            assertSame(INVALID, newVerifiedSigsFn.apply(publicKey).getSignatureStatus());
        }
        // And cover the remaining branch
        assertSame(
                INVALID,
                newVerifiedSigsFn.apply(payerKey.primitiveKeyIfPresent()).getSignatureStatus());
    }

    @Test
    void noneAvailableHasNoInfo() {
        subject = RationalizedSigMeta.noneAvailable();

        // then:
        assertFalse(subject.couldRationalizePayer());
        assertFalse(subject.couldRationalizeOthers());
        // and:
        assertThrows(IllegalStateException.class, subject::verifiedSigs);
        assertThrows(IllegalStateException.class, subject::payerKey);
        assertThrows(IllegalStateException.class, subject::othersReqSigs);
        assertThrows(IllegalStateException.class, subject::pkToVerifiedSigFn);
    }

    @Test
    void payerOnlyHasExpectedInfo() {
        givenNonEthTx();

        subject = RationalizedSigMeta.forPayerOnly(payerKey, rationalizedSigs, accessor);

        // then:
        assertTrue(subject.couldRationalizePayer());
        assertFalse(subject.couldRationalizeOthers());
        // and:
        assertSame(payerKey, subject.payerKey());
        assertSame(rationalizedSigs, subject.verifiedSigs());
        assertSame(EXPECTED_SIG, subject.pkToVerifiedSigFn().apply(pk));
    }

    @Test
    void forBothHaveExpectedInfo() {
        givenNonEthTx();

        subject =
                RationalizedSigMeta.forPayerAndOthers(
                        payerKey, othersKeys, rationalizedSigs, accessor);

        assertTrue(subject.couldRationalizePayer());
        assertTrue(subject.couldRationalizeOthers());
        // and:
        assertSame(payerKey, subject.payerKey());
        assertSame(othersKeys, subject.othersReqSigs());
        assertSame(rationalizedSigs, subject.verifiedSigs());
        assertSame(EXPECTED_SIG, subject.pkToVerifiedSigFn().apply(pk));
    }

    @Test
    void ethTxCanMatchExtractedPublicKey() {
        givenEthTx();
        given(accessor.getSpanMap()).willReturn(spanMap);
        givenEthTxSigs();

        subject =
                RationalizedSigMeta.forPayerAndOthers(
                        payerKey, othersKeys, rationalizedSigs, accessor);

        assertTrue(subject.couldRationalizePayer());
        assertTrue(subject.couldRationalizeOthers());
        // and:
        assertSame(payerKey, subject.payerKey());
        assertSame(othersKeys, subject.othersReqSigs());
        assertSame(rationalizedSigs, subject.verifiedSigs());
        // and:
        final var verifiedSigsFn = subject.pkToVerifiedSigFn();
        assertSame(EXPECTED_SIG, verifiedSigsFn.apply(pk));
        // and:
        final var ethSigStatus = verifiedSigsFn.apply(ethTxSigs.publicKey()).getSignatureStatus();
        assertEquals(VALID, ethSigStatus);
    }

    @Test
    void shouldNotReplacePayerHollowKeyWhenPayerKeyNotHollow() {
        subject = RationalizedSigMeta.forPayerOnly(payerKey, rationalizedSigs, accessor);

<<<<<<< HEAD
        subject.replacePayerHollowKeyIfNeeded(SignatureMap.getDefaultInstance());

        assertFalse(subject.hasReplacedHollowKey());
    }

    @Test
    void shouldNotReplacePayerHollowKeyWhenRationalizedSigsAreNull() {
        var bytes = new byte[20];
        var hollowKey = new JHollowKey(bytes);
        subject = RationalizedSigMeta.forPayerOnly(hollowKey, null, accessor);

        subject.replacePayerHollowKeyIfNeeded(SignatureMap.getDefaultInstance());
=======
        subject.replacePayerHollowKeyIfNeeded();
>>>>>>> 5d72c4a3

        assertFalse(subject.hasReplacedHollowKey());
    }

    @Test
    void shouldNotReplacePayerHollowKeyHollowKeyAddressNotMatchingRationalizedSig() {
        var bytes = new byte[20];
        var hollowKey = new JHollowKey(bytes);
        subject = RationalizedSigMeta.forPayerOnly(hollowKey, rationalizedSigs, accessor);

<<<<<<< HEAD
        subject.replacePayerHollowKeyIfNeeded(SignatureMap.getDefaultInstance());

        assertFalse(subject.hasReplacedHollowKey());
    }

    @Test
    void shouldNotReplacePayerHollowKeyWhenSignatureMapIsEmpty() {
        var hollowKey = new JHollowKey(expectedEVMAddressBytes);
        subject = RationalizedSigMeta.forPayerOnly(hollowKey, rationalizedSigs, accessor);

        subject.replacePayerHollowKeyIfNeeded(SignatureMap.getDefaultInstance());

        assertFalse(subject.hasReplacedHollowKey());
    }

    @Test
    void shouldNotReplacePayerHollowKeyWhenRationalizedSigNotMatchingSigInSignatureMap() {
        var hollowKey = new JHollowKey(expectedEVMAddressBytes);
        subject = RationalizedSigMeta.forPayerOnly(hollowKey, rationalizedSigs, accessor);
        final var ecdsaCompressedBytes =
                ((ECPublicKeyParameters) KeyFactory.ecdsaKpGenerator.generateKeyPair().getPublic())
                        .getQ()
                        .getEncoded(true);
        var sigMap =
                SignatureMap.newBuilder()
                        .addSigPair(
                                SignaturePair.newBuilder()
                                        .setPubKeyPrefix(
                                                ByteString.copyFromUtf8(
                                                        "0123456789012345678901234567890123456789012345678901234567890123")))
                        .addSigPair(
                                SignaturePair.newBuilder()
                                        .setPubKeyPrefix(ByteString.copyFrom(ecdsaCompressedBytes)))
                        .build();

        subject.replacePayerHollowKeyIfNeeded(sigMap);
=======
        subject.replacePayerHollowKeyIfNeeded();
>>>>>>> 5d72c4a3

        assertFalse(subject.hasReplacedHollowKey());
    }

    @Test
    void replacePayerHollowKeyHappyPath() {
        var ecdsaCompressedBytes =
                ((ECPublicKeyParameters) KeyFactory.ecdsaKpGenerator.generateKeyPair().getPublic())
                        .getQ()
                        .getEncoded(true);
        var ecdsaDecompressedBytes = MiscCryptoUtils.decompressSecp256k1(ecdsaCompressedBytes);
        var ecdsaHash = Hash.hash(Bytes.of(ecdsaDecompressedBytes)).toArrayUnsafe();
        var hollowKey =
                new JHollowKey(
                        Arrays.copyOfRange(ecdsaHash, ecdsaHash.length - 20, ecdsaHash.length));

        var rationalizedSig =
                new TransactionSignature(
                        EXPECTED_SIG,
                        ecdsaDecompressedBytes,
                        0,
                        ecdsaDecompressedBytes.length,
                        EXPECTED_SIG.getSignatureLength(),
                        EXPECTED_SIG.getMessageLength());

        subject = RationalizedSigMeta.forPayerOnly(hollowKey, List.of(rationalizedSig), accessor);

        var sigMap =
                SignatureMap.newBuilder()
                        .addSigPair(
                                SignaturePair.newBuilder()
                                        .setPubKeyPrefix(ByteString.copyFrom(ecdsaCompressedBytes)))
                        .build();

<<<<<<< HEAD
        subject.replacePayerHollowKeyIfNeeded(sigMap);
=======
        subject.replacePayerHollowKeyIfNeeded();
>>>>>>> 5d72c4a3

        assertTrue(subject.hasReplacedHollowKey());
        assertTrue(subject.payerKey().hasECDSAsecp256k1Key());
        assertArrayEquals(subject.payerKey().getECDSASecp256k1Key(), ecdsaCompressedBytes);
    }

    private void givenEthTxSigs() {
        final var kp = KeyFactory.ecdsaKpGenerator.generateKeyPair();
        final var q = ((ECPublicKeyParameters) kp.getPublic()).getQ();
        final var compressed = q.getEncoded(true);
        final var spanMapAccessor = new ExpandHandleSpanMapAccessor();
        spanMapAccessor.setEthTxSigsMeta(accessor, ethTxSigs);
        given(ethTxSigs.publicKey()).willReturn(compressed);
    }

    @Test
    void worksAroundNullEthTxSigs() {
        givenEthTx();
        given(accessor.getSpanMap()).willReturn(spanMap);

        subject =
                RationalizedSigMeta.forPayerAndOthers(
                        payerKey, othersKeys, rationalizedSigs, accessor);

        assertTrue(subject.couldRationalizePayer());
        assertTrue(subject.couldRationalizeOthers());
        // and:
        assertSame(payerKey, subject.payerKey());
        assertSame(othersKeys, subject.othersReqSigs());
        assertSame(rationalizedSigs, subject.verifiedSigs());
        // and:
        final var verifiedSigsFn = subject.pkToVerifiedSigFn();
        assertSame(EXPECTED_SIG, verifiedSigsFn.apply(pk));
    }

    private TransactionSignature mockValidSigWithKey(final JKey key) {
        final byte[] sig = "mockSignatures".getBytes();
        final byte[] data = "mockData".getBytes();
        final byte[] publicKey =
                key.hasEd25519Key()
                        ? key.getEd25519()
                        : decompressSecp256k1(key.getECDSASecp256k1Key());
        final byte[] contents = new byte[sig.length + data.length];
        System.arraycopy(sig, 0, contents, 0, sig.length);
        System.arraycopy(data, 0, contents, sig.length, data.length);
        return new TransactionSignature(
                contents, 0, sig.length, publicKey, 0, publicKey.length, sig.length, data.length);
    }

    private void extractRelayerKeys(
            final JKey relayerKey,
            final List<TransactionSignature> sigs,
            final List<byte[]> relayerPublicKeys) {
        visitSimpleKeys(
                relayerKey,
                key -> {
                    if (key.hasEd25519Key()) {
                        relayerPublicKeys.add(key.getEd25519());
                    } else {
                        relayerPublicKeys.add(key.getECDSASecp256k1Key());
                    }
                    sigs.add(mockValidSigWithKey(key));
                });
    }

    private void givenNonEthTx() {
        given(accessor.getFunction()).willReturn(HederaFunctionality.ContractCall);
    }

    private void givenEthTx() {
        given(accessor.getFunction()).willReturn(HederaFunctionality.EthereumTransaction);
    }
}<|MERGE_RESOLUTION|>--- conflicted
+++ resolved
@@ -193,22 +193,7 @@
     void shouldNotReplacePayerHollowKeyWhenPayerKeyNotHollow() {
         subject = RationalizedSigMeta.forPayerOnly(payerKey, rationalizedSigs, accessor);
 
-<<<<<<< HEAD
-        subject.replacePayerHollowKeyIfNeeded(SignatureMap.getDefaultInstance());
-
-        assertFalse(subject.hasReplacedHollowKey());
-    }
-
-    @Test
-    void shouldNotReplacePayerHollowKeyWhenRationalizedSigsAreNull() {
-        var bytes = new byte[20];
-        var hollowKey = new JHollowKey(bytes);
-        subject = RationalizedSigMeta.forPayerOnly(hollowKey, null, accessor);
-
-        subject.replacePayerHollowKeyIfNeeded(SignatureMap.getDefaultInstance());
-=======
         subject.replacePayerHollowKeyIfNeeded();
->>>>>>> 5d72c4a3
 
         assertFalse(subject.hasReplacedHollowKey());
     }
@@ -219,46 +204,7 @@
         var hollowKey = new JHollowKey(bytes);
         subject = RationalizedSigMeta.forPayerOnly(hollowKey, rationalizedSigs, accessor);
 
-<<<<<<< HEAD
-        subject.replacePayerHollowKeyIfNeeded(SignatureMap.getDefaultInstance());
-
-        assertFalse(subject.hasReplacedHollowKey());
-    }
-
-    @Test
-    void shouldNotReplacePayerHollowKeyWhenSignatureMapIsEmpty() {
-        var hollowKey = new JHollowKey(expectedEVMAddressBytes);
-        subject = RationalizedSigMeta.forPayerOnly(hollowKey, rationalizedSigs, accessor);
-
-        subject.replacePayerHollowKeyIfNeeded(SignatureMap.getDefaultInstance());
-
-        assertFalse(subject.hasReplacedHollowKey());
-    }
-
-    @Test
-    void shouldNotReplacePayerHollowKeyWhenRationalizedSigNotMatchingSigInSignatureMap() {
-        var hollowKey = new JHollowKey(expectedEVMAddressBytes);
-        subject = RationalizedSigMeta.forPayerOnly(hollowKey, rationalizedSigs, accessor);
-        final var ecdsaCompressedBytes =
-                ((ECPublicKeyParameters) KeyFactory.ecdsaKpGenerator.generateKeyPair().getPublic())
-                        .getQ()
-                        .getEncoded(true);
-        var sigMap =
-                SignatureMap.newBuilder()
-                        .addSigPair(
-                                SignaturePair.newBuilder()
-                                        .setPubKeyPrefix(
-                                                ByteString.copyFromUtf8(
-                                                        "0123456789012345678901234567890123456789012345678901234567890123")))
-                        .addSigPair(
-                                SignaturePair.newBuilder()
-                                        .setPubKeyPrefix(ByteString.copyFrom(ecdsaCompressedBytes)))
-                        .build();
-
-        subject.replacePayerHollowKeyIfNeeded(sigMap);
-=======
         subject.replacePayerHollowKeyIfNeeded();
->>>>>>> 5d72c4a3
 
         assertFalse(subject.hasReplacedHollowKey());
     }
@@ -293,11 +239,7 @@
                                         .setPubKeyPrefix(ByteString.copyFrom(ecdsaCompressedBytes)))
                         .build();
 
-<<<<<<< HEAD
-        subject.replacePayerHollowKeyIfNeeded(sigMap);
-=======
         subject.replacePayerHollowKeyIfNeeded();
->>>>>>> 5d72c4a3
 
         assertTrue(subject.hasReplacedHollowKey());
         assertTrue(subject.payerKey().hasECDSAsecp256k1Key());
