--- conflicted
+++ resolved
@@ -34,24 +34,14 @@
 
     @Override
     protected MerkleStakingInfo getExpectedObject(SeededPropertySource propertySource) {
-<<<<<<< HEAD
-        return propertySource.next038StakingInfo();
-=======
         return propertySource.next0371StakingInfo();
->>>>>>> f5353ab3
     }
 
     @Override
     protected MerkleStakingInfo getExpectedObject(final int version, final int testCaseNo) {
         final var propertySource = SeededPropertySource.forSerdeTest(version, testCaseNo);
-<<<<<<< HEAD
-        return version < MerkleStakingInfo.RELEASE_0380_VERSION
-                ? propertySource.next0370StakingInfo()
-                : propertySource.next038StakingInfo();
-=======
         return version < MerkleStakingInfo.RELEASE_0371_VERSION
                 ? propertySource.next0370StakingInfo()
                 : propertySource.next0371StakingInfo();
->>>>>>> f5353ab3
     }
 }