--- conflicted
+++ resolved
@@ -44,10 +44,7 @@
 
 @ExtendWith(MockitoExtension.class)
 class StakeChangeManagerTest {
-<<<<<<< HEAD
-=======
 
->>>>>>> ca5e6ec2
     @Mock
     private AddressBook addressBook;
 
@@ -74,12 +71,8 @@
     @BeforeEach
     void setUp() {
         stakingInfo = buildsStakingInfoMap();
-<<<<<<< HEAD
         subject = new StakeChangeManager(
                 stakeInfoManager, () -> AccountStorageAdapter.fromInMemory(MerkleMapLike.from(accounts)));
-=======
-        subject = new StakeChangeManager(stakeInfoManager, () -> AccountStorageAdapter.fromInMemory(accounts));
->>>>>>> ca5e6ec2
     }
 
     @Test
@@ -154,12 +147,8 @@
                 -1, accountsMap.get(EntityNum.fromAccountId(counterpartyId)).getStakePeriodStart());
         assertEquals(-1, accountsMap.get(EntityNum.fromAccountId(partyId)).getStakePeriodStart());
 
-<<<<<<< HEAD
         subject = new StakeChangeManager(
                 stakeInfoManager, () -> AccountStorageAdapter.fromInMemory(MerkleMapLike.from(accountsMap)));
-=======
-        subject = new StakeChangeManager(stakeInfoManager, () -> AccountStorageAdapter.fromInMemory(accountsMap));
->>>>>>> ca5e6ec2
         subject.initializeAllStakingStartsTo(todayNum);
 
         assertEquals(todayNum, counterparty.getStakePeriodStart());
