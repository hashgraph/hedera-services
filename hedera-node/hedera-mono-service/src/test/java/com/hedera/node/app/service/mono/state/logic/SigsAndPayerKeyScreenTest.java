--- conflicted
+++ resolved
@@ -56,10 +56,6 @@
 import com.hedera.test.extensions.LoggingSubject;
 import com.hedera.test.extensions.LoggingTarget;
 import com.hederahashgraph.api.proto.java.AccountID;
-<<<<<<< HEAD
-import com.hederahashgraph.api.proto.java.SignatureMap;
-=======
->>>>>>> 5d72c4a3
 import com.swirlds.common.crypto.TransactionSignature;
 import java.util.function.BiPredicate;
 import java.util.function.Supplier;
@@ -149,10 +145,6 @@
     void hollowAccountCompletionSucceeds() {
         givenOkRationalization();
         given(accessor.getSigMeta()).willReturn(sigMeta);
-<<<<<<< HEAD
-        given(accessor.getSigMap()).willReturn(SignatureMap.getDefaultInstance());
-=======
->>>>>>> 5d72c4a3
         given(payerSigValidity.test(accessor, validityTest)).willReturn(true);
         given(sigMeta.hasReplacedHollowKey()).willReturn(true);
         given(accounts.get()).willReturn(accountStorage);
@@ -176,29 +168,9 @@
     }
 
     @Test
-<<<<<<< HEAD
-    void skipsHollowAccountCompletionWithNoSigMeta() {
-        givenOkRationalization();
-        given(payerSigValidity.test(accessor, validityTest)).willReturn(true);
-        given(properties.isLazyCreationEnabled()).willReturn(true);
-
-        // when:
-        final var result = subject.applyTo(accessor);
-
-        // then:
-        verify(account, never()).setAccountKey(any());
-        // and:
-        Assertions.assertEquals(OK, result);
-    }
-
-    @Test
     void skipsHollowAccountCompletionForInvalidEthereumTxn() {
         givenOkRationalization();
-=======
-    void skipsHollowAccountCompletionForInvalidEthereumTxn() {
-        givenOkRationalization();
-        given(accessor.getSigMeta()).willReturn(sigMeta);
->>>>>>> 5d72c4a3
+        given(accessor.getSigMeta()).willReturn(sigMeta);
         given(properties.isLazyCreationEnabled()).willReturn(true);
         given(spanMapAccessor.getEthTxExpansion(accessor))
                 .willReturn(new EthTxExpansion(null, INVALID_TRANSACTION));
@@ -215,10 +187,7 @@
     @Test
     void skipsHollowAccountCompletionForEthereumTxnAliasNotFound() {
         givenOkRationalization();
-<<<<<<< HEAD
-=======
-        given(accessor.getSigMeta()).willReturn(sigMeta);
->>>>>>> 5d72c4a3
+        given(accessor.getSigMeta()).willReturn(sigMeta);
         given(properties.isLazyCreationEnabled()).willReturn(true);
         given(spanMapAccessor.getEthTxExpansion(accessor)).willReturn(new EthTxExpansion(null, OK));
         var key = new JECDSASecp256k1Key(ByteString.copyFromUtf8("publicKey").toByteArray());
@@ -238,10 +207,7 @@
     @Test
     void skipsHollowAccountCompletionForEthereumTxnAccountKeyNotEmpty() {
         givenOkRationalization();
-<<<<<<< HEAD
-=======
-        given(accessor.getSigMeta()).willReturn(sigMeta);
->>>>>>> 5d72c4a3
+        given(accessor.getSigMeta()).willReturn(sigMeta);
         given(properties.isLazyCreationEnabled()).willReturn(true);
         given(spanMapAccessor.getEthTxExpansion(accessor)).willReturn(new EthTxExpansion(null, OK));
         var key = new JECDSASecp256k1Key(ByteString.copyFromUtf8("publicKey").toByteArray());
@@ -249,11 +215,7 @@
                 .willReturn(new EthTxSigs(key.getECDSASecp256k1Key(), new byte[0]));
         given(aliasManager.lookupIdBy(any())).willReturn(EntityNum.fromInt(1));
         given(accounts.get()).willReturn(accountStorage);
-<<<<<<< HEAD
-        given(accountStorage.getForModify(any())).willReturn(account);
-=======
         given(accountStorage.get(any())).willReturn(account);
->>>>>>> 5d72c4a3
         given(account.getAccountKey())
                 .willReturn(new JEd25519Key(ByteString.copyFromUtf8("accountKey").toByteArray()));
 
@@ -269,10 +231,7 @@
     @Test
     void hollowAccountCompletionForEthereumTxnSucceeds() {
         givenOkRationalization();
-<<<<<<< HEAD
-=======
-        given(accessor.getSigMeta()).willReturn(sigMeta);
->>>>>>> 5d72c4a3
+        given(accessor.getSigMeta()).willReturn(sigMeta);
         given(properties.isLazyCreationEnabled()).willReturn(true);
         given(spanMapAccessor.getEthTxExpansion(accessor)).willReturn(new EthTxExpansion(null, OK));
         var key = new JECDSASecp256k1Key(ByteString.copyFromUtf8("publicKey").toByteArray());
@@ -280,14 +239,9 @@
                 .willReturn(new EthTxSigs(key.getECDSASecp256k1Key(), new byte[0]));
         given(aliasManager.lookupIdBy(any())).willReturn(EntityNum.fromInt(1));
         given(accounts.get()).willReturn(accountStorage);
-<<<<<<< HEAD
-        given(accountStorage.getForModify(any())).willReturn(account);
-        given(account.getAccountKey()).willReturn(EMPTY_KEY);
-=======
         given(accountStorage.get(any())).willReturn(account);
         given(account.getAccountKey()).willReturn(EMPTY_KEY);
         given(accountStorage.getForModify(any())).willReturn(account);
->>>>>>> 5d72c4a3
         given(creator.createSuccessfulSyntheticRecord(any(), any(), any()))
                 .willReturn(childRecordBuilder);
         given(childRecordBuilder.getReceiptBuilder()).willReturn(txnReceiptBuilder);
