/*
 * Copyright (C) 2020-2022 Hedera Hashgraph, LLC
 *
 * Licensed under the Apache License, Version 2.0 (the "License");
 * you may not use this file except in compliance with the License.
 * You may obtain a copy of the License at
 *
 *      http://www.apache.org/licenses/LICENSE-2.0
 *
 * Unless required by applicable law or agreed to in writing, software
 * distributed under the License is distributed on an "AS IS" BASIS,
 * WITHOUT WARRANTIES OR CONDITIONS OF ANY KIND, either express or implied.
 * See the License for the specific language governing permissions and
 * limitations under the License.
 */
package com.hedera.node.app.service.mono.token.impl;

import static org.junit.jupiter.api.Assertions.*;

import com.hedera.node.app.spi.PreHandleContext;
import com.hederahashgraph.api.proto.java.TransactionBody;
import org.apache.commons.lang3.NotImplementedException;
import org.junit.jupiter.api.BeforeEach;
import org.junit.jupiter.api.Test;
import org.junit.jupiter.api.extension.ExtendWith;
import org.mockito.Mock;
import org.mockito.junit.jupiter.MockitoExtension;

@ExtendWith(MockitoExtension.class)
class CryptoPreTransactionHandlerNotImplTest {
    @Mock private AccountStore accountStore;
    @Mock private TokenStore tokenStore;
    @Mock private PreHandleContext context;

    private CryptoPreTransactionHandlerImpl subject;

    @BeforeEach
    void setUp() {
        subject = new CryptoPreTransactionHandlerImpl(accountStore, tokenStore, context);
    }

    @Test
    void notImplementedStuffIsntImplemented() {
        assertThrows(
<<<<<<< HEAD
                NotImplementedException.class, () -> subject.preHandleCryptoTransfer(null, null));
        assertThrows(NotImplementedException.class, () -> subject.preHandleAddLiveHash(null, null));
        assertThrows(
                NotImplementedException.class, () -> subject.preHandleDeleteLiveHash(null, null));
=======
                NotImplementedException.class,
                () -> subject.preHandleAddLiveHash(TransactionBody.getDefaultInstance()));
        assertThrows(
                NotImplementedException.class,
                () -> subject.preHandleDeleteLiveHash(TransactionBody.getDefaultInstance()));
>>>>>>> 820cab2a
    }
}<|MERGE_RESOLUTION|>--- conflicted
+++ resolved
@@ -42,17 +42,10 @@
     @Test
     void notImplementedStuffIsntImplemented() {
         assertThrows(
-<<<<<<< HEAD
-                NotImplementedException.class, () -> subject.preHandleCryptoTransfer(null, null));
-        assertThrows(NotImplementedException.class, () -> subject.preHandleAddLiveHash(null, null));
-        assertThrows(
-                NotImplementedException.class, () -> subject.preHandleDeleteLiveHash(null, null));
-=======
                 NotImplementedException.class,
-                () -> subject.preHandleAddLiveHash(TransactionBody.getDefaultInstance()));
+                () -> subject.preHandleAddLiveHash(TransactionBody.getDefaultInstance(), null));
         assertThrows(
                 NotImplementedException.class,
-                () -> subject.preHandleDeleteLiveHash(TransactionBody.getDefaultInstance()));
->>>>>>> 820cab2a
+                () -> subject.preHandleDeleteLiveHash(TransactionBody.getDefaultInstance(), null));
     }
 }