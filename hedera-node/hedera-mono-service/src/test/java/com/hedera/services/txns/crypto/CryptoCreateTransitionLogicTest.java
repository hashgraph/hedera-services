--- conflicted
+++ resolved
@@ -164,14 +164,9 @@
                         sigImpactHistorian,
                         txnCtx,
                         dynamicProperties,
-<<<<<<< HEAD
                         () -> AccountStorageAdapter.fromInMemory(accounts),
-                        nodeInfo);
-=======
-                        () -> accounts,
                         nodeInfo,
-                        aliasManager);
->>>>>>> fd4aeada
+                    aliasManager);
     }
 
     @Test
