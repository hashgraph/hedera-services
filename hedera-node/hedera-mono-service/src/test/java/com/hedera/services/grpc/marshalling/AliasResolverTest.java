/*
 * Copyright (C) 2021-2022 Hedera Hashgraph, LLC
 *
 * Licensed under the Apache License, Version 2.0 (the "License");
 * you may not use this file except in compliance with the License.
 * You may obtain a copy of the License at
 *
 *      http://www.apache.org/licenses/LICENSE-2.0
 *
 * Unless required by applicable law or agreed to in writing, software
 * distributed under the License is distributed on an "AS IS" BASIS,
 * WITHOUT WARRANTIES OR CONDITIONS OF ANY KIND, either express or implied.
 * See the License for the specific language governing permissions and
 * limitations under the License.
 */
package com.hedera.services.grpc.marshalling;

import static com.hedera.services.utils.EntityNum.MISSING_NUM;
import static com.hedera.test.utils.IdUtils.asAliasAccount;
import static com.swirlds.common.utility.CommonUtils.unhex;
import static org.junit.jupiter.api.Assertions.assertEquals;
import static org.junit.jupiter.api.Assertions.assertFalse;
import static org.junit.jupiter.api.Assertions.assertTrue;
import static org.mockito.BDDMockito.given;

import com.google.common.primitives.Longs;
import com.google.protobuf.ByteString;
import com.hedera.services.ledger.accounts.AliasManager;
import com.hedera.services.utils.EntityNum;
import com.hedera.test.utils.IdUtils;
import com.hederahashgraph.api.proto.java.AccountAmount;
import com.hederahashgraph.api.proto.java.AccountID;
import com.hederahashgraph.api.proto.java.CryptoTransferTransactionBody;
import com.hederahashgraph.api.proto.java.Key;
import com.hederahashgraph.api.proto.java.NftTransfer;
import com.hederahashgraph.api.proto.java.TokenID;
import com.hederahashgraph.api.proto.java.TokenTransferList;
import com.hederahashgraph.api.proto.java.TransferList;
import java.util.Arrays;
import java.util.Map;
import org.junit.jupiter.api.BeforeEach;
import org.junit.jupiter.api.Test;
import org.junit.jupiter.api.extension.ExtendWith;
import org.mockito.Mock;
import org.mockito.junit.jupiter.MockitoExtension;

@ExtendWith(MockitoExtension.class)
class AliasResolverTest {
    @Mock private AliasManager aliasManager;

    private AliasResolver subject;

    @BeforeEach
    void setup() {
        subject = new AliasResolver();
    }

    @Test
    void transformsTokenAdjusts() {
        final var unresolved = aaId(bNum.longValue(), theAmount);
        final var op =
                CryptoTransferTransactionBody.newBuilder()
                        .addTokenTransfers(
                                TokenTransferList.newBuilder()
                                        .setToken(someToken)
                                        .addTransfers(aaAlias(anAlias, anAmount))
                                        .addTransfers(unresolved)
                                        .addTransfers(aaAlias(someAlias, -anAmount))
                                        .addNftTransfers(
                                                NftTransfer.newBuilder()
                                                        .setSenderAccountID(
                                                                AccountID.newBuilder()
                                                                        .setAlias(anAlias))
                                                        .setReceiverAccountID(
                                                                bNum.toGrpcAccountId())
                                                        .setSerialNumber(1L)
                                                        .build())
                                        .addNftTransfers(
                                                NftTransfer.newBuilder()
                                                        .setSenderAccountID(bNum.toGrpcAccountId())
                                                        .setReceiverAccountID(
                                                                AccountID.newBuilder()
                                                                        .setAlias(otherAlias))
                                                        .setSerialNumber(2L)
                                                        .build())
                                        .addNftTransfers(
                                                NftTransfer.newBuilder()
                                                        .setSenderAccountID(
                                                                AccountID.newBuilder()
                                                                        .setAlias(anAlias))
                                                        .setReceiverAccountID(
                                                                AccountID.newBuilder()
                                                                        .setAlias(someAlias))
                                                        .setSerialNumber(2L)
                                                        .build())
                                        .addNftTransfers(
                                                NftTransfer.newBuilder()
                                                        .setSenderAccountID(
                                                                AccountID.newBuilder()
                                                                        .setAlias(anAlias))
                                                        .setReceiverAccountID(
                                                                AccountID.newBuilder()
                                                                        .setAlias(
                                                                                anotherValidAlias))
                                                        .setSerialNumber(2L)
                                                        .build()))
                        .build();
        assertTrue(AliasResolver.usesAliases(op));

        given(aliasManager.lookupIdBy(anAlias)).willReturn(aNum);
        given(aliasManager.lookupIdBy(someAlias)).willReturn(MISSING_NUM);
        given(aliasManager.lookupIdBy(otherAlias)).willReturn(MISSING_NUM);
        given(aliasManager.lookupIdBy(anotherValidAlias)).willReturn(MISSING_NUM);

        final var resolvedOp = subject.resolve(op, aliasManager);

        assertEquals(1, subject.perceivedMissingAliases());
        assertEquals(1, subject.perceivedInvalidCreations());
        assertEquals(1, subject.perceivedAutoCreations());
        assertEquals(
                Map.of(
                        anAlias,
                        aNum,
                        someAlias,
                        MISSING_NUM,
                        otherAlias,
                        MISSING_NUM,
                        anotherValidAlias,
                        MISSING_NUM),
                subject.resolutions());
        final var tokensAdjusts = resolvedOp.getTokenTransfers(0);
        assertEquals(someToken, tokensAdjusts.getToken());
        assertEquals(aNum.toGrpcAccountId(), tokensAdjusts.getTransfers(0).getAccountID());
        assertEquals(unresolved, tokensAdjusts.getTransfers(1));
        final var ownershipChange = tokensAdjusts.getNftTransfers(0);
        assertEquals(aNum.toGrpcAccountId(), ownershipChange.getSenderAccountID());
        assertEquals(bNum.toGrpcAccountId(), ownershipChange.getReceiverAccountID());
        assertEquals(1L, ownershipChange.getSerialNumber());
        assertEquals(Map.of(anAlias, aNum, someAlias, MISSING_NUM), subject.tokenResolutions());
    }

    @Test
    void resolvesMirrorAddressInHbarList() {
        final var mirrorAdjust = aaAlias(mirrorAlias, +100);
        final var op =
                CryptoTransferTransactionBody.newBuilder()
                        .setTransfers(
                                TransferList.newBuilder().addAccountAmounts(mirrorAdjust).build())
                        .build();
        assertTrue(AliasResolver.usesAliases(op));
        given(aliasManager.isMirror(evmAddress)).willReturn(true);

        final var resolvedOp = subject.resolve(op, aliasManager);
        assertEquals(
                mirrorNum.toGrpcAccountId(),
                resolvedOp.getTransfers().getAccountAmounts(0).getAccountID());
    }

    @Test
    void resolvesMirrorAddressInNftTransfer() {
        final var op =
                CryptoTransferTransactionBody.newBuilder()
                        .addTokenTransfers(
                                TokenTransferList.newBuilder()
                                        .setToken(someToken)
                                        .addNftTransfers(
                                                NftTransfer.newBuilder()
                                                        .setSenderAccountID(
                                                                AccountID.newBuilder()
                                                                        .setAlias(mirrorAlias))
                                                        .setReceiverAccountID(
                                                                bNum.toGrpcAccountId())
                                                        .setSerialNumber(1L)))
                        .build();
        assertTrue(AliasResolver.usesAliases(op));
        given(aliasManager.isMirror(evmAddress)).willReturn(true);

        final var resolvedOp = subject.resolve(op, aliasManager);
        assertEquals(
                mirrorNum.toGrpcAccountId(),
                resolvedOp.getTokenTransfers(0).getNftTransfers(0).getSenderAccountID());
    }

    @Test
    void resolvesAliasAddressInNftTransfer() {
        final var op =
                CryptoTransferTransactionBody.newBuilder()
                        .addTokenTransfers(
                                TokenTransferList.newBuilder()
                                        .setToken(someToken)
                                        .addNftTransfers(
                                                NftTransfer.newBuilder()
                                                        .setSenderAccountID(bNum.toGrpcAccountId())
                                                        .setReceiverAccountID(
                                                                AccountID.newBuilder()
                                                                        .setAlias(create2Alias))
                                                        .setSerialNumber(1L)))
                        .build();
        assertTrue(AliasResolver.usesAliases(op));
        given(aliasManager.lookupIdBy(create2Alias)).willReturn(aNum);

        final var resolvedOp = subject.resolve(op, aliasManager);
        assertEquals(
                aNum.toGrpcAccountId(),
                resolvedOp.getTokenTransfers(0).getNftTransfers(0).getReceiverAccountID());
    }

    @Test
    void resolvesAliasAddressInHbarList() {
        final var create2Adjust = aaAlias(create2Alias, +100);
        final var op =
                CryptoTransferTransactionBody.newBuilder()
                        .setTransfers(
                                TransferList.newBuilder().addAccountAmounts(create2Adjust).build())
                        .build();

        given(aliasManager.lookupIdBy(create2Alias)).willReturn(MISSING_NUM);
        subject.resolve(op, aliasManager);
        assertEquals(1, subject.perceivedLazyCreations());
<<<<<<< HEAD
=======
    }

    @Test
    void resolvesRepeatedEvmAddressesInHbarList() {
        final var create2Adjust = aaAlias(create2Alias, +100);
        final var otherCreate2Adjust = aaAlias(create2Alias, -100);
        final var op =
                CryptoTransferTransactionBody.newBuilder()
                        .setTransfers(
                                TransferList.newBuilder()
                                        .addAccountAmounts(create2Adjust)
                                        .addAccountAmounts(otherCreate2Adjust)
                                        .build())
                        .build();

        given(aliasManager.lookupIdBy(create2Alias)).willReturn(MISSING_NUM);
        subject.resolve(op, aliasManager);
        assertEquals(1, subject.perceivedLazyCreations());
        assertEquals(1, subject.perceivedInvalidCreations());
    }

    @Test
    void resolvesRepeatedEvmAddressesInHbarTransferListAndTokenTransferList() {
        final var op =
                CryptoTransferTransactionBody.newBuilder()
                        .setTransfers(
                                TransferList.newBuilder()
                                        .addAccountAmounts(aaAlias(create2Alias, 10L))
                                        .addAccountAmounts(aaAlias(anotherValidAlias, -10L))
                                        .build())
                        .addTokenTransfers(
                                TokenTransferList.newBuilder()
                                        .setToken(someToken)
                                        .addTransfers(aaAlias(create2Alias, 20L))
                                        .addTransfers(aaAlias(anotherValidAlias, -20L))
                                        .build())
                        .build();

        given(aliasManager.lookupIdBy(create2Alias)).willReturn(MISSING_NUM);
        given(aliasManager.lookupIdBy(anotherValidAlias)).willReturn(aNum);
        subject.resolve(op, aliasManager);
        assertEquals(1, subject.perceivedLazyCreations());
>>>>>>> 84c018ed
    }

    @Test
    void transformsHbarAdjusts() {
        final var creationAdjust = aaAlias(anAlias, theAmount);
        final var badCreationAdjust = aaAlias(someAlias, theAmount);
        final var op =
                CryptoTransferTransactionBody.newBuilder()
                        .setTransfers(
                                TransferList.newBuilder()
                                        .addAccountAmounts(creationAdjust)
                                        .addAccountAmounts(aaAlias(theAlias, anAmount))
                                        .addAccountAmounts(aaAlias(someAlias, someAmount))
                                        .addAccountAmounts(badCreationAdjust)
                                        .build())
                        .build();
        assertTrue(AliasResolver.usesAliases(op));

        given(aliasManager.lookupIdBy(theAlias)).willReturn(aNum);
        given(aliasManager.lookupIdBy(anAlias)).willReturn(MISSING_NUM);
        given(aliasManager.lookupIdBy(someAlias)).willReturn(MISSING_NUM);

        final var resolvedOp = subject.resolve(op, aliasManager);

        assertEquals(1, subject.perceivedAutoCreations());
        assertEquals(1, subject.perceivedInvalidCreations());
        assertEquals(1, subject.perceivedMissingAliases());
        assertEquals(
                Map.of(anAlias, MISSING_NUM, theAlias, aNum, someAlias, MISSING_NUM),
                subject.resolutions());
        assertEquals(
                creationAdjust.getAccountID(),
                resolvedOp.getTransfers().getAccountAmounts(0).getAccountID());
        assertEquals(
                aNum.toGrpcAccountId(),
                resolvedOp.getTransfers().getAccountAmounts(1).getAccountID());
    }

    @Test
    void noAliasesCanBeReturned() {
        assertFalse(AliasResolver.usesAliases(CryptoTransferTransactionBody.getDefaultInstance()));
    }

    @Test
    void allowsAliasesInTokens() {
        var op =
                CryptoTransferTransactionBody.newBuilder()
                        .addTokenTransfers(
                                TokenTransferList.newBuilder()
                                        .setToken(someToken)
                                        .addNftTransfers(
                                                NftTransfer.newBuilder()
                                                        .setSenderAccountID(
                                                                asAliasAccount(someAlias))
                                                        .setReceiverAccountID(
                                                                asAliasAccount(create2Alias))
                                                        .setSerialNumber(1L)))
                        .build();
        assertTrue(AliasResolver.usesAliases(op));

        op =
                CryptoTransferTransactionBody.newBuilder()
                        .addTokenTransfers(
                                TokenTransferList.newBuilder()
                                        .setToken(someToken)
                                        .addTransfers(aaAlias(someAlias, 10L))
                                        .addTransfers(aaAlias(anotherValidAlias, -10L))
                                        .build())
                        .build();
        assertTrue(AliasResolver.usesAliases(op));
    }

    @Test
    void doesntAllowRepeatedAliasesInSingleTokenTransferList() {
        final var op =
                CryptoTransferTransactionBody.newBuilder()
                        .addTokenTransfers(
                                TokenTransferList.newBuilder()
                                        .setToken(someToken)
                                        .addTransfers(aaAlias(anAlias, 10L))
                                        .addTransfers(aaAlias(anotherValidAlias, -10L))
                                        .addTransfers(aaAlias(anAlias, 20L))
                                        .addTransfers(aaAlias(anotherValidAlias, -20L))
                                        .build())
                        .build();
        given(aliasManager.lookupIdBy(anotherValidAlias)).willReturn(aNum);
        given(aliasManager.lookupIdBy(anAlias)).willReturn(MISSING_NUM);
        final var body = subject.resolve(op, aliasManager);

        assertEquals(1, subject.perceivedInvalidCreations());
        assertTrue(AliasResolver.usesAliases(body));
    }

    private AccountAmount aaAlias(final ByteString alias, final long amount) {
        return AccountAmount.newBuilder()
                .setAmount(amount)
                .setAccountID(AccountID.newBuilder().setAlias(alias).build())
                .build();
    }

    private AccountAmount aaId(final long num, final long amount) {
        return AccountAmount.newBuilder()
                .setAmount(amount)
                .setAccountID(AccountID.newBuilder().setAccountNum(num).build())
                .build();
    }

    private static final Key aPrimitiveKey =
            Key.newBuilder()
                    .setEd25519(ByteString.copyFromUtf8("01234567890123456789012345678901"))
                    .build();
    private static final Key anotherPrimitiveKey =
            Key.newBuilder()
                    .setEd25519(ByteString.copyFromUtf8("01234567890123456789012345678911"))
                    .build();
    private static final long anAmount = 1234;
    private static final long theAmount = 12345;
    private static final long someAmount = -1234;
    private static final byte[] evmAddress = unhex("0000000000000000000000000000000000defbbb");
    private static final byte[] create2Address = unhex("0111111111111111111111111111111111defbbb");
    private static final EntityNum aNum = EntityNum.fromLong(4321);
    private static final EntityNum bNum = EntityNum.fromLong(5432);
    private static final EntityNum mirrorNum =
            EntityNum.fromLong(Longs.fromByteArray(Arrays.copyOfRange(evmAddress, 12, 20)));
    private static final ByteString anAlias = aPrimitiveKey.toByteString();
    private static final ByteString anotherValidAlias = anotherPrimitiveKey.toByteString();
    private static final ByteString theAlias = ByteString.copyFromUtf8("second");
    private static final ByteString someAlias = ByteString.copyFromUtf8("third");
    private static final ByteString otherAlias = ByteString.copyFromUtf8("fourth");
    private static final ByteString mirrorAlias = ByteString.copyFrom(evmAddress);
    private static final ByteString create2Alias = ByteString.copyFrom(create2Address);
    private static final TokenID someToken = IdUtils.asToken("0.0.666");
}<|MERGE_RESOLUTION|>--- conflicted
+++ resolved
@@ -217,8 +217,6 @@
         given(aliasManager.lookupIdBy(create2Alias)).willReturn(MISSING_NUM);
         subject.resolve(op, aliasManager);
         assertEquals(1, subject.perceivedLazyCreations());
-<<<<<<< HEAD
-=======
     }
 
     @Test
@@ -261,7 +259,6 @@
         given(aliasManager.lookupIdBy(anotherValidAlias)).willReturn(aNum);
         subject.resolve(op, aliasManager);
         assertEquals(1, subject.perceivedLazyCreations());
->>>>>>> 84c018ed
     }
 
     @Test
