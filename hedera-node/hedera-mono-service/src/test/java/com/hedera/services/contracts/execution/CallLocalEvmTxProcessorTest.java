--- conflicted
+++ resolved
@@ -128,7 +128,6 @@
         callLocalEvmTxProcessor.setBlockMetaSource(blockMetaSource);
     }
 
-<<<<<<< HEAD
 //    @Test
 //    void assertSuccessExecute() {
 //        givenValidMock();
@@ -173,35 +172,6 @@
 //                                sender, receiverAddress, 33_333L, 1234L, Bytes.EMPTY),
 //                INVALID_CONTRACT_ID);
 //    }
-=======
-    @Test
-    void assertSuccessExecute() {
-        givenValidMock();
-        given(blockMetaSource.computeBlockValues(anyLong())).willReturn(hederaBlockValues);
-        final var receiverAddress = receiver.getId().asEvmAddress();
-        given(aliasManager.resolveForEvm(receiverAddress)).willReturn(receiverAddress);
-        var result =
-                callLocalEvmTxProcessor.execute(
-                        sender, receiverAddress, 33_333L, 1234L, Bytes.EMPTY);
-        assertTrue(result.isSuccessful());
-        assertEquals(receiver.getId().asGrpcContract(), result.toGrpc().getContractID());
-        verify(globalDynamicProperties, never()).enabledSidecars();
-    }
-
-    @Test
-    void throwsWhenCodeCacheFailsLoading() {
-        given(worldState.updater()).willReturn(updater);
-        given(worldState.updater().updater()).willReturn(updater);
-        given(gasCalculator.transactionIntrinsicGasCost(Bytes.EMPTY, false)).willReturn(0L);
-        given(worldState.updater()).willReturn(updater);
-
-        assertFailsWith(
-                () ->
-                        callLocalEvmTxProcessor.execute(
-                                sender, receiverAddress, 33_333L, 1234L, Bytes.EMPTY),
-                INVALID_CONTRACT_ID);
-    }
->>>>>>> 598a9998
 
     @Test
     void assertIsContractCallFunctionality() {
