/*
 * Copyright (C) 2022 Hedera Hashgraph, LLC
 *
 * Licensed under the Apache License, Version 2.0 (the "License");
 * you may not use this file except in compliance with the License.
 * You may obtain a copy of the License at
 *
 *      http://www.apache.org/licenses/LICENSE-2.0
 *
 * Unless required by applicable law or agreed to in writing, software
 * distributed under the License is distributed on an "AS IS" BASIS,
 * WITHOUT WARRANTIES OR CONDITIONS OF ANY KIND, either express or implied.
 * See the License for the specific language governing permissions and
 * limitations under the License.
 */
package com.hedera.services.ledger.interceptors;

import static com.hedera.services.ledger.properties.AccountProperty.BALANCE;
import static com.hedera.services.ledger.properties.AccountProperty.IS_SMART_CONTRACT;
import static org.mockito.Mockito.verify;
import static org.mockito.Mockito.verifyNoInteractions;

import com.hedera.services.context.SideEffectsTracker;
import com.hedera.services.ledger.EntityChangeSet;
import com.hedera.services.ledger.properties.AccountProperty;
import com.hedera.services.state.merkle.MerkleAccount;
import com.hedera.services.state.migration.HederaAccount;
import com.hedera.services.state.validation.AccountUsageTracking;
import com.hedera.services.state.virtual.entities.OnDiskAccount;
import com.hederahashgraph.api.proto.java.AccountID;
import java.util.Map;
import org.junit.jupiter.api.Assertions;
import org.junit.jupiter.api.BeforeEach;
import org.junit.jupiter.api.Test;
import org.junit.jupiter.api.extension.ExtendWith;
import org.mockito.Mock;
import org.mockito.junit.jupiter.MockitoExtension;

@ExtendWith(MockitoExtension.class)
class AccountsCommitInterceptorTest {

    @Mock private AccountUsageTracking usageTracking;
    @Mock private SideEffectsTracker sideEffectsTracker;

    private AccountsCommitInterceptor subject;

    @BeforeEach
    void setUp() {
        subject = new AccountsCommitInterceptor(usageTracking, sideEffectsTracker);
    }

    @Test
    void recordsNewlyCreatedContractsAndRefreshesWithNewAccounts() {
        subject.preview(pendingChanges(true, true));

        subject.postCommit();

        verify(usageTracking).recordContracts(1);
        verify(usageTracking).refreshAccounts();
    }

    @Test
    void doesNothingIfNoContractsOrAccounts() {
        subject.preview(pendingChanges(false, false));

        subject.postCommit();

        verifyNoInteractions(usageTracking);
    }

    @Test
    void failsFastOnImpossibleBalance() {
<<<<<<< HEAD
        final EntityChangeSet<AccountID, MerkleAccount, AccountProperty>
=======
        final EntityChangeSet<AccountID, HederaAccount, AccountProperty>
>>>>>>> 19d1301f
                impossibleNewAccountBalance = new EntityChangeSet<>();
        impossibleNewAccountBalance.include(idWith(1234L), null, Map.of(BALANCE, -1L));
        Assertions.assertThrows(
                IllegalStateException.class, () -> subject.preview(impossibleNewAccountBalance));

<<<<<<< HEAD
        final EntityChangeSet<AccountID, MerkleAccount, AccountProperty>
                impossibleExtantAccountBalance = new EntityChangeSet<>();
        impossibleExtantAccountBalance.include(
                idWith(1234L), new MerkleAccount(), Map.of(BALANCE, -1L));
=======
        final EntityChangeSet<AccountID, HederaAccount, AccountProperty>
                impossibleExtantAccountBalance = new EntityChangeSet<>();
        impossibleExtantAccountBalance.include(
                idWith(1234L), new OnDiskAccount(), Map.of(BALANCE, -1L));
>>>>>>> 19d1301f
        Assertions.assertThrows(
                IllegalStateException.class, () -> subject.preview(impossibleExtantAccountBalance));
    }

<<<<<<< HEAD
    private EntityChangeSet<AccountID, MerkleAccount, AccountProperty> pendingChanges(
=======
    private EntityChangeSet<AccountID, HederaAccount, AccountProperty> pendingChanges(
>>>>>>> 19d1301f
            final boolean includeContract, final boolean includeAccounts) {
        final EntityChangeSet<AccountID, HederaAccount, AccountProperty> pendingChanges =
                new EntityChangeSet<>();
        if (includeAccounts) {
            pendingChanges.include(idWith(1234L), null, Map.of(IS_SMART_CONTRACT, false));
            pendingChanges.include(idWith(1236L), null, Map.of());
        }
        if (includeContract) {
            pendingChanges.include(idWith(1235L), null, Map.of(IS_SMART_CONTRACT, true));
        }
        pendingChanges.include(idWith(1236L), new MerkleAccount(), Map.of());
        return pendingChanges;
    }

    private static AccountID idWith(final long num) {
        return AccountID.newBuilder().setAccountNum(num).build();
    }
}<|MERGE_RESOLUTION|>--- conflicted
+++ resolved
@@ -70,36 +70,21 @@
 
     @Test
     void failsFastOnImpossibleBalance() {
-<<<<<<< HEAD
-        final EntityChangeSet<AccountID, MerkleAccount, AccountProperty>
-=======
         final EntityChangeSet<AccountID, HederaAccount, AccountProperty>
->>>>>>> 19d1301f
                 impossibleNewAccountBalance = new EntityChangeSet<>();
         impossibleNewAccountBalance.include(idWith(1234L), null, Map.of(BALANCE, -1L));
         Assertions.assertThrows(
                 IllegalStateException.class, () -> subject.preview(impossibleNewAccountBalance));
 
-<<<<<<< HEAD
-        final EntityChangeSet<AccountID, MerkleAccount, AccountProperty>
-                impossibleExtantAccountBalance = new EntityChangeSet<>();
-        impossibleExtantAccountBalance.include(
-                idWith(1234L), new MerkleAccount(), Map.of(BALANCE, -1L));
-=======
         final EntityChangeSet<AccountID, HederaAccount, AccountProperty>
                 impossibleExtantAccountBalance = new EntityChangeSet<>();
         impossibleExtantAccountBalance.include(
                 idWith(1234L), new OnDiskAccount(), Map.of(BALANCE, -1L));
->>>>>>> 19d1301f
         Assertions.assertThrows(
                 IllegalStateException.class, () -> subject.preview(impossibleExtantAccountBalance));
     }
 
-<<<<<<< HEAD
-    private EntityChangeSet<AccountID, MerkleAccount, AccountProperty> pendingChanges(
-=======
     private EntityChangeSet<AccountID, HederaAccount, AccountProperty> pendingChanges(
->>>>>>> 19d1301f
             final boolean includeContract, final boolean includeAccounts) {
         final EntityChangeSet<AccountID, HederaAccount, AccountProperty> pendingChanges =
                 new EntityChangeSet<>();
