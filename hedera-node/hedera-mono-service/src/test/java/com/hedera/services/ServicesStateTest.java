--- conflicted
+++ resolved
@@ -25,7 +25,6 @@
 import static com.swirlds.common.system.InitTrigger.RECONNECT;
 import static com.swirlds.common.system.InitTrigger.RESTART;
 import static com.swirlds.common.threading.manager.AdHocThreadManager.getStaticThreadManager;
-import static org.junit.jupiter.api.Assertions.*;
 import static org.junit.jupiter.api.Assertions.assertDoesNotThrow;
 import static org.junit.jupiter.api.Assertions.assertEquals;
 import static org.junit.jupiter.api.Assertions.assertFalse;
@@ -34,7 +33,6 @@
 import static org.junit.jupiter.api.Assertions.assertSame;
 import static org.junit.jupiter.api.Assertions.assertThrows;
 import static org.junit.jupiter.api.Assertions.assertTrue;
-import static org.mockito.ArgumentMatchers.*;
 import static org.mockito.ArgumentMatchers.any;
 import static org.mockito.ArgumentMatchers.anyLong;
 import static org.mockito.ArgumentMatchers.eq;
@@ -82,7 +80,6 @@
 import com.swirlds.common.system.address.Address;
 import com.swirlds.common.system.address.AddressBook;
 import com.swirlds.common.system.events.Event;
-import com.swirlds.common.threading.manager.AdHocThreadManager;
 import com.swirlds.fchashmap.FCHashMap;
 import com.swirlds.merkle.map.MerkleMap;
 import com.swirlds.platform.state.DualStateImpl;
@@ -96,7 +93,6 @@
 import java.time.Instant;
 import java.util.List;
 import java.util.concurrent.atomic.AtomicReference;
-import java.util.function.Function;
 import org.apache.commons.io.FileUtils;
 import org.junit.jupiter.api.AfterEach;
 import org.junit.jupiter.api.Assertions;
@@ -108,6 +104,7 @@
 
 @ExtendWith({MockitoExtension.class, LogCaptureExtension.class})
 class ServicesStateTest {
+
     private final String signedStateDir = "src/test/resources/signedState/";
     private final SoftwareVersion justPriorVersion = forHapiAndHedera("0.29.1", "0.29.2");
     private final SoftwareVersion currentVersion = SEMANTIC_VERSIONS.deployedSoftwareVersion();
@@ -136,14 +133,7 @@
     @Mock private MerkleMap<EntityNum, MerkleAccount> accounts;
     @Mock private VirtualMapFactory virtualMapFactory;
     @Mock private ServicesState.StakingInfoBuilder stakingInfoBuilder;
-<<<<<<< HEAD
-    @Mock private ServicesState.IterableStorageMigrator iterableStorageMigrator;
-    @Mock private ServicesState.ContractAutoRenewalMigrator autoRenewalMigrator;
-    @Mock private Consumer<ServicesState> scheduledTxnsMigrator;
-=======
     @Mock private ServicesState.MapToDiskMigration mapToDiskMigration;
-    @Mock private Function<VirtualMapFactory.JasperDbBuilderFactory, VirtualMapFactory> vmf;
->>>>>>> 94285ebd
     @Mock private BootstrapProperties bootstrapProperties;
     @Mock private SystemAccountsCreator accountsCreator;
     @Mock private SystemFilesManager systemFilesManager;
@@ -177,83 +167,7 @@
         given(metadata.app()).willReturn(app);
         given(app.workingState()).willReturn(workingState);
 
-<<<<<<< HEAD
-        subject.migrateFrom(futureVersion);
-
-        verifyNoInteractions(autoRenewalMigrator, iterableStorageMigrator);
-
-        unmockMigrators();
-    }
-
-    @Test
-    void doesAllMigrationsFromRelease025Version() {
-        mockMigrators();
-        final var inOrder =
-                inOrder(
-                        networkContext,
-                        autoRenewalMigrator,
-                        scheduledTxnsMigrator,
-                        iterableStorageMigrator,
-                        workingState);
-
-        subject.setChild(StateChildIndices.ACCOUNTS, accounts);
-        subject.setChild(StateChildIndices.TOKEN_ASSOCIATIONS, tokenAssociations);
-        subject.setChild(StateChildIndices.NETWORK_CTX, networkContext);
-        subject.setChild(StateChildIndices.SCHEDULE_TXS, mock(MerkleMap.class));
-        subject.setMetadata(metadata);
-
-        given(metadata.app()).willReturn(app);
-        given(app.workingState()).willReturn(workingState);
-        given(virtualMapFactory.newVirtualizedIterableStorage()).willReturn(iterableStorage);
-        doAnswer(
-                        inv -> {
-                            subject.setChild(
-                                    StateChildIndices.SCHEDULE_TXS,
-                                    new MerkleScheduledTransactions(1));
-                            return null;
-                        })
-                .when(scheduledTxnsMigrator)
-                .accept(subject);
-
-        subject.migrateFrom(some025xVersion);
-
-        inOrder.verify(iterableStorageMigrator)
-                .makeStorageIterable(eq(subject), any(), any(), eq(iterableStorage));
-        inOrder.verify(scheduledTxnsMigrator).accept(subject);
-        inOrder.verify(autoRenewalMigrator, never()).grantFreeAutoRenew(subject, consensusTime);
-        inOrder.verify(workingState).updatePrimitiveChildrenFrom(subject);
-        inOrder.verify(networkContext).markPostUpgradeScanStatus();
-
-        unmockMigrators();
-    }
-
-    @Test
-    void doesScheduledTxnMigrationRegardlessOfVersion() {
-        mockMigratorsOnly();
-
-        subject.setMetadata(metadata);
-        given(metadata.app()).willReturn(app);
-        given(app.workingState()).willReturn(workingState);
-        subject.setChild(StateChildIndices.SCHEDULE_TXS, mock(MerkleMap.class));
-        doAnswer(
-                        inv -> {
-                            subject.setChild(
-                                    StateChildIndices.SCHEDULE_TXS,
-                                    new MerkleScheduledTransactions(1));
-                            return null;
-                        })
-                .when(scheduledTxnsMigrator)
-                .accept(subject);
-
-        subject.migrateFrom(futureVersion);
-
-        verify(iterableStorageMigrator, never()).makeStorageIterable(any(), any(), any(), any());
-        verify(autoRenewalMigrator, never()).grantFreeAutoRenew(any(), any());
-
-        verify(scheduledTxnsMigrator).accept(subject);
-=======
         assertDoesNotThrow(() -> subject.migrateFrom(futureVersion));
->>>>>>> 94285ebd
 
         unmockMigrators();
     }
@@ -643,11 +557,6 @@
     @Test
     void nonGenesisInitWithOldVersionMarksMigrationRecordsNotStreamed() {
         mockMigrators();
-<<<<<<< HEAD
-        givenSpecialAccountsForMigration();
-        given(virtualMapFactory.newVirtualizedIterableStorage()).willReturn(iterableStorage);
-=======
->>>>>>> 94285ebd
         subject.setMetadata(metadata);
         given(app.workingState()).willReturn(workingState);
 
@@ -716,8 +625,6 @@
         given(bootstrapProperties.getBooleanProperty(PropertyNames.TOKENS_STORE_RELS_ON_DISK))
                 .willReturn(false);
         ServicesState.setMapToDiskMigration(mapToDiskMigration);
-        ServicesState.setVmFactory(vmf);
-        given(vmf.apply(any())).willReturn(virtualMapFactory);
 
         final var vmap = mock(VirtualMap.class);
         setAllMmsTo(mock(MerkleMap.class));
@@ -749,7 +656,6 @@
                         ServicesState.accountMigrator,
                         ServicesState.tokenRelMigrator);
 
-        ServicesState.setVmFactory(VirtualMapFactory::new);
         ServicesState.setMapToDiskMigration(MapMigrationToDisk::migrateToDiskAsApropos);
     }
 
@@ -763,8 +669,6 @@
         given(bootstrapProperties.getBooleanProperty(PropertyNames.TOKENS_STORE_RELS_ON_DISK))
                 .willReturn(true);
         ServicesState.setMapToDiskMigration(mapToDiskMigration);
-        ServicesState.setVmFactory(vmf);
-        given(vmf.apply(any())).willReturn(virtualMapFactory);
 
         final var vmap = mock(VirtualMap.class);
         setAllMmsTo(mock(MerkleMap.class));
@@ -795,7 +699,6 @@
                         ServicesState.accountMigrator,
                         ServicesState.tokenRelMigrator);
 
-        ServicesState.setVmFactory(VirtualMapFactory::new);
         ServicesState.setMapToDiskMigration(MapMigrationToDisk::migrateToDiskAsApropos);
     }
 
@@ -953,11 +856,7 @@
     private Platform createMockPlatformWithCrypto() {
         final var platform = mock(Platform.class);
         when(platform.getSelfId()).thenReturn(new NodeId(false, 0));
-<<<<<<< HEAD
-        when(platform.getCryptography()).thenReturn(new CryptoEngine(AdHocThreadManager.getStaticThreadManager()));
-=======
         when(platform.getCryptography()).thenReturn(new CryptoEngine(getStaticThreadManager()));
->>>>>>> 94285ebd
         assertNotNull(platform.getCryptography());
         return platform;
     }
@@ -1006,36 +905,13 @@
     }
 
     private void mockMigratorsOnly() {
-<<<<<<< HEAD
-        ServicesState.setAutoRenewalMigrator(autoRenewalMigrator);
-        ServicesState.setIterableStorageMigrator(iterableStorageMigrator);
-        ServicesState.setOwnedNftsLinkMigrator(nftLinksRepair);
-        ServicesState.setScheduledTransactionsMigrator(scheduledTxnsMigrator);
-=======
         ServicesState.setMapToDiskMigration(mapToDiskMigration);
-        ServicesState.setVmFactory(vmf);
->>>>>>> 94285ebd
         ServicesState.setStakingInfoBuilder(stakingInfoBuilder);
         ServicesState.setMapToDiskMigration(mapToDiskMigration);
     }
 
     private void unmockMigrators() {
-<<<<<<< HEAD
-        ServicesState.setAutoRenewalMigrator(ReleaseThirtyMigration::grantFreeAutoRenew);
-        ServicesState.setIterableStorageMigrator(ReleaseTwentySixMigration::makeStorageIterable);
-        ServicesState.setOwnedNftsLinkMigrator(ReleaseThirtyMigration::rebuildNftOwners);
-        ServicesState.setScheduledTransactionsMigrator(
-                LongTermScheduledTransactionsMigration::migrateScheduledTransactions);
-        ServicesState.setStakingInfoBuilder(ReleaseTwentySevenMigration::buildStakingInfoMap);
-    }
-
-    private void givenSpecialAccountsForMigration() {
-        given(accounts.get(EntityNum.fromLong(800L))).willReturn(new MerkleAccount());
-        given(accounts.get(EntityNum.fromLong(801L))).willReturn(new MerkleAccount());
-=======
         ServicesState.setMapToDiskMigration(MapMigrationToDisk::migrateToDiskAsApropos);
-        ServicesState.setVmFactory(VirtualMapFactory::new);
         ServicesState.setStakingInfoBuilder(StakingInfoMapBuilder::buildStakingInfoMap);
->>>>>>> 94285ebd
     }
 }