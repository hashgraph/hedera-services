--- conflicted
+++ resolved
@@ -39,16 +39,12 @@
 import static org.mockito.ArgumentMatchers.anyLong;
 import static org.mockito.ArgumentMatchers.eq;
 import static org.mockito.BDDMockito.given;
-<<<<<<< HEAD
 import static org.mockito.Mockito.inOrder;
 import static org.mockito.Mockito.mock;
 import static org.mockito.Mockito.never;
 import static org.mockito.Mockito.verify;
 import static org.mockito.Mockito.verifyNoInteractions;
 import static org.mockito.Mockito.when;
-=======
-import static org.mockito.Mockito.*;
->>>>>>> 219c7d58
 import static org.mockito.internal.verification.VerificationModeFactory.times;
 
 import com.google.common.primitives.Ints;
@@ -125,11 +121,7 @@
     private final String signedStateDir = "src/test/resources/signedState/";
     private final SoftwareVersion justPriorVersion = forHapiAndHedera("0.29.1", "0.29.2");
     private final SoftwareVersion currentVersion = SEMANTIC_VERSIONS.deployedSoftwareVersion();
-<<<<<<< HEAD
-    private final SoftwareVersion futureVersion = forHapiAndHedera("2.0.0", "1.0.0");
-=======
     private final SoftwareVersion futureVersion = forHapiAndHedera("1.0.0", "1.0.0");
->>>>>>> 219c7d58
     private final NodeId selfId = new NodeId(false, 1L);
     private static final String bookMemo = "0.0.4";
 
@@ -159,10 +151,7 @@
     @Mock private BootstrapProperties bootstrapProperties;
     @Mock private SystemAccountsCreator accountsCreator;
     @Mock private SystemFilesManager systemFilesManager;
-<<<<<<< HEAD
     @Mock private MerkleScheduledTransactions scheduledTransactions;
-=======
->>>>>>> 219c7d58
 
     @LoggingTarget private LogCaptor logCaptor;
     @LoggingSubject private ServicesState subject;
@@ -193,66 +182,7 @@
         given(metadata.app()).willReturn(app);
         given(app.workingState()).willReturn(workingState);
 
-<<<<<<< HEAD
-        subject.migrateFrom(futureVersion);
-
-        verifyNoInteractions(autoRenewalMigrator, iterableStorageMigrator);
-
-        unmockMigrators();
-    }
-
-    @Test
-    void doesAllMigrationsFromRelease025Version() {
-        mockMigrators();
-        final var inOrder =
-                inOrder(
-                        networkContext,
-                        autoRenewalMigrator,
-                        iterableStorageMigrator,
-                        vmf,
-                        workingState,
-                        scheduledTransactions);
-
-        subject.setChild(StateChildIndices.ACCOUNTS, accounts);
-        subject.setChild(StateChildIndices.TOKEN_ASSOCIATIONS, tokenAssociations);
-        subject.setChild(StateChildIndices.NETWORK_CTX, networkContext);
-        subject.setChild(StateChildIndices.SCHEDULE_TXS, scheduledTransactions);
-        subject.setMetadata(metadata);
-
-        given(metadata.app()).willReturn(app);
-        given(app.workingState()).willReturn(workingState);
-        given(virtualMapFactory.newVirtualizedIterableStorage()).willReturn(iterableStorage);
-        given(vmf.apply(any())).willReturn(virtualMapFactory);
-
-        subject.migrateFrom(some025xVersion);
-
-        inOrder.verify(iterableStorageMigrator)
-                .makeStorageIterable(eq(subject), any(), any(), eq(iterableStorage));
-        inOrder.verify(scheduledTransactions).doSchedulesMigrationIfNeeded();
-        inOrder.verify(workingState).updatePrimitiveChildrenFrom(subject);
-        inOrder.verify(networkContext).markPostUpgradeScanStatus();
-
-        unmockMigrators();
-    }
-
-    @Test
-    void doesScheduledTxnMigrationRegardlessOfVersion() {
-        mockMigratorsOnly();
-
-        subject.setMetadata(metadata);
-        given(metadata.app()).willReturn(app);
-        given(app.workingState()).willReturn(workingState);
-        subject.setChild(StateChildIndices.SCHEDULE_TXS, scheduledTransactions);
-
-        subject.migrateFrom(futureVersion);
-
-        verify(iterableStorageMigrator, never()).makeStorageIterable(any(), any(), any(), any());
-        verify(autoRenewalMigrator, never()).grantFreeAutoRenew(any(), any());
-
-        verify(scheduledTransactions).doSchedulesMigrationIfNeeded();
-=======
         assertDoesNotThrow(() -> subject.migrateFrom(futureVersion));
->>>>>>> 219c7d58
 
         unmockMigrators();
     }
@@ -407,11 +337,7 @@
     @Test
     void minimumVersionIsRelease030() {
         // expect:
-<<<<<<< HEAD
-        assertEquals(StateVersions.RELEASE_0270_VERSION, subject.getMinimumSupportedVersion());
-=======
         assertEquals(StateVersions.RELEASE_030X_VERSION, subject.getMinimumSupportedVersion());
->>>>>>> 219c7d58
     }
 
     @Test
@@ -919,10 +845,7 @@
         subject.setChild(StateChildIndices.UNIQUE_TOKENS, mockMm);
         subject.setChild(StateChildIndices.STORAGE, mockMm);
         subject.setChild(StateChildIndices.TOPICS, mockMm);
-<<<<<<< HEAD
-=======
         subject.setChild(StateChildIndices.SCHEDULE_TXS, mock(MerkleScheduledTransactions.class));
->>>>>>> 219c7d58
         subject.setChild(StateChildIndices.STAKING_INFO, mockMm);
     }
 
@@ -960,15 +883,6 @@
     private void unmockMigrators() {
         ServicesState.setMapToDiskMigration(MapMigrationToDisk::migrateToDiskAsApropos);
         ServicesState.setVmFactory(VirtualMapFactory::new);
-<<<<<<< HEAD
-        ServicesState.setStakingInfoBuilder(ReleaseTwentySevenMigration::buildStakingInfoMap);
-    }
-
-    private void givenSpecialAccountsForMigration() {
-        given(accounts.get(EntityNum.fromLong(800L))).willReturn(new MerkleAccount());
-        given(accounts.get(EntityNum.fromLong(801L))).willReturn(new MerkleAccount());
-=======
         ServicesState.setStakingInfoBuilder(StakingInfoMapBuilder::buildStakingInfoMap);
->>>>>>> 219c7d58
     }
 }