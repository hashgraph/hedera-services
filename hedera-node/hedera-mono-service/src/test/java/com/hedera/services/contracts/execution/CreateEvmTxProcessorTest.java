--- conflicted
+++ resolved
@@ -122,121 +122,6 @@
                         blockMetaSource);
     }
 
-<<<<<<< HEAD
-//    @Test
-//    void assertSuccessfulExecution() {
-//        givenValidMock(true, -1);
-//        givenSenderWithBalance(350_000L);
-//        var result =
-//                createEvmTxProcessor.execute(
-//                        sender,
-//                        receiver.getId().asEvmAddress(),
-//                        33_333L,
-//                        1234L,
-//                        Bytes.EMPTY,
-//                        consensusTime);
-//        assertTrue(result.isSuccessful());
-//        assertEquals(receiver.getId().asGrpcContract(), result.toGrpc().getContractID());
-//        verify(codeCache).invalidate(receiver.getId().asEvmAddress());
-//    }
-
-//    @Test
-//    void assertSuccessfulExecutionEth() {
-//        givenValidMockEth(true);
-//
-//        var evmAccount = mock(EvmAccount.class);
-//        given(updater.getOrCreateSenderAccount(any())).willReturn(evmAccount);
-//        var senderMutableAccount = mock(MutableAccount.class);
-//        given(evmAccount.getMutable()).willReturn(senderMutableAccount);
-//        given(senderMutableAccount.getBalance()).willReturn(Wei.of(2000L));
-//
-//        var result =
-//                createEvmTxProcessor.executeEth(
-//                        sender,
-//                        receiver.getId().asEvmAddress(),
-//                        33_333L,
-//                        1234L,
-//                        Bytes.EMPTY,
-//                        consensusTime,
-//                        relayer,
-//                        BigInteger.valueOf(10_000L),
-//                        55_555L);
-//        assertTrue(result.isSuccessful());
-//        assertEquals(receiver.getId().asGrpcContract(), result.toGrpc().getContractID());
-//        verify(codeCache).invalidate(receiver.getId().asEvmAddress());
-//    }
-
-//    @Test
-//    void assertSuccessExecutionChargesCorrectMinimumGas() {
-//        givenValidMock(true, 350_000L);
-//        given(globalDynamicProperties.maxGasRefundPercentage()).willReturn(MAX_REFUND_PERCENT);
-//        givenSenderWithBalance(350_000L);
-//        var result =
-//                createEvmTxProcessor.execute(
-//                        sender,
-//                        receiver.getId().asEvmAddress(),
-//                        GAS_LIMIT,
-//                        1234L,
-//                        Bytes.EMPTY,
-//                        consensusTime);
-//        assertTrue(result.isSuccessful());
-//        assertEquals(result.getGasUsed(), GAS_LIMIT - GAS_LIMIT * MAX_REFUND_PERCENT / 100);
-//        assertEquals(receiver.getId().asGrpcContract(), result.toGrpc().getContractID());
-//    }
-
-//    @Test
-//    void assertSuccessExecutionChargesCorrectGasWhenGasUsedIsLargerThanMinimum() {
-//        givenValidMock(true, 350_000L);
-//        given(globalDynamicProperties.maxGasRefundPercentage()).willReturn(5);
-//        given(gasCalculator.transactionIntrinsicGasCost(Bytes.EMPTY, true))
-//                .willReturn(INTRINSIC_GAS_COST);
-//        givenSenderWithBalance(350_000L);
-//        var result =
-//                createEvmTxProcessor.execute(
-//                        sender,
-//                        receiver.getId().asEvmAddress(),
-//                        GAS_LIMIT,
-//                        1234L,
-//                        Bytes.EMPTY,
-//                        consensusTime);
-//        assertTrue(result.isSuccessful());
-//        assertEquals(INTRINSIC_GAS_COST, result.getGasUsed());
-//        assertEquals(receiver.getId().asGrpcContract(), result.toGrpc().getContractID());
-//    }
-
-//    @Test
-//    void assertFailedExecution() {
-//        givenValidMock(false, -1);
-//        // and:
-//        given(gasCalculator.mStoreOperationGasCost(any(), anyLong())).willReturn(200L);
-//        given(gasCalculator.mLoadOperationGasCost(any(), anyLong())).willReturn(30L);
-//        given(gasCalculator.memoryExpansionGasCost(any(), anyLong(), anyLong())).willReturn(5000L);
-//        givenSenderWithBalance(350_000L);
-//
-//        // when:
-//        var result =
-//                createEvmTxProcessor.execute(
-//                        sender,
-//                        receiver.getId().asEvmAddress(),
-//                        33_333L,
-//                        0,
-//                        Bytes.fromHexString(
-//                                "6080604052348015600f57600080fd5b506000604e576040517f08c379a"
-//                                    + "00000000000000000000000000000000000000000000000000000000081"
-//                                    + "526004016045906071565b60405180910390fd5b60c9565b6000605d601"
-//                                    + "183608f565b915060668260a0565b602082019050919050565b60006020"
-//                                    + "8201905081810360008301526088816052565b9050919050565b6000828"
-//                                    + "25260208201905092915050565b7f636f756c64206e6f74206578656375"
-//                                    + "7465000000000000000000000000000000600082015250565b603f80610"
-//                                    + "0d76000396000f3fe6080604052600080fdfea2646970667358221220d8"
-//                                    + "2b5e4f0118f9b6972aae9287dfe93930fdbc1e62ca10ea7ac70bde1c0ad"
-//                                    + "d2464736f6c63430008070033"),
-//                        consensusTime);
-//
-//        // then:
-//        assertFalse(result.isSuccessful());
-//    }
-=======
     @Test
     void assertSuccessfulExecution() {
         givenValidMock(true, 350_000L, true);
@@ -348,7 +233,6 @@
         // then:
         assertFalse(result.isSuccessful());
     }
->>>>>>> 44b2f1c1
 
     @Test
     void assertIsContractCallFunctionality() {
@@ -387,54 +271,6 @@
         assertEquals(transaction.getValue(), buildMessageFrame.getApparentValue());
     }
 
-<<<<<<< HEAD
-//    @Test
-//    void throwsWhenSenderCannotCoverUpfrontCost() {
-//        //        givenInvalidMock();
-//        //        givenSenderWithBalance(123);
-//        givenValidMock(true, 123);
-//        given(gasCalculator.transactionIntrinsicGasCost(Bytes.EMPTY, true)).willReturn(100_000L);
-//
-//        Address receiver = this.receiver.getId().asEvmAddress();
-//        assertFailsWith(
-//                () ->
-//                        createEvmTxProcessor.execute(
-//                                sender, receiver, 333_333L, 1234L, Bytes.EMPTY, consensusTime),
-//                ResponseCodeEnum.INSUFFICIENT_PAYER_BALANCE);
-//    }
-
-//    @Test
-//    void throwsWhenIntrinsicGasCostExceedsGasLimit() {
-//        //        givenInvalidMock();
-//        //        givenExtantSender();
-//        givenValidMock(true, -1);
-//        given(gasCalculator.transactionIntrinsicGasCost(Bytes.EMPTY, true))
-//                .willReturn(MAX_GAS_LIMIT + 1L);
-//
-//        Address receiver = this.receiver.getId().asEvmAddress();
-//        assertFailsWith(
-//                () ->
-//                        createEvmTxProcessor.execute(
-//                                sender, receiver, 33_333L, 1234L, Bytes.EMPTY, consensusTime),
-//                INSUFFICIENT_GAS);
-//    }
-
-//    @Test
-//    void throwsWhenIntrinsicGasCostExceedsGasLimitAndGasLimitIsEqualToMaxGasLimit() {
-//        //        givenInvalidMock();
-//        //        givenExtantSender();
-//        givenValidMock(true, -1);
-//        given(gasCalculator.transactionIntrinsicGasCost(Bytes.EMPTY, true))
-//                .willReturn(MAX_GAS_LIMIT + 1L);
-//
-//        Address receiver = this.receiver.getId().asEvmAddress();
-//        assertFailsWith(
-//                () ->
-//                        createEvmTxProcessor.execute(
-//                                sender, receiver, 33_333L, 1234L, Bytes.EMPTY, consensusTime),
-//                INSUFFICIENT_GAS);
-//    }
-=======
     @Test
     void throwsWhenSenderCannotCoverUpfrontCost() {
         //        givenInvalidMock();
@@ -481,7 +317,6 @@
                                 sender, receiver, 33_333L, 1234L, Bytes.EMPTY, consensusTime),
                 INSUFFICIENT_GAS);
     }
->>>>>>> 44b2f1c1
 
     private void givenInvalidMock() {
         given(worldState.updater()).willReturn(updater);
