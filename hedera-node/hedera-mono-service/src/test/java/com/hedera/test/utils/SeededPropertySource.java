/*
 * Copyright (C) 2022-2023 Hedera Hashgraph, LLC
 *
 * Licensed under the Apache License, Version 2.0 (the "License");
 * you may not use this file except in compliance with the License.
 * You may obtain a copy of the License at
 *
 *      http://www.apache.org/licenses/LICENSE-2.0
 *
 * Unless required by applicable law or agreed to in writing, software
 * distributed under the License is distributed on an "AS IS" BASIS,
 * WITHOUT WARRANTIES OR CONDITIONS OF ANY KIND, either express or implied.
 * See the License for the specific language governing permissions and
 * limitations under the License.
 */

package com.hedera.test.utils;

import static com.hedera.node.app.service.mono.context.properties.EntityType.*;
import static com.hedera.node.app.service.mono.state.merkle.internals.BitPackUtils.numFromCode;
import static com.hedera.node.app.service.mono.state.merkle.internals.BitPackUtils.packedTime;
import static com.hedera.node.app.service.mono.state.submerkle.TxnId.USER_TRANSACTION_NONCE;
import static com.hedera.node.app.service.mono.state.virtual.KeyPackingUtils.computeNonZeroBytes;

import com.google.common.primitives.Longs;
import com.google.protobuf.ByteString;
import com.hedera.node.app.hapi.utils.throttles.DeterministicThrottle;
import com.hedera.node.app.service.evm.store.tokens.TokenType;
import com.hedera.node.app.service.mono.context.properties.EntityType;
import com.hedera.node.app.service.mono.context.properties.SerializableSemVers;
import com.hedera.node.app.service.mono.legacy.core.jproto.JContractIDKey;
import com.hedera.node.app.service.mono.legacy.core.jproto.JDelegatableContractAliasKey;
import com.hedera.node.app.service.mono.legacy.core.jproto.JECDSASecp256k1Key;
import com.hedera.node.app.service.mono.legacy.core.jproto.JEd25519Key;
import com.hedera.node.app.service.mono.legacy.core.jproto.JKey;
import com.hedera.node.app.service.mono.legacy.core.jproto.JKeyList;
import com.hedera.node.app.service.mono.legacy.core.jproto.TxnReceipt;
import com.hedera.node.app.service.mono.state.enums.TokenSupplyType;
import com.hedera.node.app.service.mono.state.merkle.MerkleAccountState;
import com.hedera.node.app.service.mono.state.merkle.MerkleEntityId;
import com.hedera.node.app.service.mono.state.merkle.MerkleNetworkContext;
import com.hedera.node.app.service.mono.state.merkle.MerklePayerRecords;
import com.hedera.node.app.service.mono.state.merkle.MerkleScheduledTransactionsState;
import com.hedera.node.app.service.mono.state.merkle.MerkleSpecialFiles;
import com.hedera.node.app.service.mono.state.merkle.MerkleStakingInfo;
import com.hedera.node.app.service.mono.state.merkle.MerkleToken;
import com.hedera.node.app.service.mono.state.merkle.MerkleTokenRelStatus;
import com.hedera.node.app.service.mono.state.merkle.MerkleTopic;
import com.hedera.node.app.service.mono.state.merkle.MerkleUniqueToken;
import com.hedera.node.app.service.mono.state.merkle.internals.BitPackUtils;
import com.hedera.node.app.service.mono.state.merkle.internals.BytesElement;
import com.hedera.node.app.service.mono.state.submerkle.ContractNonceInfo;
import com.hedera.node.app.service.mono.state.submerkle.CurrencyAdjustments;
import com.hedera.node.app.service.mono.state.submerkle.EntityId;
import com.hedera.node.app.service.mono.state.submerkle.EvmFnResult;
import com.hedera.node.app.service.mono.state.submerkle.EvmLog;
import com.hedera.node.app.service.mono.state.submerkle.ExchangeRates;
import com.hedera.node.app.service.mono.state.submerkle.ExpirableTxnRecord;
import com.hedera.node.app.service.mono.state.submerkle.FcAssessedCustomFee;
import com.hedera.node.app.service.mono.state.submerkle.FcCustomFee;
import com.hedera.node.app.service.mono.state.submerkle.FcTokenAllowance;
import com.hedera.node.app.service.mono.state.submerkle.FcTokenAllowanceId;
import com.hedera.node.app.service.mono.state.submerkle.FcTokenAssociation;
import com.hedera.node.app.service.mono.state.submerkle.FixedFeeSpec;
import com.hedera.node.app.service.mono.state.submerkle.NftAdjustments;
import com.hedera.node.app.service.mono.state.submerkle.RichInstant;
import com.hedera.node.app.service.mono.state.submerkle.SequenceNumber;
import com.hedera.node.app.service.mono.state.submerkle.TxnId;
import com.hedera.node.app.service.mono.state.virtual.ContractKey;
import com.hedera.node.app.service.mono.state.virtual.ContractValue;
import com.hedera.node.app.service.mono.state.virtual.VirtualBlobKey;
import com.hedera.node.app.service.mono.state.virtual.VirtualBlobValue;
import com.hedera.node.app.service.mono.state.virtual.entities.OnDiskAccount;
import com.hedera.node.app.service.mono.state.virtual.entities.OnDiskTokenRel;
import com.hedera.node.app.service.mono.stream.RecordsRunningHashLeaf;
import com.hedera.node.app.service.mono.utils.EntityNum;
import com.hedera.node.app.service.mono.utils.EntityNumPair;
import com.hedera.node.app.service.mono.utils.NftNumPair;
import com.hederahashgraph.api.proto.java.*;
import com.swirlds.common.crypto.Hash;
import com.swirlds.common.crypto.RunningHash;
import com.swirlds.common.utility.CommonUtils;
import java.time.Instant;
import java.util.*;
import java.util.stream.IntStream;
import org.apache.commons.lang3.tuple.Pair;
import org.apache.tuweni.bytes.Bytes;
import org.apache.tuweni.bytes.Bytes32;
import org.hyperledger.besu.datatypes.Address;

public class SeededPropertySource {
    private static final long BASE_SEED = 4_242_424L;
    private static final EntityType[] BACKWARD_COMPATIBLE_TYPES =
            new EntityType[] {ACCOUNT, CONTRACT, FILE, SCHEDULE, TOKEN, TOPIC};

    private final SplittableRandom SEEDED_RANDOM;

    public SeededPropertySource(final SplittableRandom SEEDED_RANDOM) {
        this.SEEDED_RANDOM = SEEDED_RANDOM;
    }

    public static SeededPropertySource forSerdeTest(final int version, final int testCaseNo) {
        return new SeededPropertySource(new SplittableRandom(version * BASE_SEED + testCaseNo));
    }

    public EvmFnResult nextEvmResult() {
        final var contractId = nextEntityId();
        final var result = nextBytes(32);
        final var error = nextString(64);
        final var bloom = nextBytes(256);
        final var gasUsed = nextUnsignedLong();
        final var logs = nextEvmLogs(3);
        final var createdContractIds = nextEntityIds(2);
        final var evmAddress = nextBytes(20);
        // call nextStateChanges(), even though state changes are not part of EvmFnResult anymore,
        // in order to advance SEEDED_RANDOM and get correct values for subsequent fields
        nextStateChanges(2, 5);
        final var evmResult = new EvmFnResult(
                contractId,
                result,
                error,
                bloom,
                gasUsed,
                logs,
                createdContractIds,
                List.of(),
                evmAddress,
                nextUnsignedLong(),
                nextUnsignedLong(),
                nextBytes(128),
                nextEntityId());
        evmResult.setContractNonces(nextContractNonces(2));
        return evmResult;
    }

    public MerkleTopic nextTopic() {
        final var seeded = new MerkleTopic();
        if (nextBoolean()) {
            seeded.setMemo(nextString(100));
        }
        seeded.setAdminKey(nextNullableKey());
        seeded.setSubmitKey(nextNullableKey());
        seeded.setAutoRenewDurationSeconds(nextUnsignedLong());
        if (nextBoolean()) {
            seeded.setAutoRenewAccountId(nextEntityId());
        }
        seeded.setExpirationTimestamp(nextNullableRichInstant());
        seeded.setKey(nextNum());
        seeded.setDeleted(nextBoolean());
        seeded.setSequenceNumber(nextUnsignedLong());
        if (nextBoolean()) {
            seeded.setRunningHash(nextBytes(48));
        }
        return seeded;
    }

    public MerkleToken nextToken() {
        final var initialSupply = SEEDED_RANDOM.nextLong(100_000_000);
        final var seeded = new MerkleToken(
                nextUnsignedLong(),
                initialSupply,
                nextUnsignedInt(),
                nextString(24),
                nextString(48),
                nextBoolean(),
                nextBoolean(),
                nextZeroShardZeroRealmEntityId(),
                nextInt());
        seeded.setMemo(nextString(36));
        seeded.setDeleted(nextBoolean());
        seeded.setFeeSchedule(nextCustomFeeSchedule());
        seeded.setAutoRenewPeriod(nextUnsignedLong());
        seeded.setTokenType(nextTokenType());
        seeded.setSupplyType(nextTokenSupplyType());
        seeded.setLastUsedSerialNumber(nextUnsignedLong());
        seeded.setMaxSupply(initialSupply + SEEDED_RANDOM.nextLong(100_000_000));
        seeded.setPaused(nextBoolean());
        seeded.setAdminKey(nextNullableKey());
        seeded.setFreezeKey(nextNullableKey());
        seeded.setKycKey(nextNullableKey());
        seeded.setWipeKey(nextNullableKey());
        seeded.setSupplyKey(nextNullableKey());
        seeded.setFeeScheduleKey(nextNullableKey());
        seeded.setPauseKey(nextNullableKey());
        seeded.setKey(nextNum());
        seeded.setAutoRenewAccount(nextZeroShardZeroRealmEntityId());
        return seeded;
    }

    public List<FcCustomFee> nextCustomFeeSchedule() {
        return IntStream.range(0, SEEDED_RANDOM.nextInt(10))
                .mapToObj(i -> nextCustomFee())
                .toList();
    }

    public FcCustomFee nextCustomFee() {
        final var type = nextFeeType();
        final FcCustomFee release17Type =
                switch (type) {
                    case FIXED_FEE -> FcCustomFee.fixedFee(nextUnsignedLong(), nextEntityId(), nextEntityId(), false);
                    case ROYALTY_FEE -> {
                        final var denom = 1 + nextNonZeroInt(100);
                        final var numer = nextNonZeroInt(denom - 1);
                        if (nextBoolean()) {
                            yield FcCustomFee.royaltyFee(numer, denom, null, nextEntityId(), false);
                        } else {
                            yield FcCustomFee.royaltyFee(numer, denom, nextFixedFeeSpec(), nextEntityId(), false);
                        }
                    }
                    case FRACTIONAL_FEE -> {
                        final var denom = 1 + nextNonZeroInt(100);
                        final var numer = nextNonZeroInt(denom - 1);
                        final var minUnits = nextNonZeroInt(100);
                        final var maxUnits = minUnits + nextNonZeroInt(100);
                        yield FcCustomFee.fractionalFee(
                                numer, denom, minUnits, maxUnits, nextBoolean(), nextEntityId(), false);
                    }
                };
        release17Type.setAllCollectorsAreExempt(nextBoolean());
        return release17Type;
    }

    private FixedFeeSpec nextFixedFeeSpec() {
        return new FixedFeeSpec(nextNonZeroInt(1_000_000), nextEntityId());
    }

    public FcCustomFee.FeeType nextFeeType() {
        // size of FcCustomFee.FeeType.class.getEnumConstants() in 0.25
        return nextFeeType(3);
    }

    public FcCustomFee.FeeType nextFeeType(final int range) {
        final var choices = FcCustomFee.FeeType.class.getEnumConstants();
        return choices[SEEDED_RANDOM.nextInt(range)];
    }

    public TokenType nextTokenType() {
        // size of TokenType.class.getEnumConstants() in 0.25
        return nextTokenType(2);
    }

    public TokenType nextTokenType(final int range) {
        final var choices = TokenType.class.getEnumConstants();
        return choices[SEEDED_RANDOM.nextInt(range)];
    }

    public TokenSupplyType nextTokenSupplyType() {
        // size of TokenSupplyType.class.getEnumConstants() in 0.25
        return nextTokenSupplyType(2);
    }

    public TokenSupplyType nextTokenSupplyType(final int range) {
        final var choices = TokenSupplyType.class.getEnumConstants();
        return choices[SEEDED_RANDOM.nextInt(range)];
    }

    public byte[] nextSerializedLegacyScheduleCreateTransactionBody() {
        return TransactionBody.newBuilder()
                .setTransactionID(nextTxnId().toGrpc())
                .setMemo(nextString(50))
                .setScheduleCreate(ScheduleCreateTransactionBody.newBuilder()
                        .setAdminKey(Key.newBuilder().setECDSASecp256K1(ByteString.copyFrom(nextBytes(20))))
                        .setMemo(nextString(20))
                        .setPayerAccountID(nextEntityId().toGrpcAccountId())
                        .setScheduledTransactionBody(SchedulableTransactionBody.newBuilder()
                                .setMemo(nextString(20))
                                .setTransactionFee(nextLong())))
                .build()
                .toByteArray();
    }

    public MerkleUniqueToken next0260UniqueToken() {
        final var ownerCode = SEEDED_RANDOM.nextInt(1234);
        final var spenderCode = SEEDED_RANDOM.nextInt(1234);
        final var packedCreationTime = packedTime(nextInRangeLong(), nextInt());
        final var metadata = nextBytes(10);
        final var numbers = SEEDED_RANDOM.nextLong(1234);
        final var prev = NftNumPair.fromLongs(SEEDED_RANDOM.nextLong(1234), SEEDED_RANDOM.nextLong(1234));
        final var next = NftNumPair.fromLongs(SEEDED_RANDOM.nextLong(1234), SEEDED_RANDOM.nextLong(1234));

        final var subject = new MerkleUniqueToken(ownerCode, metadata, packedCreationTime, numbers);
        subject.setSpender(new EntityId(0, 0, spenderCode));
        subject.setPrev(prev);
        subject.setNext(next);
        return subject;
    }

    /**
     * Provides a current {@link MerkleAccountState} that has the same "value" as a previously
     * serialized instance.
     *
     * @return the "modernized" account state
     */
    public MerkleAccountState next0242AccountState() {
        final var key = nextKey();
        final var expiry = nextUnsignedLong();
        final var balance = nextUnsignedLong();
        final var autoRenewSecs = nextUnsignedLong();
        final var memo = nextString(100);
        final var isDeleted = nextBoolean();
        final var isSmartContract = nextBoolean();
        final var isReceiverSigReq = nextBoolean();
        final var proxy = nextEntityId();
        final var num = nextInt();
        final var autoAssocMeta = nextUnsignedInt();
        final var alias = nextByteString(36);
        final var kvPairs = nextUnsignedInt();
        // Preserve same seeded values, but these will be ignored
        nextGrantedCryptoAllowances(10);
        nextGrantedFungibleAllowances(10);
        nextApprovedForAllAllowances(10);

        final var newMaxAutoAssociations = BitPackUtils.getMaxAutomaticAssociationsFrom(autoAssocMeta);
        final var newUsedAutoAssociations = BitPackUtils.getAlreadyUsedAutomaticAssociationsFrom(autoAssocMeta);
        final var seeded = new MerkleAccountState();
        seeded.setAccountKey(key);
        seeded.setExpiry(expiry);
        seeded.setHbarBalance(balance);
        seeded.setAutoRenewSecs(autoRenewSecs);
        seeded.setMemo(memo);
        seeded.setDeleted(isDeleted);
        seeded.setSmartContract(isSmartContract);
        seeded.setReceiverSigRequired(isReceiverSigReq);
        seeded.setProxy(proxy);
        seeded.setNumber(num);
        seeded.setUsedAutomaticAssociations(newUsedAutoAssociations);
        seeded.setMaxAutomaticAssociations(newMaxAutoAssociations);
        seeded.setAlias(alias);
        seeded.setNumContractKvPairs(kvPairs);

        return seeded;
    }

    public MerkleAccountState next0250AccountState() {
        final var maxAutoAssoc = SEEDED_RANDOM.nextInt(1234);
        final var usedAutoAssoc = SEEDED_RANDOM.nextInt(maxAutoAssoc + 1);
        final var numAssociations = SEEDED_RANDOM.nextInt(12345);
        final var numPositiveBalanceAssociations = SEEDED_RANDOM.nextInt(numAssociations);
        final var misorderedState = new MerkleAccountState(
                nextKey(),
                nextUnsignedLong(),
                nextUnsignedLong(),
                nextUnsignedLong(),
                nextString(100),
                nextBoolean(),
                nextBoolean(),
                nextBoolean(),
                nextEntityId(),
                nextInt(),
                maxAutoAssoc,
                usedAutoAssoc,
                nextByteString(36),
                nextUnsignedInt(),
                nextGrantedCryptoAllowances(10),
                nextGrantedFungibleAllowances(10),
                nextApprovedForAllAllowances(10),
                null,
                (byte) 0,
                0,
                numAssociations,
                numPositiveBalanceAssociations,
                nextInRangeLong(),
                0,
                0,
                null,
                0,
                0,
                0,
                -1,
                0,
                false,
                -1,
                false);
        misorderedState.setNftsOwned(nextUnsignedLong());
        misorderedState.setNumTreasuryTitles(nextUnsignedInt());
        return misorderedState;
    }

    public MerklePayerRecords nextPayerRecords() {
        final var payerRecords = new MerklePayerRecords();
        payerRecords.setKey(nextNum());
        for (int i = 0, n = nextInt(3); i < n; i++) {
            payerRecords.offer(nextRecord());
        }
        return payerRecords;
    }

    public MerkleAccountState nextAccountState() {
        final var maxAutoAssoc = SEEDED_RANDOM.nextInt(1234);
        final var usedAutoAssoc = SEEDED_RANDOM.nextInt(maxAutoAssoc + 1);
        final var numAssociations = SEEDED_RANDOM.nextInt(12345);
        final var numPositiveBalanceAssociations = SEEDED_RANDOM.nextInt(numAssociations);
        final var isContract = nextBoolean();
        final var firstContractKey = isContract ? nextPackedInts(8) : null;
        final var firstKeyBytes = isContract ? computeNonZeroBytes(firstContractKey) : (byte) 0;
        return new MerkleAccountState(
                nextKey(),
                nextUnsignedLong(),
                nextUnsignedLong(),
                nextUnsignedLong(),
                nextString(100),
                nextBoolean(),
                isContract,
                nextBoolean(),
                nextEntityId(),
                nextInt(),
                maxAutoAssoc,
                usedAutoAssoc,
                nextByteString(36),
                nextUnsignedInt(),
                nextGrantedCryptoAllowances(10),
                nextGrantedFungibleAllowances(10),
                nextApprovedForAllAllowances(10),
                firstContractKey,
                firstKeyBytes,
                nextUnsignedLong(),
                numAssociations,
                numPositiveBalanceAssociations,
                nextInRangeLong(),
                nextUnsignedInt(),
                nextUnsignedLong(),
                nextEntityId(),
                nextInRangeLong(),
                nextUnsignedLong(),
                nextUnsignedLong(),
                nextUnsignedLong(),
                nextInRangeLong(),
                nextBoolean(),
                nextUnsignedLong(),
                nextBoolean());
    }

    public MerkleScheduledTransactionsState nextScheduledTransactionsState() {
        return new MerkleScheduledTransactionsState(nextLong());
    }

    public ExpirableTxnRecord nextRecord() {
        // Releases 0.23/4 and 0.25 all used the same fields; only serialization format changed
        final var builder = ExpirableTxnRecord.newBuilder()
                .setTxnId(nextTxnId())
                .setReceiptBuilder(nextReceiptBuilder())
                .setConsensusTime(nextRichInstant())
                .setFee(nextUnsignedLong())
                .setNumChildRecords(nextUnsignedShort());
        if (nextBoolean()) {
            builder.setAlias(nextByteString(32));
        }
        if (nextBoolean()) {
            builder.setHbarAdjustments(nextCurrencyAdjustments());
        }
        if (nextBoolean()) {
            builder.setMemo(nextString(100));
        }
        if (nextBoolean()) {
            builder.setContractCallResult(nextEvmFnResult());
        } else if (nextBoolean()) {
            builder.setContractCreateResult(nextEvmFnResult());
        }
        if (nextBoolean()) {
            builder.setScheduleRef(nextEntityId());
            builder.setParentConsensusTime(nextInstant());
        }
        if (nextBoolean()) {
            nextCryptoAllowances(1, 2, 4);
        }
        if (nextBoolean()) {
            nextFungibleAllowances(1, 2, 4, 8);
        }
        if (nextBoolean()) {
            nextTokenAdjustmentsIn(builder);
        }
        if (nextBoolean()) {
            builder.setAssessedCustomFees(nextAssessedFeesList());
        }
        if (nextBoolean()) {
            builder.setNewTokenAssociations(nextTokenAssociationsList());
        }
        if (nextBoolean()) {
            builder.setStakingRewardsPaid(nextCurrencyAdjustments());
        }
        final var seeded = builder.build();
        seeded.setSubmittingMember(nextUnsignedLong());
        seeded.setExpiry(nextUnsignedLong());
        if (seeded.getContractCallResult() != null && nextBoolean()) {
            seeded.getContractCallResult().setSenderId(nextEntityId());
        }
        if (seeded.getContractCreateResult() != null && nextBoolean()) {
            seeded.getContractCreateResult().setSenderId(nextEntityId());
        }
        // added in 0.28
        if (nextBoolean()) {
            seeded.setPseudoRandomNumber(nextUnsignedInt());
        } else if (nextBoolean()) {
            seeded.setPseudoRandomBytes(nextBytes(48));
        }
        return seeded;
    }

    public MerkleStakingInfo next0370StakingInfo() {
        final var MAX_REWARD_HISTORY = 366;
        final var ans = new MerkleStakingInfo(
                nextLong(),
                nextLong(),
                nextLong(),
                nextLong(),
                nextLong(),
                nextLong(),
                nextLong(),
                nextLongs(MAX_REWARD_HISTORY),
                0);
        return ans;
    }

    public MerkleStakingInfo next0371StakingInfo() {
        final var MAX_REWARD_HISTORY = 366;
        final var ans = new MerkleStakingInfo(
                nextLong(),
                nextLong(),
                nextLong(),
                nextLong(),
                nextLong(),
                nextLong(),
                nextLong(),
                nextLongs(MAX_REWARD_HISTORY),
                // added in 0.37.1
                nextInt());
        return ans;
    }

    public MerkleNetworkContext next0260NetworkContext() {
        final var numThrottles = 5;
        final var seeded = new MerkleNetworkContext();
        seeded.setBlockNo(Long.MIN_VALUE);
        seeded.setConsensusTimeOfLastHandledTxn(nextNullableInstant());
        seeded.setSeqNo(nextSeqNo());
        seeded.updateLastScannedEntity(nextInRangeLong());
        seeded.setMidnightRates(nextExchangeRates());
        seeded.setUsageSnapshots(nextUsageSnapshots(numThrottles));
        seeded.setGasThrottleUsageSnapshot(nextUsageSnapshot());
        seeded.setCongestionLevelStarts(nextNullableInstants(numThrottles));
        seeded.setStateVersion(nextUnsignedInt());
        seeded.updateAutoRenewSummaryCounts(nextUnsignedInt(), nextUnsignedInt());
        nextNullableInstant();
        seeded.setPreparedUpdateFileNum(nextInRangeLong());
        seeded.setPreparedUpdateFileHash(nextBytes(48));
        seeded.setMigrationRecordsStreamed(nextBoolean());
        final var numBlocks = nextNonZeroInt(16);
        final var anInstant = nextInstant();
        for (int i = 0; i < numBlocks; i++) {
            seeded.finishBlock(nextEthHash(), anInstant.plusSeconds(2L * i));
        }
        seeded.setStakingRewardsActivated(nextBoolean());
        seeded.setTotalStakedRewardStart(nextLong());
        seeded.setTotalStakedStart(nextLong());
        seeded.setTotalStakedStart(nextLong());
        seeded.setPendingRewards(nextLong());
        return seeded;
    }

    public MerkleNetworkContext next0270NetworkContext() {
        final var numThrottles = 5;
        final var seeded = new MerkleNetworkContext();
        seeded.setBlockNo(Long.MIN_VALUE);
        seeded.setConsensusTimeOfLastHandledTxn(nextNullableInstant());
        seeded.setSeqNo(nextSeqNo());
        seeded.updateLastScannedEntity(nextInRangeLong());
        seeded.setMidnightRates(nextExchangeRates());
        seeded.setUsageSnapshots(nextUsageSnapshots(numThrottles));
        seeded.setGasThrottleUsageSnapshot(nextUsageSnapshot());
        seeded.setCongestionLevelStarts(nextNullableInstants(numThrottles));
        seeded.setStateVersion(nextUnsignedInt());
        seeded.updateAutoRenewSummaryCounts(nextUnsignedInt(), nextUnsignedInt());
        seeded.setPreparedUpdateFileNum(nextInRangeLong());
        seeded.setPreparedUpdateFileHash(nextBytes(48));
        seeded.setMigrationRecordsStreamed(nextBoolean());
        final var numBlocks = nextNonZeroInt(16);
        final var anInstant = nextInstant();
        for (int i = 0; i < numBlocks; i++) {
            seeded.finishBlock(nextEthHash(), anInstant.plusSeconds(2L * i));
        }
        seeded.setStakingRewardsActivated(nextBoolean());
        seeded.setTotalStakedRewardStart(nextLong());
        seeded.setTotalStakedStart(nextLong());
        seeded.setTotalStakedStart(nextLong());
        seeded.setPendingRewards(nextLong());
        return seeded;
    }

    public MerkleNetworkContext next0300NetworkContext() {
        final var base = next0270NetworkContext();
        base.setExpiryUsageSnapshot(nextUsageSnapshot());
        return base;
    }

    public MerkleNetworkContext next0310NetworkContext() {
        final var base = next0300NetworkContext();
        base.setNextTaskTodo(nextInt());
        base.setLastScannedPostUpgrade(nextLong());
        base.setSeqNoPostUpgrade(nextLong());
        base.setPreExistingEntityScanStatus(nextBytes(1)[0]);
        return base;
    }

    public MerkleNetworkContext next0320NetworkContext() {
        final var base = next0310NetworkContext();
        base.setEvmCongestionLevelStarts(nextNullableInstants(nextInt(3)));
        return base;
    }

    public Instant[] nextNullableInstants(final int n) {
        return IntStream.range(0, n).mapToObj(i -> nextNullableInstant()).toArray(Instant[]::new);
    }

    public DeterministicThrottle.UsageSnapshot[] nextUsageSnapshots(final int n) {
        return IntStream.range(0, n)
                .mapToObj(i -> nextUsageSnapshot())
                .toArray(DeterministicThrottle.UsageSnapshot[]::new);
    }

    public DeterministicThrottle.UsageSnapshot nextUsageSnapshot() {
        return new DeterministicThrottle.UsageSnapshot(nextUnsignedLong(), nextNullableInstant());
    }

    public SequenceNumber nextSeqNo() {
        return new SequenceNumber(nextInRangeLong());
    }

    public boolean nextBoolean() {
        return SEEDED_RANDOM.nextBoolean();
    }

    public List<FcAssessedCustomFee> nextAssessedFeesList() {
        final var numFees = nextNonZeroInt(10);
        final List<FcAssessedCustomFee> ans = new ArrayList<>();
        for (int i = 0; i < numFees; i++) {
            ans.add(nextAssessedFee());
        }
        return ans;
    }

    public List<FcTokenAssociation> nextTokenAssociationsList() {
        final var numAssociations = nextNonZeroInt(10);
        final List<FcTokenAssociation> ans = new ArrayList<>();
        for (int i = 0; i < numAssociations; i++) {
            ans.add(nextTokenAssociation());
        }
        return ans;
    }

    public FcTokenAssociation nextTokenAssociation() {
        return new FcTokenAssociation(nextInRangeLong(), nextInRangeLong());
    }

    public FcAssessedCustomFee nextAssessedFee() {
        if (nextBoolean()) {
            return new FcAssessedCustomFee(nextEntityId(), nextUnsignedLong(), nextInRangeLongs(nextNonZeroInt(3)));
        } else {
            return new FcAssessedCustomFee(
                    nextEntityId(), nextEntityId(), nextUnsignedLong(), nextInRangeLongs(nextNonZeroInt(3)));
        }
    }

    public void nextTokenAdjustmentsIn(final ExpirableTxnRecord.Builder builder) {
        final var numAdjustments = nextNonZeroInt(10);
        final List<EntityId> tokenTypes = new ArrayList<>(numAdjustments);
        final List<NftAdjustments> ownershipChanges = new ArrayList<>(numAdjustments);
        final List<CurrencyAdjustments> fungibleAdjustments = new ArrayList<>(numAdjustments);
        for (int i = 0; i < numAdjustments; i++) {
            tokenTypes.add(nextEntityId());
            ownershipChanges.add(nextOwnershipChanges());
            fungibleAdjustments.add(nextCurrencyAdjustments());
        }
        builder.setTokens(tokenTypes);
        builder.setNftTokenAdjustments(ownershipChanges);
        builder.setTokenAdjustments(fungibleAdjustments);
    }

    public NftAdjustments nextOwnershipChanges() {
        final var numOwnershipChanges = nextNonZeroInt(10);
        final List<EntityId> senders = new ArrayList<>(numOwnershipChanges);
        final List<EntityId> receivers = new ArrayList<>(numOwnershipChanges);
        final long[] serialNos = nextUnsignedLongs(numOwnershipChanges);
        return new NftAdjustments(serialNos, senders, receivers);
    }

    public int nextNonce() {
        return nextNonZeroInt(999);
    }

    public int nextInt() {
        return SEEDED_RANDOM.nextInt();
    }

    public int nextInt(int bound) {
        return SEEDED_RANDOM.nextInt(bound);
    }

    public TxnId nextTxnId() {
        if (nextBoolean()) {
            return new TxnId(nextEntityId(), nextRichInstant(), nextBoolean(), nextNonce());
        } else {
            return new TxnId(nextEntityId(), nextRichInstant(), nextBoolean(), USER_TRANSACTION_NONCE);
        }
    }

    public Instant nextInstant() {
        return Instant.ofEpochSecond(nextInRangeLong(), SEEDED_RANDOM.nextInt(1_000_000));
    }

    public Instant nextNullableInstant() {
        return nextBoolean() ? null : Instant.ofEpochSecond(nextInRangeLong(), SEEDED_RANDOM.nextInt(1_000_000));
    }

    public TxnId nextScheduledTxnId() {
        return new TxnId(nextEntityId(), nextRichInstant(), true, 0);
    }

    public CurrencyAdjustments nextCurrencyAdjustments() {
        final var numAdjustments = nextNonZeroInt(10);
        final var ids = nextInRangeLongs(numAdjustments);
        final var amounts = nextLongs(numAdjustments);
        return new CurrencyAdjustments(amounts, ids);
    }

    public OnDiskAccount nextOnDiskAccount() {
        final var account = new OnDiskAccount();

        // Boolean values
        account.setIsDeleted(nextBoolean());
        account.setIsContract(nextBoolean());
        account.setIsReceiverSigRequired(nextBoolean());
        account.setIsDeclineReward(nextBoolean());
        // Int values
        account.setNumContractKvPairs(nextInt());
        account.setMaxAutoAssociations(nextInt());
        account.setUsedAutoAssociations(nextInt());
        account.setNumAssociations(nextInt());
        account.setNumPositiveBalances(nextInt());
        account.setNumTreasuryTitles(nextInt());
        // Long values
        account.setExpiry(nextLong());
        account.setHbarBalance(nextLong());
        account.setAutoRenewSecs(nextLong());
        account.setNftsOwned(nextLong());
        account.setAccountNumber(nextLong());
        account.setHeadTokenId(nextLong());
        account.setHeadNftId(nextLong());
        account.setHeadNftSerialNum(nextLong());
        account.setEthereumNonce(nextLong());
        account.setStakedToMe(nextLong());
        account.setStakePeriodStart(nextLong());
        account.setStakedNum(nextLong());
        account.setStakeAtStartOfLastRewardedPeriod(nextLong());
        account.setAutoRenewAccountNumber(nextLong());
        // Object values
        account.setKey(nextKey());
        if (nextBoolean()) {
            account.setMemo(nextString(32));
        }
        if (nextBoolean()) {
            account.setAlias(nextByteString(20));
        }
        if (nextBoolean()) {
            account.setHbarAllowances(nextGrantedCryptoAllowances(nextInt(4)));
        }
        if (nextBoolean()) {
            account.setFungibleAllowances(nextGrantedFungibleAllowances(nextInt(3)));
        }
        if (nextBoolean()) {
            account.setNftOperatorApprovals(nextApprovedForAllAllowances(2));
        }
        if (account.isContract() && nextBoolean()) {
            account.setFirstStorageKey(nextPackedInts(8));
        }
        account.setExpiredAndPendingRemoval(nextBoolean());

        return account;
    }

    public EvmFnResult nextEvmFnResult() {
        final var contractId = nextEntityId();
        final var result = nextBytes(128);
        final var error = nextString(32);
        final var bloom = nextBytes(32);
        final var gasUsed = nextUnsignedLong();
        final var evmAddress = nextBytes(20);
        // call nextStateChanges(), even though state changes are not part of EvmFnResult anymore,
        // in order to advance SEEDED_RANDOM and get correct values for subsequent fields
        nextStateChanges(5, 10);
        return new EvmFnResult(
                contractId,
                result,
                error,
                bloom,
                gasUsed,
                List.of(),
                List.of(),
                List.of(),
                evmAddress,
                nextUnsignedLong(),
                nextUnsignedLong(),
                nextBytes(64),
                null);
    }

    public List<EvmLog> nextEvmLogs(final int n) {
        return IntStream.range(0, n).mapToObj(i -> nextEvmLog()).toList();
    }

    public EvmLog nextEvmLog() {
        return new EvmLog(nextEntityId(), nextBytes(256), nextLogTopics(5), nextBytes(64));
    }

    public List<byte[]> nextLogTopics(final int n) {
        return IntStream.range(0, nextNonZeroInt(n))
                .mapToObj(i -> nextBytes(256))
                .toList();
    }

    public Map<Address, Map<Bytes, Pair<Bytes, Bytes>>> nextStateChanges(int n, final int changesPerAddress) {
        final Map<Address, Map<Bytes, Pair<Bytes, Bytes>>> ans = new TreeMap<>();
        while (n-- > 0) {
            final var address = nextAddress();
            final Map<Bytes, Pair<Bytes, Bytes>> changes = new TreeMap<>();
            for (int i = 0; i < changesPerAddress; i++) {
                changes.put(nextEvmWord(), nextStateChangePair());
            }
            ans.put(address, changes);
        }
        return ans;
    }

    public Pair<Bytes, Bytes> nextStateChangePair() {
        if (nextBoolean()) {
            return Pair.of(nextEvmWord(), null);
        } else {
            return Pair.of(nextEvmWord(), nextEvmWord());
        }
    }

    public TxnReceipt nextReceipt() {
        return nextReceiptBuilder().build();
    }

    public TxnReceipt.Builder nextReceiptBuilder() {
        final var builder = TxnReceipt.newBuilder();
        if (nextBoolean()) {
            final var creationType = nextEntityType();
            switch (creationType) {
                case ACCOUNT -> builder.setAccountId(nextEntityId());
                case CONTRACT -> builder.setContractId(nextEntityId());
                case FILE -> builder.setFileId(nextEntityId());
                case SCHEDULE -> {
                    builder.setScheduleId(nextEntityId());
                    builder.setScheduledTxnId(nextScheduledTxnId());
                }
                case TOKEN -> {
                    builder.setTokenId(nextEntityId());
                    if (nextBoolean()) {
                        builder.setNewTotalSupply(nextUnsignedLong());
                    } else if (nextBoolean()) {
                        builder.setSerialNumbers(nextInRangeLongs(nextNonZeroInt(10)));
                    }
                }
                case TOPIC -> {
                    builder.setTopicId(nextEntityId());
                    if (nextBoolean()) {
                        builder.setRunningHashVersion(nextUnsignedLong());
                        builder.setTopicRunningHash(nextBytes(48));
                        builder.setTopicSequenceNumber(nextUnsignedLong());
                    }
                }
            }
        }
        return builder.setExchangeRates(nextExchangeRates())
                .setStatus(nextStatus().toString());
    }

    public int nextNonZeroInt(final int inclusiveUpperBound) {
        return 1 + SEEDED_RANDOM.nextInt(inclusiveUpperBound);
    }

    public ResponseCodeEnum nextStatus() {
        // size of ResponseCodeEnum.class.getEnumConstants() in 0.25
        return nextStatus(265);
    }

    public ResponseCodeEnum nextStatus(final int range) {
        final var choices = ResponseCodeEnum.class.getEnumConstants();
        return choices[SEEDED_RANDOM.nextInt(range)];
    }

    public ExchangeRates nextExchangeRates() {
        return new ExchangeRates(
                nextUnsignedInt(),
                nextUnsignedInt(),
                nextUnsignedLong(),
                nextUnsignedInt(),
                nextUnsignedInt(),
                nextUnsignedLong());
    }

    public EntityType nextEntityType() {
        // size of EntityType.class.getEnumConstants() in 0.25
        return nextEntityType(6);
    }

    public EntityType nextEntityType(final int range) {
        return BACKWARD_COMPATIBLE_TYPES[SEEDED_RANDOM.nextInt(range)];
    }

    public Map<EntityNum, Map<FcTokenAllowanceId, Long>> nextFungibleAllowances(
            final int numUniqueAccounts,
            final int numUniqueTokens,
            final int numSpenders,
            final int numAllowancesPerSpender) {
        final EntityNum[] accounts = nextNums(numUniqueAccounts);
        final EntityNum[] tokens = nextNums(numUniqueTokens);

        final Map<EntityNum, Map<FcTokenAllowanceId, Long>> ans = new TreeMap<>();
        for (int i = 0; i < numSpenders; i++) {
            final var aNum = accounts[SEEDED_RANDOM.nextInt(accounts.length)];
            final var allowances = ans.computeIfAbsent(aNum, a -> new TreeMap<>());
            for (int j = 0; j < numAllowancesPerSpender; j++) {
                final var bNum = accounts[SEEDED_RANDOM.nextInt(accounts.length)];
                final var tNum = tokens[SEEDED_RANDOM.nextInt(tokens.length)];
                final var key = new FcTokenAllowanceId(tNum, bNum);
                allowances.put(key, nextUnsignedLong());
            }
        }
        return ans;
    }

    public Map<EntityNum, Map<EntityNum, Long>> nextCryptoAllowances(
            final int numUniqueAccounts, final int numSpenders, final int numAllowancesPerSpender) {
        final EntityNum[] accounts = IntStream.range(0, numUniqueAccounts)
                .mapToObj(i -> nextNum())
                .distinct()
                .toArray(EntityNum[]::new);
        final Map<EntityNum, Map<EntityNum, Long>> ans = new TreeMap<>();
        for (int i = 0; i < numSpenders; i++) {
            final var aNum = accounts[SEEDED_RANDOM.nextInt(accounts.length)];
            final var allowances = ans.computeIfAbsent(aNum, a -> new TreeMap<>());
            for (int j = 0; j < numAllowancesPerSpender; j++) {
                final var bNum = accounts[SEEDED_RANDOM.nextInt(accounts.length)];
                allowances.put(bNum, nextUnsignedLong());
            }
        }
        return ans;
    }

    public Set<FcTokenAllowanceId> nextApprovedForAllAllowances(final int n) {
        final Set<FcTokenAllowanceId> ans = new TreeSet<>();
        for (int i = 0; i < n; i++) {
            ans.add(nextAllowanceId());
        }
        return ans;
    }

    public Map<FcTokenAllowanceId, Long> nextGrantedFungibleAllowances(final int n) {
        final Map<FcTokenAllowanceId, Long> ans = new TreeMap<>();
        for (int i = 0; i < n; i++) {
            ans.put(nextAllowanceId(), nextUnsignedLong());
        }
        return ans;
    }

    public Map<EntityNum, Long> nextGrantedCryptoAllowances(final int n) {
        final Map<EntityNum, Long> ans = new TreeMap<>();
        for (int i = 0; i < n; i++) {
            ans.put(nextNum(), nextUnsignedLong());
        }
        return ans;
    }

    public FcTokenAllowanceId nextAllowanceId() {
        return new FcTokenAllowanceId(nextNum(), nextNum());
    }

    public EntityNum[] nextNums(final int n) {
        return IntStream.range(0, n).mapToObj(i -> nextNum()).distinct().toArray(EntityNum[]::new);
    }

    public long[] nextInRangeLongs(final int n) {
        return IntStream.range(0, n).mapToLong(i -> nextInRangeLong()).toArray();
    }

    public long[] nextLongs(final int n) {
        return IntStream.range(0, n).mapToLong(i -> nextLong()).toArray();
    }

    public List<EntityId> nextEntityIds(final int n) {
        return IntStream.range(0, n).mapToObj(i -> nextEntityId()).toList();
    }

    public List<ContractNonceInfo> nextContractNonces(final int n) {
        return IntStream.range(0, n).mapToObj(i -> nextContractNonce()).toList();
    }

    public long[] nextUnsignedLongs(final int n) {
        return IntStream.range(0, n).mapToLong(i -> nextUnsignedLong()).toArray();
    }

    public EntityNum nextNum() {
        return EntityNum.fromLong(SEEDED_RANDOM.nextLong(BitPackUtils.MAX_NUM_ALLOWED));
    }

    public long nextInRangeLong() {
        return numFromCode(SEEDED_RANDOM.nextInt());
    }

    public EntityNumPair nextPair() {
        return EntityNumPair.fromLongs(nextInRangeLong(), nextInRangeLong());
    }

    public long nextUnsignedLong() {
        return SEEDED_RANDOM.nextLong(Long.MAX_VALUE);
    }

    public long nextLong() {
        return SEEDED_RANDOM.nextLong();
    }

    public Bytes nextEvmWord() {
        if (nextBoolean()) {
            return Bytes.ofUnsignedLong(nextLong()).trimLeadingZeros();
        } else {
            return Bytes.wrap(nextBytes(32)).trimLeadingZeros();
        }
    }

    public Address nextAddress() {
        final byte[] ans = new byte[20];
        if (nextBoolean()) {
            SEEDED_RANDOM.nextBytes(ans);
        } else {
            System.arraycopy(Longs.toByteArray(nextInRangeLong()), 0, ans, 12, 8);
        }
        return Address.fromHexString(CommonUtils.hex(ans));
    }

    public int nextUnsignedInt() {
        return SEEDED_RANDOM.nextInt(Integer.MAX_VALUE);
    }

    public short nextUnsignedShort() {
        return (short) SEEDED_RANDOM.nextInt(Short.MAX_VALUE);
    }

    public String nextString(final int len) {
        final var sb = new StringBuilder();
        for (int i = 0; i < len; i++) {
            sb.append((char) SEEDED_RANDOM.nextInt(0x7f));
        }
        return sb.toString();
    }

    public JKey nextNullableKey() {
        return nextBoolean() ? null : nextKey();
    }

    public JKey nextKey() {
        final var keyType = SEEDED_RANDOM.nextInt(5);
        if (keyType == 0) {
            return nextEd25519Key();
        } else if (keyType == 1) {
            return nextSecp256k1Key();
        } else if (keyType == 2) {
            return new JContractIDKey(nextContractId());
        } else if (keyType == 3) {
            return new JDelegatableContractAliasKey(nextContractId().toBuilder()
                    .clearContractNum()
                    .setEvmAddress(nextByteString(20))
                    .build());
        } else {
            return new JKeyList(List.of(nextKey(), nextKey()));
        }
    }

    public JKeyList nextKeyList(final int n) {
        return new JKeyList(IntStream.range(0, n).mapToObj(i -> nextKey()).toList());
    }

    public JKey nextEd25519Key() {
        return new JEd25519Key(nextBytes(32));
    }

    public JKey nextSecp256k1Key() {
        return new JECDSASecp256k1Key(nextBytes(33));
    }

    public byte[] nextBytes(final int n) {
        final var ans = new byte[n];
        SEEDED_RANDOM.nextBytes(ans);
        return ans;
    }

    public int[] nextPackedInts(final int n) {
        final var ans = new int[n];
        for (int i = 0; i < ans.length; i++) {
            ans[i] = nextInt();
        }
        return ans;
    }

    public ByteString nextByteString(final int n) {
        return ByteString.copyFrom(nextBytes(n));
    }

    public EntityId nextEntityId() {
        return new EntityId(nextUnsignedLong(), nextUnsignedLong(), nextUnsignedLong());
    }

<<<<<<< HEAD
    public ContractNonceInfo nextContractNonce() {
        return new ContractNonceInfo(nextEntityId(), nextUnsignedLong());
=======
    /**
     * Return an entity id with the default shard and realm of {@code 0} so that when using
     * PBJ converters inside {@link com.hedera.test.serde.SelfSerializableDataTest} object
     * providers, we don't lose information.
     *
     * @return an entity id in the default shard and realm
     */
    public EntityId nextZeroShardZeroRealmEntityId() {
        return new EntityId(0, 0, nextUnsignedLong());
>>>>>>> 96ac267a
    }

    public RichInstant nextRichInstant() {
        return new RichInstant(nextUnsignedLong(), SEEDED_RANDOM.nextInt(1_000_000));
    }

    public RichInstant nextNullableRichInstant() {
        return nextBoolean() ? null : nextRichInstant();
    }

    public ContractID nextContractId() {
        return ContractID.newBuilder()
                .setShardNum(nextUnsignedLong())
                .setRealmNum(nextUnsignedLong())
                .setContractNum(nextUnsignedLong())
                .build();
    }

    public byte[] nextSerializedTransactionBody() {
        return TransactionBody.newBuilder()
                .setTransactionID(nextTxnId().toGrpc())
                .setMemo(nextString(50))
                .build()
                .toByteArray();
    }

    public org.hyperledger.besu.datatypes.Hash nextEthHash() {
        return org.hyperledger.besu.datatypes.Hash.wrap(Bytes32.wrap(nextBytes(32)));
    }

    public RecordsRunningHashLeaf nextRecordsRunningHashLeaf() {
        return new RecordsRunningHashLeaf(new RunningHash(new Hash(nextBytes(48))));
    }

    public FcTokenAllowance nextFcTokenAllowance() {
        return FcTokenAllowance.from(nextBoolean(), Longs.asList(nextLongs(nextNonZeroInt(100))));
    }

    public BytesElement nextFilePart() {
        return new BytesElement(nextBytes(nextNonZeroInt(1000)));
    }

    public MerkleEntityId nextMerkleEntityId() {
        final var entityId = nextEntityId();
        return new MerkleEntityId(entityId.shard(), entityId.realm(), entityId.num());
    }

    public FileID nextFileID() {
        // By default, the shard and realm numbers are 0.
        return FileID.newBuilder()
                .setShardNum(0)
                .setRealmNum(0)
                .setFileNum(nextUnsignedLong())
                .build();
    }

    public MerkleSpecialFiles nextMerkleSpecialFiles() {
        final var seeded = new MerkleSpecialFiles();
        final int numFiles = nextNonZeroInt(100);
        for (int i = 0; i < numFiles; i++) {
            seeded.append(nextFileID(), nextBytes(nextNonZeroInt(1000)));
        }
        return seeded;
    }

    public MerkleTokenRelStatus nextMerkleTokenRelStatus() {
        final var seeded = new MerkleTokenRelStatus(
                nextUnsignedLong(), nextBoolean(), nextBoolean(), nextBoolean(), nextUnsignedLong());
        seeded.setPrev(nextUnsignedLong());
        seeded.setNext(nextUnsignedLong());
        return seeded;
    }

    public OnDiskTokenRel nextOnDiskTokenRel() {
        final var rel = new OnDiskTokenRel();
        rel.setPrev(nextLong());
        rel.setNext(nextLong());
        rel.setNumbers(nextLong());
        rel.setBalance(nextUnsignedLong());
        rel.setFrozen(nextBoolean());
        rel.setKycGranted(nextBoolean());
        rel.setAutomaticAssociation(nextBoolean());
        return rel;
    }

    public SerializableSemVers nextSerializableSemVers() {
        return new SerializableSemVers(nextSemVer(), nextSemVer());
    }

    private SemanticVersion nextSemVer() {
        final var ans = SemanticVersion.newBuilder();
        ans.setMajor(nextUnsignedInt()).setMinor(nextUnsignedInt()).setPatch(nextUnsignedInt());
        if (nextBoolean()) {
            ans.setPre(nextString(8));
        }
        if (nextBoolean()) {
            ans.setBuild(nextString(8));
        }
        return ans.build();
    }

    public ContractKey nextContractKey() {
        return new ContractKey(nextUnsignedLong(), nextBytes(32));
    }

    public ContractValue nextContractValue() {
        return new ContractValue(nextBytes(32));
    }

    public VirtualBlobKey.Type nextVirtualBlobKeyType() {
        return VirtualBlobKey.Type.values()[nextNonZeroInt(VirtualBlobKey.Type.values().length) - 1];
    }

    public VirtualBlobKey nextVirtualBlobKey() {
        return new VirtualBlobKey(nextVirtualBlobKeyType(), nextUnsignedInt());
    }

    public VirtualBlobValue nextVirtualBlobValue() {
        return new VirtualBlobValue(nextBytes(nextNonZeroInt(100)));
    }
}<|MERGE_RESOLUTION|>--- conflicted
+++ resolved
@@ -1111,10 +1111,10 @@
         return new EntityId(nextUnsignedLong(), nextUnsignedLong(), nextUnsignedLong());
     }
 
-<<<<<<< HEAD
     public ContractNonceInfo nextContractNonce() {
         return new ContractNonceInfo(nextEntityId(), nextUnsignedLong());
-=======
+    }
+
     /**
      * Return an entity id with the default shard and realm of {@code 0} so that when using
      * PBJ converters inside {@link com.hedera.test.serde.SelfSerializableDataTest} object
@@ -1124,7 +1124,6 @@
      */
     public EntityId nextZeroShardZeroRealmEntityId() {
         return new EntityId(0, 0, nextUnsignedLong());
->>>>>>> 96ac267a
     }
 
     public RichInstant nextRichInstant() {
