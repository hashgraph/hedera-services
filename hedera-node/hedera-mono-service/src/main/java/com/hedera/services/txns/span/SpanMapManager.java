--- conflicted
+++ resolved
@@ -330,11 +330,7 @@
                 impliedTransfersMarshal.unmarshalFromGrpc(op, accessor.getPayer());
         reCalculateXferMeta(accessor, impliedTransfers);
         spanMapAccessor.setImpliedTransfers(accessor, impliedTransfers);
-<<<<<<< HEAD
-        accessor.setNumAutoCreations(
-=======
         accessor.setNumImplicitCreations(
->>>>>>> 78fe5173
                 impliedTransfers.getMeta().getNumAutoCreations()
                         + impliedTransfers.getMeta().getNumLazyCreations());
     }
