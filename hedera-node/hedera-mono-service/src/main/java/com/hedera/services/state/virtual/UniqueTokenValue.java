--- conflicted
+++ resolved
@@ -135,7 +135,6 @@
         return copy;
     }
 
-<<<<<<< HEAD
     // Keep it in sync with serializeTo()
     int getSerializedSize() {
         return Long.BYTES // owner account num
@@ -146,17 +145,7 @@
                 + Long.BYTES + Long.BYTES; // next NFT num pair: token num + serial num
     }
 
-    interface CheckedConsumer<T> {
-        void accept(T t) throws IOException;
-    }
-
-    interface CheckedConsumer2<T, U> {
-        void accept(T t, U u) throws IOException;
-    }
-
     // Keep it in sync with getSerializedSize()
-=======
->>>>>>> 94285ebd
     /* package */ void serializeTo(
             final CheckedConsumer<Byte> writeByteFn,
             final CheckedConsumer<Long> writeLongFn,
