--- conflicted
+++ resolved
@@ -382,11 +382,7 @@
     }
 
     public Address fundingAccountAddress() {
-<<<<<<< HEAD
-        return EntityIdUtils.asTypedEvmAddress(fundingAccount);
-=======
         return fundingAccountAddress;
->>>>>>> 8776416c
     }
 
     public int cacheRecordsTtl() {
