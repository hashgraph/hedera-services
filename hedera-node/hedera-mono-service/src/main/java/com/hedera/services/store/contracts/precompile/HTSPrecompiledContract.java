--- conflicted
+++ resolved
@@ -296,21 +296,16 @@
                                             precompilePricingUtils,
                                             functionId,
                                             senderAddress,
-<<<<<<< HEAD
-                                            impliedTransfersMarshal,
-                                            recordsHistorian,
-                                            infrastructureFactory.newAutoCreationLogic(
-                                                    syntheticTxnFactory,
-                                                    creator,
-                                                    currentView,
-                                                    ledgers.aliases()),
-                                            dynamicProperties.isImplicitCreationEnabled()));
-                    case AbiConstants.ABI_ID_MINT_TOKEN -> new MintPrecompile(
-=======
-                                            impliedTransfersMarshal));
+                                            impliedTransfersMarshal),
+                        recordsHistorian,
+                        infrastructureFactory.newAutoCreationLogic(
+                            syntheticTxnFactory,
+                            creator,
+                            currentView,
+                            ledgers.aliases()),
+                        dynamicProperties.isImplicitCreationEnabled()));
                     case AbiConstants.ABI_ID_MINT_TOKEN,
                             AbiConstants.ABI_ID_MINT_TOKEN_V2 -> new MintPrecompile(
->>>>>>> 57e7f7dc
                             ledgers,
                             encoder,
                             updater.aliases(),
