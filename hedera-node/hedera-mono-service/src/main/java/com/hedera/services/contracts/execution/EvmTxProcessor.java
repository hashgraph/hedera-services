/*
 * Copyright (C) 2021-2022 Hedera Hashgraph, LLC
 *
 * Licensed under the Apache License, Version 2.0 (the "License");
 * you may not use this file except in compliance with the License.
 * You may obtain a copy of the License at
 *
 *      http://www.apache.org/licenses/LICENSE-2.0
 *
 * Unless required by applicable law or agreed to in writing, software
 * distributed under the License is distributed on an "AS IS" BASIS,
 * WITHOUT WARRANTIES OR CONDITIONS OF ANY KIND, either express or implied.
 * See the License for the specific language governing permissions and
 * limitations under the License.
 */
package com.hedera.services.contracts.execution;

import static com.hedera.services.ethereum.EthTxData.WEIBARS_TO_TINYBARS;
import static com.hedera.services.exceptions.ValidationUtils.validateTrue;
import static com.hederahashgraph.api.proto.java.ResponseCodeEnum.INSUFFICIENT_GAS;
import static com.hederahashgraph.api.proto.java.ResponseCodeEnum.INSUFFICIENT_PAYER_BALANCE;
import static com.hederahashgraph.api.proto.java.ResponseCodeEnum.INSUFFICIENT_TX_FEE;

import com.hedera.services.context.properties.GlobalDynamicProperties;
import com.hedera.services.contracts.execution.traceability.HederaTracer;
import com.hedera.services.evm.contracts.execution.BlockMetaSource;
import com.hedera.services.evm.contracts.execution.HederaEvmTxProcessor;
import com.hedera.services.exceptions.InvalidTransactionException;
import com.hedera.services.exceptions.ResourceLimitException;
import com.hedera.services.fees.PricesAndFeesImpl;
import com.hedera.services.store.contracts.HederaMutableWorldState;
import com.hedera.services.store.contracts.HederaWorldState;
import com.hedera.services.store.models.Account;
import com.hedera.services.stream.proto.SidecarType;
import java.math.BigInteger;
import java.util.Collections;
import java.util.List;
import java.util.Map;
import java.util.Optional;
import javax.annotation.Nullable;
import javax.inject.Provider;
import org.apache.commons.lang3.tuple.Pair;
import org.apache.tuweni.bytes.Bytes;
import org.hyperledger.besu.datatypes.Address;
import org.hyperledger.besu.datatypes.Wei;
import org.hyperledger.besu.evm.EVM;
import org.hyperledger.besu.evm.account.MutableAccount;
import org.hyperledger.besu.evm.frame.MessageFrame;
import org.hyperledger.besu.evm.gascalculator.GasCalculator;
import org.hyperledger.besu.evm.processor.ContractCreationProcessor;
import org.hyperledger.besu.evm.processor.MessageCallProcessor;

/**
 * Abstract processor of EVM transactions that prepares the {@link EVM} and all the peripherals upon
 * instantiation. Provides a base {@link EvmTxProcessor#execute(Account, Address, long, long, long,
 * Bytes, boolean, boolean, Address, BigInteger, long, Account)} method that handles the end-to-end
 * execution of an EVM transaction.
 */
abstract class EvmTxProcessor extends HederaEvmTxProcessor {

    protected EvmTxProcessor(
            final PricesAndFeesImpl pricesAndFees,
            final GlobalDynamicProperties dynamicProperties,
            final GasCalculator gasCalculator,
            final Map<String, Provider<MessageCallProcessor>> mcps,
            final Map<String, Provider<ContractCreationProcessor>> ccps) {
        this(null, pricesAndFees, dynamicProperties, gasCalculator, mcps, ccps, null);
    }

    protected EvmTxProcessor(
            final HederaMutableWorldState worldState,
            final PricesAndFeesImpl pricesAndFees,
            final GlobalDynamicProperties dynamicProperties,
            final GasCalculator gasCalculator,
            final Map<String, Provider<MessageCallProcessor>> mcps,
            final Map<String, Provider<ContractCreationProcessor>> ccps,
            final BlockMetaSource blockMetaSource) {
        super(
                worldState,
<<<<<<< HEAD
                pricesAndFees,
=======
                livePricesSource,
>>>>>>> 44b2f1c1
                dynamicProperties,
                gasCalculator,
                mcps,
                ccps,
                blockMetaSource);
    }

    /**
     * Executes the {@link MessageFrame} of the EVM transaction. Returns the result as {@link
     * TransactionProcessingResult}
     *
     * @param sender The origin {@link Account} that initiates the transaction
     * @param receiver the priority form of the receiving {@link Address} (i.e., EIP-1014 if
     *     present); or the newly created address
     * @param gasPrice GasPrice to use for gas calculations
     * @param gasLimit Externally provided gas limit
     * @param value transaction value
     * @param payload transaction payload. For Create transactions, the bytecode + constructor
     *     arguments
     * @param contractCreation if this is a contract creation transaction
     * @param isStatic Whether the execution is static
     * @param mirrorReceiver the mirror form of the receiving {@link Address}; or the newly created
     *     address
     * @return the result of the EVM execution returned as {@link TransactionProcessingResult}
     */
    protected TransactionProcessingResult execute(
            final Account sender,
            final Address receiver,
            final long gasPrice,
            final long gasLimit,
            final long value,
            final Bytes payload,
            final boolean contractCreation,
            final boolean isStatic,
            final Address mirrorReceiver,
            final BigInteger userOfferedGasPrice,
            final long maxGasAllowanceInTinybars,
            final Account relayer) {
        final Wei gasCost = Wei.of(Math.multiplyExact(gasLimit, gasPrice));
        final Wei upfrontCost = gasCost.add(value);

        final HederaTracer hederaTracer =
                new HederaTracer(
                        !isStatic
                                && ((GlobalDynamicProperties) dynamicProperties)
                                        .enabledSidecars()
                                        .contains(SidecarType.CONTRACT_ACTION));
        hederaTracer.init(initialFrame);
        super.setOperationTracer(hederaTracer);
        super.execute(
                sender,
                receiver,
                gasPrice,
                gasLimit,
                value,
                payload,
                contractCreation,
                isStatic,
                mirrorReceiver);

        final var chargingResult =
                chargeForGas(
                        gasCost,
                        upfrontCost,
                        value,
                        maxGasAllowanceInTinybars,
                        intrinsicGas,
                        gasPrice,
                        gasLimit,
                        isStatic,
                        userOfferedGasPrice,
                        sender.getId().asEvmAddress(),
                        relayer == null ? null : relayer.getId().asEvmAddress(),
                        (HederaWorldState.Updater) updater);

        final Map<Address, Map<Bytes, Pair<Bytes, Bytes>>> stateChanges;

        if (isStatic) {
            stateChanges = Map.of();
        } else {
            // Return gas price to accounts
            final long refunded = gasLimit - gasUsed + sbhRefund;
            final Wei refundedWei = Wei.of(refunded * gasPrice);
            if (refundedWei.greaterThan(Wei.ZERO)) {
                final var allowanceCharged = chargingResult.allowanceCharged();
                final var chargedRelayer = chargingResult.relayer();
                if (chargedRelayer != null && allowanceCharged.greaterThan(Wei.ZERO)) {
                    // If allowance has been charged, we always try to refund relayer first
                    if (refundedWei.greaterOrEqualThan(allowanceCharged)) {
                        chargedRelayer.incrementBalance(allowanceCharged);
                        chargingResult
                                .sender()
                                .incrementBalance(refundedWei.subtract(allowanceCharged));
                    } else {
                        chargedRelayer.incrementBalance(refundedWei);
                    }
                } else {
                    chargingResult.sender().incrementBalance(refundedWei);
                }
            }
            sendToCoinbase(
                    coinbase, gasLimit - refunded, gasPrice, (HederaWorldState.Updater) updater);
            initialFrame.getSelfDestructs().forEach(updater::deleteAccount);

            if (((GlobalDynamicProperties) dynamicProperties)
                    .enabledSidecars()
                    .contains(SidecarType.CONTRACT_STATE_CHANGE)) {
                stateChanges = ((HederaWorldState.Updater) updater).getFinalStateChanges();
            } else {
                stateChanges = Map.of();
            }

            // Don't let a resource limit exception propagate, since then we charge no gas
            try {
                updater.commit();
            } catch (ResourceLimitException e) {
                // Consume all gas on resource exhaustion, using a clean updater
                final var feesOnlyUpdater = (HederaWorldState.Updater) worldState.updater();
                chargeForGas(
                        gasCost,
                        upfrontCost,
                        value,
                        maxGasAllowanceInTinybars,
                        intrinsicGas,
                        gasPrice,
                        gasLimit,
                        isStatic,
                        userOfferedGasPrice,
                        sender.getId().asEvmAddress(),
                        relayer == null ? null : relayer.getId().asEvmAddress(),
                        feesOnlyUpdater);
                sendToCoinbase(coinbase, gasLimit, gasPrice, feesOnlyUpdater);
                // We can't go through the top-level commit() because that would
                // re-try to commit the storage changes
                feesOnlyUpdater.trackingAccounts().commit();
                return TransactionProcessingResult.failed(
                        gasLimit,
                        0,
                        gasPrice,
                        Optional.of(e.messageBytes()),
                        Optional.empty(),
                        Collections.emptyMap(),
                        List.of());
            }
        }

        // Externalise result
        if (initialFrame.getState() == MessageFrame.State.COMPLETED_SUCCESS) {
            return TransactionProcessingResult.successful(
                    initialFrame.getLogs(),
                    gasUsed,
                    sbhRefund,
                    gasPrice,
                    initialFrame.getOutputData(),
                    mirrorReceiver,
                    stateChanges,
                    hederaTracer.getActions());
        } else {
            return TransactionProcessingResult.failed(
                    gasUsed,
                    sbhRefund,
                    gasPrice,
                    initialFrame.getRevertReason(),
                    initialFrame.getExceptionalHaltReason(),
                    stateChanges,
                    hederaTracer.getActions());
        }
    }

    private void sendToCoinbase(
            final Address coinbase,
            final long amount,
            final long gasPrice,
            final HederaWorldState.Updater updater) {
        final var mutableCoinbase = updater.getOrCreate(coinbase).getMutable();
        mutableCoinbase.incrementBalance(Wei.of(amount * gasPrice));
    }

    private ChargingResult chargeForGas(
            final Wei gasCost,
            final Wei upfrontCost,
            final long value,
            final long maxGasAllowanceInTinybars,
            final long intrinsicGas,
            final long gasPrice,
            final long gasLimit,
            final boolean isStatic,
            final BigInteger userOfferedGasPrice,
            final Address sender,
            @Nullable final Address relayer,
            final HederaWorldState.Updater updater) {
        final var senderAccount = updater.getOrCreateSenderAccount(sender);
        final MutableAccount mutableSender = senderAccount.getMutable();

        var allowanceCharged = Wei.ZERO;
        MutableAccount mutableRelayer = null;
        if (relayer != null) {
            final var relayerAccount = updater.getOrCreateSenderAccount(relayer);
            mutableRelayer = relayerAccount.getMutable();
        }
        if (!isStatic) {
            if (intrinsicGas > gasLimit) {
                throw new InvalidTransactionException(INSUFFICIENT_GAS);
            }
            if (relayer == null) {
                final var senderCanAffordGas =
                        mutableSender.getBalance().compareTo(upfrontCost) >= 0;
                validateTrue(senderCanAffordGas, INSUFFICIENT_PAYER_BALANCE);
                mutableSender.decrementBalance(gasCost);
            } else {
                final var gasAllowance = Wei.of(maxGasAllowanceInTinybars);
                if (userOfferedGasPrice.equals(BigInteger.ZERO)) {
                    // If sender set gas price to 0, relayer pays all the fees
                    validateTrue(gasAllowance.greaterOrEqualThan(gasCost), INSUFFICIENT_TX_FEE);
                    final var relayerCanAffordGas =
                            mutableRelayer.getBalance().compareTo((gasCost)) >= 0;
                    validateTrue(relayerCanAffordGas, INSUFFICIENT_PAYER_BALANCE);
                    mutableRelayer.decrementBalance(gasCost);
                    allowanceCharged = gasCost;
                } else if (userOfferedGasPrice
                                .divide(WEIBARS_TO_TINYBARS)
                                .compareTo(BigInteger.valueOf(gasPrice))
                        < 0) {
                    // If sender gas price < current gas price, pay the difference from gas
                    // allowance
                    var senderFee =
                            Wei.of(
                                    userOfferedGasPrice
                                            .multiply(BigInteger.valueOf(gasLimit))
                                            .divide(WEIBARS_TO_TINYBARS));
                    validateTrue(
                            mutableSender.getBalance().compareTo(senderFee) >= 0,
                            INSUFFICIENT_PAYER_BALANCE);
                    final var remainingFee = gasCost.subtract(senderFee);
                    validateTrue(
                            gasAllowance.greaterOrEqualThan(remainingFee), INSUFFICIENT_TX_FEE);
                    validateTrue(
                            mutableRelayer.getBalance().compareTo(remainingFee) >= 0,
                            INSUFFICIENT_PAYER_BALANCE);
                    mutableSender.decrementBalance(senderFee);
                    mutableRelayer.decrementBalance(remainingFee);
                    allowanceCharged = remainingFee;
                } else {
                    // If user gas price >= current gas price, sender pays all fees
                    final var senderCanAffordGas =
                            mutableSender.getBalance().compareTo(gasCost) >= 0;
                    validateTrue(senderCanAffordGas, INSUFFICIENT_PAYER_BALANCE);
                    mutableSender.decrementBalance(gasCost);
                }
                // In any case, the sender must have sufficient balance to pay for any value sent
                final var senderCanAffordValue =
                        mutableSender.getBalance().compareTo(Wei.of(value)) >= 0;
                validateTrue(senderCanAffordValue, INSUFFICIENT_PAYER_BALANCE);
            }
        }
        return new ChargingResult(mutableSender, mutableRelayer, allowanceCharged);
    }
<<<<<<< HEAD

    protected long gasPriceTinyBarsGiven(final Instant consensusTime, boolean isEthTxn) {
        return pricesAndFeesProvider.currentGasPrice(
                consensusTime,
                isEthTxn ? HederaFunctionality.EthereumTransaction : getFunctionType());
    }

    protected abstract HederaFunctionality getFunctionType();

    protected abstract MessageFrame buildInitialFrame(
            MessageFrame.Builder baseInitialFrame, Address to, Bytes payload, final long value);

    protected void process(final MessageFrame frame, final OperationTracer operationTracer) {
        final AbstractMessageProcessor executor = getMessageProcessor(frame.getType());

        executor.process(frame, operationTracer);
    }

    private AbstractMessageProcessor getMessageProcessor(final MessageFrame.Type type) {
        return switch (type) {
            case MESSAGE_CALL -> messageCallProcessor;
            case CONTRACT_CREATION -> contractCreationProcessor;
        };
    }
=======
>>>>>>> 44b2f1c1
}<|MERGE_RESOLUTION|>--- conflicted
+++ resolved
@@ -77,11 +77,7 @@
             final BlockMetaSource blockMetaSource) {
         super(
                 worldState,
-<<<<<<< HEAD
                 pricesAndFees,
-=======
-                livePricesSource,
->>>>>>> 44b2f1c1
                 dynamicProperties,
                 gasCalculator,
                 mcps,
@@ -339,31 +335,4 @@
         }
         return new ChargingResult(mutableSender, mutableRelayer, allowanceCharged);
     }
-<<<<<<< HEAD
-
-    protected long gasPriceTinyBarsGiven(final Instant consensusTime, boolean isEthTxn) {
-        return pricesAndFeesProvider.currentGasPrice(
-                consensusTime,
-                isEthTxn ? HederaFunctionality.EthereumTransaction : getFunctionType());
-    }
-
-    protected abstract HederaFunctionality getFunctionType();
-
-    protected abstract MessageFrame buildInitialFrame(
-            MessageFrame.Builder baseInitialFrame, Address to, Bytes payload, final long value);
-
-    protected void process(final MessageFrame frame, final OperationTracer operationTracer) {
-        final AbstractMessageProcessor executor = getMessageProcessor(frame.getType());
-
-        executor.process(frame, operationTracer);
-    }
-
-    private AbstractMessageProcessor getMessageProcessor(final MessageFrame.Type type) {
-        return switch (type) {
-            case MESSAGE_CALL -> messageCallProcessor;
-            case CONTRACT_CREATION -> contractCreationProcessor;
-        };
-    }
-=======
->>>>>>> 44b2f1c1
 }