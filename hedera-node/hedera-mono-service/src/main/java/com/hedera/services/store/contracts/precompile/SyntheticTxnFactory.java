/*
 * Copyright (C) 2021-2022 Hedera Hashgraph, LLC
 *
 * Licensed under the Apache License, Version 2.0 (the "License");
 * you may not use this file except in compliance with the License.
 * You may obtain a copy of the License at
 *
 *      http://www.apache.org/licenses/LICENSE-2.0
 *
 * Unless required by applicable law or agreed to in writing, software
 * distributed under the License is distributed on an "AS IS" BASIS,
 * WITHOUT WARRANTIES OR CONDITIONS OF ANY KIND, either express or implied.
 * See the License for the specific language governing permissions and
 * limitations under the License.
 */
package com.hedera.services.store.contracts.precompile;

import static com.hedera.services.context.BasicTransactionContext.EMPTY_KEY;
import static com.hedera.services.context.properties.PropertyNames.STAKING_MAX_DAILY_STAKE_REWARD_THRESH_PER_HBAR;
import static com.hedera.services.context.properties.PropertyNames.STAKING_PERIOD_MINS;
import static com.hedera.services.context.properties.PropertyNames.STAKING_REWARD_HISTORY_NUM_STORED_PERIODS;
import static com.hedera.services.store.contracts.precompile.HTSPrecompiledContract.HTS_PRECOMPILE_MIRROR_ID;
import static com.hedera.services.txns.crypto.AutoCreationLogic.AUTO_MEMO;
import static com.hedera.services.txns.crypto.AutoCreationLogic.LAZY_MEMO;
import static com.hedera.services.txns.crypto.AutoCreationLogic.THREE_MONTHS_IN_SECONDS;
import static com.hedera.services.utils.MiscUtils.asKeyUnchecked;
import static com.hederahashgraph.api.proto.java.TokenType.NON_FUNGIBLE_UNIQUE;

import com.google.protobuf.BoolValue;
import com.google.protobuf.ByteString;
import com.google.protobuf.StringValue;
import com.hedera.services.context.properties.GlobalDynamicProperties;
import com.hedera.services.context.properties.PropertySource;
import com.hedera.services.ethereum.EthTxData;
import com.hedera.services.ledger.accounts.ContractCustomizer;
import com.hedera.services.legacy.proto.utils.ByteStringUtils;
import com.hedera.services.state.expiry.removal.CryptoGcOutcome;
import com.hedera.services.state.submerkle.CurrencyAdjustments;
import com.hedera.services.state.submerkle.EntityId;
import com.hedera.services.store.contracts.precompile.codec.ApproveWrapper;
import com.hedera.services.store.contracts.precompile.codec.Association;
import com.hedera.services.store.contracts.precompile.codec.BurnWrapper;
import com.hedera.services.store.contracts.precompile.codec.DeleteWrapper;
import com.hedera.services.store.contracts.precompile.codec.Dissociation;
import com.hedera.services.store.contracts.precompile.codec.GrantRevokeKycWrapper;
import com.hedera.services.store.contracts.precompile.codec.MintWrapper;
import com.hedera.services.store.contracts.precompile.codec.PauseWrapper;
import com.hedera.services.store.contracts.precompile.codec.SetApprovalForAllWrapper;
import com.hedera.services.store.contracts.precompile.codec.TokenCreateWrapper;
import com.hedera.services.store.contracts.precompile.codec.TokenFreezeUnfreezeWrapper;
import com.hedera.services.store.contracts.precompile.codec.TokenKeyWrapper;
import com.hedera.services.store.contracts.precompile.codec.TokenTransferWrapper;
import com.hedera.services.store.contracts.precompile.codec.TokenUpdateExpiryInfoWrapper;
import com.hedera.services.store.contracts.precompile.codec.TokenUpdateKeysWrapper;
import com.hedera.services.store.contracts.precompile.codec.TokenUpdateWrapper;
import com.hedera.services.store.contracts.precompile.codec.TransferWrapper;
import com.hedera.services.store.contracts.precompile.codec.UnpauseWrapper;
import com.hedera.services.store.contracts.precompile.codec.WipeWrapper;
import com.hedera.services.utils.EntityNum;
import com.hedera.services.utils.MiscUtils;
import com.hederahashgraph.api.proto.java.AccountAmount;
import com.hederahashgraph.api.proto.java.AccountID;
import com.hederahashgraph.api.proto.java.ContractCallTransactionBody;
import com.hederahashgraph.api.proto.java.ContractCreateTransactionBody;
import com.hederahashgraph.api.proto.java.ContractDeleteTransactionBody;
import com.hederahashgraph.api.proto.java.ContractID;
import com.hederahashgraph.api.proto.java.ContractUpdateTransactionBody;
import com.hederahashgraph.api.proto.java.CryptoApproveAllowanceTransactionBody;
import com.hederahashgraph.api.proto.java.CryptoCreateTransactionBody;
import com.hederahashgraph.api.proto.java.CryptoDeleteAllowanceTransactionBody;
import com.hederahashgraph.api.proto.java.CryptoDeleteTransactionBody;
import com.hederahashgraph.api.proto.java.CryptoTransferTransactionBody;
import com.hederahashgraph.api.proto.java.CryptoUpdateTransactionBody;
import com.hederahashgraph.api.proto.java.Duration;
import com.hederahashgraph.api.proto.java.Fraction;
import com.hederahashgraph.api.proto.java.Key;
import com.hederahashgraph.api.proto.java.NftAllowance;
import com.hederahashgraph.api.proto.java.NftRemoveAllowance;
import com.hederahashgraph.api.proto.java.NftTransfer;
import com.hederahashgraph.api.proto.java.NodeStake;
import com.hederahashgraph.api.proto.java.NodeStakeUpdateTransactionBody;
import com.hederahashgraph.api.proto.java.Timestamp;
import com.hederahashgraph.api.proto.java.TokenAllowance;
import com.hederahashgraph.api.proto.java.TokenAssociateTransactionBody;
import com.hederahashgraph.api.proto.java.TokenBurnTransactionBody;
import com.hederahashgraph.api.proto.java.TokenCreateTransactionBody;
import com.hederahashgraph.api.proto.java.TokenDeleteTransactionBody;
import com.hederahashgraph.api.proto.java.TokenDissociateTransactionBody;
import com.hederahashgraph.api.proto.java.TokenFreezeAccountTransactionBody;
import com.hederahashgraph.api.proto.java.TokenGrantKycTransactionBody;
import com.hederahashgraph.api.proto.java.TokenID;
import com.hederahashgraph.api.proto.java.TokenMintTransactionBody;
import com.hederahashgraph.api.proto.java.TokenPauseTransactionBody;
import com.hederahashgraph.api.proto.java.TokenRevokeKycTransactionBody;
import com.hederahashgraph.api.proto.java.TokenSupplyType;
import com.hederahashgraph.api.proto.java.TokenTransferList;
import com.hederahashgraph.api.proto.java.TokenType;
import com.hederahashgraph.api.proto.java.TokenUnfreezeAccountTransactionBody;
import com.hederahashgraph.api.proto.java.TokenUnpauseTransactionBody;
import com.hederahashgraph.api.proto.java.TokenUpdateTransactionBody;
import com.hederahashgraph.api.proto.java.TokenWipeAccountTransactionBody;
import com.hederahashgraph.api.proto.java.TransactionBody;
import com.hederahashgraph.api.proto.java.TransactionID;
import java.math.BigInteger;
import java.util.ArrayList;
import java.util.HashMap;
import java.util.List;
import java.util.Map;
import java.util.Objects;
import java.util.Optional;
import javax.annotation.Nullable;
import javax.inject.Inject;
import javax.inject.Singleton;
import org.apache.tuweni.bytes.Bytes;

@Singleton
public class SyntheticTxnFactory {
    protected static final byte[] MOCK_INITCODE = new byte[32];
    public static final BigInteger WEIBARS_TO_TINYBARS = BigInteger.valueOf(10_000_000_000L);

    private final GlobalDynamicProperties dynamicProperties;

    @Inject
    public SyntheticTxnFactory(final GlobalDynamicProperties dynamicProperties) {
        this.dynamicProperties = dynamicProperties;
    }

    public TransactionBody.Builder synthHbarTransfer(final CurrencyAdjustments adjustments) {
        final var opBuilder = CryptoTransferTransactionBody.newBuilder();
        final var nums = adjustments.getAccountNums();
        final var changes = adjustments.getHbars();
        for (int i = 0; i < nums.length; i++) {
            opBuilder
                    .getTransfersBuilder()
                    .addAccountAmounts(
                            AccountAmount.newBuilder()
                                    .setAccountID(AccountID.newBuilder().setAccountNum(nums[i]))
                                    .setAmount(changes[i]));
        }
        return TransactionBody.newBuilder().setCryptoTransfer(opBuilder);
    }

    public TransactionBody.Builder synthTokenTransfer(final CryptoGcOutcome cryptoGcOutcome) {
        final var opBuilder = CryptoTransferTransactionBody.newBuilder();

        final var fungibleReturns = cryptoGcOutcome.fungibleTreasuryReturns();
        for (int i = 0, n = fungibleReturns.numReturns(); i < n; i++) {
            final var unitReturn = fungibleReturns.transfers().get(i);
            final var listBuilder =
                    TokenTransferList.newBuilder()
                            .setToken(fungibleReturns.tokenTypes().get(i).toGrpcTokenId());
            // This list can have just one entry if the token treasury was missing or deleted,
            // in which case we just externalize the burning of the expired account's balance
            for (int j = 0, m = unitReturn.getHbars().length; j < m; j++) {
                listBuilder.addTransfers(
                        aaWith(unitReturn.getAccountNums()[j], unitReturn.getHbars()[j]));
            }
            opBuilder.addTokenTransfers(listBuilder.build());
        }

        final var nonFungibleReturns = cryptoGcOutcome.nonFungibleTreasuryReturns();
        for (int i = 0, n = nonFungibleReturns.numReturns(); i < n; i++) {
            final var listBuilder =
                    TokenTransferList.newBuilder()
                            .setToken(nonFungibleReturns.tokenTypes().get(i).toGrpcTokenId());
            nonFungibleReturns.exchanges().get(i).addToGrpc(listBuilder);
            opBuilder.addTokenTransfers(listBuilder);
        }

        return TransactionBody.newBuilder().setCryptoTransfer(opBuilder);
    }

    /**
     * Given an instance of {@link EthTxData} populated from a raw Ethereum transaction, synthesizes
     * a {@link TransactionBody} for use during precheck. In the case of a {@code ContractCreate},
     * if the call data is missing, replaces it with dummy initcode (it is not the job of precheck
     * to look up initcode from a file).
     *
     * @param ethTxData the Ethereum transaction data available in precheck
     * @return the pre-checkable HAPI transaction
     */
    public TransactionBody synthPrecheckContractOpFromEth(EthTxData ethTxData) {
        if (ethTxData.hasToAddress()) {
            return synthCallOpFromEth(ethTxData).build();
        } else {
            if (!ethTxData.hasCallData()) {
                ethTxData = ethTxData.replaceCallData(MOCK_INITCODE);
            }
            return synthCreateOpFromEth(ethTxData).build();
        }
    }

    /**
     * Given an instance of {@link EthTxData} populated from a raw Ethereum transaction, tries to
     * synthesize a builder for an appropriate HAPI TransactionBody---ContractCall if the given
     * {@code ethTxData} has a "to" address, and ContractCreate otherwise.
     *
     * @param ethTxData the populated Ethereum transaction data
     * @return an optional of the HAPI transaction builder if it could be synthesized
     */
    public Optional<TransactionBody.Builder> synthContractOpFromEth(final EthTxData ethTxData) {
        if (ethTxData.hasToAddress()) {
            return Optional.of(synthCallOpFromEth(ethTxData));
        } else {
            // We can only synthesize a ContractCreate given initcode populated into the EthTxData
            // callData field
            if (!ethTxData.hasCallData()) {
                return Optional.empty();
            }
            return Optional.of(synthCreateOpFromEth(ethTxData));
        }
    }

    public TransactionBody.Builder synthContractAutoRemove(final EntityNum contractNum) {
        final var op =
                ContractDeleteTransactionBody.newBuilder()
                        .setPermanentRemoval(true)
                        .setContractID(contractNum.toGrpcContractID());
        return TransactionBody.newBuilder().setContractDeleteInstance(op);
    }

    public TransactionBody.Builder synthAccountAutoRemove(final EntityNum accountNum) {
        final var grpcId = accountNum.toGrpcAccountId();
        final var op = CryptoDeleteTransactionBody.newBuilder().setDeleteAccountID(grpcId);
        return TransactionBody.newBuilder().setCryptoDelete(op);
    }

    public TransactionBody.Builder synthContractAutoRenew(
            final EntityNum contractNum, final long newExpiry) {
        final var op =
                baseSynthContractUpdate(contractNum)
                        .setExpirationTime(MiscUtils.asSecondsTimestamp(newExpiry));
        return TransactionBody.newBuilder().setContractUpdateInstance(op);
    }

    public TransactionBody.Builder synthNoopContractUpdate(final EntityNum contractNum) {
        return TransactionBody.newBuilder()
                .setContractUpdateInstance(baseSynthContractUpdate(contractNum));
    }

    private ContractUpdateTransactionBody.Builder baseSynthContractUpdate(
            final EntityNum contractNum) {
        return ContractUpdateTransactionBody.newBuilder()
                .setContractID(contractNum.toGrpcContractID());
    }

    public TransactionBody.Builder synthAccountAutoRenew(
            final EntityNum accountNum, final long newExpiry) {
        final var grpcId = accountNum.toGrpcAccountId();
        final var op =
                CryptoUpdateTransactionBody.newBuilder()
                        .setAccountIDToUpdate(grpcId)
                        .setExpirationTime(MiscUtils.asSecondsTimestamp(newExpiry));
        return TransactionBody.newBuilder()
                .setTransactionID(TransactionID.newBuilder().setAccountID(grpcId))
                .setCryptoUpdateAccount(op);
    }

    public TransactionBody.Builder contractCreation(final ContractCustomizer customizer) {
        final var builder = ContractCreateTransactionBody.newBuilder();

        customizer.customizeSynthetic(builder);

        return TransactionBody.newBuilder().setContractCreateInstance(builder);
    }

    public TransactionBody.Builder createTransactionCall(long gas, Bytes functionParameters) {
        final var builder = ContractCallTransactionBody.newBuilder();

        builder.setContractID(HTS_PRECOMPILE_MIRROR_ID);
        builder.setGas(gas);
        builder.setFunctionParameters(ByteString.copyFrom(functionParameters.toArray()));

        return TransactionBody.newBuilder().setContractCall(builder);
    }

    public TransactionBody.Builder createBurn(final BurnWrapper burnWrapper) {
        final var builder = TokenBurnTransactionBody.newBuilder();

        builder.setToken(burnWrapper.tokenType());
        if (burnWrapper.type() == NON_FUNGIBLE_UNIQUE) {
            builder.addAllSerialNumbers(burnWrapper.serialNos());
        } else {
            builder.setAmount(burnWrapper.amount());
        }

        return TransactionBody.newBuilder().setTokenBurn(builder);
    }

    public TransactionBody.Builder createDelete(final DeleteWrapper deleteWrapper) {
        final var builder = TokenDeleteTransactionBody.newBuilder();
        builder.setToken(deleteWrapper.tokenID());
        return TransactionBody.newBuilder().setTokenDeletion(builder);
    }

    public TransactionBody.Builder createMint(final MintWrapper mintWrapper) {
        final var builder = TokenMintTransactionBody.newBuilder();

        builder.setToken(mintWrapper.tokenType());
        if (mintWrapper.type() == NON_FUNGIBLE_UNIQUE) {
            builder.addAllMetadata(mintWrapper.metadata());
        } else {
            builder.setAmount(mintWrapper.amount());
        }

        return TransactionBody.newBuilder().setTokenMint(builder);
    }

    public TransactionBody.Builder createFungibleApproval(final ApproveWrapper approveWrapper) {
        return createNonfungibleApproval(approveWrapper, null, null);
    }

    public TransactionBody.Builder createNonfungibleApproval(
            final ApproveWrapper approveWrapper,
            @Nullable final EntityId ownerId,
            @Nullable final EntityId operatorId) {
        final var builder = CryptoApproveAllowanceTransactionBody.newBuilder();
        if (approveWrapper.isFungible()) {
            builder.addTokenAllowances(
                    TokenAllowance.newBuilder()
                            .setTokenId(approveWrapper.tokenId())
                            .setSpender(approveWrapper.spender())
                            .setAmount(approveWrapper.amount().longValueExact())
                            .build());
        } else {
            final var op =
                    NftAllowance.newBuilder()
                            .setTokenId(approveWrapper.tokenId())
                            .setSpender(approveWrapper.spender())
                            .addSerialNumbers(approveWrapper.serialNumber().longValueExact());
            if (ownerId != null) {
                op.setOwner(ownerId.toGrpcAccountId());
                if (!ownerId.equals(operatorId)) {
                    op.setDelegatingSpender(Objects.requireNonNull(operatorId).toGrpcAccountId());
                }
            }
            builder.addNftAllowances(op.build());
        }
        return TransactionBody.newBuilder().setCryptoApproveAllowance(builder);
    }

    public TransactionBody.Builder createDeleteAllowance(
            final ApproveWrapper approveWrapper, final EntityId owner) {
        final var builder = CryptoDeleteAllowanceTransactionBody.newBuilder();
        builder.addAllNftAllowances(
                        List.of(
                                NftRemoveAllowance.newBuilder()
                                        .setOwner(owner.toGrpcAccountId())
                                        .setTokenId(approveWrapper.tokenId())
                                        .addAllSerialNumbers(
                                                List.of(
                                                        approveWrapper
                                                                .serialNumber()
                                                                .longValueExact()))
                                        .build()))
                .build();
        return TransactionBody.newBuilder().setCryptoDeleteAllowance(builder);
    }

    public TransactionBody.Builder createApproveAllowanceForAllNFT(
            final SetApprovalForAllWrapper setApprovalForAllWrapper) {

        final var builder = CryptoApproveAllowanceTransactionBody.newBuilder();

        builder.addNftAllowances(
                NftAllowance.newBuilder()
                        .setApprovedForAll(BoolValue.of(setApprovalForAllWrapper.approved()))
                        .setTokenId(setApprovalForAllWrapper.tokenId())
                        .setSpender(setApprovalForAllWrapper.to())
                        .build());

        return TransactionBody.newBuilder().setCryptoApproveAllowance(builder);
    }

    /**
     * Given a list of {@link TokenTransferWrapper}s, where each wrapper gives changes scoped to a
     * particular {@link TokenID}, returns a synthetic {@code CryptoTransfer} whose {@link
     * CryptoTransferTransactionBody} consolidates the wrappers.
     *
     * <p>If two wrappers both refer to the same token, their transfer lists are merged as specified
     * in the {@link SyntheticTxnFactory#mergeTokenTransfers(TokenTransferList.Builder,
     * TokenTransferList.Builder)} helper method.
     *
     * @param wrappers the wrappers to consolidate in a synthetic transaction
     * @return the synthetic transaction
     */
    public TransactionBody.Builder createCryptoTransfer(final List<TokenTransferWrapper> wrappers) {
        final var opBuilder = CryptoTransferTransactionBody.newBuilder();
        if (wrappers.size() == 1) {
            opBuilder.addTokenTransfers(wrappers.get(0).asGrpcBuilder());
        } else if (wrappers.size() > 1) {
            final List<TokenTransferList.Builder> builders = new ArrayList<>();
            final Map<TokenID, TokenTransferList.Builder> listBuilders = new HashMap<>();
            for (final TokenTransferWrapper wrapper : wrappers) {
                final var builder = wrapper.asGrpcBuilder();
                final var merged =
                        listBuilders.merge(
                                builder.getToken(),
                                builder,
                                SyntheticTxnFactory::mergeTokenTransfers);
                /* If merge() returns a builder other than the one we just created, it is already in the list */
                if (merged == builder) {
                    builders.add(builder);
                }
            }
            builders.forEach(opBuilder::addTokenTransfers);
        }
        return TransactionBody.newBuilder().setCryptoTransfer(opBuilder);
    }

    /**
     * Given a {@link com.hedera.services.store.contracts.precompile.codec.TransferWrapper},
     *
     * <p>returns a synthetic {@code CryptoTransfer} whose {@link CryptoTransferTransactionBody}
     * consolidates the wrappers which embodies hbar transfers between accounts.
     *
     * @param wrapper the wrappers to consolidate in a synthetic transaction
     * @return the synthetic transaction
     */
    public TransactionBody createCryptoTransferForHbar(final TransferWrapper wrapper) {
        final var opBuilder = CryptoTransferTransactionBody.newBuilder();
        if (!wrapper.hbarTransfers().isEmpty()) {
            opBuilder.setTransfers(wrapper.asGrpcBuilder());
        }
        return TransactionBody.newBuilder().setCryptoTransfer(opBuilder).build();
    }

    public TransactionBody.Builder createAssociate(final Association association) {
        final var builder = TokenAssociateTransactionBody.newBuilder();

        builder.setAccount(association.accountId());
        builder.addAllTokens(association.tokenIds());

        return TransactionBody.newBuilder().setTokenAssociate(builder);
    }

    public TransactionBody.Builder createDissociate(final Dissociation dissociation) {
        final var builder = TokenDissociateTransactionBody.newBuilder();

        builder.setAccount(dissociation.accountId());
        builder.addAllTokens(dissociation.tokenIds());

        return TransactionBody.newBuilder().setTokenDissociate(builder);
    }

    public TransactionBody.Builder createTokenCreate(final TokenCreateWrapper tokenCreateWrapper) {
        final var txnBodyBuilder = TokenCreateTransactionBody.newBuilder();
        txnBodyBuilder.setName(tokenCreateWrapper.getName());
        txnBodyBuilder.setSymbol(tokenCreateWrapper.getSymbol());
        txnBodyBuilder.setDecimals(tokenCreateWrapper.getDecimals().intValue());
        txnBodyBuilder.setTokenType(
                tokenCreateWrapper.isFungible() ? TokenType.FUNGIBLE_COMMON : NON_FUNGIBLE_UNIQUE);
        txnBodyBuilder.setSupplyType(
                tokenCreateWrapper.isSupplyTypeFinite()
                        ? TokenSupplyType.FINITE
                        : TokenSupplyType.INFINITE);
        txnBodyBuilder.setMaxSupply(tokenCreateWrapper.getMaxSupply());
        txnBodyBuilder.setInitialSupply(tokenCreateWrapper.getInitSupply().longValueExact());
        if (tokenCreateWrapper.getTreasury() != null)
            txnBodyBuilder.setTreasury(tokenCreateWrapper.getTreasury());
        txnBodyBuilder.setFreezeDefault(tokenCreateWrapper.isFreezeDefault());
        txnBodyBuilder.setMemo(tokenCreateWrapper.getMemo());
        if (tokenCreateWrapper.getExpiry().second() != 0)
            txnBodyBuilder.setExpiry(
                    Timestamp.newBuilder()
                            .setSeconds(tokenCreateWrapper.getExpiry().second())
                            .build());
        if (tokenCreateWrapper.getExpiry().autoRenewAccount() != null)
            txnBodyBuilder.setAutoRenewAccount(tokenCreateWrapper.getExpiry().autoRenewAccount());
        if (tokenCreateWrapper.getExpiry().autoRenewPeriod() != 0)
            txnBodyBuilder.setAutoRenewPeriod(
                    Duration.newBuilder()
                            .setSeconds(tokenCreateWrapper.getExpiry().autoRenewPeriod()));
        tokenCreateWrapper
                .getTokenKeys()
                .forEach(
                        tokenKeyWrapper -> {
                            final var key = tokenKeyWrapper.key().asGrpc();
                            if (tokenKeyWrapper.isUsedForAdminKey())
                                txnBodyBuilder.setAdminKey(key);
                            if (tokenKeyWrapper.isUsedForKycKey()) txnBodyBuilder.setKycKey(key);
                            if (tokenKeyWrapper.isUsedForFreezeKey())
                                txnBodyBuilder.setFreezeKey(key);
                            if (tokenKeyWrapper.isUsedForWipeKey()) txnBodyBuilder.setWipeKey(key);
                            if (tokenKeyWrapper.isUsedForSupplyKey())
                                txnBodyBuilder.setSupplyKey(key);
                            if (tokenKeyWrapper.isUsedForFeeScheduleKey())
                                txnBodyBuilder.setFeeScheduleKey(key);
                            if (tokenKeyWrapper.isUsedForPauseKey())
                                txnBodyBuilder.setPauseKey(key);
                        });
        txnBodyBuilder.addAllCustomFees(
                tokenCreateWrapper.getFixedFees().stream()
                        .map(TokenCreateWrapper.FixedFeeWrapper::asGrpc)
                        .toList());
        txnBodyBuilder.addAllCustomFees(
                tokenCreateWrapper.getFractionalFees().stream()
                        .map(TokenCreateWrapper.FractionalFeeWrapper::asGrpc)
                        .toList());
        txnBodyBuilder.addAllCustomFees(
                tokenCreateWrapper.getRoyaltyFees().stream()
                        .map(TokenCreateWrapper.RoyaltyFeeWrapper::asGrpc)
                        .toList());
        return TransactionBody.newBuilder().setTokenCreation(txnBodyBuilder);
    }

    public TransactionBody.Builder createAccount(
            final Key alias, final long balance, final int maxAutoAssociations) {
        final var baseBuilder = createAccountBase(balance);
        baseBuilder.setKey(alias).setMemo(AUTO_MEMO);

        if (maxAutoAssociations > 0) {
            baseBuilder.setMaxAutomaticTokenAssociations(maxAutoAssociations);
        }

        return TransactionBody.newBuilder().setCryptoCreateAccount(baseBuilder.build());
    }

    public TransactionBody.Builder createHollowAccount(final ByteString alias, final long balance) {
        final var baseBuilder = createAccountBase(balance);
<<<<<<< HEAD
        baseBuilder.setAlias(alias).setMemo(LAZY_MEMO);
=======
        baseBuilder.setKey(asKeyUnchecked(EMPTY_KEY)).setAlias(alias).setMemo(LAZY_MEMO);
>>>>>>> 78fe5173
        return TransactionBody.newBuilder().setCryptoCreateAccount(baseBuilder.build());
    }

    private CryptoCreateTransactionBody.Builder createAccountBase(final long balance) {
        return CryptoCreateTransactionBody.newBuilder()
                .setInitialBalance(balance)
                .setAutoRenewPeriod(Duration.newBuilder().setSeconds(THREE_MONTHS_IN_SECONDS));
    }

    public TransactionBody.Builder nodeStakeUpdate(
            final Timestamp stakingPeriodEnd,
            final List<NodeStake> nodeStakes,
            final PropertySource properties) {
        final var stakingRewardRate = dynamicProperties.getStakingRewardRate();
        final var threshold = dynamicProperties.getStakingStartThreshold();
        final var stakingPeriod = properties.getLongProperty(STAKING_PERIOD_MINS);
        final var stakingPeriodsStored =
                properties.getIntProperty(STAKING_REWARD_HISTORY_NUM_STORED_PERIODS);
        final var maxStakingRewardRateThPerH =
                properties.getLongProperty(STAKING_MAX_DAILY_STAKE_REWARD_THRESH_PER_HBAR);

        final var nodeRewardFeeFraction =
                Fraction.newBuilder()
                        .setNumerator(dynamicProperties.getNodeRewardPercent())
                        .setDenominator(100L)
                        .build();
        final var stakingRewardFeeFraction =
                Fraction.newBuilder()
                        .setNumerator(dynamicProperties.getStakingRewardPercent())
                        .setDenominator(100L)
                        .build();

        final var txnBody =
                NodeStakeUpdateTransactionBody.newBuilder()
                        .setEndOfStakingPeriod(stakingPeriodEnd)
                        .addAllNodeStake(nodeStakes)
                        .setMaxStakingRewardRatePerHbar(maxStakingRewardRateThPerH)
                        .setNodeRewardFeeFraction(nodeRewardFeeFraction)
                        .setStakingPeriodsStored(stakingPeriodsStored)
                        .setStakingPeriod(stakingPeriod)
                        .setStakingRewardFeeFraction(stakingRewardFeeFraction)
                        .setStakingStartThreshold(threshold)
                        .setStakingRewardRate(stakingRewardRate)
                        .build();

        return TransactionBody.newBuilder().setNodeStakeUpdate(txnBody);
    }

    public TransactionBody.Builder createGrantKyc(
            final GrantRevokeKycWrapper grantRevokeKycWrapper) {
        final var builder = TokenGrantKycTransactionBody.newBuilder();

        builder.setToken(grantRevokeKycWrapper.token());
        builder.setAccount(grantRevokeKycWrapper.account());

        return TransactionBody.newBuilder().setTokenGrantKyc(builder);
    }

    public TransactionBody.Builder createRevokeKyc(
            final GrantRevokeKycWrapper grantRevokeKycWrapper) {
        final var builder = TokenRevokeKycTransactionBody.newBuilder();

        builder.setToken(grantRevokeKycWrapper.token());
        builder.setAccount(grantRevokeKycWrapper.account());

        return TransactionBody.newBuilder().setTokenRevokeKyc(builder);
    }

    public TransactionBody.Builder createPause(final PauseWrapper pauseWrapper) {
        final var builder = TokenPauseTransactionBody.newBuilder();
        builder.setToken(pauseWrapper.token());
        return TransactionBody.newBuilder().setTokenPause(builder);
    }

    public TransactionBody.Builder createUnpause(final UnpauseWrapper unpauseWrapper) {
        final var builder = TokenUnpauseTransactionBody.newBuilder();
        builder.setToken(unpauseWrapper.token());
        return TransactionBody.newBuilder().setTokenUnpause(builder);
    }

    public TransactionBody.Builder createWipe(final WipeWrapper wipeWrapper) {
        final var builder = TokenWipeAccountTransactionBody.newBuilder();

        builder.setToken(wipeWrapper.token());
        builder.setAccount(wipeWrapper.account());
        if (wipeWrapper.type() == NON_FUNGIBLE_UNIQUE) {
            builder.addAllSerialNumbers(wipeWrapper.serialNumbers());
        } else {
            builder.setAmount(wipeWrapper.amount());
        }

        return TransactionBody.newBuilder().setTokenWipe(builder);
    }

    public TransactionBody.Builder createFreeze(final TokenFreezeUnfreezeWrapper freezeWrapper) {
        final var builder = TokenFreezeAccountTransactionBody.newBuilder();
        builder.setToken(freezeWrapper.token());
        builder.setAccount(freezeWrapper.account());
        return TransactionBody.newBuilder().setTokenFreeze(builder);
    }

    public TransactionBody.Builder createUnFreeze(
            final TokenFreezeUnfreezeWrapper unFreezeWrapper) {
        final var builder = TokenUnfreezeAccountTransactionBody.newBuilder();
        builder.setToken(unFreezeWrapper.token());
        builder.setAccount(unFreezeWrapper.account());
        return TransactionBody.newBuilder().setTokenUnfreeze(builder);
    }

    public TransactionBody.Builder createTokenUpdate(TokenUpdateWrapper updateWrapper) {
        final var builder = TokenUpdateTransactionBody.newBuilder();
        builder.setToken(updateWrapper.tokenID());

        if (updateWrapper.name() != null) builder.setName(updateWrapper.name());
        if (updateWrapper.symbol() != null) builder.setSymbol(updateWrapper.symbol());
        if (updateWrapper.memo() != null) builder.setMemo(StringValue.of(updateWrapper.memo()));
        if (updateWrapper.treasury() != null) builder.setTreasury(updateWrapper.treasury());

        if (updateWrapper.expiry().second() != 0) {
            builder.setExpiry(
                    Timestamp.newBuilder().setSeconds(updateWrapper.expiry().second()).build());
        }
        if (updateWrapper.expiry().autoRenewAccount() != null)
            builder.setAutoRenewAccount(updateWrapper.expiry().autoRenewAccount());
        if (updateWrapper.expiry().autoRenewPeriod() != 0) {
            builder.setAutoRenewPeriod(
                    Duration.newBuilder().setSeconds(updateWrapper.expiry().autoRenewPeriod()));
        }

        return checkTokenKeysTypeAndBuild(updateWrapper.tokenKeys(), builder);
    }

    public TransactionBody.Builder createTokenUpdateKeys(TokenUpdateKeysWrapper updateWrapper) {
        final var builder = constructUpdateTokenBuilder(updateWrapper.tokenID());
        return checkTokenKeysTypeAndBuild(updateWrapper.tokenKeys(), builder);
    }

    private TokenUpdateTransactionBody.Builder constructUpdateTokenBuilder(TokenID tokenID) {
        final var builder = TokenUpdateTransactionBody.newBuilder();
        builder.setToken(tokenID);
        return builder;
    }

    private TransactionBody.Builder checkTokenKeysTypeAndBuild(
            List<TokenKeyWrapper> tokenKeys, TokenUpdateTransactionBody.Builder builder) {
        tokenKeys.forEach(
                tokenKeyWrapper -> {
                    final var key = tokenKeyWrapper.key().asGrpc();
                    if (tokenKeyWrapper.isUsedForAdminKey()) builder.setAdminKey(key);
                    if (tokenKeyWrapper.isUsedForKycKey()) builder.setKycKey(key);
                    if (tokenKeyWrapper.isUsedForFreezeKey()) builder.setFreezeKey(key);
                    if (tokenKeyWrapper.isUsedForWipeKey()) builder.setWipeKey(key);
                    if (tokenKeyWrapper.isUsedForSupplyKey()) builder.setSupplyKey(key);
                    if (tokenKeyWrapper.isUsedForFeeScheduleKey()) builder.setFeeScheduleKey(key);
                    if (tokenKeyWrapper.isUsedForPauseKey()) builder.setPauseKey(key);
                });

        return TransactionBody.newBuilder().setTokenUpdate(builder);
    }

    public TransactionBody.Builder createTokenUpdateExpiryInfo(
            TokenUpdateExpiryInfoWrapper expiryInfoWrapper) {
        final var builder = TokenUpdateTransactionBody.newBuilder();
        builder.setToken(expiryInfoWrapper.tokenID());

        if (expiryInfoWrapper.expiry().second() != 0) {
            builder.setExpiry(
                    Timestamp.newBuilder().setSeconds(expiryInfoWrapper.expiry().second()).build());
        }
        if (expiryInfoWrapper.expiry().autoRenewAccount() != null)
            builder.setAutoRenewAccount(expiryInfoWrapper.expiry().autoRenewAccount());
        if (expiryInfoWrapper.expiry().autoRenewPeriod() != 0) {
            builder.setAutoRenewPeriod(
                    Duration.newBuilder().setSeconds(expiryInfoWrapper.expiry().autoRenewPeriod()));
        }

        return TransactionBody.newBuilder().setTokenUpdate(builder);
    }

    public static class HbarTransfer {
        protected final long amount;
        protected final AccountID sender;
        protected final AccountID receiver;
        protected final boolean isApproval;

        public HbarTransfer(long amount, boolean isApproval, AccountID sender, AccountID receiver) {
            this.amount = amount;
            this.isApproval = isApproval;
            this.sender = sender;
            this.receiver = receiver;
        }

        public AccountAmount senderAdjustment() {
            return AccountAmount.newBuilder()
                    .setAccountID(sender)
                    .setAmount(-amount)
                    .setIsApproval(isApproval)
                    .build();
        }

        public AccountAmount receiverAdjustment() {
            return AccountAmount.newBuilder()
                    .setAccountID(receiver)
                    .setAmount(+amount)
                    .setIsApproval(isApproval)
                    .build();
        }

        public AccountID sender() {
            return sender;
        }

        public AccountID receiver() {
            return receiver;
        }

        public long amount() {
            return amount;
        }

        public boolean isApproval() {
            return isApproval;
        }
    }

    public static class FungibleTokenTransfer extends HbarTransfer {
        private final TokenID denomination;

        public FungibleTokenTransfer(
                long amount,
                boolean isApproval,
                TokenID denomination,
                AccountID sender,
                AccountID receiver) {
            super(amount, isApproval, sender, receiver);
            this.denomination = denomination;
        }

        public TokenID getDenomination() {
            return denomination;
        }
    }

    public static class NftExchange {
        private final long serialNo;

        private final TokenID tokenType;
        private final AccountID sender;
        private final AccountID receiver;
        private final boolean isApproval;

        public NftExchange(
                final long serialNo,
                final TokenID tokenType,
                final AccountID sender,
                final AccountID receiver) {
            this(serialNo, tokenType, sender, receiver, false);
        }

        public static NftExchange fromApproval(
                final long serialNo,
                final TokenID tokenType,
                final AccountID sender,
                final AccountID receiver) {
            return new NftExchange(serialNo, tokenType, sender, receiver, true);
        }

        public NftExchange(
                final long serialNo,
                final TokenID tokenType,
                final AccountID sender,
                final AccountID receiver,
                final boolean isApproval) {
            this.serialNo = serialNo;
            this.tokenType = tokenType;
            this.sender = sender;
            this.receiver = receiver;
            this.isApproval = isApproval;
        }

        public NftTransfer asGrpc() {
            return NftTransfer.newBuilder()
                    .setSenderAccountID(sender)
                    .setReceiverAccountID(receiver)
                    .setSerialNumber(serialNo)
                    .setIsApproval(isApproval)
                    .build();
        }

        public TokenID getTokenType() {
            return tokenType;
        }

        public long getSerialNo() {
            return serialNo;
        }

        public boolean isApproval() {
            return isApproval;
        }
    }

    /**
     * Merges the fungible and non-fungible exchanges from one token transfer list into another. (Of
     * course, at most one of these merges can be sensible; a token cannot be both fungible _and_
     * non-fungible.)
     *
     * <p>Fungible exchanges are "merged" by summing up all the amount fields for each unique
     * account id that appears in either list. NFT exchanges are "merged" by checking that each
     * exchange from either list appears at most once.
     *
     * @param to the builder to merge source exchanges into
     * @param from a source of fungible exchanges and NFT exchanges
     * @return the consolidated target builder
     */
    static TokenTransferList.Builder mergeTokenTransfers(
            final TokenTransferList.Builder to, final TokenTransferList.Builder from) {
        mergeFungible(from, to);
        mergeNonFungible(from, to);
        return to;
    }

    private static void mergeFungible(
            final TokenTransferList.Builder from, final TokenTransferList.Builder to) {
        for (int i = 0, n = from.getTransfersCount(); i < n; i++) {
            final var transfer = from.getTransfers(i);
            final var targetId = transfer.getAccountID();
            var merged = false;
            for (int j = 0, m = to.getTransfersCount(); j < m; j++) {
                final var transferBuilder = to.getTransfersBuilder(j);
                if (targetId.equals(transferBuilder.getAccountID())) {
                    final var prevAmount = transferBuilder.getAmount();
                    transferBuilder.setAmount(prevAmount + transfer.getAmount());
                    merged = true;
                    break;
                }
            }
            if (!merged) {
                to.addTransfers(transfer);
            }
        }
    }

    private static void mergeNonFungible(
            final TokenTransferList.Builder from, final TokenTransferList.Builder to) {
        for (int i = 0, n = from.getNftTransfersCount(); i < n; i++) {
            final var fromExchange = from.getNftTransfersBuilder(i);
            var alreadyPresent = false;
            for (int j = 0, m = to.getNftTransfersCount(); j < m; j++) {
                final var toExchange = to.getNftTransfersBuilder(j);
                if (areSameBuilder(fromExchange, toExchange)) {
                    alreadyPresent = true;
                    break;
                }
            }
            if (!alreadyPresent) {
                to.addNftTransfers(fromExchange);
            }
        }
    }

    static boolean areSameBuilder(final NftTransfer.Builder a, final NftTransfer.Builder b) {
        return a.getSerialNumber() == b.getSerialNumber()
                && a.getSenderAccountID().equals(b.getSenderAccountID())
                && a.getReceiverAccountID().equals(b.getReceiverAccountID());
    }

    private TransactionBody.Builder synthCreateOpFromEth(final EthTxData ethTxData) {
        final var op =
                ContractCreateTransactionBody.newBuilder()
                        .setGas(ethTxData.gasLimit())
                        .setInitialBalance(
                                ethTxData.value().divide(WEIBARS_TO_TINYBARS).longValueExact())
                        .setAutoRenewPeriod(dynamicProperties.typedMinAutoRenewDuration())
                        .setInitcode(ByteStringUtils.wrapUnsafely(ethTxData.callData()));
        return TransactionBody.newBuilder().setContractCreateInstance(op);
    }

    private TransactionBody.Builder synthCallOpFromEth(final EthTxData ethTxData) {
        final var targetId =
                ContractID.newBuilder()
                        .setEvmAddress(ByteStringUtils.wrapUnsafely(ethTxData.to()))
                        .build();
        final var op =
                ContractCallTransactionBody.newBuilder()
                        .setGas(ethTxData.gasLimit())
                        .setAmount(ethTxData.value().divide(WEIBARS_TO_TINYBARS).longValueExact())
                        .setContractID(targetId);
        if (ethTxData.hasCallData()) {
            op.setFunctionParameters(ByteStringUtils.wrapUnsafely(ethTxData.callData()));
        }
        return TransactionBody.newBuilder().setContractCall(op);
    }

    private AccountAmount aaWith(final long num, final long amount) {
        return AccountAmount.newBuilder()
                .setAccountID(AccountID.newBuilder().setAccountNum(num).build())
                .setAmount(amount)
                .build();
    }
}<|MERGE_RESOLUTION|>--- conflicted
+++ resolved
@@ -518,11 +518,7 @@
 
     public TransactionBody.Builder createHollowAccount(final ByteString alias, final long balance) {
         final var baseBuilder = createAccountBase(balance);
-<<<<<<< HEAD
-        baseBuilder.setAlias(alias).setMemo(LAZY_MEMO);
-=======
         baseBuilder.setKey(asKeyUnchecked(EMPTY_KEY)).setAlias(alias).setMemo(LAZY_MEMO);
->>>>>>> 78fe5173
         return TransactionBody.newBuilder().setCryptoCreateAccount(baseBuilder.build());
     }
 
