--- conflicted
+++ resolved
@@ -104,19 +104,16 @@
     private final TransactionContext txnCtx;
     private final AliasManager aliasManager;
     private final FeeDistribution feeDistribution;
-<<<<<<< HEAD
-    private final Provider<FeeCalculator> feeCalculator;
-    private final SyntheticTxnFactory syntheticTxnFactory;
-    private final StateView view;
-    private final EntityCreator entityCreator;
-=======
     private final FeeAssessor feeAssessor;
     private final Supplier<AliasResolver> aliasResolverFactory;
     private final PureTransferSemanticChecks checks;
     private final BalanceChangeManager.ChangeManagerFactory changeManagerFactory;
     private final Predicate<CryptoTransferTransactionBody> aliasCheck;
     private final Function<CustomFeeSchedules, CustomSchedulesManager> schedulesManagerFactory;
->>>>>>> 0e06d32e
+    private final Provider<FeeCalculator> feeCalculator;
+    private final SyntheticTxnFactory syntheticTxnFactory;
+    private final StateView view;
+    private final EntityCreator entityCreator;
 
     @Inject
     public InfrastructureFactory(
@@ -131,15 +128,12 @@
             final TransactionContext txnCtx,
             final AliasManager aliasManager,
             final FeeDistribution feeDistribution,
-<<<<<<< HEAD
+            final FeeAssessor feeAssessor,
+            final PureTransferSemanticChecks checks,
             final Provider<FeeCalculator> feeCalculator,
             final SyntheticTxnFactory syntheticTxnFactory,
             final StateView view,
             final EntityCreator entityCreator) {
-=======
-            final FeeAssessor feeAssessor,
-            final PureTransferSemanticChecks checks) {
->>>>>>> 0e06d32e
         this.ids = ids;
         this.encoder = encoder;
         this.validator = validator;
@@ -151,19 +145,16 @@
         this.txnCtx = txnCtx;
         this.aliasManager = aliasManager;
         this.feeDistribution = feeDistribution;
-<<<<<<< HEAD
-        this.feeCalculator = feeCalculator;
-        this.syntheticTxnFactory = syntheticTxnFactory;
-        this.view = view;
-        this.entityCreator = entityCreator;
-=======
         this.feeAssessor = feeAssessor;
         this.aliasResolverFactory = AliasResolver::new;
         this.checks = checks;
         this.changeManagerFactory = BalanceChangeManager::new;
         this.aliasCheck = AliasResolver::usesAliases;
         this.schedulesManagerFactory = CustomSchedulesManager::new;
->>>>>>> 0e06d32e
+        this.feeCalculator = feeCalculator;
+        this.syntheticTxnFactory = syntheticTxnFactory;
+        this.view = view;
+        this.entityCreator = entityCreator;
     }
 
     public SideEffectsTracker newSideEffects() {
