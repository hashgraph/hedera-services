--- conflicted
+++ resolved
@@ -61,43 +61,6 @@
     }
 
     /**
-<<<<<<< HEAD
-     * An extracted address check and execution of extended Hedera Operations. Halts the execution
-     * of the EVM transaction with {@link HederaExceptionalHaltReason#INVALID_SOLIDITY_ADDRESS} if
-     * the account does not exist, or it is deleted.
-     *
-     * @param frame The current message frame
-     * @param supplierAddressBytes Supplier for the address bytes
-     * @param supplierHaltGasCost Supplier for the gas cost
-     * @param supplierExecution Supplier with the execution
-     * @param addressValidator Address validator predicate
-     * @return The operation result of the execution
-     */
-    public static Operation.OperationResult addressCheckExecution(
-            MessageFrame frame,
-            Supplier<Bytes> supplierAddressBytes,
-            LongSupplier supplierHaltGasCost,
-            Supplier<Operation.OperationResult> supplierExecution,
-            BiPredicate<Address, MessageFrame> addressValidator) {
-        try {
-            final var address = Words.toAddress(supplierAddressBytes.get());
-            if (Boolean.FALSE.equals(addressValidator.test(address, frame))) {
-                return new Operation.OperationResult(
-                        supplierHaltGasCost.getAsLong(),
-                        HederaExceptionalHaltReason.INVALID_SOLIDITY_ADDRESS);
-            }
-
-            return supplierExecution.get();
-        } catch (final FixedStack.UnderflowException ufe) {
-            return new Operation.OperationResult(
-                    supplierHaltGasCost.getAsLong(),
-                    ExceptionalHaltReason.INSUFFICIENT_STACK_ITEMS);
-        }
-    }
-
-    /**
-=======
->>>>>>> efc64f5a
      * An extracted address and signature check, including a further execution of {@link
      * HederaCallOperation} and {@link HederaCallCodeOperation} Performs an existence check on the
      * {@link Address} to be called Halts the execution of the EVM transaction with {@link
