--- conflicted
+++ resolved
@@ -15,7 +15,8 @@
  */
 package com.hedera.services.contracts.execution;
 
-<<<<<<< HEAD
+import static org.hyperledger.besu.evm.frame.MessageFrame.State.CODE_EXECUTING;
+import static org.hyperledger.besu.evm.frame.MessageFrame.State.EXCEPTIONAL_HALT;
 import static com.hedera.services.contracts.operation.HederaExceptionalHaltReason.FAILURE_DURING_LAZY_ACCOUNT_CREATE;
 import static org.hyperledger.besu.evm.frame.ExceptionalHaltReason.INSUFFICIENT_GAS;
 import static org.hyperledger.besu.evm.frame.MessageFrame.State.CODE_EXECUTING;
@@ -29,14 +30,7 @@
 import com.hedera.services.legacy.proto.utils.ByteStringUtils;
 import com.hedera.services.records.RecordsHistorian;
 import com.hedera.services.store.contracts.HederaStackedWorldStateUpdater;
-=======
-import static org.hyperledger.besu.evm.frame.MessageFrame.State.CODE_EXECUTING;
-import static org.hyperledger.besu.evm.frame.MessageFrame.State.EXCEPTIONAL_HALT;
-
-import com.hedera.services.contracts.execution.traceability.ContractActionType;
-import com.hedera.services.contracts.execution.traceability.HederaOperationTracer;
 import com.hedera.services.evm.contracts.execution.HederaEvmMessageCallProcessor;
->>>>>>> 0e06d32e
 import com.hedera.services.store.contracts.precompile.HTSPrecompiledContract;
 import com.hedera.services.txns.crypto.AutoCreationLogic;
 import com.hedera.services.utils.EntityIdUtils;
@@ -57,13 +51,10 @@
     public static final Bytes INVALID_TRANSFER =
             Bytes.of(INVALID_TRANSFER_MSG.getBytes(StandardCharsets.UTF_8));
 
-<<<<<<< HEAD
     private final Map<Address, PrecompiledContract> hederaPrecompiles;
     private AutoCreationLogic autoCreationLogic;
     private RecordsHistorian recordsHistorian;
 
-=======
->>>>>>> 0e06d32e
     public HederaMessageCallProcessor(
             final EVM evm,
             final PrecompileContractRegistry precompiles,
@@ -89,34 +80,7 @@
         super.start(frame, operationTracer);
 
         final var hederaPrecompile = hederaPrecompiles.get(frame.getContractAddress());
-<<<<<<< HEAD
-        if (hederaPrecompile != null) {
-            executeHederaPrecompile(hederaPrecompile, frame, operationTracer);
-        } else {
-            if (frame.getValue().greaterThan(Wei.ZERO)) {
-                final var updater = (HederaStackedWorldStateUpdater) frame.getWorldUpdater();
-                if (updater.isTokenAddress(frame.getRecipientAddress())) {
-                    frame.setExceptionalHaltReason(ILLEGAL_STATE_CHANGE);
-                    frame.setState(MessageFrame.State.EXCEPTIONAL_HALT);
-                } else if (updater.get(frame.getRecipientAddress()) == null) {
-                    // can be reached only for a top level call with EVM_VERSION >= 0.32;
-                    // a top-level call to a non-existing recipient would have been rejected
-                    // immediately
-                    // in {@code ContractCallTransitionLogic.doStateTransitionOperation()} if
-                    // EVM_VERSION < 0.32
-                    // and nested calls to non-existing recipients are currently rejected in all
-                    // versions (see {@code HederaOperationUtil})
-                    executeLazyCreate(frame, updater, operationTracer);
-                }
-            }
-            if (frame.getState() != EXCEPTIONAL_HALT) {
-                super.start(frame, operationTracer);
-            }
-            nonPrecompileResultState = frame.getState();
-        }
-=======
         final var nonPrecompileResultState = frame.getState();
->>>>>>> 0e06d32e
         if (nonPrecompileResultState != EXCEPTIONAL_HALT
                 && nonPrecompileResultState != CODE_EXECUTING) {
             // Pre-compile execution doesn't set the state to CODE_EXECUTING after start()
@@ -126,6 +90,15 @@
                             hederaPrecompile != null
                                     ? ContractActionType.SYSTEM
                                     : ContractActionType.PRECOMPILE);
+        } else if (updater.get(frame.getRecipientAddress()) == null) {
+            // can be reached only for a top level call with EVM_VERSION >= 0.32;
+            // a top-level call to a non-existing recipient would have been rejected
+            // immediately
+            // in {@code ContractCallTransitionLogic.doStateTransitionOperation()} if
+            // EVM_VERSION < 0.32
+            // and nested calls to non-existing recipients are currently rejected in all
+            // versions (see {@code HederaOperationUtil})
+            executeLazyCreate(frame, updater, operationTracer);
         }
     }
 
