/*
 * Copyright (C) 2022 Hedera Hashgraph, LLC
 *
 * Licensed under the Apache License, Version 2.0 (the "License");
 * you may not use this file except in compliance with the License.
 * You may obtain a copy of the License at
 *
 *      http://www.apache.org/licenses/LICENSE-2.0
 *
 * Unless required by applicable law or agreed to in writing, software
 * distributed under the License is distributed on an "AS IS" BASIS,
 * WITHOUT WARRANTIES OR CONDITIONS OF ANY KIND, either express or implied.
 * See the License for the specific language governing permissions and
 * limitations under the License.
 */
package com.hedera.node.app.service.mono.token.impl;

import static com.hedera.node.app.service.mono.Utils.asHederaKey;
import static com.hedera.node.app.service.mono.utils.EntityIdUtils.isAlias;
import static com.hederahashgraph.api.proto.java.ResponseCodeEnum.*;
import static com.hederahashgraph.api.proto.java.ResponseCodeEnum.INVALID_ACCOUNT_ID;
import static com.hederahashgraph.api.proto.java.ResponseCodeEnum.INVALID_ALLOWANCE_OWNER_ID;
import static com.hederahashgraph.api.proto.java.ResponseCodeEnum.INVALID_DELEGATING_SPENDER;
import static com.hederahashgraph.api.proto.java.ResponseCodeEnum.INVALID_TRANSFER_ACCOUNT_ID;

import com.google.common.annotations.VisibleForTesting;
import com.hedera.node.app.service.token.CryptoPreTransactionHandler;
import com.hedera.node.app.spi.KeyOrLookupFailureReason;
import com.hedera.node.app.spi.PreHandleContext;
import com.hedera.node.app.spi.key.HederaKey;
import com.hedera.node.app.spi.meta.SigTransactionMetadata;
import com.hedera.node.app.spi.meta.SigTransactionMetadataBuilder;
import com.hedera.node.app.spi.meta.TransactionMetadata;
import com.hederahashgraph.api.proto.java.AccountAmount;
import com.hederahashgraph.api.proto.java.AccountID;
import com.hederahashgraph.api.proto.java.CryptoTransferTransactionBody;
import com.hederahashgraph.api.proto.java.NftTransfer;
import com.hederahashgraph.api.proto.java.TokenTransferList;
import com.hederahashgraph.api.proto.java.TransactionBody;
import edu.umd.cs.findbugs.annotations.NonNull;
import java.util.List;
import java.util.Objects;
import java.util.Optional;
import org.apache.commons.lang3.NotImplementedException;

/**
 * A {@code CryptoPreTransactionHandler} implementation that pre-computes the required signing keys
 * (but not the candidate signatures) for each crypto operation.
 *
 * <p><b>NOTE:</b> this class intentionally changes two error response codes relative to {@link
 * com.hedera.node.app.service.mono.sigs.order.SigRequirements}.
 *
 * <ol>
 *   <li>When an immutable account (i.e., {@code 0.0.800} or {@code 0.0.801}) is put in any role
 *       other than exactly an hbar receiver, fails with {@code ACCOUNT_IS_IMMUTABLE} rather than
 *       {@code INVALID_ACCOUNT_ID}.
 *   <li>When a missing account is used as an NFT sender, fails with {@code INVALID_ACCOUNT_ID}
 *       rather than {@code ACCOUNT_ID_DOES_NOT_EXIST}.
 * </ol>
 *
 * EET expectations may need to be updated accordingly.
 */
public final class CryptoPreTransactionHandlerImpl implements CryptoPreTransactionHandler {
    private final AccountStore accountStore;
    private final PreHandleContext preHandleContext;
    private CryptoSignatureWaiversImpl waivers;
    private final TokenStore tokenStore;

    public CryptoPreTransactionHandlerImpl(
            @NonNull final AccountStore accountStore,
            @NonNull final TokenStore tokenStore,
            @NonNull final PreHandleContext ctx) {
        this.accountStore = Objects.requireNonNull(accountStore);
        this.tokenStore = Objects.requireNonNull(tokenStore);
        this.preHandleContext = Objects.requireNonNull(ctx);
        this.waivers = new CryptoSignatureWaiversImpl(preHandleContext.accountNumbers());
    }

    @Override
    /** {@inheritDoc} */
    public TransactionMetadata preHandleCryptoCreate(final TransactionBody tx, AccountID payer) {
        final var op = tx.getCryptoCreateAccount();
        final var key = asHederaKey(op.getKey());
        final var receiverSigReq = op.getReceiverSigRequired();
        return createAccountSigningMetadata(tx, key, receiverSigReq, payer);
    }

    @Override
    /** {@inheritDoc} */
    public TransactionMetadata preHandleCryptoDelete(final TransactionBody txn, AccountID payer) {
        final var op = txn.getCryptoDelete();
        final var deleteAccountId = op.getDeleteAccountID();
        final var transferAccountId = op.getTransferAccountID();
        final var meta =
                new SigTransactionMetadataBuilder<>(accountStore)
                        .payerKeyFor(payer)
                        .txnBody(txn)
                        .addNonPayerKey(deleteAccountId)
                        .addNonPayerKeyIfReceiverSigRequired(
                                transferAccountId, INVALID_TRANSFER_ACCOUNT_ID);
        return meta.build();
    }

    @Override
    /** {@inheritDoc} */
    public TransactionMetadata preHandleApproveAllowances(
            final TransactionBody txn, AccountID payer) {
        final var op = txn.getCryptoApproveAllowance();
        final var meta =
                new SigTransactionMetadataBuilder<>(accountStore).payerKeyFor(payer).txnBody(txn);
        var failureStatus = INVALID_ALLOWANCE_OWNER_ID;

        for (final var allowance : op.getCryptoAllowancesList()) {
            meta.addNonPayerKey(allowance.getOwner(), failureStatus);
        }
        for (final var allowance : op.getTokenAllowancesList()) {
            meta.addNonPayerKey(allowance.getOwner(), failureStatus);
        }
        for (final var allowance : op.getNftAllowancesList()) {
            final var ownerId = allowance.getOwner();
            // If a spender who is granted approveForAll from owner and is granting
            // allowance for a serial to another spender, need signature from the approveForAll
            // spender
            var operatorId =
                    allowance.hasDelegatingSpender() ? allowance.getDelegatingSpender() : ownerId;
            // If approveForAll is set to true, need signature from owner
            // since only the owner can grant approveForAll
            if (allowance.getApprovedForAll().getValue()) {
                operatorId = ownerId;
            }
            if (operatorId != ownerId) {
                failureStatus = INVALID_DELEGATING_SPENDER;
            }
            meta.addNonPayerKey(operatorId, failureStatus);
        }
        return meta.build();
    }

    @Override
    /** {@inheritDoc} */
    public TransactionMetadata preHandleDeleteAllowances(
            final TransactionBody txn, AccountID payer) {
        final var op = txn.getCryptoDeleteAllowance();
        final var meta =
                new SigTransactionMetadataBuilder<>(accountStore).payerKeyFor(payer).txnBody(txn);
        // Every owner whose allowances are being removed should sign, if the owner is not payer
        for (final var allowance : op.getNftAllowancesList()) {
            meta.addNonPayerKey(allowance.getOwner(), INVALID_ALLOWANCE_OWNER_ID);
        }
        return meta.build();
    }

    @Override
    /** {@inheritDoc} */
    public TransactionMetadata preHandleUpdateAccount(final TransactionBody txn, AccountID payer) {
        final var op = txn.getCryptoUpdateAccount();
        final var updateAccountId = op.getAccountIDToUpdate();
        final var meta =
                new SigTransactionMetadataBuilder<>(accountStore).payerKeyFor(payer).txnBody(txn);

        final var newAccountKeyMustSign = !waivers.isNewKeySignatureWaived(txn, payer);
        final var targetAccountKeyMustSign = !waivers.isTargetAccountSignatureWaived(txn, payer);
        if (targetAccountKeyMustSign) {
            meta.addNonPayerKey(updateAccountId);
        }
        if (newAccountKeyMustSign && op.hasKey()) {
            final var candidate = asHederaKey(op.getKey());
            candidate.ifPresent(meta::addToReqNonPayerKeys);
        }
        return meta.build();
    }

    @Override
    /** {@inheritDoc} */
    public TransactionMetadata preHandleCryptoTransfer(final TransactionBody txn, AccountID payer) {
<<<<<<< HEAD
        Objects.requireNonNull(txn);
        final var op = txn.getCryptoTransfer();
        final var meta = new SigTransactionMetadataBuilder<>(accountStore)
                .payerKeyFor(payer)
                .txnBody(txn);

        for (TokenTransferList transfers : op.getTokenTransfersList()) {
            final var tokenMeta = tokenStore.getTokenMeta(transfers.getToken());
            if (!tokenMeta.failed()) {
                handleTokenTransfers(transfers.getTransfersList(), meta);
                handleNftTransfers(transfers.getNftTransfersList(), meta, tokenMeta, op);
            } else {
                meta.status(tokenMeta.failureReason());
            }
        }
        handleHbarTransfers(op, meta);

        return meta.build();
    }

    private void handleTokenTransfers(
            List<AccountAmount> transfers,
            SigTransactionMetadataBuilder<?> meta) {
        for (AccountAmount accountAmount : transfers) {
            final var keyOrFailure = accountStore.getKey(accountAmount.getAccountID());
            if (!keyOrFailure.failed()) {
                final var isUnapprovedDebit =
                        accountAmount.getAmount() < 0 && !accountAmount.getIsApproval();
                if (isUnapprovedDebit) {
                    meta.addNonPayerKey(accountAmount.getAccountID());
                } else {
                    meta.addNonPayerKeyIfReceiverSigRequired(
                            accountAmount.getAccountID(), INVALID_TRANSFER_ACCOUNT_ID);
                }
            } else {
                final var isCredit = accountAmount.getAmount() > 0L;
                final var isMissingAcc =
                        isCredit
                                && keyOrFailure.failureReason().equals(INVALID_ACCOUNT_ID)
                                && isAlias(accountAmount.getAccountID());
                if (!isMissingAcc) {
                    meta.status(keyOrFailure.failureReason());
                }
            }
        }
    }

    private void handleNftTransfers(
            List<NftTransfer> nftTransfersList,
            SigTransactionMetadataBuilder<?> meta,
            TokenStore.TokenMetaOrLookupFailureReason tokenMeta,
            CryptoTransferTransactionBody op) {
        for (NftTransfer nftTransfer : nftTransfersList) {
            if (nftTransfer.hasSenderAccountID()) {
                final var senderKeyOrFailure =
                        accountStore.getKey(nftTransfer.getSenderAccountID());
                if (!senderKeyOrFailure.failed()) {
                    if (!nftTransfer.getIsApproval()) {
                        meta.addNonPayerKey(nftTransfer.getSenderAccountID());
                    }
                } else {
                    meta.status(senderKeyOrFailure.failureReason());
                }

                final var receiverKeyOrFailure =
                        accountStore.getKeyIfReceiverSigRequired(
                                nftTransfer.getReceiverAccountID());
                if (!receiverKeyOrFailure.failed()) {
                    if (!receiverKeyOrFailure.equals(
                            KeyOrLookupFailureReason.PRESENT_BUT_NOT_REQUIRED)) {
                        meta.addNonPayerKeyIfReceiverSigRequired(
                                nftTransfer.getReceiverAccountID(), INVALID_TRANSFER_ACCOUNT_ID);
                    } else if (tokenMeta.metadata().hasRoyaltyWithFallback()
                            && !receivesFungibleValue(nftTransfer.getSenderAccountID(), op)) {
                        // Fallback situation; but we still need to check if the treasury is
                        // the sender or receiver, since in neither case will the fallback
                        // fee actually be charged
                        final var treasury = tokenMeta.metadata().treasury().toGrpcAccountId();
                        if (!treasury.equals(nftTransfer.getSenderAccountID())
                                && !treasury.equals(nftTransfer.getReceiverAccountID())) {
                            meta.addNonPayerKey(nftTransfer.getReceiverAccountID());
                        }
                    }
                } else {
                    final var isMissingAcc =
                            INVALID_ACCOUNT_ID.equals(receiverKeyOrFailure.failureReason())
                                    && isAlias(nftTransfer.getReceiverAccountID());
                    if (!isMissingAcc) {
                        meta.status(receiverKeyOrFailure.failureReason());
                    }
                }
            } else {
                meta.status(INVALID_ACCOUNT_ID);
            }
        }
    }

    private void handleHbarTransfers(
            CryptoTransferTransactionBody op,
            SigTransactionMetadataBuilder<?> meta) {
        for (AccountAmount accountAmount : op.getTransfers().getAccountAmountsList()) {
            final var keyOrFailure = accountStore.getKey(accountAmount.getAccountID());

            if (!keyOrFailure.failed()) {
                final var isUnapprovedDebit =
                        accountAmount.getAmount() < 0 && !accountAmount.getIsApproval();
                if (isUnapprovedDebit) {
                    meta.addNonPayerKey(accountAmount.getAccountID());
                } else {
                    meta.addNonPayerKeyIfReceiverSigRequired(
                            accountAmount.getAccountID(), INVALID_TRANSFER_ACCOUNT_ID);
                }
            } else {
                final var isCredit = accountAmount.getAmount() > 0L;
                final var isImmutableAcc =
                        isCredit && keyOrFailure.failureReason().equals(ALIAS_IS_IMMUTABLE);
                final var isMissingAcc =
                        isCredit
                                && keyOrFailure.failureReason().equals(INVALID_ACCOUNT_ID)
                                && isAlias(accountAmount.getAccountID());
                if (!isImmutableAcc && !isMissingAcc) {
                    meta.status(keyOrFailure.failureReason());
                }
            }
        }
    }

    private boolean receivesFungibleValue(AccountID target, CryptoTransferTransactionBody op) {
        for (var adjust : op.getTransfers().getAccountAmountsList()) {
            if (adjust.getAmount() > 0 && adjust.getAccountID().equals(target)) {
                return true;
            }
        }
        for (var transfers : op.getTokenTransfersList()) {
            for (var adjust : transfers.getTransfersList()) {
                if (adjust.getAmount() > 0 && adjust.getAccountID().equals(target)) {
                    return true;
                }
            }
        }
        return false;
=======
        throw new NotImplementedException();
>>>>>>> 7a541c0c
    }

    @Override
    /** {@inheritDoc} */
    public TransactionMetadata preHandleAddLiveHash(final TransactionBody txn, AccountID payer) {
        throw new NotImplementedException();
    }

    @Override
    /** {@inheritDoc} */
    public TransactionMetadata preHandleDeleteLiveHash(final TransactionBody txn, AccountID payer) {
        throw new NotImplementedException();
    }

    /* --------------- Helper methods --------------- */

    /**
     * Returns metadata for {@code CryptoCreate} transaction needed to validate signatures needed
     * for signing the transaction
     *
     * @param txn given transaction body
     * @param key key provided in the transaction body
     * @param receiverSigReq flag for receiverSigReq on the given transaction body
     * @param payer payer for the transaction
     * @return transaction's metadata needed to validate signatures
     */
    private TransactionMetadata createAccountSigningMetadata(
            final TransactionBody txn,
            final Optional<HederaKey> key,
            final boolean receiverSigReq,
            final AccountID payer) {
        final var meta =
                new SigTransactionMetadataBuilder<>(accountStore).payerKeyFor(payer).txnBody(txn);
        if (receiverSigReq && key.isPresent()) {
            meta.addToReqNonPayerKeys(key.get());
        }
        return meta.build();
    }

    /**
     * @param waivers signature waivers for crypto service
     * @deprecated This method is needed for testing until {@link CryptoSignatureWaiversImpl} is
     *     implemented. FUTURE: This method should be removed once {@link
     *     CryptoSignatureWaiversImpl} is implemented.
     */
    @Deprecated(forRemoval = true)
    @VisibleForTesting
    void setWaivers(final CryptoSignatureWaiversImpl waivers) {
        this.waivers = waivers;
    }
}<|MERGE_RESOLUTION|>--- conflicted
+++ resolved
@@ -16,29 +16,17 @@
 package com.hedera.node.app.service.mono.token.impl;
 
 import static com.hedera.node.app.service.mono.Utils.asHederaKey;
-import static com.hedera.node.app.service.mono.utils.EntityIdUtils.isAlias;
 import static com.hederahashgraph.api.proto.java.ResponseCodeEnum.*;
-import static com.hederahashgraph.api.proto.java.ResponseCodeEnum.INVALID_ACCOUNT_ID;
-import static com.hederahashgraph.api.proto.java.ResponseCodeEnum.INVALID_ALLOWANCE_OWNER_ID;
-import static com.hederahashgraph.api.proto.java.ResponseCodeEnum.INVALID_DELEGATING_SPENDER;
-import static com.hederahashgraph.api.proto.java.ResponseCodeEnum.INVALID_TRANSFER_ACCOUNT_ID;
 
 import com.google.common.annotations.VisibleForTesting;
 import com.hedera.node.app.service.token.CryptoPreTransactionHandler;
-import com.hedera.node.app.spi.KeyOrLookupFailureReason;
 import com.hedera.node.app.spi.PreHandleContext;
 import com.hedera.node.app.spi.key.HederaKey;
-import com.hedera.node.app.spi.meta.SigTransactionMetadata;
 import com.hedera.node.app.spi.meta.SigTransactionMetadataBuilder;
 import com.hedera.node.app.spi.meta.TransactionMetadata;
-import com.hederahashgraph.api.proto.java.AccountAmount;
 import com.hederahashgraph.api.proto.java.AccountID;
-import com.hederahashgraph.api.proto.java.CryptoTransferTransactionBody;
-import com.hederahashgraph.api.proto.java.NftTransfer;
-import com.hederahashgraph.api.proto.java.TokenTransferList;
 import com.hederahashgraph.api.proto.java.TransactionBody;
 import edu.umd.cs.findbugs.annotations.NonNull;
-import java.util.List;
 import java.util.Objects;
 import java.util.Optional;
 import org.apache.commons.lang3.NotImplementedException;
@@ -46,32 +34,15 @@
 /**
  * A {@code CryptoPreTransactionHandler} implementation that pre-computes the required signing keys
  * (but not the candidate signatures) for each crypto operation.
- *
- * <p><b>NOTE:</b> this class intentionally changes two error response codes relative to {@link
- * com.hedera.node.app.service.mono.sigs.order.SigRequirements}.
- *
- * <ol>
- *   <li>When an immutable account (i.e., {@code 0.0.800} or {@code 0.0.801}) is put in any role
- *       other than exactly an hbar receiver, fails with {@code ACCOUNT_IS_IMMUTABLE} rather than
- *       {@code INVALID_ACCOUNT_ID}.
- *   <li>When a missing account is used as an NFT sender, fails with {@code INVALID_ACCOUNT_ID}
- *       rather than {@code ACCOUNT_ID_DOES_NOT_EXIST}.
- * </ol>
- *
- * EET expectations may need to be updated accordingly.
  */
 public final class CryptoPreTransactionHandlerImpl implements CryptoPreTransactionHandler {
     private final AccountStore accountStore;
     private final PreHandleContext preHandleContext;
     private CryptoSignatureWaiversImpl waivers;
-    private final TokenStore tokenStore;
 
     public CryptoPreTransactionHandlerImpl(
-            @NonNull final AccountStore accountStore,
-            @NonNull final TokenStore tokenStore,
-            @NonNull final PreHandleContext ctx) {
+            @NonNull final AccountStore accountStore, @NonNull final PreHandleContext ctx) {
         this.accountStore = Objects.requireNonNull(accountStore);
-        this.tokenStore = Objects.requireNonNull(tokenStore);
         this.preHandleContext = Objects.requireNonNull(ctx);
         this.waivers = new CryptoSignatureWaiversImpl(preHandleContext.accountNumbers());
     }
@@ -92,7 +63,7 @@
         final var deleteAccountId = op.getDeleteAccountID();
         final var transferAccountId = op.getTransferAccountID();
         final var meta =
-                new SigTransactionMetadataBuilder<>(accountStore)
+                new SigTransactionMetadataBuilder(accountStore)
                         .payerKeyFor(payer)
                         .txnBody(txn)
                         .addNonPayerKey(deleteAccountId)
@@ -107,7 +78,7 @@
             final TransactionBody txn, AccountID payer) {
         final var op = txn.getCryptoApproveAllowance();
         final var meta =
-                new SigTransactionMetadataBuilder<>(accountStore).payerKeyFor(payer).txnBody(txn);
+                new SigTransactionMetadataBuilder(accountStore).payerKeyFor(payer).txnBody(txn);
         var failureStatus = INVALID_ALLOWANCE_OWNER_ID;
 
         for (final var allowance : op.getCryptoAllowancesList()) {
@@ -142,7 +113,7 @@
             final TransactionBody txn, AccountID payer) {
         final var op = txn.getCryptoDeleteAllowance();
         final var meta =
-                new SigTransactionMetadataBuilder<>(accountStore).payerKeyFor(payer).txnBody(txn);
+                new SigTransactionMetadataBuilder(accountStore).payerKeyFor(payer).txnBody(txn);
         // Every owner whose allowances are being removed should sign, if the owner is not payer
         for (final var allowance : op.getNftAllowancesList()) {
             meta.addNonPayerKey(allowance.getOwner(), INVALID_ALLOWANCE_OWNER_ID);
@@ -156,7 +127,7 @@
         final var op = txn.getCryptoUpdateAccount();
         final var updateAccountId = op.getAccountIDToUpdate();
         final var meta =
-                new SigTransactionMetadataBuilder<>(accountStore).payerKeyFor(payer).txnBody(txn);
+                new SigTransactionMetadataBuilder(accountStore).payerKeyFor(payer).txnBody(txn);
 
         final var newAccountKeyMustSign = !waivers.isNewKeySignatureWaived(txn, payer);
         final var targetAccountKeyMustSign = !waivers.isTargetAccountSignatureWaived(txn, payer);
@@ -173,151 +144,7 @@
     @Override
     /** {@inheritDoc} */
     public TransactionMetadata preHandleCryptoTransfer(final TransactionBody txn, AccountID payer) {
-<<<<<<< HEAD
-        Objects.requireNonNull(txn);
-        final var op = txn.getCryptoTransfer();
-        final var meta = new SigTransactionMetadataBuilder<>(accountStore)
-                .payerKeyFor(payer)
-                .txnBody(txn);
-
-        for (TokenTransferList transfers : op.getTokenTransfersList()) {
-            final var tokenMeta = tokenStore.getTokenMeta(transfers.getToken());
-            if (!tokenMeta.failed()) {
-                handleTokenTransfers(transfers.getTransfersList(), meta);
-                handleNftTransfers(transfers.getNftTransfersList(), meta, tokenMeta, op);
-            } else {
-                meta.status(tokenMeta.failureReason());
-            }
-        }
-        handleHbarTransfers(op, meta);
-
-        return meta.build();
-    }
-
-    private void handleTokenTransfers(
-            List<AccountAmount> transfers,
-            SigTransactionMetadataBuilder<?> meta) {
-        for (AccountAmount accountAmount : transfers) {
-            final var keyOrFailure = accountStore.getKey(accountAmount.getAccountID());
-            if (!keyOrFailure.failed()) {
-                final var isUnapprovedDebit =
-                        accountAmount.getAmount() < 0 && !accountAmount.getIsApproval();
-                if (isUnapprovedDebit) {
-                    meta.addNonPayerKey(accountAmount.getAccountID());
-                } else {
-                    meta.addNonPayerKeyIfReceiverSigRequired(
-                            accountAmount.getAccountID(), INVALID_TRANSFER_ACCOUNT_ID);
-                }
-            } else {
-                final var isCredit = accountAmount.getAmount() > 0L;
-                final var isMissingAcc =
-                        isCredit
-                                && keyOrFailure.failureReason().equals(INVALID_ACCOUNT_ID)
-                                && isAlias(accountAmount.getAccountID());
-                if (!isMissingAcc) {
-                    meta.status(keyOrFailure.failureReason());
-                }
-            }
-        }
-    }
-
-    private void handleNftTransfers(
-            List<NftTransfer> nftTransfersList,
-            SigTransactionMetadataBuilder<?> meta,
-            TokenStore.TokenMetaOrLookupFailureReason tokenMeta,
-            CryptoTransferTransactionBody op) {
-        for (NftTransfer nftTransfer : nftTransfersList) {
-            if (nftTransfer.hasSenderAccountID()) {
-                final var senderKeyOrFailure =
-                        accountStore.getKey(nftTransfer.getSenderAccountID());
-                if (!senderKeyOrFailure.failed()) {
-                    if (!nftTransfer.getIsApproval()) {
-                        meta.addNonPayerKey(nftTransfer.getSenderAccountID());
-                    }
-                } else {
-                    meta.status(senderKeyOrFailure.failureReason());
-                }
-
-                final var receiverKeyOrFailure =
-                        accountStore.getKeyIfReceiverSigRequired(
-                                nftTransfer.getReceiverAccountID());
-                if (!receiverKeyOrFailure.failed()) {
-                    if (!receiverKeyOrFailure.equals(
-                            KeyOrLookupFailureReason.PRESENT_BUT_NOT_REQUIRED)) {
-                        meta.addNonPayerKeyIfReceiverSigRequired(
-                                nftTransfer.getReceiverAccountID(), INVALID_TRANSFER_ACCOUNT_ID);
-                    } else if (tokenMeta.metadata().hasRoyaltyWithFallback()
-                            && !receivesFungibleValue(nftTransfer.getSenderAccountID(), op)) {
-                        // Fallback situation; but we still need to check if the treasury is
-                        // the sender or receiver, since in neither case will the fallback
-                        // fee actually be charged
-                        final var treasury = tokenMeta.metadata().treasury().toGrpcAccountId();
-                        if (!treasury.equals(nftTransfer.getSenderAccountID())
-                                && !treasury.equals(nftTransfer.getReceiverAccountID())) {
-                            meta.addNonPayerKey(nftTransfer.getReceiverAccountID());
-                        }
-                    }
-                } else {
-                    final var isMissingAcc =
-                            INVALID_ACCOUNT_ID.equals(receiverKeyOrFailure.failureReason())
-                                    && isAlias(nftTransfer.getReceiverAccountID());
-                    if (!isMissingAcc) {
-                        meta.status(receiverKeyOrFailure.failureReason());
-                    }
-                }
-            } else {
-                meta.status(INVALID_ACCOUNT_ID);
-            }
-        }
-    }
-
-    private void handleHbarTransfers(
-            CryptoTransferTransactionBody op,
-            SigTransactionMetadataBuilder<?> meta) {
-        for (AccountAmount accountAmount : op.getTransfers().getAccountAmountsList()) {
-            final var keyOrFailure = accountStore.getKey(accountAmount.getAccountID());
-
-            if (!keyOrFailure.failed()) {
-                final var isUnapprovedDebit =
-                        accountAmount.getAmount() < 0 && !accountAmount.getIsApproval();
-                if (isUnapprovedDebit) {
-                    meta.addNonPayerKey(accountAmount.getAccountID());
-                } else {
-                    meta.addNonPayerKeyIfReceiverSigRequired(
-                            accountAmount.getAccountID(), INVALID_TRANSFER_ACCOUNT_ID);
-                }
-            } else {
-                final var isCredit = accountAmount.getAmount() > 0L;
-                final var isImmutableAcc =
-                        isCredit && keyOrFailure.failureReason().equals(ALIAS_IS_IMMUTABLE);
-                final var isMissingAcc =
-                        isCredit
-                                && keyOrFailure.failureReason().equals(INVALID_ACCOUNT_ID)
-                                && isAlias(accountAmount.getAccountID());
-                if (!isImmutableAcc && !isMissingAcc) {
-                    meta.status(keyOrFailure.failureReason());
-                }
-            }
-        }
-    }
-
-    private boolean receivesFungibleValue(AccountID target, CryptoTransferTransactionBody op) {
-        for (var adjust : op.getTransfers().getAccountAmountsList()) {
-            if (adjust.getAmount() > 0 && adjust.getAccountID().equals(target)) {
-                return true;
-            }
-        }
-        for (var transfers : op.getTokenTransfersList()) {
-            for (var adjust : transfers.getTransfersList()) {
-                if (adjust.getAmount() > 0 && adjust.getAccountID().equals(target)) {
-                    return true;
-                }
-            }
-        }
-        return false;
-=======
         throw new NotImplementedException();
->>>>>>> 7a541c0c
     }
 
     @Override
@@ -350,7 +177,7 @@
             final boolean receiverSigReq,
             final AccountID payer) {
         final var meta =
-                new SigTransactionMetadataBuilder<>(accountStore).payerKeyFor(payer).txnBody(txn);
+                new SigTransactionMetadataBuilder(accountStore).payerKeyFor(payer).txnBody(txn);
         if (receiverSigReq && key.isPresent()) {
             meta.addToReqNonPayerKeys(key.get());
         }
