--- conflicted
+++ resolved
@@ -146,15 +146,9 @@
 
         // feature flag if contracts nonces externalization is enabled
         if (dynamicProperties.isContractsNoncesExternalizationEnabled()) {
-<<<<<<< HEAD
-            if (accessor.getFunction().name().equals("ContractCreate")) {
-                topLevelRecord.getContractCreateResult().setContractNonces(contractNonces);
-            } else if (accessor.getFunction().name().equals("ContractCall")) {
-=======
             if (accessor.getFunction().equals(HederaFunctionality.ContractCreate)) {
                 topLevelRecord.getContractCreateResult().setContractNonces(contractNonces);
             } else if (accessor.getFunction().equals(HederaFunctionality.ContractCall)) {
->>>>>>> 11ec6dfe
                 topLevelRecord.getContractCallResult().setContractNonces(contractNonces);
             }
         }
@@ -372,12 +366,8 @@
         }
     }
 
-<<<<<<< HEAD
-    public void setContractNonces(ContractID contractId, Long contractNonce) {
-=======
     @Override
     public void updateContractNonces(ContractID contractId, Long contractNonce) {
->>>>>>> 11ec6dfe
         contractNonces.put(contractId, contractNonce);
     }
 
