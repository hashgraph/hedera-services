--- conflicted
+++ resolved
@@ -41,11 +41,7 @@
      *
      * @param states The state to use.
      */
-<<<<<<< HEAD
-    public TokenStore(@Nonnull final ReadableStates states) {
-=======
-    public TokenStore(@NonNull final States states) {
->>>>>>> d82d0a0d
+    public TokenStore(@NonNull final ReadableStates states) {
         this.tokenState = states.get("TOKENS");
     }
 
