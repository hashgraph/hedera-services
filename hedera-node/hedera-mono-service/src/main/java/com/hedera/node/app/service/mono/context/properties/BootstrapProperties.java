/*
 * Copyright (C) 2020-2023 Hedera Hashgraph, LLC
 *
 * Licensed under the Apache License, Version 2.0 (the "License");
 * you may not use this file except in compliance with the License.
 * You may obtain a copy of the License at
 *
 *      http://www.apache.org/licenses/LICENSE-2.0
 *
 * Unless required by applicable law or agreed to in writing, software
 * distributed under the License is distributed on an "AS IS" BASIS,
 * WITHOUT WARRANTIES OR CONDITIONS OF ANY KIND, either express or implied.
 * See the License for the specific language governing permissions and
 * limitations under the License.
 */

package com.hedera.node.app.service.mono.context.properties;

import static com.hedera.node.app.service.mono.context.properties.PropUtils.loadOverride;
import static com.hedera.node.app.spi.config.PropertyNames.ACCOUNTS_ADDRESS_BOOK_ADMIN;
import static com.hedera.node.app.spi.config.PropertyNames.ACCOUNTS_BLOCKLIST_ENABLED;
import static com.hedera.node.app.spi.config.PropertyNames.ACCOUNTS_BLOCKLIST_RESOURCE;
import static com.hedera.node.app.spi.config.PropertyNames.ACCOUNTS_EXCHANGE_RATES_ADMIN;
import static com.hedera.node.app.spi.config.PropertyNames.ACCOUNTS_FEE_SCHEDULE_ADMIN;
import static com.hedera.node.app.spi.config.PropertyNames.ACCOUNTS_FREEZE_ADMIN;
import static com.hedera.node.app.spi.config.PropertyNames.ACCOUNTS_LAST_THROTTLE_EXEMPT;
import static com.hedera.node.app.spi.config.PropertyNames.ACCOUNTS_MAX_NUM;
import static com.hedera.node.app.spi.config.PropertyNames.ACCOUNTS_NODE_REWARD_ACCOUNT;
import static com.hedera.node.app.spi.config.PropertyNames.ACCOUNTS_STAKING_REWARD_ACCOUNT;
import static com.hedera.node.app.spi.config.PropertyNames.ACCOUNTS_STORE_ON_DISK;
import static com.hedera.node.app.spi.config.PropertyNames.ACCOUNTS_SYSTEM_ADMIN;
import static com.hedera.node.app.spi.config.PropertyNames.ACCOUNTS_SYSTEM_DELETE_ADMIN;
import static com.hedera.node.app.spi.config.PropertyNames.ACCOUNTS_SYSTEM_UNDELETE_ADMIN;
import static com.hedera.node.app.spi.config.PropertyNames.ACCOUNTS_TREASURY;
import static com.hedera.node.app.spi.config.PropertyNames.AUTO_CREATION_ENABLED;
import static com.hedera.node.app.spi.config.PropertyNames.AUTO_RENEW_GRACE_PERIOD;
import static com.hedera.node.app.spi.config.PropertyNames.AUTO_RENEW_GRANT_FREE_RENEWALS;
import static com.hedera.node.app.spi.config.PropertyNames.AUTO_RENEW_MAX_NUM_OF_ENTITIES_TO_RENEW_OR_DELETE;
import static com.hedera.node.app.spi.config.PropertyNames.AUTO_RENEW_NUM_OF_ENTITIES_TO_SCAN;
import static com.hedera.node.app.spi.config.PropertyNames.AUTO_RENEW_TARGET_TYPES;
import static com.hedera.node.app.spi.config.PropertyNames.BALANCES_COMPRESS_ON_CREATION;
import static com.hedera.node.app.spi.config.PropertyNames.BALANCES_EXPORT_DIR_PATH;
import static com.hedera.node.app.spi.config.PropertyNames.BALANCES_EXPORT_ENABLED;
import static com.hedera.node.app.spi.config.PropertyNames.BALANCES_EXPORT_PERIOD_SECS;
import static com.hedera.node.app.spi.config.PropertyNames.BALANCES_EXPORT_TOKEN_BALANCES;
import static com.hedera.node.app.spi.config.PropertyNames.BALANCES_NODE_BALANCE_WARN_THRESHOLD;
import static com.hedera.node.app.spi.config.PropertyNames.BOOTSTRAP_FEE_SCHEDULE_JSON_RESOURCE;
import static com.hedera.node.app.spi.config.PropertyNames.BOOTSTRAP_GENESIS_PUBLIC_KEY;
import static com.hedera.node.app.spi.config.PropertyNames.BOOTSTRAP_HAPI_PERMISSIONS_PATH;
import static com.hedera.node.app.spi.config.PropertyNames.BOOTSTRAP_NETWORK_PROPERTIES_PATH;
import static com.hedera.node.app.spi.config.PropertyNames.BOOTSTRAP_RATES_CURRENT_CENT_EQUIV;
import static com.hedera.node.app.spi.config.PropertyNames.BOOTSTRAP_RATES_CURRENT_EXPIRY;
import static com.hedera.node.app.spi.config.PropertyNames.BOOTSTRAP_RATES_CURRENT_HBAR_EQUIV;
import static com.hedera.node.app.spi.config.PropertyNames.BOOTSTRAP_RATES_NEXT_CENT_EQUIV;
import static com.hedera.node.app.spi.config.PropertyNames.BOOTSTRAP_RATES_NEXT_EXPIRY;
import static com.hedera.node.app.spi.config.PropertyNames.BOOTSTRAP_RATES_NEXT_HBAR_EQUIV;
import static com.hedera.node.app.spi.config.PropertyNames.BOOTSTRAP_SYSTEM_ENTITY_EXPIRY;
import static com.hedera.node.app.spi.config.PropertyNames.BOOTSTRAP_THROTTLE_DEF_JSON_RESOURCE;
import static com.hedera.node.app.spi.config.PropertyNames.CACHE_RECORDS_TTL;
import static com.hedera.node.app.spi.config.PropertyNames.CONSENSUS_HANDLE_MAX_FOLLOWING_RECORDS;
import static com.hedera.node.app.spi.config.PropertyNames.CONSENSUS_HANDLE_MAX_PRECEDING_RECORDS;
import static com.hedera.node.app.spi.config.PropertyNames.CONSENSUS_MESSAGE_MAX_BYTES_ALLOWED;
import static com.hedera.node.app.spi.config.PropertyNames.CONTRACTS_ALLOW_AUTO_ASSOCIATIONS;
import static com.hedera.node.app.spi.config.PropertyNames.CONTRACTS_ALLOW_CREATE2;
import static com.hedera.node.app.spi.config.PropertyNames.CONTRACTS_ALLOW_SYSTEM_USE_OF_HAPI_SIGS;
import static com.hedera.node.app.spi.config.PropertyNames.CONTRACTS_CHAIN_ID;
import static com.hedera.node.app.spi.config.PropertyNames.CONTRACTS_DEFAULT_LIFETIME;
import static com.hedera.node.app.spi.config.PropertyNames.CONTRACTS_DYNAMIC_EVM_VERSION;
import static com.hedera.node.app.spi.config.PropertyNames.CONTRACTS_ENFORCE_CREATION_THROTTLE;
import static com.hedera.node.app.spi.config.PropertyNames.CONTRACTS_EVM_VERSION;
import static com.hedera.node.app.spi.config.PropertyNames.CONTRACTS_FREE_STORAGE_TIER_LIMIT;
import static com.hedera.node.app.spi.config.PropertyNames.CONTRACTS_ITEMIZE_STORAGE_FEES;
import static com.hedera.node.app.spi.config.PropertyNames.CONTRACTS_KEYS_LEGACY_ACTIVATIONS;
import static com.hedera.node.app.spi.config.PropertyNames.CONTRACTS_KNOWN_BLOCK_HASH;
import static com.hedera.node.app.spi.config.PropertyNames.CONTRACTS_LOCAL_CALL_EST_RET_BYTES;
import static com.hedera.node.app.spi.config.PropertyNames.CONTRACTS_MAX_GAS_PER_SEC;
import static com.hedera.node.app.spi.config.PropertyNames.CONTRACTS_MAX_KV_PAIRS_AGGREGATE;
import static com.hedera.node.app.spi.config.PropertyNames.CONTRACTS_MAX_KV_PAIRS_INDIVIDUAL;
import static com.hedera.node.app.spi.config.PropertyNames.CONTRACTS_MAX_NUM;
import static com.hedera.node.app.spi.config.PropertyNames.CONTRACTS_MAX_NUM_WITH_HAPI_SIGS_ACCESS;
import static com.hedera.node.app.spi.config.PropertyNames.CONTRACTS_MAX_REFUND_PERCENT_OF_GAS_LIMIT;
import static com.hedera.node.app.spi.config.PropertyNames.CONTRACTS_PERMITTED_DELEGATE_CALLERS;
import static com.hedera.node.app.spi.config.PropertyNames.CONTRACTS_PRECOMPILE_ATOMIC_CRYPTO_TRANSFER_ENABLED;
import static com.hedera.node.app.spi.config.PropertyNames.CONTRACTS_PRECOMPILE_EXCHANGE_RATE_GAS_COST;
import static com.hedera.node.app.spi.config.PropertyNames.CONTRACTS_PRECOMPILE_EXPORT_RECORD_RESULTS;
import static com.hedera.node.app.spi.config.PropertyNames.CONTRACTS_PRECOMPILE_HTS_DEFAULT_GAS_COST;
import static com.hedera.node.app.spi.config.PropertyNames.CONTRACTS_PRECOMPILE_HTS_ENABLE_TOKEN_CREATE;
import static com.hedera.node.app.spi.config.PropertyNames.CONTRACTS_PRECOMPILE_HTS_UNSUPPORTED_CUSTOM_FEE_RECEIVER_DEBITS;
import static com.hedera.node.app.spi.config.PropertyNames.CONTRACTS_REDIRECT_TOKEN_CALLS;
import static com.hedera.node.app.spi.config.PropertyNames.CONTRACTS_REFERENCE_SLOT_LIFETIME;
import static com.hedera.node.app.spi.config.PropertyNames.CONTRACTS_SCHEDULE_THROTTLE_MAX_GAS_LIMIT;
import static com.hedera.node.app.spi.config.PropertyNames.CONTRACTS_SIDECARS;
import static com.hedera.node.app.spi.config.PropertyNames.CONTRACTS_SIDECAR_VALIDATION_ENABLED;
import static com.hedera.node.app.spi.config.PropertyNames.CONTRACTS_STORAGE_SLOT_PRICE_TIERS;
import static com.hedera.node.app.spi.config.PropertyNames.CONTRACTS_THROTTLE_THROTTLE_BY_GAS;
<<<<<<< HEAD
import static com.hedera.node.app.spi.config.PropertyNames.CRYPTO_CREATE_WITH_ALIAS_AND_EVM_ADDRESS_ENABLED;
import static com.hedera.node.app.spi.config.PropertyNames.CRYPTO_TRANSFER_WARM_THREADS;
=======
import static com.hedera.node.app.spi.config.PropertyNames.CONTRACTS_WITH_SPECIAL_HAPI_SIGS_ACCESS;
import static com.hedera.node.app.spi.config.PropertyNames.CRYPTO_CREATE_WITH_ALIAS_ENABLED;
>>>>>>> 2fe8c2b1
import static com.hedera.node.app.spi.config.PropertyNames.DEV_DEFAULT_LISTENING_NODE_ACCOUNT;
import static com.hedera.node.app.spi.config.PropertyNames.DEV_ONLY_DEFAULT_NODE_LISTENS;
import static com.hedera.node.app.spi.config.PropertyNames.ENTITIES_LIMIT_TOKEN_ASSOCIATIONS;
import static com.hedera.node.app.spi.config.PropertyNames.ENTITIES_MAX_LIFETIME;
import static com.hedera.node.app.spi.config.PropertyNames.ENTITIES_SYSTEM_DELETABLE;
import static com.hedera.node.app.spi.config.PropertyNames.EXPIRY_MIN_CYCLE_ENTRY_CAPACITY;
import static com.hedera.node.app.spi.config.PropertyNames.EXPIRY_THROTTLE_RESOURCE;
import static com.hedera.node.app.spi.config.PropertyNames.FEES_MIN_CONGESTION_PERIOD;
import static com.hedera.node.app.spi.config.PropertyNames.FEES_PERCENT_CONGESTION_MULTIPLIERS;
import static com.hedera.node.app.spi.config.PropertyNames.FEES_PERCENT_UTILIZATION_SCALE_FACTORS;
import static com.hedera.node.app.spi.config.PropertyNames.FEES_TOKEN_TRANSFER_USAGE_MULTIPLIER;
import static com.hedera.node.app.spi.config.PropertyNames.FILES_ADDRESS_BOOK;
import static com.hedera.node.app.spi.config.PropertyNames.FILES_EXCHANGE_RATES;
import static com.hedera.node.app.spi.config.PropertyNames.FILES_FEE_SCHEDULES;
import static com.hedera.node.app.spi.config.PropertyNames.FILES_HAPI_PERMISSIONS;
import static com.hedera.node.app.spi.config.PropertyNames.FILES_MAX_NUM;
import static com.hedera.node.app.spi.config.PropertyNames.FILES_MAX_SIZE_KB;
import static com.hedera.node.app.spi.config.PropertyNames.FILES_NETWORK_PROPERTIES;
import static com.hedera.node.app.spi.config.PropertyNames.FILES_NODE_DETAILS;
import static com.hedera.node.app.spi.config.PropertyNames.FILES_SOFTWARE_UPDATE_RANGE;
import static com.hedera.node.app.spi.config.PropertyNames.FILES_THROTTLE_DEFINITIONS;
import static com.hedera.node.app.spi.config.PropertyNames.GRPC_PORT;
import static com.hedera.node.app.spi.config.PropertyNames.GRPC_TLS_PORT;
import static com.hedera.node.app.spi.config.PropertyNames.GRPC_WORKFLOWS_PORT;
import static com.hedera.node.app.spi.config.PropertyNames.GRPC_WORKFLOWS_TLS_PORT;
import static com.hedera.node.app.spi.config.PropertyNames.HEDERA_ACCOUNTS_EXPORT_PATH;
import static com.hedera.node.app.spi.config.PropertyNames.HEDERA_ALLOWANCES_IS_ENABLED;
import static com.hedera.node.app.spi.config.PropertyNames.HEDERA_ALLOWANCES_MAX_ACCOUNT_LIMIT;
import static com.hedera.node.app.spi.config.PropertyNames.HEDERA_ALLOWANCES_MAX_TXN_LIMIT;
import static com.hedera.node.app.spi.config.PropertyNames.HEDERA_EXPORT_ACCOUNTS_ON_STARTUP;
import static com.hedera.node.app.spi.config.PropertyNames.HEDERA_FIRST_USER_ENTITY;
import static com.hedera.node.app.spi.config.PropertyNames.HEDERA_PREFETCH_CODE_CACHE_TTL_SECS;
import static com.hedera.node.app.spi.config.PropertyNames.HEDERA_PREFETCH_QUEUE_CAPACITY;
import static com.hedera.node.app.spi.config.PropertyNames.HEDERA_PREFETCH_THREAD_POOL_SIZE;
import static com.hedera.node.app.spi.config.PropertyNames.HEDERA_PROFILES_ACTIVE;
import static com.hedera.node.app.spi.config.PropertyNames.HEDERA_REALM;
import static com.hedera.node.app.spi.config.PropertyNames.HEDERA_RECORD_STREAM_COMPRESS_FILES_ON_CREATION;
import static com.hedera.node.app.spi.config.PropertyNames.HEDERA_RECORD_STREAM_ENABLE_TRACEABILITY_MIGRATION;
import static com.hedera.node.app.spi.config.PropertyNames.HEDERA_RECORD_STREAM_IS_ENABLED;
import static com.hedera.node.app.spi.config.PropertyNames.HEDERA_RECORD_STREAM_LOG_DIR;
import static com.hedera.node.app.spi.config.PropertyNames.HEDERA_RECORD_STREAM_LOG_EVERY_TRANSACTION;
import static com.hedera.node.app.spi.config.PropertyNames.HEDERA_RECORD_STREAM_LOG_PERIOD;
import static com.hedera.node.app.spi.config.PropertyNames.HEDERA_RECORD_STREAM_QUEUE_CAPACITY;
import static com.hedera.node.app.spi.config.PropertyNames.HEDERA_RECORD_STREAM_RECORD_FILE_VERSION;
import static com.hedera.node.app.spi.config.PropertyNames.HEDERA_RECORD_STREAM_SIDECAR_MAX_SIZE_MB;
import static com.hedera.node.app.spi.config.PropertyNames.HEDERA_RECORD_STREAM_SIDE_CAR_DIR;
import static com.hedera.node.app.spi.config.PropertyNames.HEDERA_RECORD_STREAM_SIG_FILE_VERSION;
import static com.hedera.node.app.spi.config.PropertyNames.HEDERA_SHARD;
import static com.hedera.node.app.spi.config.PropertyNames.HEDERA_TXN_MAX_MEMO_UTF8_BYTES;
import static com.hedera.node.app.spi.config.PropertyNames.HEDERA_TXN_MAX_VALID_DURATION;
import static com.hedera.node.app.spi.config.PropertyNames.HEDERA_TXN_MIN_VALIDITY_BUFFER_SECS;
import static com.hedera.node.app.spi.config.PropertyNames.HEDERA_TXN_MIN_VALID_DURATION;
import static com.hedera.node.app.spi.config.PropertyNames.ISS_RESET_PERIOD;
import static com.hedera.node.app.spi.config.PropertyNames.ISS_ROUNDS_TO_LOG;
import static com.hedera.node.app.spi.config.PropertyNames.LAZY_CREATION_ENABLED;
import static com.hedera.node.app.spi.config.PropertyNames.LEDGER_AUTO_RENEW_PERIOD_MAX_DURATION;
import static com.hedera.node.app.spi.config.PropertyNames.LEDGER_AUTO_RENEW_PERIOD_MIN_DURATION;
import static com.hedera.node.app.spi.config.PropertyNames.LEDGER_CHANGE_HIST_MEM_SECS;
import static com.hedera.node.app.spi.config.PropertyNames.LEDGER_FUNDING_ACCOUNT;
import static com.hedera.node.app.spi.config.PropertyNames.LEDGER_ID;
import static com.hedera.node.app.spi.config.PropertyNames.LEDGER_NFT_TRANSFERS_MAX_LEN;
import static com.hedera.node.app.spi.config.PropertyNames.LEDGER_NUM_SYSTEM_ACCOUNTS;
import static com.hedera.node.app.spi.config.PropertyNames.LEDGER_RECORDS_MAX_QUERYABLE_BY_ACCOUNT;
import static com.hedera.node.app.spi.config.PropertyNames.LEDGER_SCHEDULE_TX_EXPIRY_TIME_SECS;
import static com.hedera.node.app.spi.config.PropertyNames.LEDGER_TOKEN_TRANSFERS_MAX_LEN;
import static com.hedera.node.app.spi.config.PropertyNames.LEDGER_TOTAL_TINY_BAR_FLOAT;
import static com.hedera.node.app.spi.config.PropertyNames.LEDGER_TRANSFERS_MAX_LEN;
import static com.hedera.node.app.spi.config.PropertyNames.LEDGER_XFER_BAL_CHANGES_MAX_LEN;
import static com.hedera.node.app.spi.config.PropertyNames.NETTY_MODE;
import static com.hedera.node.app.spi.config.PropertyNames.NETTY_PROD_FLOW_CONTROL_WINDOW;
import static com.hedera.node.app.spi.config.PropertyNames.NETTY_PROD_KEEP_ALIVE_TIME;
import static com.hedera.node.app.spi.config.PropertyNames.NETTY_PROD_KEEP_ALIVE_TIMEOUT;
import static com.hedera.node.app.spi.config.PropertyNames.NETTY_PROD_MAX_CONCURRENT_CALLS;
import static com.hedera.node.app.spi.config.PropertyNames.NETTY_PROD_MAX_CONNECTION_AGE;
import static com.hedera.node.app.spi.config.PropertyNames.NETTY_PROD_MAX_CONNECTION_AGE_GRACE;
import static com.hedera.node.app.spi.config.PropertyNames.NETTY_PROD_MAX_CONNECTION_IDLE;
import static com.hedera.node.app.spi.config.PropertyNames.NETTY_START_RETRIES;
import static com.hedera.node.app.spi.config.PropertyNames.NETTY_START_RETRY_INTERVAL_MS;
import static com.hedera.node.app.spi.config.PropertyNames.NETTY_TLS_CERT_PATH;
import static com.hedera.node.app.spi.config.PropertyNames.NETTY_TLS_KEY_PATH;
import static com.hedera.node.app.spi.config.PropertyNames.QUERIES_BLOB_LOOK_UP_RETRIES;
import static com.hedera.node.app.spi.config.PropertyNames.RATES_INTRA_DAY_CHANGE_LIMIT_PERCENT;
import static com.hedera.node.app.spi.config.PropertyNames.RATES_MIDNIGHT_CHECK_INTERVAL;
import static com.hedera.node.app.spi.config.PropertyNames.SCHEDULING_LONG_TERM_ENABLED;
import static com.hedera.node.app.spi.config.PropertyNames.SCHEDULING_MAX_EXPIRATION_FUTURE_SECS;
import static com.hedera.node.app.spi.config.PropertyNames.SCHEDULING_MAX_NUM;
import static com.hedera.node.app.spi.config.PropertyNames.SCHEDULING_MAX_TXN_PER_SEC;
import static com.hedera.node.app.spi.config.PropertyNames.SCHEDULING_WHITE_LIST;
import static com.hedera.node.app.spi.config.PropertyNames.SIGS_EXPAND_FROM_IMMUTABLE_STATE;
import static com.hedera.node.app.spi.config.PropertyNames.STAKING_FEES_NODE_REWARD_PERCENT;
import static com.hedera.node.app.spi.config.PropertyNames.STAKING_FEES_STAKING_REWARD_PERCENT;
import static com.hedera.node.app.spi.config.PropertyNames.STAKING_IS_ENABLED;
import static com.hedera.node.app.spi.config.PropertyNames.STAKING_MAX_DAILY_STAKE_REWARD_THRESH_PER_HBAR;
import static com.hedera.node.app.spi.config.PropertyNames.STAKING_NODE_MAX_TO_MIN_STAKE_RATIOS;
import static com.hedera.node.app.spi.config.PropertyNames.STAKING_PERIOD_MINS;
import static com.hedera.node.app.spi.config.PropertyNames.STAKING_REQUIRE_MIN_STAKE_TO_REWARD;
import static com.hedera.node.app.spi.config.PropertyNames.STAKING_REWARD_HISTORY_NUM_STORED_PERIODS;
import static com.hedera.node.app.spi.config.PropertyNames.STAKING_REWARD_RATE;
import static com.hedera.node.app.spi.config.PropertyNames.STAKING_STARTUP_HELPER_RECOMPUTE;
import static com.hedera.node.app.spi.config.PropertyNames.STAKING_START_THRESH;
import static com.hedera.node.app.spi.config.PropertyNames.STATS_CONS_THROTTLES_TO_SAMPLE;
import static com.hedera.node.app.spi.config.PropertyNames.STATS_ENTITY_UTILS_GAUGE_UPDATE_INTERVAL_MS;
import static com.hedera.node.app.spi.config.PropertyNames.STATS_EXECUTION_TIMES_TO_TRACK;
import static com.hedera.node.app.spi.config.PropertyNames.STATS_HAPI_OPS_SPEEDOMETER_UPDATE_INTERVAL_MS;
import static com.hedera.node.app.spi.config.PropertyNames.STATS_HAPI_THROTTLES_TO_SAMPLE;
import static com.hedera.node.app.spi.config.PropertyNames.STATS_RUNNING_AVG_HALF_LIFE_SECS;
import static com.hedera.node.app.spi.config.PropertyNames.STATS_SPEEDOMETER_HALF_LIFE_SECS;
import static com.hedera.node.app.spi.config.PropertyNames.STATS_THROTTLE_UTILS_GAUGE_UPDATE_INTERVAL_MS;
import static com.hedera.node.app.spi.config.PropertyNames.TOKENS_AUTO_CREATIONS_ENABLED;
import static com.hedera.node.app.spi.config.PropertyNames.TOKENS_MAX_AGGREGATE_RELS;
import static com.hedera.node.app.spi.config.PropertyNames.TOKENS_MAX_CUSTOM_FEES_ALLOWED;
import static com.hedera.node.app.spi.config.PropertyNames.TOKENS_MAX_CUSTOM_FEE_DEPTH;
import static com.hedera.node.app.spi.config.PropertyNames.TOKENS_MAX_NUM;
import static com.hedera.node.app.spi.config.PropertyNames.TOKENS_MAX_PER_ACCOUNT;
import static com.hedera.node.app.spi.config.PropertyNames.TOKENS_MAX_RELS_PER_INFO_QUERY;
import static com.hedera.node.app.spi.config.PropertyNames.TOKENS_MAX_SYMBOL_UTF8_BYTES;
import static com.hedera.node.app.spi.config.PropertyNames.TOKENS_MAX_TOKEN_NAME_UTF8_BYTES;
import static com.hedera.node.app.spi.config.PropertyNames.TOKENS_NFTS_ARE_ENABLED;
import static com.hedera.node.app.spi.config.PropertyNames.TOKENS_NFTS_MAX_ALLOWED_MINTS;
import static com.hedera.node.app.spi.config.PropertyNames.TOKENS_NFTS_MAX_BATCH_SIZE_BURN;
import static com.hedera.node.app.spi.config.PropertyNames.TOKENS_NFTS_MAX_BATCH_SIZE_MINT;
import static com.hedera.node.app.spi.config.PropertyNames.TOKENS_NFTS_MAX_BATCH_SIZE_WIPE;
import static com.hedera.node.app.spi.config.PropertyNames.TOKENS_NFTS_MAX_METADATA_BYTES;
import static com.hedera.node.app.spi.config.PropertyNames.TOKENS_NFTS_MAX_QUERY_RANGE;
import static com.hedera.node.app.spi.config.PropertyNames.TOKENS_NFTS_MINT_THORTTLE_SCALE_FACTOR;
import static com.hedera.node.app.spi.config.PropertyNames.TOKENS_NFTS_USE_TREASURY_WILD_CARDS;
import static com.hedera.node.app.spi.config.PropertyNames.TOKENS_NFTS_USE_VIRTUAL_MERKLE;
import static com.hedera.node.app.spi.config.PropertyNames.TOKENS_STORE_RELS_ON_DISK;
import static com.hedera.node.app.spi.config.PropertyNames.TOPICS_MAX_NUM;
import static com.hedera.node.app.spi.config.PropertyNames.TRACEABILITY_MAX_EXPORTS_PER_CONS_SEC;
import static com.hedera.node.app.spi.config.PropertyNames.TRACEABILITY_MIN_FREE_TO_USED_GAS_THROTTLE_RATIO;
import static com.hedera.node.app.spi.config.PropertyNames.UPGRADE_ARTIFACTS_PATH;
import static com.hedera.node.app.spi.config.PropertyNames.UTIL_PRNG_IS_ENABLED;
import static com.hedera.node.app.spi.config.PropertyNames.VIRTUALDATASOURCE_JASPERDB_TO_MERKLEDB;
import static com.hedera.node.app.spi.config.PropertyNames.WORKFLOWS_ENABLED;
import static java.util.Collections.unmodifiableSet;
import static java.util.Map.entry;
import static java.util.stream.Collectors.toSet;

import java.io.IOException;
import java.io.InputStream;
import java.nio.file.Files;
import java.nio.file.Paths;
import java.util.HashMap;
import java.util.HashSet;
import java.util.Map;
import java.util.NoSuchElementException;
import java.util.Properties;
import java.util.Set;
import java.util.function.Function;
import java.util.stream.Collectors;
import java.util.stream.Stream;
import javax.inject.Inject;
import javax.inject.Singleton;
import org.apache.logging.log4j.LogManager;
import org.apache.logging.log4j.Logger;

@Singleton
public final class BootstrapProperties implements PropertySource {

    private static final Map<String, Object> MISSING_PROPS = null;

    private static final Function<String, InputStream> nullableResourceStreamProvider =
            BootstrapProperties.class.getClassLoader()::getResourceAsStream;

    private static final Logger log = LogManager.getLogger(BootstrapProperties.class);

    static ThrowingStreamProvider resourceStreamProvider = resource -> {
        var in = nullableResourceStreamProvider.apply(resource);
        if (in == null) {
            throw new IOException(String.format("Resource '%s' cannot be loaded.", resource));
        }
        return in;
    };

    private static ThrowingStreamProvider fileStreamProvider = loc -> Files.newInputStream(Paths.get(loc));

    private final boolean logEnabled;

    private final Properties rawProperties = new Properties();

    @Inject
    public BootstrapProperties() {
        this(true);
    }

    public BootstrapProperties(final boolean logEnabled) {
        this.logEnabled = logEnabled;
    }

    String bootstrapPropsResource = "bootstrap.properties";
    String bootstrapOverridePropsLoc = "data/config/bootstrap.properties";

    Map<String, Object> bootstrapProps = MISSING_PROPS;

    private void initPropsFromResource() throws IllegalStateException {
        rawProperties.clear();
        load(bootstrapPropsResource, rawProperties);
        loadOverride(bootstrapOverridePropsLoc, rawProperties, fileStreamProvider, log);
        checkForUnrecognizedProps(rawProperties);
        checkForMissingProps(rawProperties);
        resolveBootstrapProps(rawProperties);
    }

    private void checkForUnrecognizedProps(final Properties resourceProps) throws IllegalStateException {
        final Set<String> unrecognizedProps = new HashSet<>(resourceProps.stringPropertyNames());
        unrecognizedProps.removeAll(BOOTSTRAP_PROP_NAMES);
        if (!unrecognizedProps.isEmpty()) {
            final var msg = String.format(
                    "'%s' contains unrecognized properties: %s!", bootstrapPropsResource, unrecognizedProps);
            throw new IllegalStateException(msg);
        }
    }

    private void checkForMissingProps(final Properties resourceProps) throws IllegalStateException {
        final var missingProps = BOOTSTRAP_PROP_NAMES.stream()
                .filter(name -> !resourceProps.containsKey(name))
                .sorted()
                .toList();
        if (!missingProps.isEmpty()) {
            final var msg = String.format("'%s' is missing properties: %s!", bootstrapPropsResource, missingProps);
            throw new IllegalStateException(msg);
        }
    }

    private void resolveBootstrapProps(final Properties resourceProps) {
        bootstrapProps = new HashMap<>();
        BOOTSTRAP_PROP_NAMES.forEach(
                prop -> bootstrapProps.put(prop, transformFor(prop).apply(resourceProps.getProperty(prop))));

        if (logEnabled) {
            final var msg = "Resolved bootstrap properties:\n  "
                    + BOOTSTRAP_PROP_NAMES.stream()
                            .sorted()
                            .map(name -> String.format("%s=%s", name, bootstrapProps.get(name)))
                            .collect(Collectors.joining("\n  "));
            log.info(msg);
        }
    }

    private void load(final String resource, final Properties intoProps) throws IllegalStateException {
        try (final var fin = resourceStreamProvider.newInputStream(resource)) {
            intoProps.load(fin);
        } catch (final IOException e) {
            throw new IllegalStateException(String.format("'%s' could not be loaded!", resource), e);
        }
    }

    public void ensureProps() throws IllegalStateException {
        if (bootstrapProps == MISSING_PROPS) {
            initPropsFromResource();
        }
    }

    @Override
    public boolean containsProperty(final String name) {
        return BOOTSTRAP_PROP_NAMES.contains(name);
    }

    @Override
    public Object getProperty(final String name) {
        ensureProps();
        if (bootstrapProps.containsKey(name)) {
            return bootstrapProps.get(name);
        } else {
            throw new IllegalArgumentException(String.format("Argument 'name=%s' is invalid!", name));
        }
    }

    @Override
    public Set<String> allPropertyNames() {
        return BOOTSTRAP_PROP_NAMES;
    }

    @Override
    public String getRawValue(final String name) {
        ensureProps();
        if (rawProperties.contains(name)) {
            return rawProperties.getProperty(name);
        }
        throw new NoSuchElementException("Property of name '" + name + "' can not be found!");
    }

    private static final Set<String> BOOTSTRAP_PROPS = Set.of(
            BOOTSTRAP_FEE_SCHEDULE_JSON_RESOURCE,
            BOOTSTRAP_GENESIS_PUBLIC_KEY,
            BOOTSTRAP_HAPI_PERMISSIONS_PATH,
            BOOTSTRAP_NETWORK_PROPERTIES_PATH,
            BOOTSTRAP_RATES_CURRENT_HBAR_EQUIV,
            BOOTSTRAP_RATES_CURRENT_CENT_EQUIV,
            BOOTSTRAP_RATES_CURRENT_EXPIRY,
            BOOTSTRAP_RATES_NEXT_HBAR_EQUIV,
            BOOTSTRAP_RATES_NEXT_CENT_EQUIV,
            BOOTSTRAP_RATES_NEXT_EXPIRY,
            BOOTSTRAP_SYSTEM_ENTITY_EXPIRY,
            BOOTSTRAP_THROTTLE_DEF_JSON_RESOURCE);

    private static final Set<String> GLOBAL_STATIC_PROPS = Set.of(
            ACCOUNTS_ADDRESS_BOOK_ADMIN,
            ACCOUNTS_EXCHANGE_RATES_ADMIN,
            ACCOUNTS_FEE_SCHEDULE_ADMIN,
            ACCOUNTS_FREEZE_ADMIN,
            ACCOUNTS_LAST_THROTTLE_EXEMPT,
            ACCOUNTS_NODE_REWARD_ACCOUNT,
            ACCOUNTS_STAKING_REWARD_ACCOUNT,
            ACCOUNTS_SYSTEM_ADMIN,
            ACCOUNTS_SYSTEM_DELETE_ADMIN,
            ACCOUNTS_SYSTEM_UNDELETE_ADMIN,
            ACCOUNTS_TREASURY,
            ACCOUNTS_STORE_ON_DISK,
            AUTO_RENEW_GRANT_FREE_RENEWALS,
            ENTITIES_MAX_LIFETIME,
            ENTITIES_SYSTEM_DELETABLE,
            FILES_ADDRESS_BOOK,
            FILES_NETWORK_PROPERTIES,
            FILES_EXCHANGE_RATES,
            FILES_FEE_SCHEDULES,
            FILES_HAPI_PERMISSIONS,
            FILES_NODE_DETAILS,
            FILES_SOFTWARE_UPDATE_RANGE,
            FILES_THROTTLE_DEFINITIONS,
            HEDERA_FIRST_USER_ENTITY,
            HEDERA_REALM,
            HEDERA_SHARD,
            LEDGER_NUM_SYSTEM_ACCOUNTS,
            LEDGER_TOTAL_TINY_BAR_FLOAT,
            LEDGER_ID,
            STAKING_PERIOD_MINS,
            STAKING_REWARD_HISTORY_NUM_STORED_PERIODS,
            STAKING_STARTUP_HELPER_RECOMPUTE,
            WORKFLOWS_ENABLED);

    static final Set<String> GLOBAL_DYNAMIC_PROPS = Set.of(
            ACCOUNTS_MAX_NUM,
            AUTO_CREATION_ENABLED,
            LAZY_CREATION_ENABLED,
            CRYPTO_CREATE_WITH_ALIAS_ENABLED,
            BALANCES_EXPORT_DIR_PATH,
            BALANCES_EXPORT_ENABLED,
            BALANCES_EXPORT_PERIOD_SECS,
            BALANCES_EXPORT_TOKEN_BALANCES,
            BALANCES_NODE_BALANCE_WARN_THRESHOLD,
            BALANCES_COMPRESS_ON_CREATION,
            CACHE_RECORDS_TTL,
            CONTRACTS_DEFAULT_LIFETIME,
            CONTRACTS_PERMITTED_DELEGATE_CALLERS,
            CONTRACTS_KEYS_LEGACY_ACTIVATIONS,
            CONTRACTS_ENFORCE_CREATION_THROTTLE,
            CONTRACTS_KNOWN_BLOCK_HASH,
            CONTRACTS_LOCAL_CALL_EST_RET_BYTES,
            CONTRACTS_ALLOW_CREATE2,
            CONTRACTS_ALLOW_AUTO_ASSOCIATIONS,
            CONTRACTS_ALLOW_SYSTEM_USE_OF_HAPI_SIGS,
            CONTRACTS_MAX_NUM_WITH_HAPI_SIGS_ACCESS,
            CONTRACTS_WITH_SPECIAL_HAPI_SIGS_ACCESS,
            CONTRACTS_MAX_GAS_PER_SEC,
            CONTRACTS_MAX_KV_PAIRS_AGGREGATE,
            CONTRACTS_MAX_KV_PAIRS_INDIVIDUAL,
            CONTRACTS_MAX_NUM,
            CONTRACTS_CHAIN_ID,
            CONTRACTS_SIDECARS,
            CONTRACTS_SIDECAR_VALIDATION_ENABLED,
            CONTRACTS_STORAGE_SLOT_PRICE_TIERS,
            CONTRACTS_REFERENCE_SLOT_LIFETIME,
            CONTRACTS_ITEMIZE_STORAGE_FEES,
            CONTRACTS_FREE_STORAGE_TIER_LIMIT,
            CONTRACTS_THROTTLE_THROTTLE_BY_GAS,
            CONTRACTS_MAX_REFUND_PERCENT_OF_GAS_LIMIT,
            CONTRACTS_SCHEDULE_THROTTLE_MAX_GAS_LIMIT,
            CONTRACTS_REDIRECT_TOKEN_CALLS,
            CONTRACTS_PRECOMPILE_EXCHANGE_RATE_GAS_COST,
            CONTRACTS_PRECOMPILE_HTS_DEFAULT_GAS_COST,
            CONTRACTS_PRECOMPILE_EXPORT_RECORD_RESULTS,
            CONTRACTS_PRECOMPILE_HTS_ENABLE_TOKEN_CREATE,
            CONTRACTS_PRECOMPILE_HTS_UNSUPPORTED_CUSTOM_FEE_RECEIVER_DEBITS,
            CONTRACTS_PRECOMPILE_ATOMIC_CRYPTO_TRANSFER_ENABLED,
            CONTRACTS_EVM_VERSION,
            CONTRACTS_DYNAMIC_EVM_VERSION,
            EXPIRY_MIN_CYCLE_ENTRY_CAPACITY,
            EXPIRY_THROTTLE_RESOURCE,
            FILES_MAX_NUM,
            FILES_MAX_SIZE_KB,
            HEDERA_RECORD_STREAM_SIDECAR_MAX_SIZE_MB,
            FEES_MIN_CONGESTION_PERIOD,
            FEES_PERCENT_CONGESTION_MULTIPLIERS,
            FEES_PERCENT_UTILIZATION_SCALE_FACTORS,
            FEES_TOKEN_TRANSFER_USAGE_MULTIPLIER,
            HEDERA_RECORD_STREAM_ENABLE_TRACEABILITY_MIGRATION,
            TRACEABILITY_MIN_FREE_TO_USED_GAS_THROTTLE_RATIO,
            TRACEABILITY_MAX_EXPORTS_PER_CONS_SEC,
            HEDERA_TXN_MAX_MEMO_UTF8_BYTES,
            HEDERA_TXN_MAX_VALID_DURATION,
            HEDERA_TXN_MIN_VALID_DURATION,
            HEDERA_TXN_MIN_VALIDITY_BUFFER_SECS,
            HEDERA_RECORD_STREAM_RECORD_FILE_VERSION,
            HEDERA_RECORD_STREAM_SIG_FILE_VERSION,
            HEDERA_RECORD_STREAM_LOG_EVERY_TRANSACTION,
            HEDERA_RECORD_STREAM_COMPRESS_FILES_ON_CREATION,
            AUTO_RENEW_TARGET_TYPES,
            AUTO_RENEW_NUM_OF_ENTITIES_TO_SCAN,
            AUTO_RENEW_MAX_NUM_OF_ENTITIES_TO_RENEW_OR_DELETE,
            AUTO_RENEW_GRACE_PERIOD,
            LEDGER_CHANGE_HIST_MEM_SECS,
            LEDGER_AUTO_RENEW_PERIOD_MAX_DURATION,
            LEDGER_AUTO_RENEW_PERIOD_MIN_DURATION,
            LEDGER_XFER_BAL_CHANGES_MAX_LEN,
            LEDGER_FUNDING_ACCOUNT,
            LEDGER_TRANSFERS_MAX_LEN,
            LEDGER_TOKEN_TRANSFERS_MAX_LEN,
            LEDGER_NFT_TRANSFERS_MAX_LEN,
            LEDGER_RECORDS_MAX_QUERYABLE_BY_ACCOUNT,
            LEDGER_SCHEDULE_TX_EXPIRY_TIME_SECS,
            RATES_INTRA_DAY_CHANGE_LIMIT_PERCENT,
            RATES_MIDNIGHT_CHECK_INTERVAL,
            SCHEDULING_LONG_TERM_ENABLED,
            SCHEDULING_MAX_TXN_PER_SEC,
            SCHEDULING_MAX_NUM,
            SCHEDULING_MAX_EXPIRATION_FUTURE_SECS,
            SCHEDULING_WHITE_LIST,
            SIGS_EXPAND_FROM_IMMUTABLE_STATE,
            STAKING_FEES_NODE_REWARD_PERCENT,
            STAKING_FEES_STAKING_REWARD_PERCENT,
            STAKING_NODE_MAX_TO_MIN_STAKE_RATIOS,
            STAKING_IS_ENABLED,
            STAKING_MAX_DAILY_STAKE_REWARD_THRESH_PER_HBAR,
            STAKING_REQUIRE_MIN_STAKE_TO_REWARD,
            STAKING_REWARD_RATE,
            STAKING_START_THRESH,
            TOKENS_MAX_AGGREGATE_RELS,
            TOKENS_STORE_RELS_ON_DISK,
            TOKENS_MAX_NUM,
            TOKENS_MAX_RELS_PER_INFO_QUERY,
            TOKENS_MAX_PER_ACCOUNT,
            TOKENS_MAX_SYMBOL_UTF8_BYTES,
            TOKENS_MAX_TOKEN_NAME_UTF8_BYTES,
            TOKENS_MAX_CUSTOM_FEES_ALLOWED,
            TOKENS_MAX_CUSTOM_FEE_DEPTH,
            TOKENS_NFTS_ARE_ENABLED,
            TOKENS_NFTS_MAX_METADATA_BYTES,
            TOKENS_NFTS_MAX_BATCH_SIZE_BURN,
            TOKENS_NFTS_MAX_BATCH_SIZE_WIPE,
            TOKENS_NFTS_MAX_BATCH_SIZE_MINT,
            TOKENS_NFTS_MAX_ALLOWED_MINTS,
            TOKENS_NFTS_MAX_QUERY_RANGE,
            TOKENS_NFTS_MINT_THORTTLE_SCALE_FACTOR,
            TOKENS_NFTS_USE_VIRTUAL_MERKLE,
            TOPICS_MAX_NUM,
            TOKENS_NFTS_USE_TREASURY_WILD_CARDS,
            CONSENSUS_MESSAGE_MAX_BYTES_ALLOWED,
            CONSENSUS_HANDLE_MAX_PRECEDING_RECORDS,
            CONSENSUS_HANDLE_MAX_FOLLOWING_RECORDS,
            UPGRADE_ARTIFACTS_PATH,
            HEDERA_ALLOWANCES_MAX_TXN_LIMIT,
            HEDERA_ALLOWANCES_MAX_ACCOUNT_LIMIT,
            HEDERA_ALLOWANCES_IS_ENABLED,
            ENTITIES_LIMIT_TOKEN_ASSOCIATIONS,
            UTIL_PRNG_IS_ENABLED,
            TOKENS_AUTO_CREATIONS_ENABLED,
<<<<<<< HEAD
            CRYPTO_TRANSFER_WARM_THREADS);
=======
            ACCOUNTS_BLOCKLIST_ENABLED,
            ACCOUNTS_BLOCKLIST_RESOURCE);
>>>>>>> 2fe8c2b1

    static final Set<String> NODE_PROPS = Set.of(
            DEV_ONLY_DEFAULT_NODE_LISTENS,
            DEV_DEFAULT_LISTENING_NODE_ACCOUNT,
            GRPC_PORT,
            GRPC_TLS_PORT,
            GRPC_WORKFLOWS_PORT,
            GRPC_WORKFLOWS_TLS_PORT,
            HEDERA_ACCOUNTS_EXPORT_PATH,
            HEDERA_EXPORT_ACCOUNTS_ON_STARTUP,
            HEDERA_PREFETCH_QUEUE_CAPACITY,
            HEDERA_PREFETCH_THREAD_POOL_SIZE,
            HEDERA_PREFETCH_CODE_CACHE_TTL_SECS,
            HEDERA_PROFILES_ACTIVE,
            HEDERA_RECORD_STREAM_IS_ENABLED,
            HEDERA_RECORD_STREAM_LOG_DIR,
            HEDERA_RECORD_STREAM_SIDE_CAR_DIR,
            HEDERA_RECORD_STREAM_LOG_PERIOD,
            HEDERA_RECORD_STREAM_QUEUE_CAPACITY,
            ISS_RESET_PERIOD,
            ISS_ROUNDS_TO_LOG,
            NETTY_MODE,
            NETTY_PROD_FLOW_CONTROL_WINDOW,
            NETTY_PROD_MAX_CONCURRENT_CALLS,
            NETTY_PROD_MAX_CONNECTION_AGE,
            NETTY_PROD_MAX_CONNECTION_AGE_GRACE,
            NETTY_PROD_MAX_CONNECTION_IDLE,
            NETTY_PROD_KEEP_ALIVE_TIME,
            NETTY_PROD_KEEP_ALIVE_TIMEOUT,
            NETTY_START_RETRIES,
            NETTY_START_RETRY_INTERVAL_MS,
            NETTY_TLS_CERT_PATH,
            NETTY_TLS_KEY_PATH,
            QUERIES_BLOB_LOOK_UP_RETRIES,
            STATS_CONS_THROTTLES_TO_SAMPLE,
            STATS_HAPI_THROTTLES_TO_SAMPLE,
            STATS_EXECUTION_TIMES_TO_TRACK,
            STATS_ENTITY_UTILS_GAUGE_UPDATE_INTERVAL_MS,
            STATS_HAPI_OPS_SPEEDOMETER_UPDATE_INTERVAL_MS,
            STATS_THROTTLE_UTILS_GAUGE_UPDATE_INTERVAL_MS,
            STATS_RUNNING_AVG_HALF_LIFE_SECS,
            STATS_SPEEDOMETER_HALF_LIFE_SECS,
            VIRTUALDATASOURCE_JASPERDB_TO_MERKLEDB);

    public static final Set<String> BOOTSTRAP_PROP_NAMES =
            unmodifiableSet(Stream.of(BOOTSTRAP_PROPS, GLOBAL_STATIC_PROPS, GLOBAL_DYNAMIC_PROPS, NODE_PROPS)
                    .flatMap(Set::stream)
                    .collect(toSet()));

    public static Function<String, Object> transformFor(final String prop) {
        return PROP_TRANSFORMS.getOrDefault(prop, AS_STRING);
    }

    private static final Map<String, Function<String, Object>> PROP_TRANSFORMS = Map.ofEntries(
            entry(ACCOUNTS_ADDRESS_BOOK_ADMIN, AS_LONG),
            entry(ACCOUNTS_EXCHANGE_RATES_ADMIN, AS_LONG),
            entry(ACCOUNTS_FEE_SCHEDULE_ADMIN, AS_LONG),
            entry(ACCOUNTS_FREEZE_ADMIN, AS_LONG),
            entry(ACCOUNTS_LAST_THROTTLE_EXEMPT, AS_LONG),
            entry(ACCOUNTS_MAX_NUM, AS_LONG),
            entry(ACCOUNTS_NODE_REWARD_ACCOUNT, AS_LONG),
            entry(ACCOUNTS_STAKING_REWARD_ACCOUNT, AS_LONG),
            entry(ACCOUNTS_SYSTEM_ADMIN, AS_LONG),
            entry(ACCOUNTS_SYSTEM_DELETE_ADMIN, AS_LONG),
            entry(ACCOUNTS_SYSTEM_UNDELETE_ADMIN, AS_LONG),
            entry(ACCOUNTS_TREASURY, AS_LONG),
            entry(ACCOUNTS_STORE_ON_DISK, AS_BOOLEAN),
            entry(BALANCES_EXPORT_ENABLED, AS_BOOLEAN),
            entry(BALANCES_EXPORT_PERIOD_SECS, AS_INT),
            entry(BALANCES_NODE_BALANCE_WARN_THRESHOLD, AS_LONG),
            entry(BALANCES_COMPRESS_ON_CREATION, AS_BOOLEAN),
            entry(CACHE_RECORDS_TTL, AS_INT),
            entry(DEV_ONLY_DEFAULT_NODE_LISTENS, AS_BOOLEAN),
            entry(BALANCES_EXPORT_TOKEN_BALANCES, AS_BOOLEAN),
            entry(ENTITIES_MAX_LIFETIME, AS_LONG),
            entry(ENTITIES_SYSTEM_DELETABLE, AS_ENTITY_TYPES),
            entry(FILES_ADDRESS_BOOK, AS_LONG),
            entry(EXPIRY_MIN_CYCLE_ENTRY_CAPACITY, AS_ACCESS_LIST),
            entry(FILES_MAX_NUM, AS_LONG),
            entry(FILES_MAX_SIZE_KB, AS_INT),
            entry(FILES_NETWORK_PROPERTIES, AS_LONG),
            entry(FILES_EXCHANGE_RATES, AS_LONG),
            entry(FILES_FEE_SCHEDULES, AS_LONG),
            entry(FILES_HAPI_PERMISSIONS, AS_LONG),
            entry(FILES_NODE_DETAILS, AS_LONG),
            entry(FILES_SOFTWARE_UPDATE_RANGE, AS_ENTITY_NUM_RANGE),
            entry(FILES_THROTTLE_DEFINITIONS, AS_LONG),
            entry(GRPC_PORT, AS_INT),
            entry(GRPC_TLS_PORT, AS_INT),
            entry(GRPC_WORKFLOWS_PORT, AS_INT),
            entry(GRPC_WORKFLOWS_TLS_PORT, AS_INT),
            entry(HEDERA_EXPORT_ACCOUNTS_ON_STARTUP, AS_BOOLEAN),
            entry(HEDERA_FIRST_USER_ENTITY, AS_LONG),
            entry(HEDERA_PREFETCH_QUEUE_CAPACITY, AS_INT),
            entry(HEDERA_PREFETCH_THREAD_POOL_SIZE, AS_INT),
            entry(HEDERA_PREFETCH_CODE_CACHE_TTL_SECS, AS_INT),
            entry(HEDERA_PROFILES_ACTIVE, AS_PROFILE),
            entry(HEDERA_REALM, AS_LONG),
            entry(HEDERA_RECORD_STREAM_LOG_PERIOD, AS_LONG),
            entry(HEDERA_RECORD_STREAM_IS_ENABLED, AS_BOOLEAN),
            entry(HEDERA_RECORD_STREAM_RECORD_FILE_VERSION, AS_INT),
            entry(HEDERA_RECORD_STREAM_SIG_FILE_VERSION, AS_INT),
            entry(HEDERA_RECORD_STREAM_QUEUE_CAPACITY, AS_INT),
            entry(HEDERA_RECORD_STREAM_SIDECAR_MAX_SIZE_MB, AS_INT),
            entry(HEDERA_RECORD_STREAM_ENABLE_TRACEABILITY_MIGRATION, AS_BOOLEAN),
            entry(TRACEABILITY_MIN_FREE_TO_USED_GAS_THROTTLE_RATIO, AS_LONG),
            entry(TRACEABILITY_MAX_EXPORTS_PER_CONS_SEC, AS_LONG),
            entry(HEDERA_RECORD_STREAM_LOG_EVERY_TRANSACTION, AS_BOOLEAN),
            entry(HEDERA_RECORD_STREAM_COMPRESS_FILES_ON_CREATION, AS_BOOLEAN),
            entry(HEDERA_SHARD, AS_LONG),
            entry(HEDERA_TXN_MAX_MEMO_UTF8_BYTES, AS_INT),
            entry(HEDERA_TXN_MAX_VALID_DURATION, AS_LONG),
            entry(HEDERA_TXN_MIN_VALID_DURATION, AS_LONG),
            entry(HEDERA_TXN_MIN_VALIDITY_BUFFER_SECS, AS_INT),
            entry(CONTRACTS_PRECOMPILE_HTS_UNSUPPORTED_CUSTOM_FEE_RECEIVER_DEBITS, AS_CUSTOM_FEES_TYPE),
            entry(AUTO_CREATION_ENABLED, AS_BOOLEAN),
            entry(LAZY_CREATION_ENABLED, AS_BOOLEAN),
            entry(CRYPTO_CREATE_WITH_ALIAS_ENABLED, AS_BOOLEAN),
            entry(AUTO_RENEW_TARGET_TYPES, AS_ENTITY_TYPES),
            entry(AUTO_RENEW_NUM_OF_ENTITIES_TO_SCAN, AS_INT),
            entry(AUTO_RENEW_MAX_NUM_OF_ENTITIES_TO_RENEW_OR_DELETE, AS_INT),
            entry(AUTO_RENEW_GRACE_PERIOD, AS_LONG),
            entry(AUTO_RENEW_GRANT_FREE_RENEWALS, AS_BOOLEAN),
            entry(LEDGER_AUTO_RENEW_PERIOD_MAX_DURATION, AS_LONG),
            entry(LEDGER_AUTO_RENEW_PERIOD_MIN_DURATION, AS_LONG),
            entry(NETTY_MODE, AS_PROFILE),
            entry(QUERIES_BLOB_LOOK_UP_RETRIES, AS_INT),
            entry(NETTY_START_RETRIES, AS_INT),
            entry(NETTY_START_RETRY_INTERVAL_MS, AS_LONG),
            entry(BOOTSTRAP_RATES_CURRENT_HBAR_EQUIV, AS_INT),
            entry(BOOTSTRAP_RATES_CURRENT_CENT_EQUIV, AS_INT),
            entry(BOOTSTRAP_RATES_CURRENT_EXPIRY, AS_LONG),
            entry(BOOTSTRAP_RATES_NEXT_HBAR_EQUIV, AS_INT),
            entry(BOOTSTRAP_RATES_NEXT_CENT_EQUIV, AS_INT),
            entry(BOOTSTRAP_RATES_NEXT_EXPIRY, AS_LONG),
            entry(BOOTSTRAP_SYSTEM_ENTITY_EXPIRY, AS_LONG),
            entry(FEES_MIN_CONGESTION_PERIOD, AS_INT),
            entry(FEES_TOKEN_TRANSFER_USAGE_MULTIPLIER, AS_INT),
            entry(FEES_PERCENT_CONGESTION_MULTIPLIERS, AS_CONGESTION_MULTIPLIERS),
            entry(FEES_PERCENT_UTILIZATION_SCALE_FACTORS, AS_ENTITY_SCALE_FACTORS),
            entry(LEDGER_CHANGE_HIST_MEM_SECS, AS_INT),
            entry(LEDGER_XFER_BAL_CHANGES_MAX_LEN, AS_INT),
            entry(LEDGER_FUNDING_ACCOUNT, AS_LONG),
            entry(LEDGER_NUM_SYSTEM_ACCOUNTS, AS_INT),
            entry(LEDGER_TRANSFERS_MAX_LEN, AS_INT),
            entry(LEDGER_TOKEN_TRANSFERS_MAX_LEN, AS_INT),
            entry(LEDGER_NFT_TRANSFERS_MAX_LEN, AS_INT),
            entry(LEDGER_TOTAL_TINY_BAR_FLOAT, AS_LONG),
            entry(LEDGER_SCHEDULE_TX_EXPIRY_TIME_SECS, AS_INT),
            entry(LEDGER_RECORDS_MAX_QUERYABLE_BY_ACCOUNT, AS_INT),
            entry(ISS_RESET_PERIOD, AS_INT),
            entry(ISS_ROUNDS_TO_LOG, AS_INT),
            entry(NETTY_PROD_FLOW_CONTROL_WINDOW, AS_INT),
            entry(NETTY_PROD_MAX_CONCURRENT_CALLS, AS_INT),
            entry(NETTY_PROD_MAX_CONNECTION_AGE, AS_LONG),
            entry(NETTY_PROD_MAX_CONNECTION_AGE_GRACE, AS_LONG),
            entry(NETTY_PROD_MAX_CONNECTION_IDLE, AS_LONG),
            entry(NETTY_PROD_KEEP_ALIVE_TIME, AS_LONG),
            entry(NETTY_PROD_KEEP_ALIVE_TIMEOUT, AS_LONG),
            entry(SCHEDULING_MAX_NUM, AS_LONG),
            entry(STAKING_FEES_NODE_REWARD_PERCENT, AS_INT),
            entry(STAKING_FEES_STAKING_REWARD_PERCENT, AS_INT),
            entry(STAKING_PERIOD_MINS, AS_LONG),
            entry(STAKING_REWARD_HISTORY_NUM_STORED_PERIODS, AS_INT),
            entry(STAKING_STARTUP_HELPER_RECOMPUTE, AS_RECOMPUTE_TYPES),
            entry(STAKING_REQUIRE_MIN_STAKE_TO_REWARD, AS_BOOLEAN),
            entry(STAKING_REWARD_RATE, AS_LONG),
            entry(STAKING_START_THRESH, AS_LONG),
            entry(TOKENS_MAX_AGGREGATE_RELS, AS_LONG),
            entry(TOKENS_STORE_RELS_ON_DISK, AS_BOOLEAN),
            entry(TOKENS_MAX_NUM, AS_LONG),
            entry(TOKENS_MAX_PER_ACCOUNT, AS_INT),
            entry(TOKENS_MAX_RELS_PER_INFO_QUERY, AS_INT),
            entry(TOKENS_MAX_CUSTOM_FEES_ALLOWED, AS_INT),
            entry(TOKENS_MAX_CUSTOM_FEE_DEPTH, AS_INT),
            entry(TOKENS_MAX_SYMBOL_UTF8_BYTES, AS_INT),
            entry(TOKENS_MAX_TOKEN_NAME_UTF8_BYTES, AS_INT),
            entry(TOKENS_NFTS_MAX_METADATA_BYTES, AS_INT),
            entry(TOKENS_NFTS_MAX_BATCH_SIZE_BURN, AS_INT),
            entry(TOKENS_NFTS_MINT_THORTTLE_SCALE_FACTOR, AS_THROTTLE_SCALE_FACTOR),
            entry(TOKENS_NFTS_MAX_BATCH_SIZE_WIPE, AS_INT),
            entry(TOKENS_NFTS_MAX_BATCH_SIZE_MINT, AS_INT),
            entry(TOKENS_NFTS_MAX_ALLOWED_MINTS, AS_LONG),
            entry(TOKENS_NFTS_MAX_QUERY_RANGE, AS_LONG),
            entry(TOKENS_NFTS_USE_TREASURY_WILD_CARDS, AS_BOOLEAN),
            entry(TOKENS_NFTS_USE_VIRTUAL_MERKLE, AS_BOOLEAN),
            entry(TOPICS_MAX_NUM, AS_LONG),
            entry(CONTRACTS_MAX_NUM, AS_LONG),
            entry(CONTRACTS_PERMITTED_DELEGATE_CALLERS, AS_EVM_ADDRESSES),
            entry(CONTRACTS_KEYS_LEGACY_ACTIVATIONS, AS_LEGACY_ACTIVATIONS),
            entry(CONTRACTS_KNOWN_BLOCK_HASH, AS_KNOWN_BLOCK_VALUES),
            entry(CONTRACTS_LOCAL_CALL_EST_RET_BYTES, AS_INT),
            entry(CONTRACTS_ALLOW_CREATE2, AS_BOOLEAN),
            entry(CONTRACTS_ALLOW_AUTO_ASSOCIATIONS, AS_BOOLEAN),
            entry(CONTRACTS_ALLOW_SYSTEM_USE_OF_HAPI_SIGS, AS_FUNCTIONS),
            entry(CONTRACTS_MAX_NUM_WITH_HAPI_SIGS_ACCESS, AS_LONG),
            entry(CONTRACTS_WITH_SPECIAL_HAPI_SIGS_ACCESS, AS_EVM_ADDRESSES),
            entry(CONTRACTS_DEFAULT_LIFETIME, AS_LONG),
            entry(CONTRACTS_MAX_GAS_PER_SEC, AS_LONG),
            entry(CONTRACTS_ITEMIZE_STORAGE_FEES, AS_BOOLEAN),
            entry(CONTRACTS_ENFORCE_CREATION_THROTTLE, AS_BOOLEAN),
            entry(CONTRACTS_REFERENCE_SLOT_LIFETIME, AS_LONG),
            entry(CONTRACTS_FREE_STORAGE_TIER_LIMIT, AS_INT),
            entry(CONTRACTS_MAX_KV_PAIRS_AGGREGATE, AS_LONG),
            entry(CONTRACTS_MAX_KV_PAIRS_INDIVIDUAL, AS_INT),
            entry(CONTRACTS_CHAIN_ID, AS_INT),
            entry(CONTRACTS_SIDECARS, AS_SIDECARS),
            entry(CONTRACTS_SIDECAR_VALIDATION_ENABLED, AS_BOOLEAN),
            entry(CONTRACTS_MAX_REFUND_PERCENT_OF_GAS_LIMIT, AS_INT),
            entry(CONTRACTS_SCHEDULE_THROTTLE_MAX_GAS_LIMIT, AS_LONG),
            entry(CONTRACTS_REDIRECT_TOKEN_CALLS, AS_BOOLEAN),
            entry(CONTRACTS_PRECOMPILE_EXCHANGE_RATE_GAS_COST, AS_LONG),
            entry(CONTRACTS_PRECOMPILE_HTS_DEFAULT_GAS_COST, AS_LONG),
            entry(CONTRACTS_PRECOMPILE_EXPORT_RECORD_RESULTS, AS_BOOLEAN),
            entry(CONTRACTS_PRECOMPILE_HTS_ENABLE_TOKEN_CREATE, AS_BOOLEAN),
            entry(CONTRACTS_PRECOMPILE_ATOMIC_CRYPTO_TRANSFER_ENABLED, AS_BOOLEAN),
            entry(CONTRACTS_THROTTLE_THROTTLE_BY_GAS, AS_BOOLEAN),
            entry(CONTRACTS_EVM_VERSION, AS_STRING),
            entry(CONTRACTS_DYNAMIC_EVM_VERSION, AS_BOOLEAN),
            entry(RATES_INTRA_DAY_CHANGE_LIMIT_PERCENT, AS_INT),
            entry(RATES_MIDNIGHT_CHECK_INTERVAL, AS_LONG),
            entry(SIGS_EXPAND_FROM_IMMUTABLE_STATE, AS_BOOLEAN),
            entry(SCHEDULING_LONG_TERM_ENABLED, AS_BOOLEAN),
            entry(SCHEDULING_MAX_TXN_PER_SEC, AS_LONG),
            entry(SCHEDULING_MAX_EXPIRATION_FUTURE_SECS, AS_LONG),
            entry(SCHEDULING_WHITE_LIST, AS_FUNCTIONS),
            entry(STAKING_NODE_MAX_TO_MIN_STAKE_RATIOS, AS_NODE_STAKE_RATIOS),
            entry(STAKING_IS_ENABLED, AS_BOOLEAN),
            entry(STAKING_MAX_DAILY_STAKE_REWARD_THRESH_PER_HBAR, AS_LONG),
            entry(STATS_ENTITY_UTILS_GAUGE_UPDATE_INTERVAL_MS, AS_LONG),
            entry(STATS_HAPI_OPS_SPEEDOMETER_UPDATE_INTERVAL_MS, AS_LONG),
            entry(STATS_THROTTLE_UTILS_GAUGE_UPDATE_INTERVAL_MS, AS_LONG),
            entry(STATS_RUNNING_AVG_HALF_LIFE_SECS, AS_DOUBLE),
            entry(STATS_SPEEDOMETER_HALF_LIFE_SECS, AS_DOUBLE),
            entry(CONSENSUS_MESSAGE_MAX_BYTES_ALLOWED, AS_INT),
            entry(CONSENSUS_HANDLE_MAX_PRECEDING_RECORDS, AS_LONG),
            entry(CONSENSUS_HANDLE_MAX_FOLLOWING_RECORDS, AS_LONG),
            entry(TOKENS_NFTS_ARE_ENABLED, AS_BOOLEAN),
            entry(STATS_CONS_THROTTLES_TO_SAMPLE, AS_CS_STRINGS),
            entry(STATS_HAPI_THROTTLES_TO_SAMPLE, AS_CS_STRINGS),
            entry(STATS_EXECUTION_TIMES_TO_TRACK, AS_INT),
            entry(HEDERA_ALLOWANCES_MAX_TXN_LIMIT, AS_INT),
            entry(HEDERA_ALLOWANCES_MAX_ACCOUNT_LIMIT, AS_INT),
            entry(HEDERA_ALLOWANCES_IS_ENABLED, AS_BOOLEAN),
            entry(ENTITIES_LIMIT_TOKEN_ASSOCIATIONS, AS_BOOLEAN),
            entry(UTIL_PRNG_IS_ENABLED, AS_BOOLEAN),
            entry(TOKENS_AUTO_CREATIONS_ENABLED, AS_BOOLEAN),
            entry(WORKFLOWS_ENABLED, AS_FUNCTIONS),
            entry(VIRTUALDATASOURCE_JASPERDB_TO_MERKLEDB, AS_BOOLEAN),
<<<<<<< HEAD
            entry(CRYPTO_TRANSFER_WARM_THREADS, AS_INT));
=======
            entry(ACCOUNTS_BLOCKLIST_ENABLED, AS_BOOLEAN),
            entry(ACCOUNTS_BLOCKLIST_RESOURCE, AS_STRING));
>>>>>>> 2fe8c2b1
}<|MERGE_RESOLUTION|>--- conflicted
+++ resolved
@@ -93,13 +93,9 @@
 import static com.hedera.node.app.spi.config.PropertyNames.CONTRACTS_SIDECAR_VALIDATION_ENABLED;
 import static com.hedera.node.app.spi.config.PropertyNames.CONTRACTS_STORAGE_SLOT_PRICE_TIERS;
 import static com.hedera.node.app.spi.config.PropertyNames.CONTRACTS_THROTTLE_THROTTLE_BY_GAS;
-<<<<<<< HEAD
-import static com.hedera.node.app.spi.config.PropertyNames.CRYPTO_CREATE_WITH_ALIAS_AND_EVM_ADDRESS_ENABLED;
-import static com.hedera.node.app.spi.config.PropertyNames.CRYPTO_TRANSFER_WARM_THREADS;
-=======
 import static com.hedera.node.app.spi.config.PropertyNames.CONTRACTS_WITH_SPECIAL_HAPI_SIGS_ACCESS;
 import static com.hedera.node.app.spi.config.PropertyNames.CRYPTO_CREATE_WITH_ALIAS_ENABLED;
->>>>>>> 2fe8c2b1
+import static com.hedera.node.app.spi.config.PropertyNames.CRYPTO_TRANSFER_WARM_THREADS;
 import static com.hedera.node.app.spi.config.PropertyNames.DEV_DEFAULT_LISTENING_NODE_ACCOUNT;
 import static com.hedera.node.app.spi.config.PropertyNames.DEV_ONLY_DEFAULT_NODE_LISTENS;
 import static com.hedera.node.app.spi.config.PropertyNames.ENTITIES_LIMIT_TOKEN_ASSOCIATIONS;
@@ -558,12 +554,9 @@
             ENTITIES_LIMIT_TOKEN_ASSOCIATIONS,
             UTIL_PRNG_IS_ENABLED,
             TOKENS_AUTO_CREATIONS_ENABLED,
-<<<<<<< HEAD
+            ACCOUNTS_BLOCKLIST_ENABLED,
+            ACCOUNTS_BLOCKLIST_RESOURCE,
             CRYPTO_TRANSFER_WARM_THREADS);
-=======
-            ACCOUNTS_BLOCKLIST_ENABLED,
-            ACCOUNTS_BLOCKLIST_RESOURCE);
->>>>>>> 2fe8c2b1
 
     static final Set<String> NODE_PROPS = Set.of(
             DEV_ONLY_DEFAULT_NODE_LISTENS,
@@ -813,10 +806,7 @@
             entry(TOKENS_AUTO_CREATIONS_ENABLED, AS_BOOLEAN),
             entry(WORKFLOWS_ENABLED, AS_FUNCTIONS),
             entry(VIRTUALDATASOURCE_JASPERDB_TO_MERKLEDB, AS_BOOLEAN),
-<<<<<<< HEAD
+            entry(ACCOUNTS_BLOCKLIST_ENABLED, AS_BOOLEAN),
+            entry(ACCOUNTS_BLOCKLIST_RESOURCE, AS_STRING),
             entry(CRYPTO_TRANSFER_WARM_THREADS, AS_INT));
-=======
-            entry(ACCOUNTS_BLOCKLIST_ENABLED, AS_BOOLEAN),
-            entry(ACCOUNTS_BLOCKLIST_RESOURCE, AS_STRING));
->>>>>>> 2fe8c2b1
 }