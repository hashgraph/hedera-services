/*
 * Copyright (C) 2020-2023 Hedera Hashgraph, LLC
 *
 * Licensed under the Apache License, Version 2.0 (the "License");
 * you may not use this file except in compliance with the License.
 * You may obtain a copy of the License at
 *
 *      http://www.apache.org/licenses/LICENSE-2.0
 *
 * Unless required by applicable law or agreed to in writing, software
 * distributed under the License is distributed on an "AS IS" BASIS,
 * WITHOUT WARRANTIES OR CONDITIONS OF ANY KIND, either express or implied.
 * See the License for the specific language governing permissions and
 * limitations under the License.
 */

package com.hedera.node.app.service.mono.txns.contract;

import static com.hedera.node.app.service.evm.accounts.HederaEvmContractAliases.isMirror;
import static com.hedera.node.app.service.evm.utils.ValidationUtils.validateTrue;
import static com.hedera.node.app.service.mono.contracts.ContractsV_0_30Module.EVM_VERSION_0_30;
import static com.hedera.node.app.service.mono.contracts.ContractsV_0_34Module.EVM_VERSION_0_34;
import static com.hedera.node.app.service.mono.contracts.ContractsV_0_38Module.EVM_VERSION_0_38;
import static com.hedera.node.app.service.mono.utils.EntityIdUtils.isAlias;
import static com.hedera.node.app.service.mono.utils.EntityIdUtils.isOfEvmAddressSize;
import static com.hederahashgraph.api.proto.java.HederaFunctionality.ContractCall;
import static com.hederahashgraph.api.proto.java.ResponseCodeEnum.CONTRACT_NEGATIVE_VALUE;
import static com.hederahashgraph.api.proto.java.ResponseCodeEnum.INSUFFICIENT_GAS;
import static com.hederahashgraph.api.proto.java.ResponseCodeEnum.INVALID_CONTRACT_ID;
import static com.hederahashgraph.api.proto.java.ResponseCodeEnum.INVALID_FEE_SUBMITTED;
import static com.hederahashgraph.api.proto.java.ResponseCodeEnum.INVALID_SIGNATURE;
import static com.hederahashgraph.api.proto.java.ResponseCodeEnum.INVALID_SOLIDITY_ADDRESS;
import static com.hederahashgraph.api.proto.java.ResponseCodeEnum.MAX_GAS_LIMIT_EXCEEDED;
import static com.hederahashgraph.api.proto.java.ResponseCodeEnum.OK;

import com.hedera.node.app.service.mono.config.EntityNumbers;
import com.hedera.node.app.service.mono.context.TransactionContext;
import com.hedera.node.app.service.mono.context.properties.GlobalDynamicProperties;
import com.hedera.node.app.service.mono.contracts.execution.CallEvmTxProcessor;
import com.hedera.node.app.service.mono.contracts.execution.TransactionProcessingResult;
import com.hedera.node.app.service.mono.contracts.sources.EvmSigsVerifier;
import com.hedera.node.app.service.mono.ledger.SigImpactHistorian;
import com.hedera.node.app.service.mono.ledger.accounts.AliasManager;
import com.hedera.node.app.service.mono.records.TransactionRecordService;
import com.hedera.node.app.service.mono.store.AccountStore;
import com.hedera.node.app.service.mono.store.contracts.CodeCache;
import com.hedera.node.app.service.mono.store.contracts.EntityAccess;
import com.hedera.node.app.service.mono.store.contracts.HederaMutableWorldState;
import com.hedera.node.app.service.mono.store.contracts.HederaWorldState;
import com.hedera.node.app.service.mono.store.contracts.WorldLedgers;
import com.hedera.node.app.service.mono.store.models.Account;
import com.hedera.node.app.service.mono.store.models.Id;
import com.hedera.node.app.service.mono.txns.PreFetchableTransition;
import com.hedera.node.app.service.mono.utils.EntityIdUtils;
import com.hedera.node.app.service.mono.utils.EntityNum;
import com.hedera.node.app.service.mono.utils.accessors.TxnAccessor;
import com.hederahashgraph.api.proto.java.AccountID;
import com.hederahashgraph.api.proto.java.ContractCallTransactionBody;
import com.hederahashgraph.api.proto.java.ResponseCodeEnum;
import com.hederahashgraph.api.proto.java.TransactionBody;
import java.math.BigInteger;
import java.util.Map;
import java.util.function.Function;
import java.util.function.Predicate;
import java.util.function.Supplier;
import javax.inject.Inject;
import javax.inject.Singleton;
import org.apache.logging.log4j.LogManager;
import org.apache.logging.log4j.Logger;
import org.apache.tuweni.bytes.Bytes;
import org.hyperledger.besu.datatypes.Address;
import org.hyperledger.besu.evm.gascalculator.GasCalculator;

@Singleton
public class ContractCallTransitionLogic implements PreFetchableTransition {
    private static final Logger log = LogManager.getLogger(ContractCallTransitionLogic.class);
    private static final Address NEVER_ACTIVE_CONTRACT_ADDRESS = Address.ZERO;
    private static final long INTRINSIC_GAS_LOWER_BOUND = 21_000L;

    private final AccountStore accountStore;
    private final TransactionContext txnCtx;
    private final HederaMutableWorldState worldState;
    private final TransactionRecordService recordService;
    private final CallEvmTxProcessor evmTxProcessor;
    private final GlobalDynamicProperties properties;
    private final CodeCache codeCache;
    private final AliasManager aliasManager;
    private final SigImpactHistorian sigImpactHistorian;
    private final EntityAccess entityAccess;
    private final EvmSigsVerifier sigsVerifier;
    private final WorldLedgers worldLedgers;
    private final GasCalculator gasCalculator;
    private final EntityNumbers entityNumbers;

    @Inject
    public ContractCallTransitionLogic(
            final TransactionContext txnCtx,
            final AccountStore accountStore,
            final HederaWorldState worldState,
            final TransactionRecordService recordService,
            final Map<String, Supplier<CallEvmTxProcessor>> evmTxProcessor,
            final GlobalDynamicProperties properties,
            final CodeCache codeCache,
            final SigImpactHistorian sigImpactHistorian,
            final AliasManager aliasManager,
            final EntityAccess entityAccess,
            final EvmSigsVerifier sigsVerifier,
            final WorldLedgers worldLedgers,
            final GasCalculator gasCalculator,
            final EntityNumbers entityNumbers) {
        this.txnCtx = txnCtx;
        this.aliasManager = aliasManager;
        this.worldState = worldState;
        this.accountStore = accountStore;
        this.recordService = recordService;
        this.evmTxProcessor = evmTxProcessor.get(properties.evmVersion()).get();
        this.properties = properties;
        this.codeCache = codeCache;
        this.sigImpactHistorian = sigImpactHistorian;
        this.entityAccess = entityAccess;
        this.sigsVerifier = sigsVerifier;
        this.worldLedgers = worldLedgers;
        this.gasCalculator = gasCalculator;
        this.entityNumbers = entityNumbers;
    }

    @Override
    public void doStateTransition() {
        // --- Translate from gRPC types ---
        var contractCallTxn = txnCtx.accessor().getTxn();
        final var senderId = Id.fromGrpcAccount(txnCtx.activePayer());
        doStateTransitionOperation(contractCallTxn, senderId, null, 0, null);
    }

    public void doStateTransitionOperation(
            final TransactionBody contractCallTxn,
            final Id senderId,
            final Id relayerId,
            final long maxGasAllowanceInTinybars,
            final BigInteger offeredGasPrice) {
        worldState.clearProvisionalContractCreations();
        worldState.clearContractNonces();

        var op = contractCallTxn.getContractCall();

        // --- Load the model objects ---
        final var sender = accountStore.loadAccount(senderId);
        final var target = targetOf(op);
<<<<<<< HEAD
        final var targetId = target.toId();
        Account receiver;
        final var targetAddressIsMissing = target.equals(EntityNum.MISSING_NUM);
        if (relayerId != null
                && !properties.evmVersion().equals(EVM_VERSION_0_30)
                && properties.isAutoCreationEnabled()
                && properties.isLazyCreationEnabled()) {
            if (!properties.allowCallsToNonContractAccounts() && targetAddressIsMissing) {
                validateTrue(op.getAmount() > 0, INVALID_CONTRACT_ID);
            }
            final var evmAddress = op.getContractID().getEvmAddress();
            validateTrue(isOfEvmAddressSize(evmAddress), INVALID_CONTRACT_ID);
            // do not permit lazy create to mirror address, system accounts or zero address
            final boolean isSystemAccount = entityNumbers.isSystemAccount(
                    AccountID.newBuilder().setAccountNum(targetId.num()).build());
            if (op.getAmount() > 0
                    && aliasManager.isMirror(targetId.asEvmAddress())
                    && !isSystemAccount
                    && targetId.num() > 0) {
                accountStore.loadAccountOrFailWith(targetId, INVALID_CONTRACT_ID);
            }
            receiver = new Account(evmAddress);
        } else {
            if (entityAccess.isTokenAccount(targetId.asEvmAddress())) {
                receiver = new Account(targetId);
            } else {
                if (accountStore.isContractUsable(targetId) && !targetAddressIsMissing) {
                    receiver = accountStore.loadContract(targetId);
                } else {
                    validateTrue(properties.allowCallsToNonContractAccounts(), INVALID_CONTRACT_ID);
                    if (targetAddressIsMissing) {
                        final var evmAddress = op.getContractID().getEvmAddress();
                        validateTrue(isOfEvmAddressSize(evmAddress), INVALID_CONTRACT_ID);
                        receiver = new Account(evmAddress);
                    } else {
                        receiver = new Account(targetId);
                    }
                }
            }
        }
        if (!targetAddressIsMissing && op.getAmount() > 0) {
            // Since contracts cannot have receiverSigRequired=true, this can only
            // restrict us from sending value to an EOA
            final var sigReqIsMet = sigsVerifier.hasActiveKeyOrNoReceiverSigReq(
                    false, target.toEvmAddress(), NEVER_ACTIVE_CONTRACT_ADDRESS, worldLedgers, ContractCall);
            validateTrue(sigReqIsMet, INVALID_SIGNATURE);
        }
=======

        Account receiver = extractAndValidateReceiver(op, target, relayerId);
>>>>>>> 3c5873dd

        final var callData = !op.getFunctionParameters().isEmpty()
                ? Bytes.wrap(op.getFunctionParameters().toByteArray())
                : Bytes.EMPTY;

        // --- Do the business logic ---
        TransactionProcessingResult result;
        if (relayerId == null) {
            result = evmTxProcessor.execute(
                    sender, receiver.canonicalAddress(), op.getGas(), op.getAmount(), callData, txnCtx.consensusTime());
        } else {
            sender.incrementEthereumNonce();
            accountStore.commitAccount(sender);

            result = evmTxProcessor.executeEth(
                    sender,
                    receiver.canonicalAddress(),
                    op.getGas(),
                    op.getAmount(),
                    callData,
                    txnCtx.consensusTime(),
                    offeredGasPrice,
                    accountStore.loadAccount(relayerId),
                    maxGasAllowanceInTinybars);
        }

        /* --- Externalise result --- */
        if (target.equals(EntityNum.MISSING_NUM)) {
            // for failed lazy creates there is no ID we can set in the receipt
            // so only do this if result was successful; SigImpactHistorian has
            // already been updated in AutoCreationLogic, so no need to do duplicate work here
            if (result.isSuccessful()) {
                final var hollowAccountNum =
                        aliasManager.lookupIdBy(op.getContractID().getEvmAddress());
                txnCtx.setTargetedContract(hollowAccountNum.toGrpcContractID());
            }
        } else {
            // --- Persist changes into state ---
            final var createdContracts = worldState.getCreatedContractIds();
            result.setCreatedContracts(createdContracts);

            txnCtx.setTargetedContract(target.toGrpcContractID());

            for (final var createdContract : createdContracts) {
                sigImpactHistorian.markEntityChanged(createdContract.getContractNum());
            }

            if (properties.isContractsNoncesExternalizationEnabled()) {
                final var createdNonces = worldState.getContractNonces();
                result.setContractNonces(createdNonces);
            }
        }
        recordService.externaliseEvmCallTransaction(result);
    }

    @Override
    public Predicate<TransactionBody> applicability() {
        return TransactionBody::hasContractCall;
    }

    @Override
    public Function<TransactionBody, ResponseCodeEnum> semanticCheck() {
        return this::validateSemantics;
    }

    private ResponseCodeEnum validateSemantics(final TransactionBody transactionBody) {
        var op = transactionBody.getContractCall();

        if (op.getGas()
                < Math.max(gasCalculator.transactionIntrinsicGasCost(Bytes.EMPTY, false), INTRINSIC_GAS_LOWER_BOUND)) {
            return INSUFFICIENT_GAS;
        }
        if (op.getAmount() < 0) {
            return CONTRACT_NEGATIVE_VALUE;
        }
        if (op.getGas() > properties.maxGasPerSec()) {
            return MAX_GAS_LIMIT_EXCEEDED;
        }
        return OK;
    }

    @Override
    public void preFetch(final TxnAccessor accessor) {
        final var op = accessor.getTxn().getContractCall();
        preFetchOperation(op);
    }

    public void preFetchOperation(final ContractCallTransactionBody op) {
        final var id = targetOf(op);
        final var address = id.toEvmAddress();

        try {
            codeCache.getIfPresent(address);
        } catch (Exception e) {
            log.warn("Exception while attempting to pre-fetch code for {}", address, e);
        }
    }

    private EntityNum targetOf(final ContractCallTransactionBody op) {
        final var idOrAlias = op.getContractID();
        return EntityIdUtils.unaliased(idOrAlias, aliasManager);
    }

    private Account extractAndValidateReceiver(
            ContractCallTransactionBody op, final EntityNum unaliasedTargetNum, final Id relayerId) {

        final var unaliasedTargetId = unaliasedTargetNum.toId();
        final var targetAliasIsMissing = unaliasedTargetNum.equals(EntityNum.MISSING_NUM);
        final var targetEVMAddress = op.getContractID().getEvmAddress();
        final var hasContractIdAsEvmAddress = targetEVMAddress != null;
        final var isLongZeroAddress =
                !isAlias(op.getContractID()) || (hasContractIdAsEvmAddress && isMirror(targetEVMAddress.toByteArray()));
        final var isSystemAccount = entityNumbers.isSystemAccount(
                AccountID.newBuilder().setAccountNum(unaliasedTargetId.num()).build());
        final var isTokenAccount = entityAccess.isTokenAccount(unaliasedTargetId.asEvmAddress());
        final var isUsableContract = accountStore.isContractUsable(unaliasedTargetId);

        // the receiver account exists in the ledger or is a long-zero address
        if (!targetAliasIsMissing) {

            if (op.getAmount() > 0) {
                // Since contracts cannot have receiverSigRequired=true, this can only
                // restrict us from sending value to an EOA
                final var sigReqIsMet = sigsVerifier.hasActiveKeyOrNoReceiverSigReq(
                        false,
                        unaliasedTargetNum.toEvmAddress(),
                        NEVER_ACTIVE_CONTRACT_ADDRESS,
                        worldLedgers,
                        ContractCall);
                validateTrue(sigReqIsMet, INVALID_SIGNATURE);
                validateTrue(!isSystemAccount, INVALID_FEE_SUBMITTED);
                validateTrue(
                        entityAccess.isExtant(unaliasedTargetNum.toEvmAddress())
                                || !isLongZeroAddress
                                || isTokenAccount,
                        INVALID_CONTRACT_ID);
            } else {
                if (!isUsableContract) {
                    // call to non-existing contract flow
                    validateTrue(!EVM_VERSION_0_30.equals(properties.evmVersion()), INVALID_CONTRACT_ID);
                    validateTrue(!EVM_VERSION_0_34.equals(properties.evmVersion()), INVALID_CONTRACT_ID);
                    validateTrue(!EVM_VERSION_0_38.equals(properties.evmVersion()), INVALID_CONTRACT_ID);
                    validateTrue(properties.allowCallsToNonContractAccounts(), INVALID_CONTRACT_ID);
                }
            }

            if (isUsableContract) {
                return accountStore.loadContract(unaliasedTargetId);
            } else {
                return new Account(unaliasedTargetId);
            }
        } else {
            // target address may be missing if:
            // 1. this is a lazy-create through an ethereum transaction
            // 2. this is a call to a non-existing contract

            // validate contract address size
            validateTrue(isOfEvmAddressSize(targetEVMAddress), INVALID_CONTRACT_ID);

            // lazy create flow
            if (op.getAmount() > 0) {
                // do not permit lazy creation from non-ethereum transaction
                validateTrue(relayerId != null, INVALID_FEE_SUBMITTED);
                // do not permit lazy creation in EVM version v030
                validateTrue(!properties.evmVersion().equals(EVM_VERSION_0_30), INVALID_SOLIDITY_ADDRESS);
                // do not permit lazy creation of mirror address
                validateTrue(
                        !aliasManager.isMirror(Address.wrap(Bytes.of(targetEVMAddress.toByteArray()))),
                        INVALID_SOLIDITY_ADDRESS);
                // do not permit lazy creation of system accounts
                validateTrue(!isSystemAccount, INVALID_FEE_SUBMITTED);
                // do not permit lazy creation if flags are disabled
                validateTrue(
                        properties.isAutoCreationEnabled() && properties.isLazyCreationEnabled(),
                        INVALID_FEE_SUBMITTED);

            } else {
                // call to non-existing contract flow
                validateTrue(!EVM_VERSION_0_30.equals(properties.evmVersion()), INVALID_CONTRACT_ID);
                validateTrue(!EVM_VERSION_0_34.equals(properties.evmVersion()), INVALID_CONTRACT_ID);
                validateTrue(!EVM_VERSION_0_38.equals(properties.evmVersion()), INVALID_CONTRACT_ID);
                validateTrue(properties.allowCallsToNonContractAccounts(), INVALID_CONTRACT_ID);
            }
            return new Account(targetEVMAddress);
        }
    }
}<|MERGE_RESOLUTION|>--- conflicted
+++ resolved
@@ -59,10 +59,8 @@
 import com.hederahashgraph.api.proto.java.ResponseCodeEnum;
 import com.hederahashgraph.api.proto.java.TransactionBody;
 import java.math.BigInteger;
-import java.util.Map;
 import java.util.function.Function;
 import java.util.function.Predicate;
-import java.util.function.Supplier;
 import javax.inject.Inject;
 import javax.inject.Singleton;
 import org.apache.logging.log4j.LogManager;
@@ -98,7 +96,7 @@
             final AccountStore accountStore,
             final HederaWorldState worldState,
             final TransactionRecordService recordService,
-            final Map<String, Supplier<CallEvmTxProcessor>> evmTxProcessor,
+            final CallEvmTxProcessor evmTxProcessor,
             final GlobalDynamicProperties properties,
             final CodeCache codeCache,
             final SigImpactHistorian sigImpactHistorian,
@@ -113,7 +111,7 @@
         this.worldState = worldState;
         this.accountStore = accountStore;
         this.recordService = recordService;
-        this.evmTxProcessor = evmTxProcessor.get(properties.evmVersion()).get();
+        this.evmTxProcessor = evmTxProcessor;
         this.properties = properties;
         this.codeCache = codeCache;
         this.sigImpactHistorian = sigImpactHistorian;
@@ -146,58 +144,8 @@
         // --- Load the model objects ---
         final var sender = accountStore.loadAccount(senderId);
         final var target = targetOf(op);
-<<<<<<< HEAD
-        final var targetId = target.toId();
-        Account receiver;
-        final var targetAddressIsMissing = target.equals(EntityNum.MISSING_NUM);
-        if (relayerId != null
-                && !properties.evmVersion().equals(EVM_VERSION_0_30)
-                && properties.isAutoCreationEnabled()
-                && properties.isLazyCreationEnabled()) {
-            if (!properties.allowCallsToNonContractAccounts() && targetAddressIsMissing) {
-                validateTrue(op.getAmount() > 0, INVALID_CONTRACT_ID);
-            }
-            final var evmAddress = op.getContractID().getEvmAddress();
-            validateTrue(isOfEvmAddressSize(evmAddress), INVALID_CONTRACT_ID);
-            // do not permit lazy create to mirror address, system accounts or zero address
-            final boolean isSystemAccount = entityNumbers.isSystemAccount(
-                    AccountID.newBuilder().setAccountNum(targetId.num()).build());
-            if (op.getAmount() > 0
-                    && aliasManager.isMirror(targetId.asEvmAddress())
-                    && !isSystemAccount
-                    && targetId.num() > 0) {
-                accountStore.loadAccountOrFailWith(targetId, INVALID_CONTRACT_ID);
-            }
-            receiver = new Account(evmAddress);
-        } else {
-            if (entityAccess.isTokenAccount(targetId.asEvmAddress())) {
-                receiver = new Account(targetId);
-            } else {
-                if (accountStore.isContractUsable(targetId) && !targetAddressIsMissing) {
-                    receiver = accountStore.loadContract(targetId);
-                } else {
-                    validateTrue(properties.allowCallsToNonContractAccounts(), INVALID_CONTRACT_ID);
-                    if (targetAddressIsMissing) {
-                        final var evmAddress = op.getContractID().getEvmAddress();
-                        validateTrue(isOfEvmAddressSize(evmAddress), INVALID_CONTRACT_ID);
-                        receiver = new Account(evmAddress);
-                    } else {
-                        receiver = new Account(targetId);
-                    }
-                }
-            }
-        }
-        if (!targetAddressIsMissing && op.getAmount() > 0) {
-            // Since contracts cannot have receiverSigRequired=true, this can only
-            // restrict us from sending value to an EOA
-            final var sigReqIsMet = sigsVerifier.hasActiveKeyOrNoReceiverSigReq(
-                    false, target.toEvmAddress(), NEVER_ACTIVE_CONTRACT_ADDRESS, worldLedgers, ContractCall);
-            validateTrue(sigReqIsMet, INVALID_SIGNATURE);
-        }
-=======
 
         Account receiver = extractAndValidateReceiver(op, target, relayerId);
->>>>>>> 3c5873dd
 
         final var callData = !op.getFunctionParameters().isEmpty()
                 ? Bytes.wrap(op.getFunctionParameters().toByteArray())
