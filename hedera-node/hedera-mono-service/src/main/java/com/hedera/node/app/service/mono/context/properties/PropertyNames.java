--- conflicted
+++ resolved
@@ -13,6 +13,7 @@
  * See the License for the specific language governing permissions and
  * limitations under the License.
  */
+
 package com.hedera.node.app.service.mono.context.properties;
 
 public class PropertyNames {
@@ -21,23 +22,18 @@
     }
 
     /* ---- Bootstrap properties ---- */
-    public static final String BOOTSTRAP_FEE_SCHEDULE_JSON_RESOURCE =
-            "bootstrap.feeSchedulesJson.resource";
+    public static final String BOOTSTRAP_FEE_SCHEDULE_JSON_RESOURCE = "bootstrap.feeSchedulesJson.resource";
     public static final String BOOTSTRAP_GENESIS_PUBLIC_KEY = "bootstrap.genesisPublicKey";
     public static final String BOOTSTRAP_HAPI_PERMISSIONS_PATH = "bootstrap.hapiPermissions.path";
-    public static final String BOOTSTRAP_NETWORK_PROPERTIES_PATH =
-            "bootstrap.networkProperties.path";
-    public static final String BOOTSTRAP_RATES_CURRENT_HBAR_EQUIV =
-            "bootstrap.rates.currentHbarEquiv";
-    public static final String BOOTSTRAP_RATES_CURRENT_CENT_EQUIV =
-            "bootstrap.rates.currentCentEquiv";
+    public static final String BOOTSTRAP_NETWORK_PROPERTIES_PATH = "bootstrap.networkProperties.path";
+    public static final String BOOTSTRAP_RATES_CURRENT_HBAR_EQUIV = "bootstrap.rates.currentHbarEquiv";
+    public static final String BOOTSTRAP_RATES_CURRENT_CENT_EQUIV = "bootstrap.rates.currentCentEquiv";
     public static final String BOOTSTRAP_RATES_CURRENT_EXPIRY = "bootstrap.rates.currentExpiry";
     public static final String BOOTSTRAP_RATES_NEXT_HBAR_EQUIV = "bootstrap.rates.nextHbarEquiv";
     public static final String BOOTSTRAP_RATES_NEXT_CENT_EQUIV = "bootstrap.rates.nextCentEquiv";
     public static final String BOOTSTRAP_RATES_NEXT_EXPIRY = "bootstrap.rates.nextExpiry";
     public static final String BOOTSTRAP_SYSTEM_ENTITY_EXPIRY = "bootstrap.system.entityExpiry";
-    public static final String BOOTSTRAP_THROTTLE_DEF_JSON_RESOURCE =
-            "bootstrap.throttleDefsJson.resource";
+    public static final String BOOTSTRAP_THROTTLE_DEF_JSON_RESOURCE = "bootstrap.throttleDefsJson.resource";
 
     /* ---- Global Static properties ---- */
     public static final String ACCOUNTS_ADDRESS_BOOK_ADMIN = "accounts.addressBookAdmin";
@@ -69,8 +65,7 @@
     public static final String LEDGER_TOTAL_TINY_BAR_FLOAT = "ledger.totalTinyBarFloat";
     public static final String LEDGER_ID = "ledger.id";
     public static final String STAKING_PERIOD_MINS = "staking.periodMins";
-    public static final String STAKING_REWARD_HISTORY_NUM_STORED_PERIODS =
-            "staking.rewardHistory.numStoredPeriods";
+    public static final String STAKING_REWARD_HISTORY_NUM_STORED_PERIODS = "staking.rewardHistory.numStoredPeriods";
     public static final String STAKING_STARTUP_HELPER_RECOMPUTE = "staking.startupHelper.recompute";
 
     /* ---- Global dynamic properties ---- */
@@ -83,48 +78,34 @@
     public static final String BALANCES_EXPORT_ENABLED = "balances.exportEnabled";
     public static final String BALANCES_EXPORT_PERIOD_SECS = "balances.exportPeriodSecs";
     public static final String BALANCES_EXPORT_TOKEN_BALANCES = "balances.exportTokenBalances";
-    public static final String BALANCES_NODE_BALANCE_WARN_THRESHOLD =
-            "balances.nodeBalanceWarningThreshold";
+    public static final String BALANCES_NODE_BALANCE_WARN_THRESHOLD = "balances.nodeBalanceWarningThreshold";
     public static final String BALANCES_COMPRESS_ON_CREATION = "balances.compressOnCreation";
     public static final String CACHE_RECORDS_TTL = "cache.records.ttl";
     public static final String CONTRACTS_ITEMIZE_STORAGE_FEES = "contracts.itemizeStorageFees";
-    public static final String CONTRACTS_REFERENCE_SLOT_LIFETIME =
-            "contracts.referenceSlotLifetime";
+    public static final String CONTRACTS_REFERENCE_SLOT_LIFETIME = "contracts.referenceSlotLifetime";
     public static final String CONTRACTS_FREE_STORAGE_TIER_LIMIT = "contracts.freeStorageTierLimit";
-    public static final String CONTRACTS_STORAGE_SLOT_PRICE_TIERS =
-            "contract.storageSlotPriceTiers";
+    public static final String CONTRACTS_STORAGE_SLOT_PRICE_TIERS = "contract.storageSlotPriceTiers";
     public static final String CONTRACTS_DEFAULT_LIFETIME = "contracts.defaultLifetime";
     public static final String CONTRACTS_KNOWN_BLOCK_HASH = "contracts.knownBlockHash";
 
-    public static final String CONTRACTS_KEYS_LEGACY_ACTIVATIONS =
-            "contracts.keys.legacyActivations";
-    public static final String CONTRACTS_LOCAL_CALL_EST_RET_BYTES =
-            "contracts.localCall.estRetBytes";
+    public static final String CONTRACTS_KEYS_LEGACY_ACTIVATIONS = "contracts.keys.legacyActivations";
+    public static final String CONTRACTS_LOCAL_CALL_EST_RET_BYTES = "contracts.localCall.estRetBytes";
     public static final String CONTRACTS_ALLOW_CREATE2 = "contracts.allowCreate2";
-    public static final String CONTRACTS_ALLOW_AUTO_ASSOCIATIONS =
-            "contracts.allowAutoAssociations";
-    public static final String CONTRACTS_ENFORCE_CREATION_THROTTLE =
-            "contracts.enforceCreationThrottle";
+    public static final String CONTRACTS_ALLOW_AUTO_ASSOCIATIONS = "contracts.allowAutoAssociations";
+    public static final String CONTRACTS_ENFORCE_CREATION_THROTTLE = "contracts.enforceCreationThrottle";
     public static final String CONTRACTS_MAX_GAS_PER_SEC = "contracts.maxGasPerSec";
     public static final String CONTRACTS_MAX_KV_PAIRS_AGGREGATE = "contracts.maxKvPairs.aggregate";
-    public static final String CONTRACTS_MAX_KV_PAIRS_INDIVIDUAL =
-            "contracts.maxKvPairs.individual";
+    public static final String CONTRACTS_MAX_KV_PAIRS_INDIVIDUAL = "contracts.maxKvPairs.individual";
     public static final String CONTRACTS_MAX_NUM = "contracts.maxNumber";
     public static final String CONTRACTS_CHAIN_ID = "contracts.chainId";
     public static final String CONTRACTS_SIDECARS = "contracts.sidecars";
-    public static final String CONTRACTS_THROTTLE_THROTTLE_BY_GAS =
-            "contracts.throttle.throttleByGas";
-    public static final String CONTRACTS_MAX_REFUND_PERCENT_OF_GAS_LIMIT =
-            "contracts.maxRefundPercentOfGasLimit";
-    public static final String CONTRACTS_SCHEDULE_THROTTLE_MAX_GAS_LIMIT =
-            "contracts.scheduleThrottleMaxGasLimit";
+    public static final String CONTRACTS_THROTTLE_THROTTLE_BY_GAS = "contracts.throttle.throttleByGas";
+    public static final String CONTRACTS_MAX_REFUND_PERCENT_OF_GAS_LIMIT = "contracts.maxRefundPercentOfGasLimit";
+    public static final String CONTRACTS_SCHEDULE_THROTTLE_MAX_GAS_LIMIT = "contracts.scheduleThrottleMaxGasLimit";
     public static final String CONTRACTS_REDIRECT_TOKEN_CALLS = "contracts.redirectTokenCalls";
-    public static final String CONTRACTS_PRECOMPILE_EXCHANGE_RATE_GAS_COST =
-            "contracts.precompile.exchangeRateGasCost";
-    public static final String CONTRACTS_PRECOMPILE_HTS_DEFAULT_GAS_COST =
-            "contracts.precompile.htsDefaultGasCost";
-    public static final String CONTRACTS_PRECOMPILE_EXPORT_RECORD_RESULTS =
-            "contracts.precompile.exportRecordResults";
+    public static final String CONTRACTS_PRECOMPILE_EXCHANGE_RATE_GAS_COST = "contracts.precompile.exchangeRateGasCost";
+    public static final String CONTRACTS_PRECOMPILE_HTS_DEFAULT_GAS_COST = "contracts.precompile.htsDefaultGasCost";
+    public static final String CONTRACTS_PRECOMPILE_EXPORT_RECORD_RESULTS = "contracts.precompile.exportRecordResults";
     public static final String CONTRACTS_PRECOMPILE_HTS_ENABLE_TOKEN_CREATE =
             "contracts.precompile.htsEnableTokenCreate";
     public static final String CONTRACTS_PRECOMPILE_ATOMIC_CRYPTO_TRANSFER_ENABLED =
@@ -133,30 +114,19 @@
     public static final String CONTRACTS_EVM_VERSION = "contracts.evm.version";
     public static final String FILES_MAX_NUM = "files.maxNumber";
     public static final String FILES_MAX_SIZE_KB = "files.maxSizeKb";
-    public static final String HEDERA_RECORD_STREAM_SIDECAR_MAX_SIZE_MB =
-            "hedera.recordStream.sidecarMaxSizeMb";
+    public static final String HEDERA_RECORD_STREAM_SIDECAR_MAX_SIZE_MB = "hedera.recordStream.sidecarMaxSizeMb";
     public static final String FEES_MIN_CONGESTION_PERIOD = "fees.minCongestionPeriod";
-    public static final String FEES_PERCENT_CONGESTION_MULTIPLIERS =
-            "fees.percentCongestionMultipliers";
-    public static final String FEES_PERCENT_UTILIZATION_SCALE_FACTORS =
-            "fees.percentUtilizationScaleFactors";
-    public static final String FEES_TOKEN_TRANSFER_USAGE_MULTIPLIER =
-            "fees.tokenTransferUsageMultiplier";
-    public static final String HEDERA_TXN_MAX_MEMO_UTF8_BYTES =
-            "hedera.transaction.maxMemoUtf8Bytes";
-    public static final String HEDERA_TXN_MAX_VALID_DURATION =
-            "hedera.transaction.maxValidDuration";
-    public static final String HEDERA_TXN_MIN_VALID_DURATION =
-            "hedera.transaction.minValidDuration";
-    public static final String HEDERA_TXN_MIN_VALIDITY_BUFFER_SECS =
-            "hedera.transaction.minValidityBufferSecs";
-    public static final String HEDERA_RECORD_STREAM_RECORD_FILE_VERSION =
-            "hedera.recordStream.recordFileVersion";
-    public static final String HEDERA_RECORD_STREAM_SIG_FILE_VERSION =
-            "hedera.recordStream.signatureFileVersion";
+    public static final String FEES_PERCENT_CONGESTION_MULTIPLIERS = "fees.percentCongestionMultipliers";
+    public static final String FEES_PERCENT_UTILIZATION_SCALE_FACTORS = "fees.percentUtilizationScaleFactors";
+    public static final String FEES_TOKEN_TRANSFER_USAGE_MULTIPLIER = "fees.tokenTransferUsageMultiplier";
+    public static final String HEDERA_TXN_MAX_MEMO_UTF8_BYTES = "hedera.transaction.maxMemoUtf8Bytes";
+    public static final String HEDERA_TXN_MAX_VALID_DURATION = "hedera.transaction.maxValidDuration";
+    public static final String HEDERA_TXN_MIN_VALID_DURATION = "hedera.transaction.minValidDuration";
+    public static final String HEDERA_TXN_MIN_VALIDITY_BUFFER_SECS = "hedera.transaction.minValidityBufferSecs";
+    public static final String HEDERA_RECORD_STREAM_RECORD_FILE_VERSION = "hedera.recordStream.recordFileVersion";
+    public static final String HEDERA_RECORD_STREAM_SIG_FILE_VERSION = "hedera.recordStream.signatureFileVersion";
     public static final String AUTO_RENEW_TARGET_TYPES = "autoRenew.targetTypes";
-    public static final String AUTO_RENEW_NUM_OF_ENTITIES_TO_SCAN =
-            "autorenew.numberOfEntitiesToScan";
+    public static final String AUTO_RENEW_NUM_OF_ENTITIES_TO_SCAN = "autorenew.numberOfEntitiesToScan";
     public static final String AUTO_RENEW_MAX_NUM_OF_ENTITIES_TO_RENEW_OR_DELETE =
             "autorenew.maxNumberOfEntitiesToRenewOrDelete";
     public static final String EXPIRY_THROTTLE_RESOURCE = "expiry.throttleResource";
@@ -164,40 +134,29 @@
     public static final String AUTO_RENEW_GRACE_PERIOD = "autorenew.gracePeriod";
     public static final String AUTO_RENEW_GRANT_FREE_RENEWALS = "autorenew.grantFreeRenewals";
     public static final String LEDGER_CHANGE_HIST_MEM_SECS = "ledger.changeHistorian.memorySecs";
-    public static final String LEDGER_AUTO_RENEW_PERIOD_MAX_DURATION =
-            "ledger.autoRenewPeriod.maxDuration";
-    public static final String LEDGER_AUTO_RENEW_PERIOD_MIN_DURATION =
-            "ledger.autoRenewPeriod.minDuration";
+    public static final String LEDGER_AUTO_RENEW_PERIOD_MAX_DURATION = "ledger.autoRenewPeriod.maxDuration";
+    public static final String LEDGER_AUTO_RENEW_PERIOD_MIN_DURATION = "ledger.autoRenewPeriod.minDuration";
     public static final String LEDGER_XFER_BAL_CHANGES_MAX_LEN = "ledger.xferBalanceChanges.maxLen";
     public static final String LEDGER_FUNDING_ACCOUNT = "ledger.fundingAccount";
     public static final String LEDGER_TRANSFERS_MAX_LEN = "ledger.transfers.maxLen";
     public static final String LEDGER_TOKEN_TRANSFERS_MAX_LEN = "ledger.tokenTransfers.maxLen";
     public static final String LEDGER_NFT_TRANSFERS_MAX_LEN = "ledger.nftTransfers.maxLen";
-    public static final String LEDGER_RECORDS_MAX_QUERYABLE_BY_ACCOUNT =
-            "ledger.records.maxQueryableByAccount";
-    public static final String LEDGER_SCHEDULE_TX_EXPIRY_TIME_SECS =
-            "ledger.schedule.txExpiryTimeSecs";
-    public static final String RATES_INTRA_DAY_CHANGE_LIMIT_PERCENT =
-            "rates.intradayChangeLimitPercent";
+    public static final String LEDGER_RECORDS_MAX_QUERYABLE_BY_ACCOUNT = "ledger.records.maxQueryableByAccount";
+    public static final String LEDGER_SCHEDULE_TX_EXPIRY_TIME_SECS = "ledger.schedule.txExpiryTimeSecs";
+    public static final String RATES_INTRA_DAY_CHANGE_LIMIT_PERCENT = "rates.intradayChangeLimitPercent";
     public static final String RATES_MIDNIGHT_CHECK_INTERVAL = "rates.midnightCheckInterval";
     public static final String SCHEDULING_LONG_TERM_ENABLED = "scheduling.longTermEnabled";
     public static final String SCHEDULING_MAX_TXN_PER_SEC = "scheduling.maxTxnPerSecond";
     public static final String SCHEDULING_MAX_NUM = "scheduling.maxNumber";
-    public static final String SCHEDULING_MAX_EXPIRATION_FUTURE_SECS =
-            "scheduling.maxExpirationFutureSeconds";
+    public static final String SCHEDULING_MAX_EXPIRATION_FUTURE_SECS = "scheduling.maxExpirationFutureSeconds";
     public static final String SCHEDULING_WHITE_LIST = "scheduling.whitelist";
     public static final String SIGS_EXPAND_FROM_IMMUTABLE_STATE = "sigs.expandFromImmutableState";
-    public static final String STAKING_FEES_NODE_REWARD_PERCENT =
-            "staking.fees.nodeRewardPercentage";
-    public static final String STAKING_FEES_STAKING_REWARD_PERCENT =
-            "staking.fees.stakingRewardPercentage";
-    public static final String STAKING_NODE_MAX_TO_MIN_STAKE_RATIOS =
-            "staking.nodeMaxToMinStakeRatios";
+    public static final String STAKING_FEES_NODE_REWARD_PERCENT = "staking.fees.nodeRewardPercentage";
+    public static final String STAKING_FEES_STAKING_REWARD_PERCENT = "staking.fees.stakingRewardPercentage";
+    public static final String STAKING_NODE_MAX_TO_MIN_STAKE_RATIOS = "staking.nodeMaxToMinStakeRatios";
     public static final String STAKING_IS_ENABLED = "staking.isEnabled";
-    public static final String STAKING_MAX_DAILY_STAKE_REWARD_THRESH_PER_HBAR =
-            "staking.maxDailyStakeRewardThPerH";
-    public static final String STAKING_REQUIRE_MIN_STAKE_TO_REWARD =
-            "staking.requireMinStakeToReward";
+    public static final String STAKING_MAX_DAILY_STAKE_REWARD_THRESH_PER_HBAR = "staking.maxDailyStakeRewardThPerH";
+    public static final String STAKING_REQUIRE_MIN_STAKE_TO_REWARD = "staking.requireMinStakeToReward";
     public static final String STAKING_REWARD_RATE = "staking.rewardRate";
     public static final String STAKING_START_THRESH = "staking.startThreshold";
     public static final String TOKENS_MAX_AGGREGATE_RELS = "tokens.maxAggregateRels";
@@ -216,33 +175,23 @@
     public static final String TOKENS_NFTS_MAX_BATCH_SIZE_MINT = "tokens.nfts.maxBatchSizeMint";
     public static final String TOKENS_NFTS_MAX_ALLOWED_MINTS = "tokens.nfts.maxAllowedMints";
     public static final String TOKENS_NFTS_MAX_QUERY_RANGE = "tokens.nfts.maxQueryRange";
-    public static final String TOKENS_NFTS_USE_TREASURY_WILDCARDS =
-            "tokens.nfts.useTreasuryWildcards";
-    public static final String TOKENS_NFTS_MINT_THORTTLE_SCALE_FACTOR =
-            "tokens.nfts.mintThrottleScaleFactor";
+    public static final String TOKENS_NFTS_USE_TREASURY_WILDCARDS = "tokens.nfts.useTreasuryWildcards";
+    public static final String TOKENS_NFTS_MINT_THORTTLE_SCALE_FACTOR = "tokens.nfts.mintThrottleScaleFactor";
     public static final String TOKENS_NFTS_USE_VIRTUAL_MERKLE = "tokens.nfts.useVirtualMerkle";
     public static final String TOPICS_MAX_NUM = "topics.maxNumber";
-    public static final String TOKENS_NFTS_USE_TREASURY_WILD_CARDS =
-            "tokens.nfts.useTreasuryWildcards";
-    public static final String CONSENSUS_MESSAGE_MAX_BYTES_ALLOWED =
-            "consensus.message.maxBytesAllowed";
-    public static final String CONSENSUS_HANDLE_MAX_PRECEDING_RECORDS =
-            "consensus.handle.maxPrecedingRecords";
-    public static final String CONSENSUS_HANDLE_MAX_FOLLOWING_RECORDS =
-            "consensus.handle.maxFollowingRecords";
+    public static final String TOKENS_NFTS_USE_TREASURY_WILD_CARDS = "tokens.nfts.useTreasuryWildcards";
+    public static final String CONSENSUS_MESSAGE_MAX_BYTES_ALLOWED = "consensus.message.maxBytesAllowed";
+    public static final String CONSENSUS_HANDLE_MAX_PRECEDING_RECORDS = "consensus.handle.maxPrecedingRecords";
+    public static final String CONSENSUS_HANDLE_MAX_FOLLOWING_RECORDS = "consensus.handle.maxFollowingRecords";
     public static final String UPGRADE_ARTIFACTS_PATH = "upgrade.artifacts.path";
-    public static final String HEDERA_ALLOWANCES_MAX_TXN_LIMIT =
-            "hedera.allowances.maxTransactionLimit";
-    public static final String HEDERA_ALLOWANCES_MAX_ACCOUNT_LIMIT =
-            "hedera.allowances.maxAccountLimit";
+    public static final String HEDERA_ALLOWANCES_MAX_TXN_LIMIT = "hedera.allowances.maxTransactionLimit";
+    public static final String HEDERA_ALLOWANCES_MAX_ACCOUNT_LIMIT = "hedera.allowances.maxAccountLimit";
     public static final String HEDERA_ALLOWANCES_IS_ENABLED = "hedera.allowances.isEnabled";
-    public static final String ENTITIES_LIMIT_TOKEN_ASSOCIATIONS =
-            "entities.limitTokenAssociations";
+    public static final String ENTITIES_LIMIT_TOKEN_ASSOCIATIONS = "entities.limitTokenAssociations";
     public static final String UTIL_PRNG_IS_ENABLED = "utilPrng.isEnabled";
     public static final String HEDERA_RECORD_STREAM_ENABLE_TRACEABILITY_MIGRATION =
             "hedera.recordStream.enableTraceabilityMigration";
-    public static final String TRACEABILITY_MAX_EXPORTS_PER_CONS_SEC =
-            "traceability.maxExportsPerConsSec";
+    public static final String TRACEABILITY_MAX_EXPORTS_PER_CONS_SEC = "traceability.maxExportsPerConsSec";
     public static final String TRACEABILITY_MIN_FREE_TO_USED_GAS_THROTTLE_RATIO =
             "traceability.minFreeToUsedGasThrottleRatio";
     public static final String HEDERA_RECORD_STREAM_COMPRESS_FILES_ON_CREATION =
@@ -252,33 +201,28 @@
 
     /* ---- Node properties ----- */
     public static final String DEV_ONLY_DEFAULT_NODE_LISTENS = "dev.onlyDefaultNodeListens";
-    public static final String DEV_DEFAULT_LISTENING_NODE_ACCOUNT =
-            "dev.defaultListeningNodeAccount";
+    public static final String DEV_DEFAULT_LISTENING_NODE_ACCOUNT = "dev.defaultListeningNodeAccount";
     public static final String GRPC_PORT = "grpc.port";
     public static final String GRPC_TLS_PORT = "grpc.tlsPort";
     public static final String HEDERA_ACCOUNTS_EXPORT_PATH = "hedera.accountsExportPath";
     public static final String HEDERA_EXPORT_ACCOUNTS_ON_STARTUP = "hedera.exportAccountsOnStartup";
     public static final String HEDERA_PREFETCH_QUEUE_CAPACITY = "hedera.prefetch.queueCapacity";
     public static final String HEDERA_PREFETCH_THREAD_POOL_SIZE = "hedera.prefetch.threadPoolSize";
-    public static final String HEDERA_PREFETCH_CODE_CACHE_TTL_SECS =
-            "hedera.prefetch.codeCacheTtlSecs";
+    public static final String HEDERA_PREFETCH_CODE_CACHE_TTL_SECS = "hedera.prefetch.codeCacheTtlSecs";
     public static final String HEDERA_PROFILES_ACTIVE = "hedera.profiles.active";
     public static final String HEDERA_RECORD_STREAM_IS_ENABLED = "hedera.recordStream.isEnabled";
     public static final String HEDERA_RECORD_STREAM_LOG_DIR = "hedera.recordStream.logDir";
     public static final String HEDERA_RECORD_STREAM_SIDE_CAR_DIR = "hedera.recordStream.sidecarDir";
     public static final String HEDERA_RECORD_STREAM_LOG_PERIOD = "hedera.recordStream.logPeriod";
-    public static final String HEDERA_RECORD_STREAM_QUEUE_CAPACITY =
-            "hedera.recordStream.queueCapacity";
-    public static final String HEDERA_RECORD_STREAM_LOG_EVERY_TRANSACTION =
-            "hedera.recordStream.logEveryTransaction";
+    public static final String HEDERA_RECORD_STREAM_QUEUE_CAPACITY = "hedera.recordStream.queueCapacity";
+    public static final String HEDERA_RECORD_STREAM_LOG_EVERY_TRANSACTION = "hedera.recordStream.logEveryTransaction";
     public static final String ISS_RESET_PERIOD = "iss.resetPeriod";
     public static final String ISS_ROUNDS_TO_LOG = "iss.roundsToLog";
     public static final String NETTY_MODE = "netty.mode";
     public static final String NETTY_PROD_FLOW_CONTROL_WINDOW = "netty.prod.flowControlWindow";
     public static final String NETTY_PROD_MAX_CONCURRENT_CALLS = "netty.prod.maxConcurrentCalls";
     public static final String NETTY_PROD_MAX_CONNECTION_AGE = "netty.prod.maxConnectionAge";
-    public static final String NETTY_PROD_MAX_CONNECTION_AGE_GRACE =
-            "netty.prod.maxConnectionAgeGrace";
+    public static final String NETTY_PROD_MAX_CONNECTION_AGE_GRACE = "netty.prod.maxConnectionAgeGrace";
     public static final String NETTY_PROD_MAX_CONNECTION_IDLE = "netty.prod.maxConnectionIdle";
     public static final String NETTY_PROD_KEEP_ALIVE_TIME = "netty.prod.keepAliveTime";
     public static final String NETTY_PROD_KEEP_ALIVE_TIMEOUT = "netty.prod.keepAliveTimeout";
@@ -290,8 +234,7 @@
     public static final String STATS_CONS_THROTTLES_TO_SAMPLE = "stats.consThrottlesToSample";
     public static final String STATS_HAPI_THROTTLES_TO_SAMPLE = "stats.hapiThrottlesToSample";
     public static final String STATS_EXECUTION_TIMES_TO_TRACK = "stats.executionTimesToTrack";
-    public static final String STATS_ENTITY_UTILS_GAUGE_UPDATE_INTERVAL_MS =
-            "stats.entityUtils.gaugeUpdateIntervalMs";
+    public static final String STATS_ENTITY_UTILS_GAUGE_UPDATE_INTERVAL_MS = "stats.entityUtils.gaugeUpdateIntervalMs";
     public static final String STATS_HAPI_OPS_SPEEDOMETER_UPDATE_INTERVAL_MS =
             "stats.hapiOps.speedometerUpdateIntervalMs";
     public static final String STATS_THROTTLE_UTILS_GAUGE_UPDATE_INTERVAL_MS =
@@ -299,10 +242,6 @@
     public static final String STATS_RUNNING_AVG_HALF_LIFE_SECS = "stats.runningAvgHalfLifeSecs";
     public static final String STATS_SPEEDOMETER_HALF_LIFE_SECS = "stats.speedometerHalfLifeSecs";
     public static final String WORKFLOWS_ENABLED = "hedera.workflows.enabled";
-<<<<<<< HEAD
     public static final String STATES_ENABLED = "hedera.states.enabled";
-=======
-    public static final String VIRTUALDATASOURCE_JASPERDB_TO_MERKLEDB =
-            "virtualdatasource.jasperdbToMerkledb";
->>>>>>> 0caf223d
+    public static final String VIRTUALDATASOURCE_JASPERDB_TO_MERKLEDB = "virtualdatasource.jasperdbToMerkledb";
 }