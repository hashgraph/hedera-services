--- conflicted
+++ resolved
@@ -65,11 +65,7 @@
                 .autoRenewAccountId(
                         token.autoRenewAccount() != null
                                 ? asAccount(token.autoRenewAccount().num())
-<<<<<<< HEAD
-                                : asAccount(0L))
-=======
                                 : null)
->>>>>>> 309d8151
                 .autoRenewSecs(token.autoRenewPeriod())
                 .expiry(token.expiry())
                 .memo(token.memo())
