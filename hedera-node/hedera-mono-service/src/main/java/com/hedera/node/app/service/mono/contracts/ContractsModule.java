--- conflicted
+++ resolved
@@ -24,16 +24,19 @@
 import com.hedera.node.app.service.evm.contracts.execution.EvmProperties;
 import com.hedera.node.app.service.evm.contracts.operations.CreateOperationExternalizer;
 import com.hedera.node.app.service.mono.context.properties.GlobalDynamicProperties;
+import com.hedera.node.app.service.mono.contracts.execution.CallLocalEvmTxProcessor;
 import com.hedera.node.app.service.mono.contracts.execution.HederaMessageCallProcessor;
 import com.hedera.node.app.service.mono.contracts.execution.HederaMessageCallProcessorV038;
-import com.hedera.node.app.service.mono.contracts.execution.HederaMessageCallProcessorV045;
+import com.hedera.node.app.service.mono.contracts.execution.LivePricesSource;
 import com.hedera.node.app.service.mono.contracts.gascalculator.GasCalculatorHederaV22;
 import com.hedera.node.app.service.mono.contracts.operation.HederaCreateOperationExternalizer;
+import com.hedera.node.app.service.mono.ledger.accounts.AliasManager;
 import com.hedera.node.app.service.mono.state.submerkle.EntityId;
 import com.hedera.node.app.service.mono.state.validation.ContractStorageLimits;
 import com.hedera.node.app.service.mono.state.validation.UsageLimits;
 import com.hedera.node.app.service.mono.state.virtual.IterableStorageUtils;
 import com.hedera.node.app.service.mono.store.StoresModule;
+import com.hedera.node.app.service.mono.store.contracts.CodeCache;
 import com.hedera.node.app.service.mono.store.contracts.EntityAccess;
 import com.hedera.node.app.service.mono.store.contracts.HederaMutableWorldState;
 import com.hedera.node.app.service.mono.store.contracts.HederaWorldState;
@@ -49,9 +52,13 @@
 import dagger.multibindings.IntoMap;
 import dagger.multibindings.IntoSet;
 import dagger.multibindings.StringKey;
+import java.util.List;
 import java.util.Map;
+import java.util.Set;
 import java.util.function.Predicate;
+import java.util.function.Supplier;
 import javax.inject.Named;
+import javax.inject.Provider;
 import javax.inject.Qualifier;
 import javax.inject.Singleton;
 import org.hyperledger.besu.datatypes.Address;
@@ -62,6 +69,7 @@
 import org.hyperledger.besu.evm.gascalculator.GasCalculator;
 import org.hyperledger.besu.evm.precompile.PrecompileContractRegistry;
 import org.hyperledger.besu.evm.precompile.PrecompiledContract;
+import org.hyperledger.besu.evm.processor.ContractCreationProcessor;
 import org.hyperledger.besu.evm.processor.MessageCallProcessor;
 
 @Module(
@@ -165,7 +173,8 @@
 
     @Provides
     @Singleton
-    @V_0_30
+    @IntoMap
+    @StringKey(ContractsV_0_30Module.EVM_VERSION_0_30)
     static MessageCallProcessor provideV_0_30MessageCallProcessor(
             final @V_0_30 EVM evm,
             final @V_0_30 PrecompileContractRegistry precompiles,
@@ -175,7 +184,8 @@
 
     @Provides
     @Singleton
-    @V_0_34
+    @IntoMap
+    @StringKey(ContractsV_0_34Module.EVM_VERSION_0_34)
     static MessageCallProcessor provideV_0_34MessageCallProcessor(
             final @V_0_34 EVM evm,
             final @V_0_34 PrecompileContractRegistry precompiles,
@@ -186,7 +196,8 @@
 
     @Provides
     @Singleton
-    @V_0_38
+    @IntoMap
+    @StringKey(ContractsV_0_38Module.EVM_VERSION_0_38)
     static MessageCallProcessor provideV_0_38MessageCallProcessor(
             final @V_0_38 EVM evm,
             final @V_0_38 PrecompileContractRegistry precompiles,
@@ -199,22 +210,14 @@
 
     @Provides
     @Singleton
-<<<<<<< HEAD
-    @V_0_45
-=======
     @IntoMap
     @StringKey(ContractsV_0_45Module.EVM_VERSION_0_45)
->>>>>>> 3c5873dd
     static MessageCallProcessor provideV_0_45MessageCallProcessor(
             final @V_0_45 EVM evm,
             final @V_0_45 PrecompileContractRegistry precompiles,
             final Map<String, PrecompiledContract> hederaPrecompileList,
             final InfrastructureFactory infrastructureFactory,
             final @Named("HederaSystemAccountDetector") Predicate<Address> hederaSystemAccountDetector) {
-<<<<<<< HEAD
-        return new HederaMessageCallProcessorV045(
-                evm, precompiles, hederaPrecompileList, infrastructureFactory, hederaSystemAccountDetector);
-=======
         return new HederaMessageCallProcessorV038(
                 evm, precompiles, hederaPrecompileList, infrastructureFactory, hederaSystemAccountDetector);
     }
@@ -267,7 +270,6 @@
             final AliasManager aliasManager) {
         return () -> new CallLocalEvmTxProcessor(
                 codeCache, livePricesSource, dynamicProperties, gasCalculator, mcps, ccps, aliasManager);
->>>>>>> 3c5873dd
     }
 
     @Provides
