--- conflicted
+++ resolved
@@ -445,15 +445,12 @@
         legacyContractIdActivations = properties.getLegacyActivationsProperty(CONTRACTS_KEYS_LEGACY_ACTIVATIONS);
         contractsWithSpecialHapiSigsAccess = properties.getEvmAddresses(CONTRACTS_WITH_SPECIAL_HAPI_SIGS_ACCESS);
         maxNumWithHapiSigsAccess = properties.getLongProperty(CONTRACTS_MAX_NUM_WITH_HAPI_SIGS_ACCESS);
-<<<<<<< HEAD
+        maxAutoAssociations = properties.getIntProperty(LEDGER_MAX_AUTO_ASSOCIATIONS);
         sumOfConsensusWeights = properties.getIntProperty(STAKING_SUM_OF_CONSENSUS_WEIGHTS);
     }
 
     public int sumOfConsensusWeights() {
         return sumOfConsensusWeights;
-=======
-        maxAutoAssociations = properties.getIntProperty(LEDGER_MAX_AUTO_ASSOCIATIONS);
->>>>>>> f5353ab3
     }
 
     public int maxTokensPerAccount() {
