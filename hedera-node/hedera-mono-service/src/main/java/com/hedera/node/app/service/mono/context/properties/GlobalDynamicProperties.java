--- conflicted
+++ resolved
@@ -63,6 +63,7 @@
 import static com.hedera.node.app.spi.config.PropertyNames.CONTRACTS_STORAGE_SLOT_PRICE_TIERS;
 import static com.hedera.node.app.spi.config.PropertyNames.CONTRACTS_THROTTLE_THROTTLE_BY_GAS;
 import static com.hedera.node.app.spi.config.PropertyNames.CRYPTO_CREATE_WITH_ALIAS_AND_EVM_ADDRESS_ENABLED;
+import static com.hedera.node.app.spi.config.PropertyNames.CRYPTO_TRANSFER_WARM_THREADS;
 import static com.hedera.node.app.spi.config.PropertyNames.ENTITIES_LIMIT_TOKEN_ASSOCIATIONS;
 import static com.hedera.node.app.spi.config.PropertyNames.FEES_MIN_CONGESTION_PERIOD;
 import static com.hedera.node.app.spi.config.PropertyNames.FEES_PERCENT_CONGESTION_MULTIPLIERS;
@@ -416,19 +417,10 @@
         lazyCreationEnabled = properties.getBooleanProperty(LAZY_CREATION_ENABLED);
         cryptoCreateWithAliasAndEvmAddressEnabled =
                 properties.getBooleanProperty(CRYPTO_CREATE_WITH_ALIAS_AND_EVM_ADDRESS_ENABLED);
-<<<<<<< HEAD
-        enforceContractCreationThrottle =
-                properties.getBooleanProperty(CONTRACTS_ENFORCE_CREATION_THROTTLE);
-        entityScaleFactors =
-                properties.getEntityScaleFactorsProperty(FEES_PERCENT_UTILIZATION_SCALE_FACTORS);
-        legacyContractIdActivations =
-                properties.getLegacyActivationsProperty(CONTRACTS_KEYS_LEGACY_ACTIVATIONS);
-        cryptoTransferWarmThreads = properties.getIntProperty(CRYPTO_TRANSFER_WARM_THREADS);
-=======
         enforceContractCreationThrottle = properties.getBooleanProperty(CONTRACTS_ENFORCE_CREATION_THROTTLE);
         entityScaleFactors = properties.getEntityScaleFactorsProperty(FEES_PERCENT_UTILIZATION_SCALE_FACTORS);
         legacyContractIdActivations = properties.getLegacyActivationsProperty(CONTRACTS_KEYS_LEGACY_ACTIVATIONS);
->>>>>>> 4c7937e5
+        cryptoTransferWarmThreads = properties.getIntProperty(CRYPTO_TRANSFER_WARM_THREADS);
     }
 
     public int maxTokensPerAccount() {
