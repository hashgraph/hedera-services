--- conflicted
+++ resolved
@@ -211,13 +211,7 @@
         final var address = aliases().resolveForEvm(addressOrAlias);
         if (isTokenRedirect(address)) {
             final var proxyAccount = new HederaEvmWorldStateTokenAccount(address);
-<<<<<<< HEAD
-            final var newMutable =
-                    new UpdateTrackingAccount<>(
-                            proxyAccount, new UpdatedAccountTrackerImpl(trackingAccounts()));
-=======
-            final var newMutable = new UpdateTrackingLedgerAccount<>(proxyAccount, trackingAccounts());
->>>>>>> ca5e6ec2
+            final var newMutable = new UpdateTrackingAccount<>(proxyAccount, new UpdatedAccountTrackerImpl(trackingAccounts()));
             return new WrappedEvmAccount(newMutable);
         }
         return super.getAccount(address);
