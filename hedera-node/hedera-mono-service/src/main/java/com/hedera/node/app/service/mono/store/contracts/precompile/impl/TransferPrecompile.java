--- conflicted
+++ resolved
@@ -339,15 +339,11 @@
         if (impliedValidity != ResponseCodeEnum.OK) {
             return;
         }
-<<<<<<< HEAD
-        explicitChanges = constructBalanceChanges();
+        final var explicitChanges = constructBalanceChanges();
         if (numLazyCreates > 0 && !isLazyCreationEnabled) {
             impliedValidity = NOT_SUPPORTED;
             return;
         }
-=======
-        final var explicitChanges = constructBalanceChanges();
->>>>>>> 330bceba
         final var hbarOnly = transferOp.transferWrapper().hbarTransfers().size();
         impliedTransfers =
                 impliedTransfersMarshal.assessCustomFeesAndValidate(
