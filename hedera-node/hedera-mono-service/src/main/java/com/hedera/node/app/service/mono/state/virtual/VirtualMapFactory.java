--- conflicted
+++ resolved
@@ -350,13 +350,8 @@
             tableConfig.internalHashesRamToDiskThreshold(MAX_IN_MEMORY_INTERNAL_HASHES);
             dsBuilder = new MerkleDbDataSourceBuilder<>(storageDir, tableConfig);
         } else {
-<<<<<<< HEAD
-            var storageKeySerializer = new UniqueTokenKeySerializer();
-            VirtualLeafRecordSerializer<UniqueTokenKey, UniqueTokenValue> storageLeafRecordSerializer =
-=======
             final var storageKeySerializer = new UniqueTokenKeySerializer();
             final VirtualLeafRecordSerializer<UniqueTokenKey, UniqueTokenValue> storageLeafRecordSerializer =
->>>>>>> ca5e6ec2
                     new VirtualLeafRecordSerializer<>(
                             CURRENT_SERIALIZATION_VERSION,
                             DigestType.SHA_384,
