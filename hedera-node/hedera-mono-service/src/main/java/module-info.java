module com.hedera.node.app.service.mono {
    exports com.hedera.node.app.service.mono;
    exports com.hedera.node.app.service.mono.state.submerkle to
            com.hedera.node.app.service.mono.testFixtures;
    exports com.hedera.node.app.service.mono.exceptions to
            com.hedera.node.app.service.mono.testFixtures;
    exports com.hedera.node.app.service.mono.legacy.core.jproto to
            com.hedera.node.app.service.mono.testFixtures;
    exports com.hedera.node.app.service.mono.utils to
            com.hedera.node.app.service.mono.testFixtures;
    exports com.hedera.node.app.service.mono.ledger to
            com.hedera.node.app.service.mono.testFixtures;
    exports com.hedera.node.app.service.mono.store.models to
            com.hedera.node.app.service.mono.testFixtures;
    exports com.hedera.node.app.service.mono.state.merkle to
            com.hedera.node.app.service.mono.testFixtures;
    exports com.hedera.node.app.service.mono.utils.accessors to
            com.hedera.node.app.service.mono.testFixtures;
    exports com.hedera.node.app.service.mono.sigs.utils to
            com.hedera.node.app.service.mono.testFixtures;
    exports com.hedera.node.app.service.mono.sigs.verification to
            com.hedera.node.app.service.mono.testFixtures;
    exports com.hedera.node.app.service.mono.files to
            com.hedera.node.app.service.mono.testFixtures;
    exports com.hedera.node.app.service.mono.state.virtual.schedule to
            com.hedera.node.app.service.mono.testFixtures;
    exports com.hedera.node.app.service.mono.store.schedule to
            com.hedera.node.app.service.mono.testFixtures;
    exports com.hedera.node.app.service.mono.store.tokens to
            com.hedera.node.app.service.mono.testFixtures;
    exports com.hedera.node.app.service.mono.context to
            com.hedera.node.app.service.mono.testFixtures;
    exports com.hedera.node.app.service.mono.state.enums to
            com.hedera.node.app.service.mono.testFixtures;
    exports com.hedera.node.app.service.mono.throttling to
            com.fasterxml.jackson.databind;

    opens com.hedera.node.app.service.mono to
            com.swirlds.common;
    opens com.hedera.node.app.service.mono.context.properties to
            com.swirlds.common;
    opens com.hedera.node.app.service.mono.legacy.core.jproto to
            com.swirlds.common;
    opens com.hedera.node.app.service.mono.state.merkle to
            com.swirlds.common;
    opens com.hedera.node.app.service.mono.state.merkle.internals to
            com.swirlds.common;
    opens com.hedera.node.app.service.mono.state.submerkle to
            com.swirlds.common;
    opens com.hedera.node.app.service.mono.state.virtual to
            com.swirlds.common;
    opens com.hedera.node.app.service.mono.state.virtual.entities to
            com.swirlds.common;
    opens com.hedera.node.app.service.mono.state.virtual.schedule to
            com.swirlds.common;
    opens com.hedera.node.app.service.mono.state.virtual.temporal to
            com.swirlds.common;
    opens com.hedera.node.app.service.mono.stream to
            com.swirlds.common;

    requires com.hedera.hashgraph.protobuf.java.api;
    requires com.swirlds.common;
    requires dagger;
    requires javax.inject;
    requires com.hedera.node.app.spi;
    requires com.google.protobuf;
    requires com.google.common;
    requires org.apache.logging.log4j;
    requires com.hedera.node.app.hapi.utils;
    requires com.swirlds.merkle;
    requires com.swirlds.virtualmap;
    requires tuweni.bytes;
    requires org.hyperledger.besu.datatypes;
    requires org.hyperledger.besu.evm;
    requires static com.github.spotbugs.annotations;
    requires org.apache.commons.codec;
    requires com.swirlds.fchashmap;
    requires com.swirlds.jasperdb;
    requires com.swirlds.platform;
    requires org.apache.commons.lang3;
    requires com.hedera.node.app.service.token;
    requires com.hedera.node.app.service.evm;
    requires com.swirlds.fcqueue;
    requires com.hedera.node.app.hapi.fees;
    requires headlong;
    requires com.fasterxml.jackson.core;
    requires com.fasterxml.jackson.databind;
    requires com.swirlds.logging;
    requires org.bouncycastle.provider;
    requires tuweni.units;
    requires commons.collections4;
<<<<<<< HEAD

    exports com.hedera.node.app.service.mono.throttling to
            com.fasterxml.jackson.databind;

    opens com.hedera.node.app.service.mono to
            com.swirlds.common;
    opens com.hedera.node.app.service.mono.context.properties to
            com.swirlds.common;
    opens com.hedera.node.app.service.mono.legacy.core.jproto to
            com.swirlds.common;
    opens com.hedera.node.app.service.mono.state.merkle to
            com.swirlds.common;
    opens com.hedera.node.app.service.mono.state.merkle.internals to
            com.swirlds.common;
    opens com.hedera.node.app.service.mono.state.submerkle to
            com.swirlds.common;
    opens com.hedera.node.app.service.mono.state.virtual to
            com.swirlds.common;
    opens com.hedera.node.app.service.mono.state.virtual.entities to
            com.swirlds.common;
    opens com.hedera.node.app.service.mono.state.virtual.schedule to
            com.swirlds.common;
    opens com.hedera.node.app.service.mono.state.virtual.temporal to
            com.swirlds.common;
    opens com.hedera.node.app.service.mono.stream to
            com.swirlds.common;

    exports com.hedera.node.app.service.mono.context;
    exports com.hedera.node.app.service.mono.context.properties;
    exports com.hedera.node.app.service.mono.exceptions;
    exports com.hedera.node.app.service.mono.records;
    exports com.hedera.node.app.service.mono.state.submerkle;
    exports com.hedera.node.app.service.mono.stats;
    exports com.hedera.node.app.service.mono.txns;
    exports com.hedera.node.app.service.mono.utils;
    exports com.hedera.node.app.service.mono.utils.accessors;
=======
    requires org.eclipse.collections.impl;
    requires org.apache.commons.io;
    requires io.grpc;
    requires grpc.stub;
>>>>>>> bee452cf
}<|MERGE_RESOLUTION|>--- conflicted
+++ resolved
@@ -1,21 +1,17 @@
 module com.hedera.node.app.service.mono {
     exports com.hedera.node.app.service.mono;
-    exports com.hedera.node.app.service.mono.state.submerkle to
-            com.hedera.node.app.service.mono.testFixtures;
-    exports com.hedera.node.app.service.mono.exceptions to
-            com.hedera.node.app.service.mono.testFixtures;
+    exports com.hedera.node.app.service.mono.state.submerkle;
+    exports com.hedera.node.app.service.mono.exceptions;
     exports com.hedera.node.app.service.mono.legacy.core.jproto to
             com.hedera.node.app.service.mono.testFixtures;
-    exports com.hedera.node.app.service.mono.utils to
-            com.hedera.node.app.service.mono.testFixtures;
+    exports com.hedera.node.app.service.mono.utils;
     exports com.hedera.node.app.service.mono.ledger to
             com.hedera.node.app.service.mono.testFixtures;
     exports com.hedera.node.app.service.mono.store.models to
             com.hedera.node.app.service.mono.testFixtures;
     exports com.hedera.node.app.service.mono.state.merkle to
             com.hedera.node.app.service.mono.testFixtures;
-    exports com.hedera.node.app.service.mono.utils.accessors to
-            com.hedera.node.app.service.mono.testFixtures;
+    exports com.hedera.node.app.service.mono.utils.accessors;
     exports com.hedera.node.app.service.mono.sigs.utils to
             com.hedera.node.app.service.mono.testFixtures;
     exports com.hedera.node.app.service.mono.sigs.verification to
@@ -28,10 +24,13 @@
             com.hedera.node.app.service.mono.testFixtures;
     exports com.hedera.node.app.service.mono.store.tokens to
             com.hedera.node.app.service.mono.testFixtures;
-    exports com.hedera.node.app.service.mono.context to
-            com.hedera.node.app.service.mono.testFixtures;
+    exports com.hedera.node.app.service.mono.context;
+    exports com.hedera.node.app.service.mono.context.properties;
     exports com.hedera.node.app.service.mono.state.enums to
             com.hedera.node.app.service.mono.testFixtures;
+    exports com.hedera.node.app.service.mono.records;
+    exports com.hedera.node.app.service.mono.stats;
+    exports com.hedera.node.app.service.mono.txns;
     exports com.hedera.node.app.service.mono.throttling to
             com.fasterxml.jackson.databind;
 
@@ -89,47 +88,8 @@
     requires org.bouncycastle.provider;
     requires tuweni.units;
     requires commons.collections4;
-<<<<<<< HEAD
-
-    exports com.hedera.node.app.service.mono.throttling to
-            com.fasterxml.jackson.databind;
-
-    opens com.hedera.node.app.service.mono to
-            com.swirlds.common;
-    opens com.hedera.node.app.service.mono.context.properties to
-            com.swirlds.common;
-    opens com.hedera.node.app.service.mono.legacy.core.jproto to
-            com.swirlds.common;
-    opens com.hedera.node.app.service.mono.state.merkle to
-            com.swirlds.common;
-    opens com.hedera.node.app.service.mono.state.merkle.internals to
-            com.swirlds.common;
-    opens com.hedera.node.app.service.mono.state.submerkle to
-            com.swirlds.common;
-    opens com.hedera.node.app.service.mono.state.virtual to
-            com.swirlds.common;
-    opens com.hedera.node.app.service.mono.state.virtual.entities to
-            com.swirlds.common;
-    opens com.hedera.node.app.service.mono.state.virtual.schedule to
-            com.swirlds.common;
-    opens com.hedera.node.app.service.mono.state.virtual.temporal to
-            com.swirlds.common;
-    opens com.hedera.node.app.service.mono.stream to
-            com.swirlds.common;
-
-    exports com.hedera.node.app.service.mono.context;
-    exports com.hedera.node.app.service.mono.context.properties;
-    exports com.hedera.node.app.service.mono.exceptions;
-    exports com.hedera.node.app.service.mono.records;
-    exports com.hedera.node.app.service.mono.state.submerkle;
-    exports com.hedera.node.app.service.mono.stats;
-    exports com.hedera.node.app.service.mono.txns;
-    exports com.hedera.node.app.service.mono.utils;
-    exports com.hedera.node.app.service.mono.utils.accessors;
-=======
     requires org.eclipse.collections.impl;
     requires org.apache.commons.io;
     requires io.grpc;
     requires grpc.stub;
->>>>>>> bee452cf
 }