--- conflicted
+++ resolved
@@ -96,13 +96,10 @@
             com.swirlds.common;
 
     exports com.hedera.node.app.service.mono.state.migration;
-<<<<<<< HEAD
+    exports com.hedera.node.app.service.mono.sigs.order;
+    exports com.hedera.node.app.service.mono.ledger.accounts;
     exports com.hedera.node.app.service.mono.context.domain.security;
     exports com.hedera.node.app.service.mono.queries.validation;
-=======
-    exports com.hedera.node.app.service.mono.sigs.order;
-    exports com.hedera.node.app.service.mono.ledger.accounts;
->>>>>>> 66623f4e
 
     requires com.hedera.hashgraph.protobuf.java.api;
     requires com.swirlds.common;
