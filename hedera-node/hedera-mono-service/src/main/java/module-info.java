module com.hedera.node.app.service.mono {
    exports com.hedera.node.app.service.mono;
    exports com.hedera.node.app.service.mono.state.submerkle to
            com.hedera.node.app.service.mono.testFixtures,
            com.hedera.node.app,
            com.hedera.node.app.service.schedule.impl,
            com.hedera.node.app.service.schedule.impl.test,
            com.hedera.node.app.service.token.impl,
            com.hedera.node.app.service.token.impl.test;
    exports com.hedera.node.app.service.mono.exceptions to
            com.hedera.node.app.service.mono.testFixtures,
            com.hedera.node.app.service.schedule.impl,
            com.hedera.node.app,
            com.hedera.node.app.service.schedule.impl.test;
    exports com.hedera.node.app.service.mono.legacy.core.jproto to
            com.hedera.node.app.service.mono.testFixtures,
            com.hedera.node.app.service.token.impl,
            com.hedera.node.app.service.token.impl.test,
            com.hedera.node.app.service.schedule.impl.test,
            com.hedera.node.app.service.contract.impl,
            com.hedera.node.app.service.contract.impl.test;
    exports com.hedera.node.app.service.mono.utils to
            com.hedera.node.app.service.mono.testFixtures,
            com.hedera.node.app.service.schedule.impl,
            com.hedera.node.app.service.schedule.impl.test,
            com.hedera.node.app,
            com.hedera.node.app.service.token.impl.test,
            com.hedera.node.app.service.token.impl,
<<<<<<< HEAD
            com.hedera.node.app.service.contract.impl;
=======
            com.hedera.node.app.service.contract.impl,
            com.hedera.node.app.service.contract.impl.test;
>>>>>>> aad85942
    exports com.hedera.node.app.service.mono.ledger to
            com.hedera.node.app.service.mono.testFixtures;
    exports com.hedera.node.app.service.mono.store.models to
            com.hedera.node.app.service.mono.testFixtures;
    exports com.hedera.node.app.service.mono.state.merkle to
            com.hedera.node.app.service.mono.testFixtures,
            com.hedera.node.app.service.token.impl,
            com.hedera.node.app.service.token.impl.test,
            com.hedera.node.app.service.contract.impl.test;
    exports com.hedera.node.app.service.mono.utils.accessors;
    exports com.hedera.node.app.service.mono.sigs.utils to
            com.hedera.node.app.service.mono.testFixtures;
    exports com.hedera.node.app.service.mono.sigs.verification to
            com.hedera.node.app.service.mono.testFixtures;
    exports com.hedera.node.app.service.mono.files to
            com.hedera.node.app.service.mono.testFixtures;
    exports com.hedera.node.app.service.mono.state.virtual.schedule to
            com.hedera.node.app.service.mono.testFixtures,
            com.hedera.node.app.service.schedule.impl,
            com.hedera.node.app.service.schedule.impl.test;
    exports com.hedera.node.app.service.mono.store.schedule to
            com.hedera.node.app.service.mono.testFixtures;
    exports com.hedera.node.app.service.mono.store.tokens to
            com.hedera.node.app.service.mono.testFixtures,
            com.hedera.node.app.service.token.impl.test;
    exports com.hedera.node.app.service.mono.context;
    exports com.hedera.node.app.service.mono.context.properties;
    exports com.hedera.node.app.service.mono.state.enums to
            com.hedera.node.app.service.mono.testFixtures,
            com.hedera.node.app.service.token.impl.test;
    exports com.hedera.node.app.service.mono.records;
    exports com.hedera.node.app.service.mono.stats;
    exports com.hedera.node.app.service.mono.txns;
    exports com.hedera.node.app.service.mono.throttling to
            com.fasterxml.jackson.databind;

    opens com.hedera.node.app.service.mono to
            com.swirlds.common;
    opens com.hedera.node.app.service.mono.context.properties to
            com.swirlds.common;
    opens com.hedera.node.app.service.mono.legacy.core.jproto to
            com.swirlds.common;
    opens com.hedera.node.app.service.mono.state.merkle to
            com.swirlds.common;
    opens com.hedera.node.app.service.mono.state.merkle.internals to
            com.swirlds.common;
    opens com.hedera.node.app.service.mono.state.submerkle to
            com.swirlds.common;
    opens com.hedera.node.app.service.mono.state.virtual to
            com.swirlds.common;
    opens com.hedera.node.app.service.mono.state.virtual.entities to
            com.swirlds.common;
    opens com.hedera.node.app.service.mono.state.virtual.schedule to
            com.swirlds.common;
    opens com.hedera.node.app.service.mono.state.virtual.temporal to
            com.swirlds.common;
    opens com.hedera.node.app.service.mono.stream to
            com.swirlds.common;

    exports com.hedera.node.app.service.mono.state.migration;

    requires com.hedera.hashgraph.protobuf.java.api;
    requires com.swirlds.common;
    requires dagger;
    requires javax.inject;
    requires com.hedera.node.app.spi;
    requires com.google.protobuf;
    requires com.google.common;
    requires org.slf4j;
    requires org.apache.logging.log4j;
    requires com.hedera.node.app.hapi.utils;
    requires com.swirlds.merkle;
    requires com.swirlds.virtualmap;
    requires tuweni.bytes;
    requires org.hyperledger.besu.datatypes;
    requires org.hyperledger.besu.evm;
    requires static com.github.spotbugs.annotations;
    requires org.apache.commons.codec;
    requires com.swirlds.fchashmap;
    requires com.swirlds.jasperdb;
    requires com.swirlds.platform;
    requires org.apache.commons.lang3;
    requires com.hedera.node.app.service.token;
    requires com.hedera.node.app.service.evm;
    requires com.swirlds.fcqueue;
    requires com.hedera.node.app.hapi.fees;
    requires headlong;
    requires com.fasterxml.jackson.core;
    requires com.fasterxml.jackson.databind;
    requires com.swirlds.logging;
    requires org.bouncycastle.provider;
    requires tuweni.units;
    requires commons.collections4;
    requires org.eclipse.collections.impl;
    requires org.apache.commons.io;
    requires io.grpc;
    requires grpc.stub;
}<|MERGE_RESOLUTION|>--- conflicted
+++ resolved
@@ -26,12 +26,8 @@
             com.hedera.node.app,
             com.hedera.node.app.service.token.impl.test,
             com.hedera.node.app.service.token.impl,
-<<<<<<< HEAD
-            com.hedera.node.app.service.contract.impl;
-=======
             com.hedera.node.app.service.contract.impl,
             com.hedera.node.app.service.contract.impl.test;
->>>>>>> aad85942
     exports com.hedera.node.app.service.mono.ledger to
             com.hedera.node.app.service.mono.testFixtures;
     exports com.hedera.node.app.service.mono.store.models to
