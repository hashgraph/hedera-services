--- conflicted
+++ resolved
@@ -18,6 +18,8 @@
             com.hedera.node.app.service.schedule.impl,
             com.hedera.node.app,
             com.hedera.node.app.service.schedule.impl.test;
+    exports com.hedera.node.app.service.mono.context.domain.process to
+            com.hedera.node.app;
     exports com.hedera.node.app.service.mono.legacy.core.jproto to
             com.hedera.node.app.service.mono.testFixtures,
             com.hedera.node.app.service.token.impl,
@@ -66,6 +68,8 @@
             com.hedera.node.app.service.consensus.impl,
             com.hedera.node.app.service.consensus.impl.test;
     exports com.hedera.node.app.service.mono.utils.accessors;
+    exports com.hedera.node.app.service.mono.sigs.metadata to
+            com.hedera.node.app;
     exports com.hedera.node.app.service.mono.sigs.utils to
             com.hedera.node.app.service.mono.testFixtures;
     exports com.hedera.node.app.service.mono.sigs.verification to
@@ -150,11 +154,9 @@
     exports com.hedera.node.app.service.mono.txns.validation;
     exports com.hedera.node.app.service.mono.ledger.ids;
     exports com.hedera.node.app.service.mono.txns.auth;
+    exports com.hedera.node.app.service.mono.state.codec;
     exports com.hedera.node.app.service.mono.state.expiry;
     exports com.hedera.node.app.service.mono.throttling.annotations;
-<<<<<<< HEAD
-    exports com.hedera.node.app.service.mono.pbj;
-=======
     exports com.hedera.node.app.service.mono.state.virtual.temporal;
     exports com.hedera.node.app.service.mono.state.logic;
     exports com.hedera.node.app.service.mono.state.merkle.internals;
@@ -236,7 +238,8 @@
     exports com.hedera.node.app.service.mono.fees.calculation.token;
     exports com.hedera.node.app.service.mono.fees.calculation.crypto;
     exports com.hedera.node.app.service.mono.fees.calculation.ethereum;
->>>>>>> 3ba7213b
+    exports com.hedera.node.app.service.mono.legacy.exception;
+    exports com.hedera.node.app.service.mono.pbj;
 
     requires com.hedera.hashgraph.protobuf.java.api;
     requires com.swirlds.common;
