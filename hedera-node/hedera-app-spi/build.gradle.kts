--- conflicted
+++ resolved
@@ -22,14 +22,11 @@
 dependencies {
     api(libs.hapi)
     implementation(libs.jsr305.annotation)
-<<<<<<< HEAD
+    compileOnly(libs.spotbugs.annotations)
     implementation(libs.swirlds.common)
     implementation(libs.swirlds.merkle)
     implementation(libs.swirlds.virtualmap)
     implementation(libs.swirlds.jasperdb)
-=======
-    compileOnly(libs.spotbugs.annotations)
->>>>>>> 2816d88b
 }
 
 configurations.all {
