--- conflicted
+++ resolved
@@ -34,20 +34,12 @@
 }
 
 dependencies {
-<<<<<<< HEAD
-    api(project(":hedera-node:hapi"))
-    api(libs.pbj.runtime)
-    api(libs.jsr305.annotation)
-    implementation(libs.swirlds.common)
-    compileOnlyApi(libs.spotbugs.annotations)
-=======
-  implementation(libs.grpc.stub)
+  api(project(":hedera-node:hapi"))
+  api(libs.pbj.runtime)
+  api(libs.hapi)
+  api(libs.jsr305.annotation)
   implementation(libs.swirlds.common)
-  api(libs.hapi)
-  api(libs.helidon.io.grpc)
-  api(libs.jsr305.annotation)
   compileOnlyApi(libs.spotbugs.annotations)
->>>>>>> ca5e6ec2
 
   testImplementation(testLibs.bundles.testing)
   testCompileOnly(libs.spotbugs.annotations)
