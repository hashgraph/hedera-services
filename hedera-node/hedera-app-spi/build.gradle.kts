/*
 * Copyright (C) 2020-2022 Hedera Hashgraph, LLC
 *
 * Licensed under the Apache License, Version 2.0 (the "License");
 * you may not use this file except in compliance with the License.
 * You may obtain a copy of the License at
 *
 *      http://www.apache.org/licenses/LICENSE-2.0
 *
 * Unless required by applicable law or agreed to in writing, software
 * distributed under the License is distributed on an "AS IS" BASIS,
 * WITHOUT WARRANTIES OR CONDITIONS OF ANY KIND, either express or implied.
 * See the License for the specific language governing permissions and
 * limitations under the License.
 */
plugins {
    id("com.hedera.hashgraph.conventions")
}

description = "Hedera Application - SPI"

configurations.all {
    exclude("javax.annotation", "javax.annotation-api")
    exclude("com.google.code.findbugs", "jsr305")
    exclude("org.jetbrains", "annotations")
    exclude("org.checkerframework", "checker-qual")

    exclude("io.grpc", "grpc-core")
    exclude("io.grpc", "grpc-context")
    exclude("io.grpc", "grpc-api")
    exclude("io.grpc", "grpc-testing")
}

dependencies {
    implementation(libs.grpc.stub)
    api(libs.hapi)
<<<<<<< HEAD
    api(libs.slf4j.api)
=======
    implementation(libs.helidon.io.grpc)
>>>>>>> bee452cf
    implementation(libs.jsr305.annotation)
    compileOnly(libs.spotbugs.annotations)

    testImplementation(testLibs.bundles.mockito)
    testCompileOnly(libs.spotbugs.annotations)
}<|MERGE_RESOLUTION|>--- conflicted
+++ resolved
@@ -34,11 +34,8 @@
 dependencies {
     implementation(libs.grpc.stub)
     api(libs.hapi)
-<<<<<<< HEAD
     api(libs.slf4j.api)
-=======
     implementation(libs.helidon.io.grpc)
->>>>>>> bee452cf
     implementation(libs.jsr305.annotation)
     compileOnly(libs.spotbugs.annotations)
 
