/*
 * Copyright (C) 2022-2023 Hedera Hashgraph, LLC
 *
 * Licensed under the Apache License, Version 2.0 (the "License");
 * you may not use this file except in compliance with the License.
 * You may obtain a copy of the License at
 *
 *      http://www.apache.org/licenses/LICENSE-2.0
 *
 * Unless required by applicable law or agreed to in writing, software
 * distributed under the License is distributed on an "AS IS" BASIS,
 * WITHOUT WARRANTIES OR CONDITIONS OF ANY KIND, either express or implied.
 * See the License for the specific language governing permissions and
 * limitations under the License.
 */

package com.hedera.node.app.spi.accounts;

import com.hedera.hapi.node.base.AccountID;
import com.hedera.hapi.node.base.ContractID;
<<<<<<< HEAD
import com.hedera.hapi.node.state.token.Account;
=======
>>>>>>> 55491ac0
import edu.umd.cs.findbugs.annotations.NonNull;
import edu.umd.cs.findbugs.annotations.Nullable;

/**
<<<<<<< HEAD
 * Provides access to {@link Account}s by looking up through {@link AccountID} and {@link
 * ContractID}.
 */
public interface AccountAccess {
    /**
     * Fetches an {@link Account} object from state with the given {@link AccountID}. If the account
     * could not be fetched because the given account doesn't exist, returns {@code null}.
     *
     * @param accountID given account id or alias
     * @return {@link Account} object if successfully fetched or {@code null} if the account doesn't
     *     exist
     */
    @Nullable
    Account getAccountById(@NonNull final AccountID accountID);

    /**
     * Fetches an {@link Account} object from state with the given {@link ContractID}. If the
     * contract account could not be fetched because the given contract doesn't exist, returns
     * {@code null}.
     *
     * @param contractID given contract id
     * @return {@link Account} object if successfully fetched or {@code null} if the contract
     *     account doesn't exist
     */
    @Nullable
    default Account getContractById(@NonNull final ContractID contractID) {
        // ContractID and AccountID are the same thing, really, and contracts are accounts. So we
        // convert
        // from the contract ID to an account ID and reuse the existing method (no need for
        // something else).
        // If we look up the account based on the ID successfully, but it isn't a smart contract
        // account, then
        // we return null (we didn't find a contract with that ID).
        final var builder =
                AccountID.newBuilder()
                        .shardNum(contractID.shardNum())
                        .realmNum(contractID.realmNum());

=======
 * Provides access to {@link Account}s by looking up through {@link AccountID} and {@link ContractID}.
 */
public interface AccountAccess {
    /**
     * Fetches an {@link Account} object from state with the given {@link AccountID}. If the account could not be
     * fetched because the given account doesn't exist, returns {@code null}.
     *
     * @param accountID given account id or alias
     * @return {@link Account} object if successfully fetched or {@code null} if the account doesn't exist
     */
    @Nullable
    Account getAccountById(@NonNull final AccountID accountID);

    /**
     * Fetches an {@link Account} object from state with the given {@link ContractID}. If the contract account could not
     * be fetched because the given contract doesn't exist, returns {@code null}.
     *
     * @param contractID given contract id
     * @return {@link Account} object if successfully fetched or {@code null} if the contract account doesn't exist
     */
    @Nullable
    default Account getContractById(@NonNull final ContractID contractID) {
        // ContractID and AccountID are the same thing, really, and contracts are accounts. So we convert
        // from the contract ID to an account ID and reuse the existing method (no need for something else).
        // If we look up the account based on the ID successfully, but it isn't a smart contract account, then
        // we return null (we didn't find a contract with that ID).
        final var builder =
                AccountID.newBuilder().shardNum(contractID.shardNum()).realmNum(contractID.realmNum());

>>>>>>> 55491ac0
        if (contractID.hasEvmAddress()) {
            builder.alias(contractID.evmAddressOrThrow());
        } else {
            builder.accountNum(contractID.contractNumOrElse(0L));
        }

        final var account = getAccountById(builder.build());
<<<<<<< HEAD
        return account == null || !account.smartContract() ? null : account;
=======
        return account == null || !account.isSmartContract() ? null : account;
>>>>>>> 55491ac0
    }
}<|MERGE_RESOLUTION|>--- conflicted
+++ resolved
@@ -18,15 +18,10 @@
 
 import com.hedera.hapi.node.base.AccountID;
 import com.hedera.hapi.node.base.ContractID;
-<<<<<<< HEAD
-import com.hedera.hapi.node.state.token.Account;
-=======
->>>>>>> 55491ac0
 import edu.umd.cs.findbugs.annotations.NonNull;
 import edu.umd.cs.findbugs.annotations.Nullable;
 
 /**
-<<<<<<< HEAD
  * Provides access to {@link Account}s by looking up through {@link AccountID} and {@link
  * ContractID}.
  */
@@ -65,37 +60,6 @@
                         .shardNum(contractID.shardNum())
                         .realmNum(contractID.realmNum());
 
-=======
- * Provides access to {@link Account}s by looking up through {@link AccountID} and {@link ContractID}.
- */
-public interface AccountAccess {
-    /**
-     * Fetches an {@link Account} object from state with the given {@link AccountID}. If the account could not be
-     * fetched because the given account doesn't exist, returns {@code null}.
-     *
-     * @param accountID given account id or alias
-     * @return {@link Account} object if successfully fetched or {@code null} if the account doesn't exist
-     */
-    @Nullable
-    Account getAccountById(@NonNull final AccountID accountID);
-
-    /**
-     * Fetches an {@link Account} object from state with the given {@link ContractID}. If the contract account could not
-     * be fetched because the given contract doesn't exist, returns {@code null}.
-     *
-     * @param contractID given contract id
-     * @return {@link Account} object if successfully fetched or {@code null} if the contract account doesn't exist
-     */
-    @Nullable
-    default Account getContractById(@NonNull final ContractID contractID) {
-        // ContractID and AccountID are the same thing, really, and contracts are accounts. So we convert
-        // from the contract ID to an account ID and reuse the existing method (no need for something else).
-        // If we look up the account based on the ID successfully, but it isn't a smart contract account, then
-        // we return null (we didn't find a contract with that ID).
-        final var builder =
-                AccountID.newBuilder().shardNum(contractID.shardNum()).realmNum(contractID.realmNum());
-
->>>>>>> 55491ac0
         if (contractID.hasEvmAddress()) {
             builder.alias(contractID.evmAddressOrThrow());
         } else {
@@ -103,10 +67,6 @@
         }
 
         final var account = getAccountById(builder.build());
-<<<<<<< HEAD
-        return account == null || !account.smartContract() ? null : account;
-=======
         return account == null || !account.isSmartContract() ? null : account;
->>>>>>> 55491ac0
     }
 }