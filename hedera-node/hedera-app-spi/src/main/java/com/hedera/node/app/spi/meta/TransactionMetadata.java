/*
 * Copyright (C) 2022 Hedera Hashgraph, LLC
 *
 * Licensed under the Apache License, Version 2.0 (the "License");
 * you may not use this file except in compliance with the License.
 * You may obtain a copy of the License at
 *
 *      http://www.apache.org/licenses/LICENSE-2.0
 *
 * Unless required by applicable law or agreed to in writing, software
 * distributed under the License is distributed on an "AS IS" BASIS,
 * WITHOUT WARRANTIES OR CONDITIONS OF ANY KIND, either express or implied.
 * See the License for the specific language governing permissions and
 * limitations under the License.
 */
package com.hedera.node.app.spi.meta;

import com.hedera.node.app.spi.key.HederaKey;
import com.hederahashgraph.api.proto.java.ResponseCodeEnum;
import com.hederahashgraph.api.proto.java.TransactionBody;
import java.util.List;
import java.util.Objects;

/**
 * Metadata collected when transactions are handled as part of "pre-handle". This happens with
 * multiple background threads. Any state read or computed as part of this pre-handle, including any
 * errors, are captured in the TransactionMetadata. This is then made available to the transaction
 * during the "handle" phase as part of the HandleContext.
 */
public interface TransactionMetadata {
    /**
     * Checks the failure by validating the status is not {@link ResponseCodeEnum OK}
     *
     * @return returns true if status is not OK
     */
    default boolean failed() {
        return !status().equals(ResponseCodeEnum.OK);
    }

    /**
     * Returns the status {@link ResponseCodeEnum}, which gives the failureReason if there is a
     * failure. If there is no failure in "pre-handle" the status returned will be {@code
     * ResponseCodeEnum.OK}.
     *
     * @return response code of the failure
     */
    ResponseCodeEnum status();

    /**
     * Transaction that is being pre-handled
     *
     * @return transaction that is being pre-handled
     */
    TransactionBody getTxn();

    /**
     * All the keys required for validation signing requirements in pre-handle. This list includes
     * payer key as well.
     *
     * @return keys needed for validating signing requirements
     */
    List<HederaKey> getReqKeys();

    /**
<<<<<<< HEAD
     * An implementation of {@link TransactionMetadata} for cases when an unknown error has
     * occurred.
     */
    final class UnknownErrorTransactionMetadata implements TransactionMetadata {
        private final Throwable throwable;

        /**
         * Constructor of {@code UnknownErrorTransactionMetadata}
         *
         * @param th the {@link Throwable} that caused the error
         */
        public UnknownErrorTransactionMetadata(Throwable th) {
            this.throwable = Objects.requireNonNull(th);
        }

        /**
         * Returns the cause of the error
         *
         * @return the {@link Throwable} that caused the error
         */
        public Throwable cause() {
            return throwable;
        }

        @Override
        public ResponseCodeEnum status() {
            return ResponseCodeEnum.UNKNOWN;
        }

        @Override
        public TransactionBody getTxn() {
            return null;
        }

        @Override
        public List<HederaKey> getReqKeys() {
            return List.of();
        }
=======
     * Sets status on the metadata
     *
     * @param status given status
     */
    void setStatus(final ResponseCodeEnum status);

    /**
     * Adds a given HederaKey to the list of required keys for signature verification. Throws
     * NullPointerException if the key is null.
     *
     * @param key given key to add for required keys
     */
    default void addToReqKeys(final HederaKey key) {
        getReqKeys().add(key);
>>>>>>> b6a95064
    }
}<|MERGE_RESOLUTION|>--- conflicted
+++ resolved
@@ -62,7 +62,23 @@
     List<HederaKey> getReqKeys();
 
     /**
-<<<<<<< HEAD
+     * Sets status on the metadata
+     *
+     * @param status given status
+     */
+    void setStatus(final ResponseCodeEnum status);
+
+    /**
+     * Adds a given HederaKey to the list of required keys for signature verification. Throws
+     * NullPointerException if the key is null.
+     *
+     * @param key given key to add for required keys
+     */
+    default void addToReqKeys(final HederaKey key) {
+        getReqKeys().add(key);
+    }
+
+    /**
      * An implementation of {@link TransactionMetadata} for cases when an unknown error has
      * occurred.
      */
@@ -101,21 +117,17 @@
         public List<HederaKey> getReqKeys() {
             return List.of();
         }
-=======
-     * Sets status on the metadata
-     *
-     * @param status given status
-     */
-    void setStatus(final ResponseCodeEnum status);
 
-    /**
-     * Adds a given HederaKey to the list of required keys for signature verification. Throws
-     * NullPointerException if the key is null.
-     *
-     * @param key given key to add for required keys
-     */
-    default void addToReqKeys(final HederaKey key) {
-        getReqKeys().add(key);
->>>>>>> b6a95064
+        @Override
+        public void setStatus(ResponseCodeEnum status) {
+            throw new UnsupportedOperationException(
+                    "This operation is not supported after an error occurred");
+        }
+
+        @Override
+        public void addToReqKeys(HederaKey key) {
+            throw new UnsupportedOperationException(
+                    "This operation is not supported after an error occurred");
+        }
     }
 }