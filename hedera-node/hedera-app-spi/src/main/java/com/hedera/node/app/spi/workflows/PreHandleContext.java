--- conflicted
+++ resolved
@@ -21,7 +21,6 @@
 import com.hedera.hapi.node.base.Key;
 import com.hedera.hapi.node.base.ResponseCodeEnum;
 import com.hedera.hapi.node.base.TransactionID;
-import com.hedera.hapi.node.state.token.Account;
 import com.hedera.hapi.node.transaction.TransactionBody;
 import edu.umd.cs.findbugs.annotations.NonNull;
 import edu.umd.cs.findbugs.annotations.Nullable;
@@ -44,64 +43,40 @@
  * <p>{@link #requireKey(Key)} is used to add a required non-payer signing key (remember, the payer signing
  * key was added when the context was created). Some basic validation is performed (the key cannot be null or empty).
  */
-<<<<<<< HEAD
-public class PreHandleContext {
-    /** Used to get keys for accounts and contracts. */
-    private final AccountAccess accountAccess;
-    /** The transaction body. */
-    private final TransactionBody txn;
-    /** The payer account ID. Specified in the transaction body, extracted and stored separately for convenience. */
-    private final AccountID payer;
-    /** The payer's key, as found in state */
-    private final Key payerKey;
-    /**
-     * The set of all required non-payer keys. A {@link LinkedHashSet} is used to maintain a consistent ordering.
-     * While not strictly necessary, it is useful at the moment to ensure tests are deterministic. The tests should
-     * be updated to compare set contents rather than ordering.
-     */
-    private final Set<Key> requiredNonPayerKeys = new LinkedHashSet<>();
-    /**
-     * The set of all hollow accounts that need to be validated.
-     */
-    private final Set<Account> requiredHollowAccounts = new LinkedHashSet<>();
-    /** Scheduled transactions have a secondary "inner context". Seems not quite right. */
-    private PreHandleContext innerContext;
-
-    /**
-     * Create a new PreHandleContext instance. The payer and key will be extracted from the transaction body.
-     *
-     * @param accountAccess used to get keys for accounts and contracts
-     * @param txn the transaction body
-     * @throws PreCheckException if the payer account ID is invalid or the key is null
-     * @deprecated This class will become an interface. If an instance is required for testing, use a mock instead.
-     */
-    @Deprecated(forRemoval = true)
-    public PreHandleContext(@NonNull final AccountAccess accountAccess, @NonNull final TransactionBody txn)
-            throws PreCheckException {
-        this(
-                accountAccess,
-                txn,
-                txn.transactionIDOrElse(TransactionID.DEFAULT).accountIDOrElse(AccountID.DEFAULT),
-                INVALID_PAYER_ACCOUNT_ID);
-    }
-
-    /** Create a new instance */
-    private PreHandleContext(
-            @NonNull final AccountAccess accountAccess,
-            @NonNull final TransactionBody txn,
-            @NonNull final AccountID payer,
-            @NonNull final ResponseCodeEnum responseCode)
-            throws PreCheckException {
-        this.accountAccess = requireNonNull(accountAccess, "The supplied argument 'accountAccess' cannot be null!");
-        this.txn = requireNonNull(txn, "The supplied argument 'txn' cannot be null!");
-        this.payer = requireNonNull(payer, "The supplied argument 'payer' cannot be null!");
-
-        // Find the account, which must exist or throw a PreCheckException with the given response code.
-        final var account = accountAccess.getAccountById(payer);
-        mustExist(account, responseCode);
-        // It is possible for the payer key to be null if the payer is a hollow account!
-        this.payerKey = account.key();
-    }
+@SuppressWarnings("UnusedReturnValue")
+public interface PreHandleContext {
+
+    /**
+     * Gets the {@link TransactionBody}
+     *
+     * @return the {@link TransactionBody} in this context
+     */
+    @NonNull
+    TransactionBody body();
+
+    /**
+     * Gets the payer {@link AccountID}.
+     *
+     * @return the {@link AccountID} of the payer in this context
+     */
+    @NonNull
+    AccountID payer();
+
+    /**
+     * Returns an immutable copy of the list of required non-payer keys.
+     *
+     * @return the {@link Set} with the required non-payer keys
+     */
+    @NonNull
+    Set<Key> requiredNonPayerKeys();
+
+    /**
+     * Getter for the payer key
+     *
+     * @return the payer key
+     */
+    @Nullable
+    Key payerKey();
 
     /**
      * Create a new store given the store's interface. This gives read-only access to the store.
@@ -112,77 +87,6 @@
      * @throws IllegalArgumentException if the storeInterface class provided is unknown to the app
      * @throws NullPointerException if {@code storeInterface} is {@code null}
      */
-    @SuppressWarnings("unchecked")
-    @NonNull
-    public <C> C createStore(@NonNull final Class<C> storeInterface) {
-        if (storeInterface == AccountAccess.class) {
-            return (C) accountAccess;
-        }
-        throw new IllegalArgumentException("Unknown store interface: " + storeInterface.getName());
-    }
-
-    /**
-     * Gets the {@link AccountAccess}.
-     *
-     * @return the {@link AccountAccess}
-     * @deprecated Use {@link #createStore(Class)} instead.
-     */
-    @Deprecated(forRemoval = true)
-    @NonNull
-    public AccountAccess accountAccess() {
-        return accountAccess;
-    }
-=======
-@SuppressWarnings("UnusedReturnValue")
-public interface PreHandleContext {
->>>>>>> 72f08eed
-
-    /**
-     * Gets the {@link TransactionBody}
-     *
-     * @return the {@link TransactionBody} in this context
-     */
-    @NonNull
-    TransactionBody body();
-
-    /**
-     * Gets the payer {@link AccountID}.
-     *
-     * @return the {@link AccountID} of the payer in this context
-     */
-    @NonNull
-    AccountID payer();
-
-    /**
-     * Returns an immutable copy of the list of required non-payer keys.
-     *
-     * @return the {@link Set} with the required non-payer keys
-     */
-    @NonNull
-    Set<Key> requiredNonPayerKeys();
-
-    /** Gets an immutable copy of the list of required hollow account EVM address aliases. */
-    public Set<Account> requiredHollowAccounts() {
-        return Collections.unmodifiableSet(requiredHollowAccounts);
-    }
-
-    /**
-     * Getter for the payer key
-     *
-     * @return the payer key
-     */
-    @Nullable
-    Key payerKey();
-
-    /**
-     * Create a new store given the store's interface. This gives read-only access to the store.
-     *
-     * @param storeInterface The store interface to find and create a store for
-     * @return An implementation of store interface provided, or null if the store
-     * @param <C> Interface class for a Store
-     * @throws IllegalArgumentException if the storeInterface class provided is unknown to the app
-     * @throws NullPointerException if {@code storeInterface} is {@code null}
-     */
     @NonNull
     <C> C createStore(@NonNull final Class<C> storeInterface);
 
@@ -196,31 +100,6 @@
      */
     @NonNull
     PreHandleContext requireKey(@NonNull final Key key);
-
-    /**
-     * Adds the given hollow account to the required signing set. If the account has already been added, then
-     * the call is a no-op. The account must not be null. During signature verification, the app will verify that the
-     * transaction was signed by an ECDSA(secp256k1) key corresponding to the given account's alias. If the account
-     * is not a hollow account, an exception will be thrown,
-     *
-     * @param hollowAccount the EVM address alias
-     * @return {@code this} object
-     * @throws IllegalArgumentException if the account is not a hollow account
-     */
-    @NonNull
-    public PreHandleContext requireSignatureForHollowAccount(@NonNull final Account hollowAccount) {
-        requireNonNull(hollowAccount);
-        // FUTURE: Really, the length should exactly match 20 bytes. It would be good to move this check into
-        // a common validator, so we don't have to do it all over the place.
-        if (hollowAccount.key() != null
-                || hollowAccount.alias() == null
-                || hollowAccount.alias().length() != 20) {
-            throw new IllegalArgumentException("Account " + hollowAccount.accountNumber() + " is not a hollow account");
-        }
-
-        requiredHollowAccounts.add(hollowAccount);
-        return this;
-    }
 
     /**
      * Adds the given key to required non-payer keys. If the key is the same as the payer key, or if the key has
