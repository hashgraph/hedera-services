/*
 * Copyright (C) 2022-2023 Hedera Hashgraph, LLC
 *
 * Licensed under the Apache License, Version 2.0 (the "License");
 * you may not use this file except in compliance with the License.
 * You may obtain a copy of the License at
 *
 *      http://www.apache.org/licenses/LICENSE-2.0
 *
 * Unless required by applicable law or agreed to in writing, software
 * distributed under the License is distributed on an "AS IS" BASIS,
 * WITHOUT WARRANTIES OR CONDITIONS OF ANY KIND, either express or implied.
 * See the License for the specific language governing permissions and
 * limitations under the License.
 */

package com.hedera.node.app.spi.workflows;

import com.hedera.hapi.node.base.AccountID;
import com.hedera.hapi.node.base.ContractID;
import com.hedera.hapi.node.base.Key;
import com.hedera.hapi.node.base.ResponseCodeEnum;
import com.hedera.hapi.node.base.TransactionID;
import com.hedera.hapi.node.state.token.Account;
import com.hedera.hapi.node.transaction.TransactionBody;
import com.swirlds.config.api.Configuration;
import edu.umd.cs.findbugs.annotations.NonNull;
import edu.umd.cs.findbugs.annotations.Nullable;
import java.util.Set;

/**
 * Represents the context of a single {@code preHandle()}-call.
 *
 * <p>During pre-handle, each transaction handler needs access to the transaction body data (i.e. the "operation"
 * being performed, colloquially also called the "transaction" and "transaction body" although both are more
 * or less technically incorrect). The actual {@link TransactionBody} can be accessed from this context. The body
 * contains the operation, the transaction ID, the originating node, and other information.
 *
 * <p>The main responsibility for a transaction handler during pre-handle is to semantically validate the operation
 * and to gather all required keys. The handler, when created, is preloaded with the correct payer key (which is
 * almost always the same as the transaction body's {@link TransactionID}, except in the case of a scheduled
 * transaction). {@link TransactionHandler}s must add any additional required signing keys. Several convenience
 * methods have been created for this purpose.
 *
 * <p>{@link #requireKey(Key)} is used to add a required non-payer signing key (remember, the payer signing
 * key was added when the context was created). Some basic validation is performed (the key cannot be null or empty).
 */
@SuppressWarnings("UnusedReturnValue")
public interface PreHandleContext {

    /**
     * Gets the {@link TransactionBody}
     *
     * @return the {@link TransactionBody} in this context
     */
    @NonNull
    TransactionBody body();

    /**
     * Gets the payer {@link AccountID}.
     *
     * @return the {@link AccountID} of the payer in this context
     */
    @NonNull
    AccountID payer();

    /**
<<<<<<< HEAD
     * Returns the current {@link Configuration}.
     *
     * @return the {@link Configuration}
     */
    @NonNull
    Configuration configuration();

    /**
     * Returns an immutable copy of the list of required non-payer keys.
=======
     * Returns an immutable copy of the set of required non-payer keys.
>>>>>>> 63d86ca8
     *
     * @return the {@link Set} with the required non-payer keys
     */
    @NonNull
    Set<Key> requiredNonPayerKeys();

    /**
     * Gets an immutable copy of the set of required hollow accounts that need signatures.
     *
     * @return the {@link Set} of hollow accounts required
     */
    @NonNull
    Set<Account> requiredHollowAccounts();

    /**
     * Returns an immutable copy of the set of optional non-payer keys.
     *
     * @return the {@link Set} with the optional non-payer keys.  This set may be empty.
     */
    @NonNull
    Set<Key> optionalNonPayerKeys();

    /**
     * Gets an immutable copy of the set of optional hollow accounts that may need signatures.
     *
     * @return the {@link Set} of hollow accounts possibly required
     */
    @NonNull
    Set<Account> optionalHollowAccounts();

    /**
     * Getter for the payer key
     *
     * @return the payer key
     */
    @Nullable
    Key payerKey();

    /**
     * Create a new store given the store's interface. This gives read-only access to the store.
     *
     * @param storeInterface The store interface to find and create a store for
<<<<<<< HEAD
     * @param <C> Interface class for a Store
     * @return An implementation of the provided store interface
=======
     * @return An implementation of store interface provided, or null if the store
     * @param <C> Interface class for a Store
>>>>>>> 63d86ca8
     * @throws IllegalArgumentException if the storeInterface class provided is unknown to the app
     * @throws NullPointerException if {@code storeInterface} is {@code null}
     */
    @NonNull
    <C> C createStore(@NonNull final Class<C> storeInterface);

    /**
     * Adds the given key to required non-payer keys. If the key is the same as the payer key, or if the key has
     * already been added, then the call is a no-op. The key must not be null.
     *
     * @param key key to be added
     * @return {@code this} object
     * @throws NullPointerException if the key is null
     */
    @NonNull
    PreHandleContext requireKey(@NonNull final Key key);

    /**
<<<<<<< HEAD
     * Adds the given key to required non-payer keys. If the key is the same as the payer key, or if the key has
     * already been added, then the call is a no-op. The key must not be null and not empty, otherwise a
     * PreCheckException is thrown with the given {@code responseCode}.
=======
     * Adds the given key to optional non-payer keys.
     * If the key is invalid, is the same as the payer key, or if the key has already been added, then the call
     * is a no-op. The key must not be null.
     *
     * @param key key to be added
     * @return {@code this} object
     * @throws NullPointerException if the key is null
     */
    @NonNull
    PreHandleContext optionalKey(@NonNull final Key key);

    /**
     * Adds the given set of keys to optional non-payer keys.
     * If any key is invalid, is the same as the payer key, or if any key has already been added, then the call
     * ignores that key. The set of keys must not be null, but may be empty.
     *
     * @param keys the set of keys to be added
     * @return {@code this} object
     * @throws NullPointerException if the set of keys is null
     */
    @NonNull
    PreHandleContext optionalKeys(@NonNull final Set<Key> keys);

    /**
     * Adds the given hollow account to the optional signing set.
     * If the account has already been added, then the call is a no-op. The account must not be null.
     * During signature verification, the app will verify if the transaction was signed by an ECDSA(secp256k1)
     * key corresponding to the given account's alias. If the verification fails, however, that optional
     * hollow account will be skipped, rather than failing the overall signature verification.
     * If the account provided here is not a hollow account, an exception will be thrown.
     *
     * @param hollowAccount the EVM address alias
     * @return {@code this} object
     * @throws IllegalArgumentException if the account is not a hollow account
     */
    @NonNull
    PreHandleContext optionalSignatureForHollowAccount(@NonNull final Account hollowAccount);

    /**
     * Adds the given key to required non-payer keys. If the key is the same as the payer key, or if the key has already
     * been added, then the call is a no-op. The key must not be null and not empty, otherwise a PreCheckException is
     * thrown with the given {@code responseCode}.
>>>>>>> 63d86ca8
     *
     * @param key key to be added
     * @param responseCode the response code to be used in case the key is null or empty
     * @return {@code this} object
     * @throws PreCheckException if the key is null or empty
     */
    @NonNull
    PreHandleContext requireKeyOrThrow(@Nullable final Key key, @NonNull final ResponseCodeEnum responseCode)
            throws PreCheckException;

    /**
     * Adds the admin key of the account addressed by the given {@code accountID} to the required non-payer keys. If
     * the key is the same as the payer key, or if the key has already been added, then the call is a no-op. The
     * {@link AccountID} must not be null, and must refer to an actual account. The admin key on that account must not
     * be null or empty. If any of these conditions are not met, a PreCheckException is thrown with the given
     * {@code responseCode}.
     *
     * @param accountID The ID of the account whose key is to be added
     * @param responseCode the response code to be used in case the key is null or empty
     * @return {@code this} object
     * @throws PreCheckException if the key is null or empty or the account is null or the
     * account does not exist.
     */
    @NonNull
    PreHandleContext requireKeyOrThrow(
            @Nullable final AccountID accountID, @NonNull final ResponseCodeEnum responseCode) throws PreCheckException;

    /**
     * The same as {@link #requireKeyOrThrow(AccountID, ResponseCodeEnum)} but for a {@link ContractID}.
     *
     * @param accountID The ID of the contract account whose key is to be added
     * @param responseCode the response code to be used in case the key is null or empty
     * @return {@code this} object
<<<<<<< HEAD
     * @throws PreCheckException if the key is null or empty or the account is null or the contract account does not
     * exist or the account is not a contract account.
=======
     * @throws PreCheckException if the key is null or empty or the account is null or the
     * contract account does not exist or the account is not a contract account.
>>>>>>> 63d86ca8
     */
    @NonNull
    PreHandleContext requireKeyOrThrow(
            @Nullable final ContractID accountID, @NonNull final ResponseCodeEnum responseCode)
            throws PreCheckException;

    /**
     * Adds the admin key of the account addressed by the given {@code accountID} to the required non-payer keys if
     * the {@link AccountID} is not null and if the account has `receiverSigRequired` set to true. If the account
     * does not exist, or `receiverSigRequired` is true but the key is null or empty, then a
     * {@link PreCheckException} will be thrown with the supplied {@code responseCode}.
     *
     * @param accountID The ID of the account whose key is to be added
     * @param responseCode the response code to be used if a {@link PreCheckException} is thrown
     * @throws PreCheckException if the account does not exist or the account has `receiverSigRequired` but a null or
     * empty key.
     */
    @NonNull
    PreHandleContext requireKeyIfReceiverSigRequired(
            @Nullable final AccountID accountID, @NonNull final ResponseCodeEnum responseCode) throws PreCheckException;

    /**
     * The same as {@link #requireKeyIfReceiverSigRequired(AccountID, ResponseCodeEnum)} but for a {@link ContractID}.
     *
     * @param contractID The ID of the contract account whose key is to be added
     * @param responseCode the response code to be used if a {@link PreCheckException} is thrown
     * @throws PreCheckException if the account does not exist or the account has `receiverSigRequired` but a null or
     * empty key, or the account exists but is not a contract account.
     */
    @NonNull
    PreHandleContext requireKeyIfReceiverSigRequired(
            @Nullable final ContractID contractID, @NonNull final ResponseCodeEnum responseCode)
            throws PreCheckException;

    /**
     * Adds the given hollow account to the required signing set. If the account has already been added, then
     * the call is a no-op. The account must not be null. During signature verification, the app will verify that the
     * transaction was signed by an ECDSA(secp256k1) key corresponding to the given account's alias. If the account
     * is not a hollow account, an exception will be thrown,
     *
     * @param hollowAccount the EVM address alias
     * @return {@code this} object
     * @throws IllegalArgumentException if the account is not a hollow account
     */
    @NonNull
    PreHandleContext requireSignatureForHollowAccount(@NonNull final Account hollowAccount);

    /**
     * Creates a new {@link PreHandleContext} for a nested transaction. The nested transaction will be set on
     * this context as the "inner context". There can only be one such at a time. The inner context is returned
     * for convenience.
     *
     * @param nestedTxn the nested transaction
     * @param payerForNested the payer for the nested transaction
<<<<<<< HEAD
     * @param responseCode the response code to be used if a {@link PreCheckException} is thrown
=======
>>>>>>> 63d86ca8
     * @return the inner context
     * @throws PreCheckException If the payer is not valid
     */
    @NonNull
    PreHandleContext createNestedContext(
            @NonNull final TransactionBody nestedTxn, @NonNull final AccountID payerForNested) throws PreCheckException;

    /**
     * Gets the inner context, if any.
     *
     * @return The inner context.
     */
    @Nullable
    PreHandleContext innerContext();
}<|MERGE_RESOLUTION|>--- conflicted
+++ resolved
@@ -65,7 +65,6 @@
     AccountID payer();
 
     /**
-<<<<<<< HEAD
      * Returns the current {@link Configuration}.
      *
      * @return the {@link Configuration}
@@ -74,10 +73,7 @@
     Configuration configuration();
 
     /**
-     * Returns an immutable copy of the list of required non-payer keys.
-=======
      * Returns an immutable copy of the set of required non-payer keys.
->>>>>>> 63d86ca8
      *
      * @return the {@link Set} with the required non-payer keys
      */
@@ -120,13 +116,8 @@
      * Create a new store given the store's interface. This gives read-only access to the store.
      *
      * @param storeInterface The store interface to find and create a store for
-<<<<<<< HEAD
-     * @param <C> Interface class for a Store
-     * @return An implementation of the provided store interface
-=======
      * @return An implementation of store interface provided, or null if the store
      * @param <C> Interface class for a Store
->>>>>>> 63d86ca8
      * @throws IllegalArgumentException if the storeInterface class provided is unknown to the app
      * @throws NullPointerException if {@code storeInterface} is {@code null}
      */
@@ -145,11 +136,6 @@
     PreHandleContext requireKey(@NonNull final Key key);
 
     /**
-<<<<<<< HEAD
-     * Adds the given key to required non-payer keys. If the key is the same as the payer key, or if the key has
-     * already been added, then the call is a no-op. The key must not be null and not empty, otherwise a
-     * PreCheckException is thrown with the given {@code responseCode}.
-=======
      * Adds the given key to optional non-payer keys.
      * If the key is invalid, is the same as the payer key, or if the key has already been added, then the call
      * is a no-op. The key must not be null.
@@ -189,10 +175,9 @@
     PreHandleContext optionalSignatureForHollowAccount(@NonNull final Account hollowAccount);
 
     /**
-     * Adds the given key to required non-payer keys. If the key is the same as the payer key, or if the key has already
-     * been added, then the call is a no-op. The key must not be null and not empty, otherwise a PreCheckException is
-     * thrown with the given {@code responseCode}.
->>>>>>> 63d86ca8
+     * Adds the given key to required non-payer keys. If the key is the same as the payer key, or if the key has
+     * already been added, then the call is a no-op. The key must not be null and not empty, otherwise a
+     * PreCheckException is thrown with the given {@code responseCode}.
      *
      * @param key key to be added
      * @param responseCode the response code to be used in case the key is null or empty
@@ -226,13 +211,8 @@
      * @param accountID The ID of the contract account whose key is to be added
      * @param responseCode the response code to be used in case the key is null or empty
      * @return {@code this} object
-<<<<<<< HEAD
-     * @throws PreCheckException if the key is null or empty or the account is null or the contract account does not
-     * exist or the account is not a contract account.
-=======
      * @throws PreCheckException if the key is null or empty or the account is null or the
      * contract account does not exist or the account is not a contract account.
->>>>>>> 63d86ca8
      */
     @NonNull
     PreHandleContext requireKeyOrThrow(
@@ -287,10 +267,6 @@
      *
      * @param nestedTxn the nested transaction
      * @param payerForNested the payer for the nested transaction
-<<<<<<< HEAD
-     * @param responseCode the response code to be used if a {@link PreCheckException} is thrown
-=======
->>>>>>> 63d86ca8
      * @return the inner context
      * @throws PreCheckException If the payer is not valid
      */
