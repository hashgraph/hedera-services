module com.hedera.node.app.spi {
    requires com.hedera.hashgraph.protobuf.java.api;
    requires static com.github.spotbugs.annotations;

    exports com.hedera.node.app.spi;
    exports com.hedera.node.app.spi.state;
    exports com.hedera.node.app.spi.key;
    exports com.hedera.node.app.spi.meta;
    exports com.hedera.node.app.spi.numbers;
<<<<<<< HEAD
    exports com.hedera.node.app.spi.workflows;
=======

    opens com.hedera.node.app.spi to
            com.hedera.node.app.spi.test;
>>>>>>> 7a541c0c
}<|MERGE_RESOLUTION|>--- conflicted
+++ resolved
@@ -7,11 +7,8 @@
     exports com.hedera.node.app.spi.key;
     exports com.hedera.node.app.spi.meta;
     exports com.hedera.node.app.spi.numbers;
-<<<<<<< HEAD
     exports com.hedera.node.app.spi.workflows;
-=======
 
     opens com.hedera.node.app.spi to
             com.hedera.node.app.spi.test;
->>>>>>> 7a541c0c
 }