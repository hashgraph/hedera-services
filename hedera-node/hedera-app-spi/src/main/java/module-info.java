module com.hedera.node.app.spi {
    requires transitive com.hedera.hashgraph.protobuf.java.api;
    requires static transitive com.github.spotbugs.annotations;
    requires com.swirlds.virtualmap;
    requires com.swirlds.jasperdb;
    requires com.swirlds.common;
    requires com.google.protobuf;
    requires com.swirlds.config;

    exports com.hedera.node.app.spi;
    exports com.hedera.node.app.spi.state;
    exports com.hedera.node.app.spi.key;
    exports com.hedera.node.app.spi.meta;
    exports com.hedera.node.app.spi.numbers;
    exports com.hedera.node.app.spi.workflows;
    exports com.hedera.node.app.spi.exceptions;

    opens com.hedera.node.app.spi to
            com.hedera.node.app.service.mono.testFixtures;
    opens com.hedera.node.app.spi.workflows to
            com.hedera.node.app.service.mono.testFixtures;

    exports com.hedera.node.app.spi.state.serdes;
    exports com.hedera.node.app.spi.config;
    exports com.hedera.node.app.spi.records;
    exports com.hedera.node.app.spi.validation;
<<<<<<< HEAD
    exports com.hedera.node.app.spi.accounts;

    opens com.hedera.node.app.spi.accounts to
            com.hedera.node.app.service.mono.testFixtures,
            com.hedera.node.app.spi.test;
=======
>>>>>>> 9adef36e
}<|MERGE_RESOLUTION|>--- conflicted
+++ resolved
@@ -24,12 +24,9 @@
     exports com.hedera.node.app.spi.config;
     exports com.hedera.node.app.spi.records;
     exports com.hedera.node.app.spi.validation;
-<<<<<<< HEAD
     exports com.hedera.node.app.spi.accounts;
 
     opens com.hedera.node.app.spi.accounts to
             com.hedera.node.app.service.mono.testFixtures,
             com.hedera.node.app.spi.test;
-=======
->>>>>>> 9adef36e
 }