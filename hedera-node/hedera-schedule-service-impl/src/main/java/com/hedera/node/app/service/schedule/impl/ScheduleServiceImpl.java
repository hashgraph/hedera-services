--- conflicted
+++ resolved
@@ -1,5 +1,5 @@
 /*
- * Copyright (C) 2020-2023 Hedera Hashgraph, LLC
+ * Copyright (C) 2020-2024 Hedera Hashgraph, LLC
  *
  * Licensed under the Apache License, Version 2.0 (the "License");
  * you may not use this file except in compliance with the License.
@@ -38,17 +38,14 @@
 import com.hedera.node.app.spi.state.StateDefinition;
 import com.hedera.node.app.spi.state.WritableKVState;
 import com.hedera.node.app.spi.state.WritableKVStateBase;
-
-import org.eclipse.collections.api.block.procedure.primitive.LongProcedure;
-import org.eclipse.collections.api.list.primitive.ImmutableLongList;
-
 import edu.umd.cs.findbugs.annotations.NonNull;
-
 import java.io.IOException;
 import java.util.ArrayList;
 import java.util.List;
 import java.util.Set;
 import java.util.function.BiConsumer;
+import org.eclipse.collections.api.block.procedure.primitive.LongProcedure;
+import org.eclipse.collections.api.list.primitive.ImmutableLongList;
 
 /**
  * Standard implementation of the {@link ScheduleService} {@link com.hedera.node.app.spi.Service}.
@@ -65,25 +62,30 @@
     }
 
     @Override
-<<<<<<< HEAD
-    public void registerSchemas(@NonNull final SchemaRegistry registry) {
-        registry.register(scheduleSchema());
-
-//        if(true)return;
-        registry.register(new Schema(RELEASE_MIGRATION_VERSION) {
+    public void registerSchemas(@NonNull final SchemaRegistry registry, final SemanticVersion version) {
+        registry.register(scheduleSchema(version));
+
+        //        if(true)return;
+        registry.register(new Schema(version) {
             @Override
             public void migrate(@NonNull MigrationContext ctx) {
                 System.out.println("BBM: doing schedule migration");
 
                 System.out.println("BBM: doing schedule by id");
-                final WritableKVState<ScheduleID, Schedule> schedulesById = ctx.newStates().get(SCHEDULES_BY_ID_KEY);
+                final WritableKVState<ScheduleID, Schedule> schedulesById =
+                        ctx.newStates().get(SCHEDULES_BY_ID_KEY);
                 fs.byId().forEachNode(new BiConsumer<EntityNumVirtualKey, ScheduleVirtualValue>() {
                     @Override
-                    public void accept(EntityNumVirtualKey entityNumVirtualKey,
-                            ScheduleVirtualValue scheduleVirtualValue) {
+                    public void accept(
+                            EntityNumVirtualKey entityNumVirtualKey, ScheduleVirtualValue scheduleVirtualValue) {
                         try {
-                            var schedule = ScheduleServiceStateTranslator.convertScheduleVirtualValueToSchedule(scheduleVirtualValue);
-                            schedulesById.put(ScheduleID.newBuilder().scheduleNum(entityNumVirtualKey.getKeyAsLong()).build(), schedule);
+                            var schedule = ScheduleServiceStateTranslator.convertScheduleVirtualValueToSchedule(
+                                    scheduleVirtualValue);
+                            schedulesById.put(
+                                    ScheduleID.newBuilder()
+                                            .scheduleNum(entityNumVirtualKey.getKeyAsLong())
+                                            .build(),
+                                    schedule);
                         } catch (IOException e) {
                             throw new RuntimeException(e);
                         }
@@ -93,73 +95,83 @@
                 System.out.println("BBM: finished schedule by id");
 
                 System.out.println("BBM: doing schedule by expiration");
-                final WritableKVState<ProtoLong, ScheduleList> schedulesByExpiration = ctx.newStates().get(SCHEDULES_BY_EXPIRY_SEC_KEY);
-                fs.byExpirationSecond().forEachNode(
-                        new BiConsumer<SecondSinceEpocVirtualKey, ScheduleSecondVirtualValue>() {
+                final WritableKVState<ProtoLong, ScheduleList> schedulesByExpiration =
+                        ctx.newStates().get(SCHEDULES_BY_EXPIRY_SEC_KEY);
+                fs.byExpirationSecond()
+                        .forEachNode(new BiConsumer<SecondSinceEpocVirtualKey, ScheduleSecondVirtualValue>() {
                             @Override
-                            public void accept(SecondSinceEpocVirtualKey secondSinceEpocVirtualKey,
+                            public void accept(
+                                    SecondSinceEpocVirtualKey secondSinceEpocVirtualKey,
                                     ScheduleSecondVirtualValue sVv) {
-                                sVv.getIds().forEach(
-                                        new BiConsumer<RichInstant, ImmutableLongList>() {
+                                sVv.getIds().forEach(new BiConsumer<RichInstant, ImmutableLongList>() {
+                                    @Override
+                                    public void accept(RichInstant richInstant, ImmutableLongList scheduleIds) {
+
+                                        List<Schedule> schedules = new ArrayList<>();
+                                        scheduleIds.forEach(new LongProcedure() {
                                             @Override
-                                            public void accept(RichInstant richInstant,
-                                                    ImmutableLongList scheduleIds) {
-
-                                                List<Schedule> schedules = new ArrayList<>();
-                                                scheduleIds.forEach(new LongProcedure() {
-                                                    @Override
-                                                    public void value(long scheduleId) {
-                                                        var schedule = schedulesById.get(ScheduleID.newBuilder().scheduleNum(scheduleId).build());
-                                                        if (schedule != null) schedules.add(schedule);
-                                                        else {
-                                                            System.out.println("BBM: ERROR: no schedule for expiration->id " + richInstant + " -> " + scheduleId);
-                                                        }
-                                                    }
-                                                });
-
-                                                schedulesByExpiration.put(ProtoLong.newBuilder().value(secondSinceEpocVirtualKey.getKeyAsLong()).build(), ScheduleList.newBuilder().schedules(schedules).build());
+                                            public void value(long scheduleId) {
+                                                var schedule = schedulesById.get(ScheduleID.newBuilder()
+                                                        .scheduleNum(scheduleId)
+                                                        .build());
+                                                if (schedule != null) schedules.add(schedule);
+                                                else {
+                                                    System.out.println("BBM: ERROR: no schedule for expiration->id "
+                                                            + richInstant + " -> " + scheduleId);
+                                                }
                                             }
                                         });
+
+                                        schedulesByExpiration.put(
+                                                ProtoLong.newBuilder()
+                                                        .value(secondSinceEpocVirtualKey.getKeyAsLong())
+                                                        .build(),
+                                                ScheduleList.newBuilder()
+                                                        .schedules(schedules)
+                                                        .build());
+                                    }
+                                });
                             }
                         });
                 if (schedulesByExpiration.isModified()) ((WritableKVStateBase) schedulesByExpiration).commit();
                 System.out.println("BBM: finished schedule by expiration");
 
                 System.out.println("BBM: doing schedule by equality");
-                final WritableKVState<ProtoString, ScheduleList> schedulesByEquality = ctx.newStates().get(SCHEDULES_BY_EQUALITY_KEY);
-                fs.byEquality().forEachNode(
-                        new BiConsumer<ScheduleEqualityVirtualKey, ScheduleEqualityVirtualValue>() {
+                final WritableKVState<ProtoString, ScheduleList> schedulesByEquality =
+                        ctx.newStates().get(SCHEDULES_BY_EQUALITY_KEY);
+                fs.byEquality().forEachNode(new BiConsumer<ScheduleEqualityVirtualKey, ScheduleEqualityVirtualValue>() {
+                    @Override
+                    public void accept(
+                            ScheduleEqualityVirtualKey scheduleEqualityVirtualKey, ScheduleEqualityVirtualValue sevv) {
+
+                        List<Schedule> schedules = new ArrayList<>();
+                        sevv.getIds().forEach(new BiConsumer<String, Long>() {
                             @Override
-                            public void accept(
-                                    ScheduleEqualityVirtualKey scheduleEqualityVirtualKey,
-                                    ScheduleEqualityVirtualValue sevv) {
-
-                                List<Schedule> schedules = new ArrayList<>();
-                                sevv.getIds().forEach(new BiConsumer<String, Long>() {
-                                    @Override
-                                    public void accept(String scheduleObjHash, Long scheduleId) {
-                                        var schedule = schedulesById.get(ScheduleID.newBuilder().scheduleNum(scheduleId).build());
-                                        if (schedule != null) schedules.add(schedule);
-                                        else {
-                                            System.out.println("BBM: ERROR: no schedule for scheduleObjHash->id " + scheduleObjHash + " -> " + scheduleId);
-                                        }
-                                    }
-                                });
-
-                                schedulesByEquality.put(ProtoString.newBuilder().value(String.valueOf(scheduleEqualityVirtualKey.getKeyAsLong())).build(),
-                                        ScheduleList.newBuilder().schedules(schedules).build());
+                            public void accept(String scheduleObjHash, Long scheduleId) {
+                                var schedule = schedulesById.get(ScheduleID.newBuilder()
+                                        .scheduleNum(scheduleId)
+                                        .build());
+                                if (schedule != null) schedules.add(schedule);
+                                else {
+                                    System.out.println("BBM: ERROR: no schedule for scheduleObjHash->id "
+                                            + scheduleObjHash + " -> " + scheduleId);
+                                }
                             }
                         });
+
+                        schedulesByEquality.put(
+                                ProtoString.newBuilder()
+                                        .value(String.valueOf(scheduleEqualityVirtualKey.getKeyAsLong()))
+                                        .build(),
+                                ScheduleList.newBuilder().schedules(schedules).build());
+                    }
+                });
                 if (schedulesByEquality.isModified()) ((WritableKVStateBase) schedulesByEquality).commit();
                 System.out.println("BBM: finished schedule by equality");
 
                 System.out.println("BBM: finished schedule migration");
             }
         });
-=======
-    public void registerSchemas(@NonNull final SchemaRegistry registry, final SemanticVersion version) {
-        registry.register(scheduleSchema(version));
->>>>>>> e50843cf
     }
 
     private Schema scheduleSchema(final SemanticVersion version) {
