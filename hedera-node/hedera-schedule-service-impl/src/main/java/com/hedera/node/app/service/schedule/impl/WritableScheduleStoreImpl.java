--- conflicted
+++ resolved
@@ -152,10 +152,7 @@
                 schedule.originalCreateTransaction(),
                 schedule.signatories());
     }
-<<<<<<< HEAD
-=======
 
->>>>>>> 3c4ed828
     /**
      * {@inheritDoc}
      */
