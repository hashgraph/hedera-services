/*
 * Copyright (C) 2023-2024 Hedera Hashgraph, LLC
 *
 * Licensed under the Apache License, Version 2.0 (the "License");
 * you may not use this file except in compliance with the License.
 * You may obtain a copy of the License at
 *
 *      http://www.apache.org/licenses/LICENSE-2.0
 *
 * Unless required by applicable law or agreed to in writing, software
 * distributed under the License is distributed on an "AS IS" BASIS,
 * WITHOUT WARRANTIES OR CONDITIONS OF ANY KIND, either express or implied.
 * See the License for the specific language governing permissions and
 * limitations under the License.
 */

package com.hedera.node.app.service.schedule.impl.handlers;

import com.hedera.hapi.node.base.AccountID;
import com.hedera.hapi.node.base.HederaFunctionality;
import com.hedera.hapi.node.base.Key;
import com.hedera.hapi.node.base.ResponseCodeEnum;
import com.hedera.hapi.node.base.ScheduleID;
import com.hedera.hapi.node.base.ScheduleID.Builder;
import com.hedera.hapi.node.base.Timestamp;
import com.hedera.hapi.node.base.TransactionID;
import com.hedera.hapi.node.scheduled.SchedulableTransactionBody;
import com.hedera.hapi.node.scheduled.SchedulableTransactionBody.DataOneOfType;
import com.hedera.hapi.node.scheduled.ScheduleCreateTransactionBody;
import com.hedera.hapi.node.state.schedule.Schedule;
import com.hedera.hapi.node.transaction.TransactionBody;
import com.hedera.node.app.spi.workflows.HandleException;
import edu.umd.cs.findbugs.annotations.NonNull;
import edu.umd.cs.findbugs.annotations.Nullable;
import java.time.Instant;
import java.util.Collection;
import java.util.List;
import java.util.Set;

/**
 * A package-private utility class for Schedule Handlers.
 */
public final class HandlerUtility {
    private HandlerUtility() {}

    /**
     * Return child as ordinary transaction body.
     *
     * @param scheduleInState the schedule in state to convert to transaction body
     * @return the transaction body
     */
    @NonNull
    public static TransactionBody childAsOrdinary(@NonNull final Schedule scheduleInState) {
        final TransactionID scheduledTransactionId = transactionIdForScheduled(scheduleInState);
        final SchedulableTransactionBody scheduledTransaction = scheduleInState.scheduledTransaction();
        final TransactionBody.Builder ordinary = TransactionBody.newBuilder();
        if (scheduledTransaction != null) {
            ordinary.transactionFee(scheduledTransaction.transactionFee())
                    .memo(scheduledTransaction.memo())
                    .transactionID(scheduledTransactionId);
            switch (scheduledTransaction.data().kind()) {
                case CONSENSUS_CREATE_TOPIC -> ordinary.consensusCreateTopic(
                        scheduledTransaction.consensusCreateTopicOrThrow());
                case CONSENSUS_UPDATE_TOPIC -> ordinary.consensusUpdateTopic(
                        scheduledTransaction.consensusUpdateTopicOrThrow());
                case CONSENSUS_DELETE_TOPIC -> ordinary.consensusDeleteTopic(
                        scheduledTransaction.consensusDeleteTopicOrThrow());
                case CONSENSUS_SUBMIT_MESSAGE -> ordinary.consensusSubmitMessage(
                        scheduledTransaction.consensusSubmitMessageOrThrow());
                case CRYPTO_CREATE_ACCOUNT -> ordinary.cryptoCreateAccount(
                        scheduledTransaction.cryptoCreateAccountOrThrow());
                case CRYPTO_UPDATE_ACCOUNT -> ordinary.cryptoUpdateAccount(
                        scheduledTransaction.cryptoUpdateAccountOrThrow());
                case CRYPTO_TRANSFER -> ordinary.cryptoTransfer(scheduledTransaction.cryptoTransferOrThrow());
                case CRYPTO_DELETE -> ordinary.cryptoDelete(scheduledTransaction.cryptoDeleteOrThrow());
                case FILE_CREATE -> ordinary.fileCreate(scheduledTransaction.fileCreateOrThrow());
                case FILE_APPEND -> ordinary.fileAppend(scheduledTransaction.fileAppendOrThrow());
                case FILE_UPDATE -> ordinary.fileUpdate(scheduledTransaction.fileUpdateOrThrow());
                case FILE_DELETE -> ordinary.fileDelete(scheduledTransaction.fileDeleteOrThrow());
                case CONTRACT_CREATE_INSTANCE -> ordinary.contractCreateInstance(
                        scheduledTransaction.contractCreateInstanceOrThrow());
                case CONTRACT_UPDATE_INSTANCE -> ordinary.contractUpdateInstance(
                        scheduledTransaction.contractUpdateInstanceOrThrow());
                case CONTRACT_CALL -> ordinary.contractCall(scheduledTransaction.contractCallOrThrow());
                case CONTRACT_DELETE_INSTANCE -> ordinary.contractDeleteInstance(
                        scheduledTransaction.contractDeleteInstanceOrThrow());
                case SYSTEM_DELETE -> ordinary.systemDelete(scheduledTransaction.systemDeleteOrThrow());
                case SYSTEM_UNDELETE -> ordinary.systemUndelete(scheduledTransaction.systemUndeleteOrThrow());
                case FREEZE -> ordinary.freeze(scheduledTransaction.freezeOrThrow());
                case TOKEN_CREATION -> ordinary.tokenCreation(scheduledTransaction.tokenCreationOrThrow());
                case TOKEN_FREEZE -> ordinary.tokenFreeze(scheduledTransaction.tokenFreezeOrThrow());
                case TOKEN_UNFREEZE -> ordinary.tokenUnfreeze(scheduledTransaction.tokenUnfreezeOrThrow());
                case TOKEN_GRANT_KYC -> ordinary.tokenGrantKyc(scheduledTransaction.tokenGrantKycOrThrow());
                case TOKEN_REVOKE_KYC -> ordinary.tokenRevokeKyc(scheduledTransaction.tokenRevokeKycOrThrow());
                case TOKEN_DELETION -> ordinary.tokenDeletion(scheduledTransaction.tokenDeletionOrThrow());
                case TOKEN_UPDATE -> ordinary.tokenUpdate(scheduledTransaction.tokenUpdateOrThrow());
                case TOKEN_MINT -> ordinary.tokenMint(scheduledTransaction.tokenMintOrThrow());
                case TOKEN_BURN -> ordinary.tokenBurn(scheduledTransaction.tokenBurnOrThrow());
                case TOKEN_WIPE -> ordinary.tokenWipe(scheduledTransaction.tokenWipeOrThrow());
                case TOKEN_ASSOCIATE -> ordinary.tokenAssociate(scheduledTransaction.tokenAssociateOrThrow());
                case TOKEN_DISSOCIATE -> ordinary.tokenDissociate(scheduledTransaction.tokenDissociateOrThrow());
                case SCHEDULE_DELETE -> ordinary.scheduleDelete(scheduledTransaction.scheduleDeleteOrThrow());
                case TOKEN_PAUSE -> ordinary.tokenPause(scheduledTransaction.tokenPauseOrThrow());
                case TOKEN_UNPAUSE -> ordinary.tokenUnpause(scheduledTransaction.tokenUnpauseOrThrow());
                case CRYPTO_APPROVE_ALLOWANCE -> ordinary.cryptoApproveAllowance(
                        scheduledTransaction.cryptoApproveAllowanceOrThrow());
                case CRYPTO_DELETE_ALLOWANCE -> ordinary.cryptoDeleteAllowance(
                        scheduledTransaction.cryptoDeleteAllowanceOrThrow());
                case TOKEN_FEE_SCHEDULE_UPDATE -> ordinary.tokenFeeScheduleUpdate(
                        scheduledTransaction.tokenFeeScheduleUpdateOrThrow());
                case UTIL_PRNG -> ordinary.utilPrng(scheduledTransaction.utilPrngOrThrow());
                case UNSET -> throw new HandleException(ResponseCodeEnum.INVALID_TRANSACTION);
            }
        }
        return ordinary.build();
    }

    /**
     * Given a Transaction of one type, return the corresponding HederaFunctionality.
     * @param transactionType the transaction type
     * @return the hedera functionality
     */
    static HederaFunctionality functionalityForType(final DataOneOfType transactionType) {
        return switch (transactionType) {
            case CONSENSUS_CREATE_TOPIC -> HederaFunctionality.CONSENSUS_CREATE_TOPIC;
            case CONSENSUS_UPDATE_TOPIC -> HederaFunctionality.CONSENSUS_UPDATE_TOPIC;
            case CONSENSUS_DELETE_TOPIC -> HederaFunctionality.CONSENSUS_DELETE_TOPIC;
            case CONSENSUS_SUBMIT_MESSAGE -> HederaFunctionality.CONSENSUS_SUBMIT_MESSAGE;
            case CRYPTO_CREATE_ACCOUNT -> HederaFunctionality.CRYPTO_CREATE;
            case CRYPTO_UPDATE_ACCOUNT -> HederaFunctionality.CRYPTO_UPDATE;
            case CRYPTO_TRANSFER -> HederaFunctionality.CRYPTO_TRANSFER;
            case CRYPTO_DELETE -> HederaFunctionality.CRYPTO_DELETE;
            case FILE_CREATE -> HederaFunctionality.FILE_CREATE;
            case FILE_APPEND -> HederaFunctionality.FILE_APPEND;
            case FILE_UPDATE -> HederaFunctionality.FILE_UPDATE;
            case FILE_DELETE -> HederaFunctionality.FILE_DELETE;
            case SYSTEM_DELETE -> HederaFunctionality.SYSTEM_DELETE;
            case SYSTEM_UNDELETE -> HederaFunctionality.SYSTEM_UNDELETE;
            case CONTRACT_CREATE_INSTANCE -> HederaFunctionality.CONTRACT_CREATE;
            case CONTRACT_UPDATE_INSTANCE -> HederaFunctionality.CONTRACT_UPDATE;
            case CONTRACT_CALL -> HederaFunctionality.CONTRACT_CALL;
            case CONTRACT_DELETE_INSTANCE -> HederaFunctionality.CONTRACT_DELETE;
            case FREEZE -> HederaFunctionality.FREEZE;
            case TOKEN_CREATION -> HederaFunctionality.TOKEN_CREATE;
            case TOKEN_FREEZE -> HederaFunctionality.TOKEN_FREEZE_ACCOUNT;
            case TOKEN_UNFREEZE -> HederaFunctionality.TOKEN_UNFREEZE_ACCOUNT;
            case TOKEN_GRANT_KYC -> HederaFunctionality.TOKEN_GRANT_KYC_TO_ACCOUNT;
            case TOKEN_REVOKE_KYC -> HederaFunctionality.TOKEN_REVOKE_KYC_FROM_ACCOUNT;
            case TOKEN_DELETION -> HederaFunctionality.TOKEN_DELETE;
            case TOKEN_UPDATE -> HederaFunctionality.TOKEN_UPDATE;
            case TOKEN_MINT -> HederaFunctionality.TOKEN_MINT;
            case TOKEN_BURN -> HederaFunctionality.TOKEN_BURN;
            case TOKEN_WIPE -> HederaFunctionality.TOKEN_ACCOUNT_WIPE;
            case TOKEN_ASSOCIATE -> HederaFunctionality.TOKEN_ASSOCIATE_TO_ACCOUNT;
            case TOKEN_DISSOCIATE -> HederaFunctionality.TOKEN_DISSOCIATE_FROM_ACCOUNT;
            case SCHEDULE_DELETE -> HederaFunctionality.SCHEDULE_DELETE;
            case TOKEN_PAUSE -> HederaFunctionality.TOKEN_PAUSE;
            case TOKEN_UNPAUSE -> HederaFunctionality.TOKEN_UNPAUSE;
            case CRYPTO_APPROVE_ALLOWANCE -> HederaFunctionality.CRYPTO_APPROVE_ALLOWANCE;
            case CRYPTO_DELETE_ALLOWANCE -> HederaFunctionality.CRYPTO_DELETE_ALLOWANCE;
            case TOKEN_FEE_SCHEDULE_UPDATE -> HederaFunctionality.TOKEN_FEE_SCHEDULE_UPDATE;
            case UTIL_PRNG -> HederaFunctionality.UTIL_PRNG;
            case TOKEN_UPDATE_NFTS -> HederaFunctionality.TOKEN_UPDATE_NFTS;
<<<<<<< HEAD
            case NODE_CREATE -> HederaFunctionality.NODE_CREATE;
            case NODE_UPDATE -> HederaFunctionality.NODE_UPDATE;
            case NODE_DELETE -> HederaFunctionality.NODE_DELETE;
            case TOKEN_REJECT -> HederaFunctionality.TOKEN_REJECT;
=======
>>>>>>> c5088cea
            case UNSET -> HederaFunctionality.NONE;
        };
    }

    /**
     * Given a Schedule, return a copy of that schedule with the executed flag and resolution time set.
     * @param schedule a {@link Schedule} to mark executed.
     * @param consensusTime the current consensus time, used to set {@link Schedule#resolutionTime()}.
     * @return a new Schedule which matches the input, except that the execute flag is set and the resolution time
     *     is set to the consensusTime provided.
     */
    @NonNull
    static Schedule markExecuted(@NonNull final Schedule schedule, @NonNull final Instant consensusTime) {
        final Timestamp consensusTimestamp = new Timestamp(consensusTime.getEpochSecond(), consensusTime.getNano());
        return schedule.copyBuilder()
                .executed(true)
                .resolutionTime(consensusTimestamp)
                .build();
    }

    /**
     * Replace the signatories of a schedule with a new set of signatories.
     * The schedule is not modified in place.
     *
     * @param schedule       the schedule
     * @param newSignatories the new signatories
     * @return the schedule
     */
    @NonNull
    static Schedule replaceSignatories(@NonNull final Schedule schedule, @NonNull final Set<Key> newSignatories) {
        return schedule.copyBuilder().signatories(List.copyOf(newSignatories)).build();
    }

    /**
     * Replace signatories and mark executed schedule.
     *
     * @param schedule       the schedule
     * @param newSignatories the new signatories
     * @param consensusTime  the consensus time
     * @return the schedule
     */
    @NonNull
    static Schedule replaceSignatoriesAndMarkExecuted(
            @NonNull final Schedule schedule,
            @NonNull final Set<Key> newSignatories,
            @NonNull final Instant consensusTime) {
        final Timestamp consensusTimestamp = new Timestamp(consensusTime.getEpochSecond(), consensusTime.getNano());
        final Schedule.Builder builder = schedule.copyBuilder().executed(true).resolutionTime(consensusTimestamp);
        return builder.signatories(List.copyOf(newSignatories)).build();
    }

    /**
     * Create a new Schedule, but without an ID or signatories.
     * This method is used to create a schedule object for processing during a ScheduleCreate, but without the
     * schedule ID, as we still need to complete validation and other processing.  Once all processing is complete,
     * a new ID is allocated and signatories are added immediately prior to storing the new object in state.
     * @param currentTransaction The transaction body of the current Schedule Create transaction.  We assume that
     *     the transaction is a ScheduleCreate, but require the less specific object so that we have access to
     *     the transaction ID via {@link TransactionBody#transactionID()} from the TransactionBody stored in
     *     the {@link Schedule#originalCreateTransaction()} attribute of the Schedule.
     * @param currentConsensusTime The current consensus time for the network.
     * @param maxLifeSeconds The maximum number of seconds a schedule is permitted to exist on the ledger
     *     before it expires.
     * @return a newly created Schedule with a null schedule ID.
     * @throws HandleException if the
     */
    @NonNull
    static Schedule createProvisionalSchedule(
            @NonNull final TransactionBody currentTransaction,
            @NonNull final Instant currentConsensusTime,
            final long maxLifeSeconds)
            throws HandleException {
        // The next three items will never be null, but Sonar is persnickety, so we force NPE if any are null.
        final TransactionID parentTransactionId = currentTransaction.transactionIDOrThrow();
        final ScheduleCreateTransactionBody createTransaction = currentTransaction.scheduleCreateOrThrow();
        final AccountID schedulerAccount = parentTransactionId.accountIDOrThrow();
        final long calculatedExpirationTime =
                calculateExpiration(createTransaction.expirationTime(), currentConsensusTime, maxLifeSeconds);
        final ScheduleID nullId = null;

        Schedule.Builder builder = Schedule.newBuilder();
        builder.scheduleId(nullId).deleted(false).executed(false);
        builder.waitForExpiry(createTransaction.waitForExpiry());
        builder.adminKey(createTransaction.adminKey()).schedulerAccountId(parentTransactionId.accountID());
        builder.payerAccountId(createTransaction.payerAccountIDOrElse(schedulerAccount));
        builder.schedulerAccountId(schedulerAccount);
        builder.scheduleValidStart(parentTransactionId.transactionValidStart());
        builder.calculatedExpirationSecond(calculatedExpirationTime);
        builder.providedExpirationSecond(
                createTransaction.expirationTimeOrElse(Timestamp.DEFAULT).seconds());
        builder.originalCreateTransaction(currentTransaction);
        builder.memo(createTransaction.memo());
        builder.scheduledTransaction(createTransaction.scheduledTransactionBody());
        return builder.build();
    }

    /**
     * Complete the processing of a provisional schedule, which was created during a ScheduleCreate transaction.
     * The schedule is completed by adding a schedule ID  and signatories.
     *
     * @param provisionalSchedule the provisional schedule
     * @param newEntityNumber     the new entity number
     * @param finalSignatories    the final signatories for the schedule
     * @return the schedule
     * @throws HandleException if the transaction is not handled successfully.
     */
    @NonNull
    static Schedule completeProvisionalSchedule(
            @NonNull final Schedule provisionalSchedule,
            final long newEntityNumber,
            @NonNull final Set<Key> finalSignatories)
            throws HandleException {
        final TransactionBody originalTransaction = provisionalSchedule.originalCreateTransactionOrThrow();
        final TransactionID parentTransactionId = originalTransaction.transactionIDOrThrow();
        final ScheduleID finalId = getNextScheduleID(parentTransactionId, newEntityNumber);

        Schedule.Builder build = provisionalSchedule.copyBuilder();
        build.scheduleId(finalId).deleted(false).executed(false);
        build.schedulerAccountId(parentTransactionId.accountID());
        build.signatories(List.copyOf(finalSignatories));
        return build.build();
    }

    /**
     * Gets next schedule id for a given parent transaction id and new schedule number.
     * The schedule ID is created using the shard and realm numbers from the parent transaction ID,
     * and the new schedule number.
     *
     * @param parentTransactionId the parent transaction id
     * @param newScheduleNumber   the new schedule number
     * @return the next schedule id
     */
    @NonNull
    static ScheduleID getNextScheduleID(
            @NonNull final TransactionID parentTransactionId, final long newScheduleNumber) {
        final AccountID schedulingAccount = parentTransactionId.accountIDOrThrow();
        final long shardNumber = schedulingAccount.shardNum();
        final long realmNumber = schedulingAccount.realmNum();
        final Builder builder = ScheduleID.newBuilder().shardNum(shardNumber).realmNum(realmNumber);
        return builder.scheduleNum(newScheduleNumber).build();
    }

    /**
     * Transaction id for scheduled transaction id.
     *
     * @param valueInState the value in state
     * @return the transaction id
     */
    @NonNull
    static TransactionID transactionIdForScheduled(@NonNull Schedule valueInState) {
        // original create transaction and its transaction ID will never be null, but Sonar...
        final TransactionBody originalTransaction = valueInState.originalCreateTransactionOrThrow();
        final TransactionID parentTransactionId = originalTransaction.transactionIDOrThrow();
        final TransactionID.Builder builder = parentTransactionId.copyBuilder();
        // This is tricky.
        // The scheduled child transaction that is executed must have a transaction ID that exactly matches
        // the original CREATE transaction, not the parent transaction that triggers execution.  So the child
        // record is a child of "trigger" with an ID matching "create".  This is what mono service does, but it
        // is not ideal.  Future work should change this (if at all possible) to have ID and parent match
        // better, not rely on exact ID match, and only use the scheduleRef and scheduledId values in the transaction
        // records (scheduleRef on the child pointing to the schedule ID, and scheduled ID on the parent pointing
        // to the child transaction) for connecting things.
        builder.scheduled(true);
        return builder.build();
    }

    private static long calculateExpiration(
            @Nullable final Timestamp givenExpiration,
            @NonNull final Instant currentConsensusTime,
            final long maxLifeSeconds) {
        if (givenExpiration != null) {
            return givenExpiration.seconds();
        } else {
            final Instant currentPlusMaxLife = currentConsensusTime.plusSeconds(maxLifeSeconds);
            return currentPlusMaxLife.getEpochSecond();
        }
    }

    /**
     * Filters the signatories to only those that are required.
     * The required signatories are those that are present in the incoming signatories set.
     *
     * @param signatories the signatories
     * @param required    the required
     */
    static void filterSignatoriesToRequired(Set<Key> signatories, Set<Key> required) {
        final Set<Key> incomingSignatories = Set.copyOf(signatories);
        signatories.clear();
        filterSignatoriesToRequired(signatories, required, incomingSignatories);
    }

    private static void filterSignatoriesToRequired(
            final Set<Key> signatories, final Collection<Key> required, final Set<Key> incomingSignatories) {
        for (final Key next : required)
            switch (next.key().kind()) {
                case ED25519, ECDSA_SECP256K1, CONTRACT_ID, DELEGATABLE_CONTRACT_ID:
                    // Handle "primitive" keys, which are what the signatories set stores.
                    if (incomingSignatories.contains(next)) {
                        signatories.add(next);
                    }
                    break;
                case KEY_LIST:
                    // Dive down into the elements of the key list
                    filterSignatoriesToRequired(signatories, next.keyList().keys(), incomingSignatories);
                    break;
                case THRESHOLD_KEY:
                    // Dive down into the elements of the threshold key candidates list
                    filterSignatoriesToRequired(
                            signatories, next.thresholdKey().keys().keys(), incomingSignatories);
                    break;
                case ECDSA_384, RSA_3072, UNSET:
                    // These types are unsupported
                    break;
            }
    }
}<|MERGE_RESOLUTION|>--- conflicted
+++ resolved
@@ -161,13 +161,7 @@
             case TOKEN_FEE_SCHEDULE_UPDATE -> HederaFunctionality.TOKEN_FEE_SCHEDULE_UPDATE;
             case UTIL_PRNG -> HederaFunctionality.UTIL_PRNG;
             case TOKEN_UPDATE_NFTS -> HederaFunctionality.TOKEN_UPDATE_NFTS;
-<<<<<<< HEAD
-            case NODE_CREATE -> HederaFunctionality.NODE_CREATE;
-            case NODE_UPDATE -> HederaFunctionality.NODE_UPDATE;
-            case NODE_DELETE -> HederaFunctionality.NODE_DELETE;
             case TOKEN_REJECT -> HederaFunctionality.TOKEN_REJECT;
-=======
->>>>>>> c5088cea
             case UNSET -> HederaFunctionality.NONE;
         };
     }
