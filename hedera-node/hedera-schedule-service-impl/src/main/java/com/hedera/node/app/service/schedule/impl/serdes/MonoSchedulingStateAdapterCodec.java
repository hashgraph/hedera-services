/*
 * Copyright (C) 2023 Hedera Hashgraph, LLC
 *
 * Licensed under the Apache License, Version 2.0 (the "License");
 * you may not use this file except in compliance with the License.
 * You may obtain a copy of the License at
 *
 *      http://www.apache.org/licenses/LICENSE-2.0
 *
 * Unless required by applicable law or agreed to in writing, software
 * distributed under the License is distributed on an "AS IS" BASIS,
 * WITHOUT WARRANTIES OR CONDITIONS OF ANY KIND, either express or implied.
 * See the License for the specific language governing permissions and
 * limitations under the License.
 */

package com.hedera.node.app.service.schedule.impl.serdes;

import com.hedera.node.app.service.mono.state.merkle.MerkleScheduledTransactionsState;
import com.hedera.pbj.runtime.Codec;
import com.hedera.pbj.runtime.io.ReadableSequentialData;
import com.hedera.pbj.runtime.io.WritableSequentialData;
<<<<<<< HEAD
import com.swirlds.common.io.streams.SerializableDataInputStream;
import com.swirlds.common.io.streams.SerializableDataOutputStream;
=======
>>>>>>> d6b3a223
import edu.umd.cs.findbugs.annotations.NonNull;
import java.io.IOException;

public class MonoSchedulingStateAdapterCodec implements Codec<MerkleScheduledTransactionsState> {

    @NonNull
    @Override
    public MerkleScheduledTransactionsState parseStrict(@NonNull final ReadableSequentialData readableSequentialData)
            throws IOException {
        throw new AssertionError("Not implemented");
    }

    @NonNull
    @Override
    public MerkleScheduledTransactionsState parse(final @NonNull ReadableSequentialData input) throws IOException {
        return new MerkleScheduledTransactionsState(input.readLong());
    }

    @NonNull
    @Override
    public MerkleScheduledTransactionsState parseStrict(@NonNull final ReadableSequentialData input)
            throws IOException {
        return parse(input);
    }

    @Override
    public void write(
            final @NonNull MerkleScheduledTransactionsState item, final @NonNull WritableSequentialData output)
            throws IOException {
        // This is not ideal, but lacking an adapter from PBJ to pre-PBJ for IO.
        output.writeLong(item.currentMinSecond());
    }

    @Override
    public int measure(@NonNull ReadableSequentialData input) {
        throw new UnsupportedOperationException();
    }

    @Override
<<<<<<< HEAD
    public boolean fastEquals(@NonNull MerkleScheduledTransactionsState item, @NonNull ReadableSequentialData input) {
=======
    public int measureRecord(final MerkleScheduledTransactionsState merkleScheduledTransactionsState) {
>>>>>>> d6b3a223
        throw new UnsupportedOperationException();
    }

    @Override
    public int measureRecord(MerkleScheduledTransactionsState merkleScheduledTransactionsState) {
        return 0;
    }
}<|MERGE_RESOLUTION|>--- conflicted
+++ resolved
@@ -20,11 +20,6 @@
 import com.hedera.pbj.runtime.Codec;
 import com.hedera.pbj.runtime.io.ReadableSequentialData;
 import com.hedera.pbj.runtime.io.WritableSequentialData;
-<<<<<<< HEAD
-import com.swirlds.common.io.streams.SerializableDataInputStream;
-import com.swirlds.common.io.streams.SerializableDataOutputStream;
-=======
->>>>>>> d6b3a223
 import edu.umd.cs.findbugs.annotations.NonNull;
 import java.io.IOException;
 
@@ -64,11 +59,7 @@
     }
 
     @Override
-<<<<<<< HEAD
-    public boolean fastEquals(@NonNull MerkleScheduledTransactionsState item, @NonNull ReadableSequentialData input) {
-=======
-    public int measureRecord(final MerkleScheduledTransactionsState merkleScheduledTransactionsState) {
->>>>>>> d6b3a223
+    public int measureRecord(final @NonNull MerkleScheduledTransactionsState merkleScheduledTransactionsState) {
         throw new UnsupportedOperationException();
     }
 
