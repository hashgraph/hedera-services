/*
 * Copyright (C) 2022-2023 Hedera Hashgraph, LLC
 *
 * Licensed under the Apache License, Version 2.0 (the "License");
 * you may not use this file except in compliance with the License.
 * You may obtain a copy of the License at
 *
 *      http://www.apache.org/licenses/LICENSE-2.0
 *
 * Unless required by applicable law or agreed to in writing, software
 * distributed under the License is distributed on an "AS IS" BASIS,
 * WITHOUT WARRANTIES OR CONDITIONS OF ANY KIND, either express or implied.
 * See the License for the specific language governing permissions and
 * limitations under the License.
 */

package com.hedera.node.app.service.schedule.impl.handlers;

<<<<<<< HEAD
=======
import static com.hedera.node.app.service.mono.Utils.asHederaKey;
import static com.hedera.node.app.service.schedule.impl.Utils.asOrdinary;
import static java.util.Objects.requireNonNull;

>>>>>>> 66b58e3a
import com.hedera.hapi.node.base.AccountID;
import com.hedera.hapi.node.base.HederaFunctionality;
import com.hedera.hapi.node.base.TransactionID;
import com.hedera.hapi.node.scheduled.SchedulableTransactionBody;
<<<<<<< HEAD
import com.hedera.hapi.node.scheduled.ScheduleCreateTransactionBody;
=======
>>>>>>> 66b58e3a
import com.hedera.node.app.spi.workflows.PreHandleContext;
import com.hedera.node.app.spi.workflows.PreHandleDispatcher;
import com.hedera.node.app.spi.workflows.TransactionHandler;
import edu.umd.cs.findbugs.annotations.NonNull;
import javax.inject.Inject;
import javax.inject.Singleton;
import static com.hedera.node.app.service.mono.Utils.asHederaKey;
import static com.hedera.node.app.service.schedule.impl.Utils.asOrdinary;
import static java.util.Objects.requireNonNull;

/**
 * This class contains all workflow-related functionality regarding {@link
 * HederaFunctionality#SCHEDULE_CREATE}.
 */
@Singleton
public class ScheduleCreateHandler extends AbstractScheduleHandler implements TransactionHandler {
    @Inject
    public ScheduleCreateHandler() {
        // Exists for injection
    }

    /**
     * This method is called during the pre-handle workflow.
     *
     * <p>Pre-handles a {@link HederaFunctionality#SCHEDULE_CREATE} transaction, returning the
     * metadata required to, at minimum, validate the signatures of all required signing keys.
<<<<<<< HEAD
     *
     * @param context the {@link PreHandleContext} which collects all information that will be
     *     passed to {@link #handle(ScheduleCreateTransactionBody)}
=======
     *
     * @param context the {@link PreHandleContext} which collects all information
     *
>>>>>>> 66b58e3a
     * @param dispatcher the {@link PreHandleDispatcher} that can be used to pre-handle the inner
     *     txn
     * @throws NullPointerException if one of the arguments is {@code null}
     */
    public void preHandle(@NonNull final PreHandleContext context, @NonNull final PreHandleDispatcher dispatcher) {
        requireNonNull(context);
        final var txn = context.getTxn();
        final var op = txn.scheduleCreateOrThrow();

        if (op.hasAdminKey()) {
            final var key = asHederaKey(op.adminKeyOrThrow());
            key.ifPresent(context::addToReqNonPayerKeys);
        }

        final var scheduledTxn = asOrdinary(
                op.scheduledTransactionBodyOrElse(SchedulableTransactionBody.DEFAULT),
                txn.transactionIDOrElse(TransactionID.DEFAULT));

        /* We need to always add the custom payer to the sig requirements even if it equals the to level transaction
        payer. It is still part of the "other" parties, and we need to know to store it's key with the
        schedule in all cases. This fixes a case where the ScheduleCreate payer and the custom payer are
        the same payer, which would cause the custom payers signature to not get stored and then a ScheduleSign
        would not execute the transaction without and extra signature from the custom payer.*/
        final var payerForNested = op.hasPayerAccountID()
                ? op.payerAccountIDOrElse(AccountID.DEFAULT)
                : txn.transactionIDOrElse(TransactionID.DEFAULT).accountIDOrElse(AccountID.DEFAULT);

        // FUTURE: Once we allow schedule transactions to be scheduled inside, we need a check here
        // to see if provided payer is same as payer in the inner transaction.
        preHandleScheduledTxn(context, scheduledTxn, payerForNested, dispatcher);
    }

    /**
     * This method is called during the handle workflow. It executes the actual transaction.
     *
<<<<<<< HEAD
     * @param tx the transaction to handle
     * @throws NullPointerException if one of the arguments is {@code null}
     */
    public void handle(@NonNull final ScheduleCreateTransactionBody tx) {
        requireNonNull(tx);
=======
     * <p>Please note: the method signature is just a placeholder which is most likely going to
     * change.
     *
     * @throws NullPointerException if one of the arguments is {@code null}
     */
    public void handle() {
>>>>>>> 66b58e3a
        throw new UnsupportedOperationException("Not implemented");
    }
}<|MERGE_RESOLUTION|>--- conflicted
+++ resolved
@@ -16,30 +16,20 @@
 
 package com.hedera.node.app.service.schedule.impl.handlers;
 
-<<<<<<< HEAD
-=======
 import static com.hedera.node.app.service.mono.Utils.asHederaKey;
 import static com.hedera.node.app.service.schedule.impl.Utils.asOrdinary;
 import static java.util.Objects.requireNonNull;
 
->>>>>>> 66b58e3a
 import com.hedera.hapi.node.base.AccountID;
 import com.hedera.hapi.node.base.HederaFunctionality;
 import com.hedera.hapi.node.base.TransactionID;
 import com.hedera.hapi.node.scheduled.SchedulableTransactionBody;
-<<<<<<< HEAD
-import com.hedera.hapi.node.scheduled.ScheduleCreateTransactionBody;
-=======
->>>>>>> 66b58e3a
 import com.hedera.node.app.spi.workflows.PreHandleContext;
 import com.hedera.node.app.spi.workflows.PreHandleDispatcher;
 import com.hedera.node.app.spi.workflows.TransactionHandler;
 import edu.umd.cs.findbugs.annotations.NonNull;
 import javax.inject.Inject;
 import javax.inject.Singleton;
-import static com.hedera.node.app.service.mono.Utils.asHederaKey;
-import static com.hedera.node.app.service.schedule.impl.Utils.asOrdinary;
-import static java.util.Objects.requireNonNull;
 
 /**
  * This class contains all workflow-related functionality regarding {@link
@@ -57,15 +47,9 @@
      *
      * <p>Pre-handles a {@link HederaFunctionality#SCHEDULE_CREATE} transaction, returning the
      * metadata required to, at minimum, validate the signatures of all required signing keys.
-<<<<<<< HEAD
-     *
-     * @param context the {@link PreHandleContext} which collects all information that will be
-     *     passed to {@link #handle(ScheduleCreateTransactionBody)}
-=======
      *
      * @param context the {@link PreHandleContext} which collects all information
      *
->>>>>>> 66b58e3a
      * @param dispatcher the {@link PreHandleDispatcher} that can be used to pre-handle the inner
      *     txn
      * @throws NullPointerException if one of the arguments is {@code null}
@@ -101,20 +85,12 @@
     /**
      * This method is called during the handle workflow. It executes the actual transaction.
      *
-<<<<<<< HEAD
-     * @param tx the transaction to handle
-     * @throws NullPointerException if one of the arguments is {@code null}
-     */
-    public void handle(@NonNull final ScheduleCreateTransactionBody tx) {
-        requireNonNull(tx);
-=======
      * <p>Please note: the method signature is just a placeholder which is most likely going to
      * change.
      *
      * @throws NullPointerException if one of the arguments is {@code null}
      */
     public void handle() {
->>>>>>> 66b58e3a
         throw new UnsupportedOperationException("Not implemented");
     }
 }