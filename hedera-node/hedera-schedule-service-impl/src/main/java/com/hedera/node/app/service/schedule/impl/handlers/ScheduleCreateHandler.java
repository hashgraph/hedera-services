/*
 * Copyright (C) 2022-2024 Hedera Hashgraph, LLC
 *
 * Licensed under the Apache License, Version 2.0 (the "License");
 * you may not use this file except in compliance with the License.
 * You may obtain a copy of the License at
 *
 *      http://www.apache.org/licenses/LICENSE-2.0
 *
 * Unless required by applicable law or agreed to in writing, software
 * distributed under the License is distributed on an "AS IS" BASIS,
 * WITHOUT WARRANTIES OR CONDITIONS OF ANY KIND, either express or implied.
 * See the License for the specific language governing permissions and
 * limitations under the License.
 */

package com.hedera.node.app.service.schedule.impl.handlers;

import static com.hedera.hapi.node.base.ResponseCodeEnum.ACCOUNT_ID_DOES_NOT_EXIST;
import static com.hedera.hapi.node.base.ResponseCodeEnum.IDENTICAL_SCHEDULE_ALREADY_CREATED;
import static com.hedera.hapi.node.base.ResponseCodeEnum.INVALID_ADMIN_KEY;
import static com.hedera.hapi.node.base.ResponseCodeEnum.INVALID_TRANSACTION;
import static com.hedera.hapi.node.base.ResponseCodeEnum.INVALID_TRANSACTION_BODY;
import static com.hedera.hapi.node.base.ResponseCodeEnum.MAX_ENTITIES_IN_PRICE_REGIME_HAVE_BEEN_CREATED;
import static com.hedera.hapi.node.base.ResponseCodeEnum.MEMO_TOO_LONG;
import static com.hedera.hapi.node.base.ResponseCodeEnum.SCHEDULED_TRANSACTION_NOT_IN_WHITELIST;
import static com.hedera.hapi.node.base.SubType.DEFAULT;
import static com.hedera.hapi.node.base.SubType.SCHEDULE_CREATE_CONTRACT_CALL;
import static com.hedera.node.app.hapi.utils.CommonPbjConverters.fromPbj;
import static com.hedera.node.app.service.schedule.impl.handlers.HandlerUtility.createProvisionalSchedule;
import static com.hedera.node.app.service.schedule.impl.handlers.HandlerUtility.functionalityForType;
import static com.hedera.node.app.service.schedule.impl.handlers.HandlerUtility.transactionIdForScheduled;
import static com.hedera.node.app.spi.validation.Validations.mustExist;
import static com.hedera.node.app.spi.workflows.HandleException.validateTrue;
import static com.hedera.node.app.spi.workflows.PreCheckException.validateFalsePreCheck;
import static com.hedera.node.app.spi.workflows.PreCheckException.validateTruePreCheck;
import static java.util.Objects.requireNonNull;

import com.hedera.hapi.node.base.HederaFunctionality;
import com.hedera.hapi.node.base.ScheduleID;
import com.hedera.hapi.node.scheduled.SchedulableTransactionBody;
import com.hedera.hapi.node.scheduled.ScheduleCreateTransactionBody;
import com.hedera.hapi.node.state.schedule.Schedule;
import com.hedera.hapi.node.transaction.TransactionBody;
import com.hedera.node.app.hapi.fees.usage.SigUsage;
import com.hedera.node.app.hapi.fees.usage.schedule.ScheduleOpsUsage;
import com.hedera.node.app.hapi.utils.fee.SigValueObj;
import com.hedera.node.app.service.schedule.ScheduleStreamBuilder;
import com.hedera.node.app.service.schedule.WritableScheduleStore;
import com.hedera.node.app.service.token.ReadableAccountStore;
import com.hedera.node.app.spi.fees.FeeContext;
import com.hedera.node.app.spi.fees.Fees;
import com.hedera.node.app.spi.workflows.HandleContext;
import com.hedera.node.app.spi.workflows.HandleException;
import com.hedera.node.app.spi.workflows.PreCheckException;
import com.hedera.node.app.spi.workflows.PreHandleContext;
import com.hedera.node.app.spi.workflows.TransactionHandler;
import com.hedera.node.config.data.HederaConfig;
import com.hedera.node.config.data.LedgerConfig;
import com.hedera.node.config.data.SchedulingConfig;
import com.hederahashgraph.api.proto.java.FeeData;
import edu.umd.cs.findbugs.annotations.NonNull;
import edu.umd.cs.findbugs.annotations.Nullable;
import java.time.InstantSource;
import java.util.Collections;
import java.util.List;
import java.util.Objects;
import javax.inject.Inject;
import javax.inject.Singleton;

/**
 * This class contains all workflow-related functionality regarding {@link HederaFunctionality#SCHEDULE_CREATE}.
 */
@Singleton
public class ScheduleCreateHandler extends ScheduleManager implements TransactionHandler {
    private final ScheduleOpsUsage scheduleOpsUsage = new ScheduleOpsUsage();
    private final InstantSource instantSource;

    @Inject
    public ScheduleCreateHandler(@NonNull final InstantSource instantSource) {
        this.instantSource = instantSource;
    }

    @Override
<<<<<<< HEAD
    public void pureChecks(@Nullable final TransactionBody currentTransaction) throws PreCheckException {
        if (currentTransaction != null) {
            checkValidTransactionId(currentTransaction.transactionID());
        } else {
            throw new PreCheckException(ResponseCodeEnum.INVALID_TRANSACTION_BODY);
        }
=======
    public void pureChecks(@NonNull final TransactionBody body) throws PreCheckException {
        requireNonNull(body);
        validateTruePreCheck(body.hasScheduleCreate(), INVALID_TRANSACTION_BODY);
        final var op = body.scheduleCreateOrThrow();
        validateTruePreCheck(op.hasScheduledTransactionBody(), INVALID_TRANSACTION);
        // (FUTURE) Add a dedicated response code for an op waiting for an unspecified expiration time
        validateFalsePreCheck(op.waitForExpiry() && !op.hasExpirationTime(), INVALID_TRANSACTION);
>>>>>>> 68149f8a
    }

    @Override
    public void preHandle(@NonNull final PreHandleContext context) throws PreCheckException {
<<<<<<< HEAD
        Objects.requireNonNull(context, NULL_CONTEXT_MESSAGE);
        final TransactionBody currentTransaction = context.body();
        final LedgerConfig ledgerConfig = context.configuration().getConfigData(LedgerConfig.class);
        final HederaConfig hederaConfig = context.configuration().getConfigData(HederaConfig.class);
        final SchedulingConfig schedulingConfig = context.configuration().getConfigData(SchedulingConfig.class);
        final var isLongTermEnabled = schedulingConfig.longTermEnabled();
        checkLongTermSchedulable(getValidScheduleCreateBody(currentTransaction), isLongTermEnabled);
        final long maxExpireConfig = isLongTermEnabled
                ? schedulingConfig.maxExpirationFutureSeconds()
                : ledgerConfig.scheduleTxExpiryTimeSecs();
        final ScheduleCreateTransactionBody scheduleBody = getValidScheduleCreateBody(currentTransaction);
        if (scheduleBody.memo() != null && scheduleBody.memo().length() > hederaConfig.transactionMaxMemoUtf8Bytes()) {
            throw new PreCheckException(ResponseCodeEnum.MEMO_TOO_LONG);
=======
        requireNonNull(context);
        final var body = context.body();
        // We ensure this exists in pureChecks()
        final var op = body.scheduleCreateOrThrow();
        final var config = context.configuration();
        final var hederaConfig = config.getConfigData(HederaConfig.class);
        validateTruePreCheck(op.memo().length() <= hederaConfig.transactionMaxMemoUtf8Bytes(), MEMO_TOO_LONG);
        // For backward compatibility, use ACCOUNT_ID_DOES_NOT_EXIST for a nonexistent designated payer
        if (op.hasPayerAccountID()) {
            final var accountStore = context.createStore(ReadableAccountStore.class);
            final var payer = accountStore.getAccountById(op.payerAccountIDOrThrow());
            mustExist(payer, ACCOUNT_ID_DOES_NOT_EXIST);
>>>>>>> 68149f8a
        }
        final var schedulingConfig = config.getConfigData(SchedulingConfig.class);
        validateTruePreCheck(
                isAllowedFunction(op.scheduledTransactionBodyOrThrow(), schedulingConfig),
                SCHEDULED_TRANSACTION_NOT_IN_WHITELIST);
        // If an admin key is present, it must sign
        if (op.hasAdminKey()) {
            context.requireKey(op.adminKeyOrThrow());
        }
<<<<<<< HEAD
        checkSchedulableWhitelist(scheduleBody, schedulingConfig);
        final TransactionID transactionId = currentTransaction.transactionID();
        if (transactionId != null) {
            final Schedule provisionalSchedule = HandlerUtility.createProvisionalSchedule(
                    currentTransaction, instantSource.instant(), maxExpireConfig, isLongTermEnabled);
            final Set<Key> allRequiredKeys = allKeysForTransaction(provisionalSchedule, context);
            context.optionalKeys(allRequiredKeys);
        } else {
            throw new PreCheckException(ResponseCodeEnum.INVALID_TRANSACTION);
=======
        final var ledgerConfig = config.getConfigData(LedgerConfig.class);
        final long maxLifetime = schedulingConfig.longTermEnabled()
                ? schedulingConfig.maxExpirationFutureSeconds()
                : ledgerConfig.scheduleTxExpiryTimeSecs();
        final var schedule = createProvisionalSchedule(body, instantSource.instant(), maxLifetime);
        final var transactionKeys = getRequiredKeys(schedule, context::allKeysForTransaction);
        // If the schedule payer inherits from the ScheduleCreate, it is already in the required keys
        if (op.hasPayerAccountID()) {
            context.optionalKey(transactionKeys.payerKey());
>>>>>>> 68149f8a
        }
        // Any required non-payer key may optionally provide its signature with the ScheduleCreate
        context.optionalKeys(transactionKeys.requiredNonPayerKeys());
    }

    @Override
    public void handle(@NonNull final HandleContext context) throws HandleException {
<<<<<<< HEAD
        Objects.requireNonNull(context, NULL_CONTEXT_MESSAGE);
        final Instant currentConsensusTime = context.consensusNow();
        final WritableScheduleStore scheduleStore = context.storeFactory().writableStore(WritableScheduleStore.class);
        final SchedulingConfig schedulingConfig = context.configuration().getConfigData(SchedulingConfig.class);
        final LedgerConfig ledgerConfig = context.configuration().getConfigData(LedgerConfig.class);
        final boolean isLongTermEnabled = schedulingConfig.longTermEnabled();
        // Note: We must store the original ScheduleCreate transaction body in the Schedule so that we can compare
        //       those bytes to any new ScheduleCreate transaction for detecting duplicate ScheduleCreate
        //       transactions.  SchedulesByEquality is the virtual map for that task
        final TransactionBody currentTransaction = context.body();
        if (currentTransaction.hasScheduleCreate()) {
            final var expirationSeconds = isLongTermEnabled
                    ? schedulingConfig.maxExpirationFutureSeconds()
                    : ledgerConfig.scheduleTxExpiryTimeSecs();
            final Schedule provisionalSchedule = HandlerUtility.createProvisionalSchedule(
                    currentTransaction, currentConsensusTime, expirationSeconds, isLongTermEnabled);
            checkSchedulableWhitelistHandle(provisionalSchedule, schedulingConfig);
            context.attributeValidator().validateMemo(provisionalSchedule.memo());
            context.attributeValidator()
                    .validateMemo(provisionalSchedule.scheduledTransaction().memo());
            if (provisionalSchedule.hasAdminKey()) {
                try {
                    context.attributeValidator().validateKey(provisionalSchedule.adminKeyOrThrow());
                } catch (HandleException e) {
                    throw new HandleException(ResponseCodeEnum.INVALID_ADMIN_KEY);
                }
            }
            final ResponseCodeEnum validationResult =
                    validate(provisionalSchedule, currentConsensusTime, isLongTermEnabled);
            if (validationOk(validationResult)) {
                final List<Schedule> possibleDuplicates = scheduleStore.getByEquality(provisionalSchedule);
                if (isPresentIn(context, possibleDuplicates, provisionalSchedule)) {
                    throw new HandleException(ResponseCodeEnum.IDENTICAL_SCHEDULE_ALREADY_CREATED);
                }
                if (scheduleStore.numSchedulesInState() + 1 > schedulingConfig.maxNumber()) {
                    throw new HandleException(ResponseCodeEnum.MAX_ENTITIES_IN_PRICE_REGIME_HAVE_BEEN_CREATED);
                }
                // Need to process the child transaction again, to get the *primitive* keys possibly required
                final ScheduleKeysResult requiredKeysResult = allKeysForTransaction(provisionalSchedule, context);
                final Set<Key> allRequiredKeys = requiredKeysResult.remainingRequiredKeys();
                final Set<Key> updatedSignatories = requiredKeysResult.updatedSignatories();
                final long nextId = context.entityNumGenerator().newEntityNum();
                Schedule finalSchedule =
                        HandlerUtility.completeProvisionalSchedule(provisionalSchedule, nextId, updatedSignatories);
                if (tryToExecuteSchedule(
                        context,
                        finalSchedule,
                        allRequiredKeys,
                        updatedSignatories,
                        validationResult,
                        isLongTermEnabled)) {
                    finalSchedule = HandlerUtility.markExecuted(finalSchedule, currentConsensusTime);
                }
                scheduleStore.put(finalSchedule);
                final ScheduleStreamBuilder scheduleRecords =
                        context.savepointStack().getBaseBuilder(ScheduleStreamBuilder.class);
                scheduleRecords
                        .scheduleID(finalSchedule.scheduleId())
                        .scheduledTransactionID(HandlerUtility.transactionIdForScheduled(finalSchedule));
            } else {
                throw new HandleException(validationResult);
            }
        } else {
            throw new HandleException(ResponseCodeEnum.INVALID_TRANSACTION);
        }
    }

    private boolean isPresentIn(
            @NonNull final HandleContext context,
            @Nullable final List<Schedule> possibleDuplicates,
            @NonNull final Schedule provisionalSchedule) {
        if (possibleDuplicates != null) {
            for (final Schedule candidate : possibleDuplicates) {
                if (compareForDuplicates(candidate, provisionalSchedule)) {
                    // Do not forget to set the ID of the existing duplicate in the receipt...
                    TransactionID scheduledTransactionID = candidate
                            .originalCreateTransaction()
                            .transactionID()
                            .copyBuilder()
                            .scheduled(true)
                            .build();
                    context.savepointStack()
                            .getBaseBuilder(ScheduleStreamBuilder.class)
                            .scheduleID(candidate.scheduleId())
                            .scheduledTransactionID(scheduledTransactionID);
                    return true;
                }
            }
        }
        return false;
    }

    private boolean compareForDuplicates(@NonNull final Schedule candidate, @NonNull final Schedule requested) {
        return candidate.waitForExpiry() == requested.waitForExpiry()
                // @todo('9447') This should be modified to use calculated expiration once
                //               differential testing completes
                && candidate.providedExpirationSecond() == requested.providedExpirationSecond()
                && Objects.equals(candidate.memo(), requested.memo())
                && Objects.equals(candidate.adminKey(), requested.adminKey())
                // @note We should check scheduler here, but mono doesn't, so we cannot either, yet.
                && Objects.equals(candidate.scheduledTransaction(), requested.scheduledTransaction());
    }

    @NonNull
    private ScheduleCreateTransactionBody getValidScheduleCreateBody(@Nullable final TransactionBody currentTransaction)
            throws PreCheckException {
        if (currentTransaction != null) {
            final ScheduleCreateTransactionBody scheduleCreateTransaction = currentTransaction.scheduleCreate();
            if (scheduleCreateTransaction != null) {
                if (scheduleCreateTransaction.hasScheduledTransactionBody()) {
                    // this validates the schedulable transaction.
                    getSchedulableTransaction(currentTransaction);
                    return scheduleCreateTransaction;
                } else {
                    throw new PreCheckException(ResponseCodeEnum.INVALID_TRANSACTION);
                }
            } else {
                throw new PreCheckException(ResponseCodeEnum.INVALID_TRANSACTION_BODY);
            }
        } else {
            throw new PreCheckException(ResponseCodeEnum.INVALID_TRANSACTION);
        }
    }

    @Nullable
    private Key getKeyForPayerAccount(
            @NonNull final ScheduleCreateTransactionBody scheduleBody, @NonNull final PreHandleContext context)
            throws PreCheckException {
        if (scheduleBody.hasPayerAccountID()) {
            final AccountID payerForSchedule = scheduleBody.payerAccountIDOrThrow();
            return getKeyForAccount(context, payerForSchedule);
        } else {
            return null;
        }
    }
=======
        requireNonNull(context);
>>>>>>> 68149f8a

        final var schedulingConfig = context.configuration().getConfigData(SchedulingConfig.class);
        final boolean isLongTermEnabled = schedulingConfig.longTermEnabled();
        final var ledgerConfig = context.configuration().getConfigData(LedgerConfig.class);
        final var expirationSeconds = isLongTermEnabled
                ? schedulingConfig.maxExpirationFutureSeconds()
                : ledgerConfig.scheduleTxExpiryTimeSecs();
        final var consensusNow = context.consensusNow();
        final var provisionalSchedule = createProvisionalSchedule(context.body(), consensusNow, expirationSeconds);
        validateTrue(
                isAllowedFunction(provisionalSchedule.scheduledTransactionOrThrow(), schedulingConfig),
                SCHEDULED_TRANSACTION_NOT_IN_WHITELIST);
        context.attributeValidator().validateMemo(provisionalSchedule.memo());
        context.attributeValidator()
                .validateMemo(provisionalSchedule.scheduledTransactionOrThrow().memo());
        if (provisionalSchedule.hasAdminKey()) {
            try {
                context.attributeValidator().validateKey(provisionalSchedule.adminKeyOrThrow());
            } catch (HandleException e) {
                throw new HandleException(INVALID_ADMIN_KEY);
            }
        }
        final var validationResult = validate(provisionalSchedule, consensusNow, isLongTermEnabled);
        validateTrue(isMaybeExecutable(validationResult), validationResult);

        // Note that we must store the original ScheduleCreate transaction body in the Schedule so
        // we can compare those bytes to any new ScheduleCreate transaction for detecting duplicate
        // ScheduleCreate transactions. SchedulesByEquality is the virtual map for that task.
        final var scheduleStore = context.storeFactory().writableStore(WritableScheduleStore.class);
        final var possibleDuplicates = scheduleStore.getByEquality(provisionalSchedule);
        final var duplicate = maybeDuplicate(provisionalSchedule, possibleDuplicates);
        if (duplicate != null) {
            final var scheduledTxnId = duplicate
                    .originalCreateTransactionOrThrow()
                    .transactionIDOrThrow()
                    .copyBuilder()
                    .scheduled(true)
                    .build();
            context.savepointStack()
                    .getBaseBuilder(ScheduleStreamBuilder.class)
                    .scheduleID(duplicate.scheduleId())
                    .scheduledTransactionID(scheduledTxnId);
            throw new HandleException(IDENTICAL_SCHEDULE_ALREADY_CREATED);
        }
        validateTrue(
                scheduleStore.numSchedulesInState() + 1 <= schedulingConfig.maxNumber(),
                MAX_ENTITIES_IN_PRICE_REGIME_HAVE_BEEN_CREATED);

<<<<<<< HEAD
    private void checkLongTermSchedulable(
            final ScheduleCreateTransactionBody scheduleCreate, final boolean isLongTermEnabled)
            throws PreCheckException {
        // @todo('long term schedule') HIP needed?, before enabling long term schedules, add a response code for
        //       INVALID_LONG_TERM_SCHEDULE and fix this exception.
        if (isLongTermEnabled && scheduleCreate.waitForExpiry() && !scheduleCreate.hasExpirationTime()) {
            throw new PreCheckException(ResponseCodeEnum.INVALID_TRANSACTION /*INVALID_LONG_TERM_SCHEDULE*/);
        }
    }

    @NonNull
    private SchedulableTransactionBody getSchedulableTransaction(@NonNull final TransactionBody currentTransaction)
            throws PreCheckException {
        final ScheduleCreateTransactionBody scheduleBody = currentTransaction.scheduleCreate();
        if (scheduleBody != null) {
            final SchedulableTransactionBody scheduledTransaction = scheduleBody.scheduledTransactionBody();
            if (scheduledTransaction != null) {
                return scheduledTransaction;
            } else {
                throw new PreCheckException(ResponseCodeEnum.INVALID_TRANSACTION);
            }
        } else {
            throw new PreCheckException(ResponseCodeEnum.INVALID_TRANSACTION_BODY);
=======
        // With all validations done, we check if the new schedule is already executable
        final var transactionKeys = getTransactionKeysOrThrow(provisionalSchedule, context::allKeysForTransaction);
        final var requiredKeys = allRequiredKeys(transactionKeys);
        final var signatories =
                newSignatories(context.keyVerifier().signingCryptoKeys(), Collections.emptyList(), requiredKeys);
        final var schedulingTxnId =
                provisionalSchedule.originalCreateTransactionOrThrow().transactionIDOrThrow();
        final var schedulerId = schedulingTxnId.accountIDOrThrow();
        final var scheduleId = ScheduleID.newBuilder()
                .shardNum(schedulerId.shardNum())
                .realmNum(schedulerId.realmNum())
                .scheduleNum(context.entityNumGenerator().newEntityNum())
                .build();
        var schedule = provisionalSchedule
                .copyBuilder()
                .scheduleId(scheduleId)
                .schedulerAccountId(schedulerId)
                .signatories(signatories)
                .build();
        if (tryToExecuteSchedule(context, schedule, requiredKeys, validationResult, isLongTermEnabled)) {
            schedule = markedExecuted(schedule, consensusNow);
>>>>>>> 68149f8a
        }
        scheduleStore.put(schedule);
        context.savepointStack()
                .getBaseBuilder(ScheduleStreamBuilder.class)
                .scheduleID(schedule.scheduleId())
                .scheduledTransactionID(transactionIdForScheduled(schedule));
    }

    @NonNull
    @Override
    public Fees calculateFees(@NonNull final FeeContext feeContext) {
        requireNonNull(feeContext);
        final var body = feeContext.body();
        final var config = feeContext.configuration();
        final var ledgerConfig = config.getConfigData(LedgerConfig.class);
        final var schedulingConfig = config.getConfigData(SchedulingConfig.class);
        final var subType = body.scheduleCreateOrElse(ScheduleCreateTransactionBody.DEFAULT)
                        .scheduledTransactionBodyOrElse(SchedulableTransactionBody.DEFAULT)
                        .hasContractCall()
                ? SCHEDULE_CREATE_CONTRACT_CALL
                : DEFAULT;
        return feeContext
                .feeCalculatorFactory()
                .feeCalculator(subType)
                .legacyCalculate(sigValueObj -> usageGiven(
                        fromPbj(body),
                        sigValueObj,
                        schedulingConfig.longTermEnabled(),
                        ledgerConfig.scheduleTxExpiryTimeSecs()));
    }

    private @NonNull FeeData usageGiven(
            @NonNull final com.hederahashgraph.api.proto.java.TransactionBody txn,
            @NonNull final SigValueObj svo,
            final boolean longTermEnabled,
            final long scheduledTxExpiryTimeSecs) {
        final var op = txn.getScheduleCreate();
        final var sigUsage = new SigUsage(svo.getTotalSigCount(), svo.getSignatureSize(), svo.getPayerAcctSigCount());
        final long lifetimeSecs;
        if (op.hasExpirationTime() && longTermEnabled) {
            lifetimeSecs = Math.max(
                    0L,
                    op.getExpirationTime().getSeconds()
                            - txn.getTransactionID().getTransactionValidStart().getSeconds());
        } else {
            lifetimeSecs = scheduledTxExpiryTimeSecs;
        }
        return scheduleOpsUsage.scheduleCreateUsage(txn, sigUsage, lifetimeSecs);
    }

    private @Nullable Schedule maybeDuplicate(
            @NonNull final Schedule schedule, @Nullable final List<Schedule> duplicates) {
        if (duplicates == null) {
            return null;
        }
        for (final var duplicate : duplicates) {
            if (areIdentical(duplicate, schedule)) {
                return duplicate;
            }
        }
        return null;
    }

    private boolean areIdentical(@NonNull final Schedule candidate, @NonNull final Schedule requested) {
        return candidate.waitForExpiry() == requested.waitForExpiry()
                && candidate.providedExpirationSecond() == requested.providedExpirationSecond()
                && Objects.equals(candidate.memo(), requested.memo())
                && Objects.equals(candidate.adminKey(), requested.adminKey())
                // @note We should check scheduler here, but mono doesn't, so we cannot either, yet.
                && Objects.equals(candidate.scheduledTransaction(), requested.scheduledTransaction());
    }

    private boolean isAllowedFunction(
            @NonNull final SchedulableTransactionBody body, @NonNull final SchedulingConfig config) {
        final var scheduledFunctionality = functionalityForType(body.data().kind());
        return config.whitelist().functionalitySet().contains(scheduledFunctionality);
    }
}<|MERGE_RESOLUTION|>--- conflicted
+++ resolved
@@ -82,14 +82,6 @@
     }
 
     @Override
-<<<<<<< HEAD
-    public void pureChecks(@Nullable final TransactionBody currentTransaction) throws PreCheckException {
-        if (currentTransaction != null) {
-            checkValidTransactionId(currentTransaction.transactionID());
-        } else {
-            throw new PreCheckException(ResponseCodeEnum.INVALID_TRANSACTION_BODY);
-        }
-=======
     public void pureChecks(@NonNull final TransactionBody body) throws PreCheckException {
         requireNonNull(body);
         validateTruePreCheck(body.hasScheduleCreate(), INVALID_TRANSACTION_BODY);
@@ -97,26 +89,10 @@
         validateTruePreCheck(op.hasScheduledTransactionBody(), INVALID_TRANSACTION);
         // (FUTURE) Add a dedicated response code for an op waiting for an unspecified expiration time
         validateFalsePreCheck(op.waitForExpiry() && !op.hasExpirationTime(), INVALID_TRANSACTION);
->>>>>>> 68149f8a
     }
 
     @Override
     public void preHandle(@NonNull final PreHandleContext context) throws PreCheckException {
-<<<<<<< HEAD
-        Objects.requireNonNull(context, NULL_CONTEXT_MESSAGE);
-        final TransactionBody currentTransaction = context.body();
-        final LedgerConfig ledgerConfig = context.configuration().getConfigData(LedgerConfig.class);
-        final HederaConfig hederaConfig = context.configuration().getConfigData(HederaConfig.class);
-        final SchedulingConfig schedulingConfig = context.configuration().getConfigData(SchedulingConfig.class);
-        final var isLongTermEnabled = schedulingConfig.longTermEnabled();
-        checkLongTermSchedulable(getValidScheduleCreateBody(currentTransaction), isLongTermEnabled);
-        final long maxExpireConfig = isLongTermEnabled
-                ? schedulingConfig.maxExpirationFutureSeconds()
-                : ledgerConfig.scheduleTxExpiryTimeSecs();
-        final ScheduleCreateTransactionBody scheduleBody = getValidScheduleCreateBody(currentTransaction);
-        if (scheduleBody.memo() != null && scheduleBody.memo().length() > hederaConfig.transactionMaxMemoUtf8Bytes()) {
-            throw new PreCheckException(ResponseCodeEnum.MEMO_TOO_LONG);
-=======
         requireNonNull(context);
         final var body = context.body();
         // We ensure this exists in pureChecks()
@@ -129,7 +105,6 @@
             final var accountStore = context.createStore(ReadableAccountStore.class);
             final var payer = accountStore.getAccountById(op.payerAccountIDOrThrow());
             mustExist(payer, ACCOUNT_ID_DOES_NOT_EXIST);
->>>>>>> 68149f8a
         }
         final var schedulingConfig = config.getConfigData(SchedulingConfig.class);
         validateTruePreCheck(
@@ -139,17 +114,6 @@
         if (op.hasAdminKey()) {
             context.requireKey(op.adminKeyOrThrow());
         }
-<<<<<<< HEAD
-        checkSchedulableWhitelist(scheduleBody, schedulingConfig);
-        final TransactionID transactionId = currentTransaction.transactionID();
-        if (transactionId != null) {
-            final Schedule provisionalSchedule = HandlerUtility.createProvisionalSchedule(
-                    currentTransaction, instantSource.instant(), maxExpireConfig, isLongTermEnabled);
-            final Set<Key> allRequiredKeys = allKeysForTransaction(provisionalSchedule, context);
-            context.optionalKeys(allRequiredKeys);
-        } else {
-            throw new PreCheckException(ResponseCodeEnum.INVALID_TRANSACTION);
-=======
         final var ledgerConfig = config.getConfigData(LedgerConfig.class);
         final long maxLifetime = schedulingConfig.longTermEnabled()
                 ? schedulingConfig.maxExpirationFutureSeconds()
@@ -159,7 +123,6 @@
         // If the schedule payer inherits from the ScheduleCreate, it is already in the required keys
         if (op.hasPayerAccountID()) {
             context.optionalKey(transactionKeys.payerKey());
->>>>>>> 68149f8a
         }
         // Any required non-payer key may optionally provide its signature with the ScheduleCreate
         context.optionalKeys(transactionKeys.requiredNonPayerKeys());
@@ -167,145 +130,7 @@
 
     @Override
     public void handle(@NonNull final HandleContext context) throws HandleException {
-<<<<<<< HEAD
-        Objects.requireNonNull(context, NULL_CONTEXT_MESSAGE);
-        final Instant currentConsensusTime = context.consensusNow();
-        final WritableScheduleStore scheduleStore = context.storeFactory().writableStore(WritableScheduleStore.class);
-        final SchedulingConfig schedulingConfig = context.configuration().getConfigData(SchedulingConfig.class);
-        final LedgerConfig ledgerConfig = context.configuration().getConfigData(LedgerConfig.class);
-        final boolean isLongTermEnabled = schedulingConfig.longTermEnabled();
-        // Note: We must store the original ScheduleCreate transaction body in the Schedule so that we can compare
-        //       those bytes to any new ScheduleCreate transaction for detecting duplicate ScheduleCreate
-        //       transactions.  SchedulesByEquality is the virtual map for that task
-        final TransactionBody currentTransaction = context.body();
-        if (currentTransaction.hasScheduleCreate()) {
-            final var expirationSeconds = isLongTermEnabled
-                    ? schedulingConfig.maxExpirationFutureSeconds()
-                    : ledgerConfig.scheduleTxExpiryTimeSecs();
-            final Schedule provisionalSchedule = HandlerUtility.createProvisionalSchedule(
-                    currentTransaction, currentConsensusTime, expirationSeconds, isLongTermEnabled);
-            checkSchedulableWhitelistHandle(provisionalSchedule, schedulingConfig);
-            context.attributeValidator().validateMemo(provisionalSchedule.memo());
-            context.attributeValidator()
-                    .validateMemo(provisionalSchedule.scheduledTransaction().memo());
-            if (provisionalSchedule.hasAdminKey()) {
-                try {
-                    context.attributeValidator().validateKey(provisionalSchedule.adminKeyOrThrow());
-                } catch (HandleException e) {
-                    throw new HandleException(ResponseCodeEnum.INVALID_ADMIN_KEY);
-                }
-            }
-            final ResponseCodeEnum validationResult =
-                    validate(provisionalSchedule, currentConsensusTime, isLongTermEnabled);
-            if (validationOk(validationResult)) {
-                final List<Schedule> possibleDuplicates = scheduleStore.getByEquality(provisionalSchedule);
-                if (isPresentIn(context, possibleDuplicates, provisionalSchedule)) {
-                    throw new HandleException(ResponseCodeEnum.IDENTICAL_SCHEDULE_ALREADY_CREATED);
-                }
-                if (scheduleStore.numSchedulesInState() + 1 > schedulingConfig.maxNumber()) {
-                    throw new HandleException(ResponseCodeEnum.MAX_ENTITIES_IN_PRICE_REGIME_HAVE_BEEN_CREATED);
-                }
-                // Need to process the child transaction again, to get the *primitive* keys possibly required
-                final ScheduleKeysResult requiredKeysResult = allKeysForTransaction(provisionalSchedule, context);
-                final Set<Key> allRequiredKeys = requiredKeysResult.remainingRequiredKeys();
-                final Set<Key> updatedSignatories = requiredKeysResult.updatedSignatories();
-                final long nextId = context.entityNumGenerator().newEntityNum();
-                Schedule finalSchedule =
-                        HandlerUtility.completeProvisionalSchedule(provisionalSchedule, nextId, updatedSignatories);
-                if (tryToExecuteSchedule(
-                        context,
-                        finalSchedule,
-                        allRequiredKeys,
-                        updatedSignatories,
-                        validationResult,
-                        isLongTermEnabled)) {
-                    finalSchedule = HandlerUtility.markExecuted(finalSchedule, currentConsensusTime);
-                }
-                scheduleStore.put(finalSchedule);
-                final ScheduleStreamBuilder scheduleRecords =
-                        context.savepointStack().getBaseBuilder(ScheduleStreamBuilder.class);
-                scheduleRecords
-                        .scheduleID(finalSchedule.scheduleId())
-                        .scheduledTransactionID(HandlerUtility.transactionIdForScheduled(finalSchedule));
-            } else {
-                throw new HandleException(validationResult);
-            }
-        } else {
-            throw new HandleException(ResponseCodeEnum.INVALID_TRANSACTION);
-        }
-    }
-
-    private boolean isPresentIn(
-            @NonNull final HandleContext context,
-            @Nullable final List<Schedule> possibleDuplicates,
-            @NonNull final Schedule provisionalSchedule) {
-        if (possibleDuplicates != null) {
-            for (final Schedule candidate : possibleDuplicates) {
-                if (compareForDuplicates(candidate, provisionalSchedule)) {
-                    // Do not forget to set the ID of the existing duplicate in the receipt...
-                    TransactionID scheduledTransactionID = candidate
-                            .originalCreateTransaction()
-                            .transactionID()
-                            .copyBuilder()
-                            .scheduled(true)
-                            .build();
-                    context.savepointStack()
-                            .getBaseBuilder(ScheduleStreamBuilder.class)
-                            .scheduleID(candidate.scheduleId())
-                            .scheduledTransactionID(scheduledTransactionID);
-                    return true;
-                }
-            }
-        }
-        return false;
-    }
-
-    private boolean compareForDuplicates(@NonNull final Schedule candidate, @NonNull final Schedule requested) {
-        return candidate.waitForExpiry() == requested.waitForExpiry()
-                // @todo('9447') This should be modified to use calculated expiration once
-                //               differential testing completes
-                && candidate.providedExpirationSecond() == requested.providedExpirationSecond()
-                && Objects.equals(candidate.memo(), requested.memo())
-                && Objects.equals(candidate.adminKey(), requested.adminKey())
-                // @note We should check scheduler here, but mono doesn't, so we cannot either, yet.
-                && Objects.equals(candidate.scheduledTransaction(), requested.scheduledTransaction());
-    }
-
-    @NonNull
-    private ScheduleCreateTransactionBody getValidScheduleCreateBody(@Nullable final TransactionBody currentTransaction)
-            throws PreCheckException {
-        if (currentTransaction != null) {
-            final ScheduleCreateTransactionBody scheduleCreateTransaction = currentTransaction.scheduleCreate();
-            if (scheduleCreateTransaction != null) {
-                if (scheduleCreateTransaction.hasScheduledTransactionBody()) {
-                    // this validates the schedulable transaction.
-                    getSchedulableTransaction(currentTransaction);
-                    return scheduleCreateTransaction;
-                } else {
-                    throw new PreCheckException(ResponseCodeEnum.INVALID_TRANSACTION);
-                }
-            } else {
-                throw new PreCheckException(ResponseCodeEnum.INVALID_TRANSACTION_BODY);
-            }
-        } else {
-            throw new PreCheckException(ResponseCodeEnum.INVALID_TRANSACTION);
-        }
-    }
-
-    @Nullable
-    private Key getKeyForPayerAccount(
-            @NonNull final ScheduleCreateTransactionBody scheduleBody, @NonNull final PreHandleContext context)
-            throws PreCheckException {
-        if (scheduleBody.hasPayerAccountID()) {
-            final AccountID payerForSchedule = scheduleBody.payerAccountIDOrThrow();
-            return getKeyForAccount(context, payerForSchedule);
-        } else {
-            return null;
-        }
-    }
-=======
         requireNonNull(context);
->>>>>>> 68149f8a
 
         final var schedulingConfig = context.configuration().getConfigData(SchedulingConfig.class);
         final boolean isLongTermEnabled = schedulingConfig.longTermEnabled();
@@ -314,7 +139,7 @@
                 ? schedulingConfig.maxExpirationFutureSeconds()
                 : ledgerConfig.scheduleTxExpiryTimeSecs();
         final var consensusNow = context.consensusNow();
-        final var provisionalSchedule = createProvisionalSchedule(context.body(), consensusNow, expirationSeconds);
+        final var provisionalSchedule = createProvisionalSchedule(context.body(), consensusNow, expirationSeconds, isLongTermEnabled);
         validateTrue(
                 isAllowedFunction(provisionalSchedule.scheduledTransactionOrThrow(), schedulingConfig),
                 SCHEDULED_TRANSACTION_NOT_IN_WHITELIST);
@@ -354,31 +179,6 @@
                 scheduleStore.numSchedulesInState() + 1 <= schedulingConfig.maxNumber(),
                 MAX_ENTITIES_IN_PRICE_REGIME_HAVE_BEEN_CREATED);
 
-<<<<<<< HEAD
-    private void checkLongTermSchedulable(
-            final ScheduleCreateTransactionBody scheduleCreate, final boolean isLongTermEnabled)
-            throws PreCheckException {
-        // @todo('long term schedule') HIP needed?, before enabling long term schedules, add a response code for
-        //       INVALID_LONG_TERM_SCHEDULE and fix this exception.
-        if (isLongTermEnabled && scheduleCreate.waitForExpiry() && !scheduleCreate.hasExpirationTime()) {
-            throw new PreCheckException(ResponseCodeEnum.INVALID_TRANSACTION /*INVALID_LONG_TERM_SCHEDULE*/);
-        }
-    }
-
-    @NonNull
-    private SchedulableTransactionBody getSchedulableTransaction(@NonNull final TransactionBody currentTransaction)
-            throws PreCheckException {
-        final ScheduleCreateTransactionBody scheduleBody = currentTransaction.scheduleCreate();
-        if (scheduleBody != null) {
-            final SchedulableTransactionBody scheduledTransaction = scheduleBody.scheduledTransactionBody();
-            if (scheduledTransaction != null) {
-                return scheduledTransaction;
-            } else {
-                throw new PreCheckException(ResponseCodeEnum.INVALID_TRANSACTION);
-            }
-        } else {
-            throw new PreCheckException(ResponseCodeEnum.INVALID_TRANSACTION_BODY);
-=======
         // With all validations done, we check if the new schedule is already executable
         final var transactionKeys = getTransactionKeysOrThrow(provisionalSchedule, context::allKeysForTransaction);
         final var requiredKeys = allRequiredKeys(transactionKeys);
@@ -400,7 +200,6 @@
                 .build();
         if (tryToExecuteSchedule(context, schedule, requiredKeys, validationResult, isLongTermEnabled)) {
             schedule = markedExecuted(schedule, consensusNow);
->>>>>>> 68149f8a
         }
         scheduleStore.put(schedule);
         context.savepointStack()
