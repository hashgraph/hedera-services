--- conflicted
+++ resolved
@@ -1,13 +1,7 @@
 import com.hedera.node.app.service.schedule.impl.ScheduleServiceImpl;
 
 module com.hedera.node.app.service.schedule.impl {
-<<<<<<< HEAD
     requires transitive com.hedera.node.app.service.scheduled;
-=======
-    requires com.hedera.node.app.service.scheduled;
-    requires com.hedera.hashgraph.protobuf.java.api;
-    requires static com.github.spotbugs.annotations;
->>>>>>> 12f1c493
     requires org.apache.commons.lang3;
     requires com.hedera.node.app.service.mono;
     requires com.swirlds.virtualmap;
