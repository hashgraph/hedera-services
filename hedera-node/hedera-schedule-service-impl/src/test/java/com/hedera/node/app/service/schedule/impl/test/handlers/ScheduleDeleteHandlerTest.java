--- conflicted
+++ resolved
@@ -103,27 +103,6 @@
     }
 
     private void givenSetupForScheduleDelete(TransactionBody txn) {
-<<<<<<< HEAD
-        scheduledTxn =
-                TransactionBody.newBuilder()
-                        .setTransactionID(
-                                TransactionID.newBuilder().setAccountID(scheduler).build())
-                        .setCryptoCreateAccount(CryptoCreateTransactionBody.getDefaultInstance())
-                        .build();
-        scheduledMeta =
-                new TransactionMetadata(
-                        asOrdinary(
-                                txn.getScheduleCreate().getScheduledTransactionBody(),
-                                txn.getTransactionID()),
-                        scheduler,
-                        OK,
-                        schedulerKey,
-                        List.of(),
-                        null,
-                        null,
-                        List.of(),
-                        List.of());
-=======
         scheduledTxn = TransactionBody.newBuilder()
                 .setTransactionID(
                         TransactionID.newBuilder().setAccountID(scheduler).build())
@@ -136,8 +115,9 @@
                 schedulerKey,
                 List.of(),
                 null,
+                null,
+                List.of(),
                 List.of());
->>>>>>> 76f2065c
     }
 
     private TransactionBody scheduleDeleteTransaction() {
