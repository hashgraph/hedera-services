--- conflicted
+++ resolved
@@ -16,162 +16,12 @@
 
 package com.hedera.node.app.service.schedule.impl.test.handlers;
 
-<<<<<<< HEAD
-class ScheduleSignHandlerTest extends ScheduleHandlerTestBase {
-    //    private ScheduleID scheduleID = ScheduleID.newBuilder().setScheduleNum(100L).build();
-    //    @Mock protected JKey adminJKey;
-    //    @Mock protected ScheduleVirtualValue schedule;
-    //
-    //    @Mock protected ReadableKVStateBase<Long, ScheduleVirtualValue> schedulesById;
-    //    protected ReadableScheduleStore scheduleStore;
-    //
-    //    @BeforeEach
-    //    void setUp() {
-    //        given(states.<Long,
-    // ScheduleVirtualValue>get("SCHEDULES_BY_ID")).willReturn(schedulesById);
-    //        scheduleStore = new ReadableScheduleStore(states);
-    //    }
-    //
-    //    private ScheduleSignHandler subject = new ScheduleSignHandler();
-    //
-    //    @Test
-    //    void scheduleSignVanillaNoExplicitPayer() {
-    //        final var txn = scheduleSignTransaction();
-    //        givenSetupForScheduleSign(txn);
-    //        given(dispatcher.dispatch(scheduledTxn, scheduler)).willReturn(scheduledMeta);
-    //        final var meta = subject.preHandle(txn, scheduler, keyLookup, scheduleStore,
-    // dispatcher);
-    //        assertEquals(scheduler, meta.payer());
-    //        assertEquals(schedulerKey, meta.payerKey());
-    //        assertEquals(List.of(), meta.requiredNonPayerKeys());
-    //        assertEquals(scheduledMeta, meta.scheduledMeta());
-    //        assertEquals(OK, meta.status());
-    //    }
-    //
-    //    @Test
-    //    void scheduleSignFailsIfScheduleMissing() {
-    //        final var txn = scheduleSignTransaction();
-    //        given(schedulesById.get(scheduleID.getScheduleNum())).willReturn(null);
-    //        final var meta = subject.preHandle(txn, scheduler, keyLookup, scheduleStore,
-    // dispatcher);
-    //        assertEquals(scheduler, meta.payer());
-    //        assertEquals(null, meta.payerKey());
-    //        assertEquals(null, meta.scheduledMeta());
-    //        assertEquals(INVALID_SCHEDULE_ID, meta.status());
-    //        assertTrue(meta instanceof InvalidTransactionMetadata);
-    //    }
-    //
-    //    @Test
-    //    void scheduleSignVanillaWithOptionalPayerSet() {
-    //        final var txn = scheduleSignTransaction();
-    //        givenSetupForScheduleSign(txn);
-    //        scheduledMeta = new SigTransactionMetadata(scheduledTxn, payer, OK, adminKey,
-    // List.of());
-    //
-    //        given(schedule.hasExplicitPayer()).willReturn(true);
-    //        given(schedule.payer()).willReturn(EntityId.fromGrpcAccountId(payer));
-    //        given(keyLookup.getKey(scheduler))
-    //                .willReturn(KeyOrLookupFailureReason.withKey(schedulerKey));
-    //        given(dispatcher.dispatch(scheduledTxn, payer)).willReturn(scheduledMeta);
-    //
-    //        final var meta = subject.preHandle(txn, scheduler, keyLookup, scheduleStore,
-    // dispatcher);
-    //
-    //        assertEquals(scheduler, meta.payer());
-    //        assertEquals(schedulerKey, meta.payerKey());
-    //        assertEquals(scheduledMeta, meta.scheduledMeta());
-    //        assertEquals(adminKey, meta.scheduledMeta().payerKey());
-    //        assertEquals(OK, meta.status());
-    //        verify(dispatcher).dispatch(scheduledTxn, payer);
-    //    }
-    //
-    //    @Test
-    //    void scheduleSignForNotSchedulableFails() {
-    //        final var txn = scheduleSignTransaction();
-    //
-    //        scheduledTxn =
-    //                TransactionBody.newBuilder()
-    //                        .setTransactionID(TransactionID.newBuilder().setAccountID(scheduler))
-    //                        .setScheduleCreate(ScheduleCreateTransactionBody.newBuilder().build())
-    //                        .build();
-    //
-    //        given(schedulesById.get(scheduleID.getScheduleNum())).willReturn(schedule);
-    //        given(keyLookup.getKey(scheduler))
-    //                .willReturn(KeyOrLookupFailureReason.withKey(schedulerKey));
-    //        given(schedule.ordinaryViewOfScheduledTxn()).willReturn(scheduledTxn);
-    //        given(schedule.adminKey()).willReturn(Optional.of(adminJKey));
-    //        given(schedule.hasExplicitPayer()).willReturn(false);
-    //
-    //        final var meta = subject.preHandle(txn, scheduler, keyLookup, scheduleStore,
-    // dispatcher);
-    //        assertEquals(scheduler, meta.payer());
-    //        assertEquals(schedulerKey, meta.payerKey());
-    //        assertEquals(List.of(), meta.requiredNonPayerKeys());
-    //        assertTrue(meta.scheduledMeta() instanceof InvalidTransactionMetadata);
-    //        assertTrue(meta.scheduledMeta().txnBody().hasScheduleCreate());
-    //        assertEquals(SCHEDULED_TRANSACTION_NOT_IN_WHITELIST, meta.scheduledMeta().status());
-    //        assertEquals(scheduler, meta.scheduledMeta().payer());
-    //        assertEquals(OK, meta.status());
-    //    }
-    //
-    //    @Test
-    //    void scheduleSignNotInWhiteList() {
-    //        final var txn = scheduleTxnNotRecognized();
-    //        TransactionMetadata result =
-    //                subject.preHandle(txn, payer, keyLookup, scheduleStore, dispatcher);
-    //        assertTrue(result instanceof InvalidTransactionMetadata);
-    //        assertEquals(txn, result.txnBody());
-    //        assertEquals(payer, result.payer());
-    //        assertEquals(INVALID_SCHEDULE_ID, result.status());
-    //    }
-    //
-    //    @Test
-    //    void handleNotImplemented() {
-    //        assertThrows(UnsupportedOperationException.class, () -> subject.handle(metaToHandle));
-    //    }
-    //
-    //    private TransactionBody givenSetupForScheduleSign(TransactionBody txn) {
-    //        scheduledTxn =
-    //                TransactionBody.newBuilder()
-    //                        .setTransactionID(
-    //                                TransactionID.newBuilder().setAccountID(scheduler).build())
-    //
-    // .setCryptoCreateAccount(CryptoCreateTransactionBody.getDefaultInstance())
-    //                        .build();
-    //        scheduledMeta =
-    //                new SigTransactionMetadata(
-    //                        asOrdinary(
-    //                                txn.getScheduleCreate().getScheduledTransactionBody(),
-    //                                txn.getTransactionID()),
-    //                        scheduler,
-    //                        OK,
-    //                        schedulerKey,
-    //                        List.of());
-    //        given(schedulesById.get(scheduleID.getScheduleNum())).willReturn(schedule);
-    //        given(keyLookup.getKey(scheduler))
-    //                .willReturn(KeyOrLookupFailureReason.withKey(schedulerKey));
-    //        given(schedule.ordinaryViewOfScheduledTxn()).willReturn(scheduledTxn);
-    //        given(schedule.adminKey()).willReturn(Optional.of(adminJKey));
-    //        return scheduledTxn;
-    //    }
-    //
-    //    private TransactionBody scheduleSignTransaction() {
-    //        return TransactionBody.newBuilder()
-    //                .setTransactionID(TransactionID.newBuilder().setAccountID(scheduler))
-    //
-    // .setScheduleSign(ScheduleSignTransactionBody.newBuilder().setScheduleID(scheduleID))
-    //                .build();
-    //    }
-=======
-import static com.hedera.node.app.service.mono.utils.MiscUtils.asOrdinary;
-import static com.hederahashgraph.api.proto.java.ResponseCodeEnum.INVALID_SCHEDULE_ID;
-import static com.hederahashgraph.api.proto.java.ResponseCodeEnum.OK;
-import static com.hederahashgraph.api.proto.java.ResponseCodeEnum.SCHEDULED_TRANSACTION_NOT_IN_WHITELIST;
-import static org.junit.jupiter.api.Assertions.assertEquals;
-import static org.junit.jupiter.api.Assertions.assertTrue;
-import static org.mockito.BDDMockito.given;
-import static org.mockito.Mockito.verify;
-
+import com.hedera.hapi.node.base.ScheduleID;
+import com.hedera.hapi.node.base.TransactionID;
+import com.hedera.hapi.node.scheduled.ScheduleCreateTransactionBody;
+import com.hedera.hapi.node.scheduled.ScheduleSignTransactionBody;
+import com.hedera.hapi.node.token.CryptoCreateTransactionBody;
+import com.hedera.hapi.node.transaction.TransactionBody;
 import com.hedera.node.app.service.mono.legacy.core.jproto.JKey;
 import com.hedera.node.app.service.mono.state.submerkle.EntityId;
 import com.hedera.node.app.service.mono.state.virtual.schedule.ScheduleVirtualValue;
@@ -181,20 +31,22 @@
 import com.hedera.node.app.spi.meta.PreHandleContext;
 import com.hedera.node.app.spi.meta.TransactionMetadata;
 import com.hedera.node.app.spi.state.ReadableKVStateBase;
-import com.hederahashgraph.api.proto.java.CryptoCreateTransactionBody;
-import com.hederahashgraph.api.proto.java.ScheduleCreateTransactionBody;
-import com.hederahashgraph.api.proto.java.ScheduleID;
-import com.hederahashgraph.api.proto.java.ScheduleSignTransactionBody;
-import com.hederahashgraph.api.proto.java.TransactionBody;
-import com.hederahashgraph.api.proto.java.TransactionID;
-import java.util.List;
-import java.util.Optional;
 import org.junit.jupiter.api.BeforeEach;
 import org.junit.jupiter.api.Test;
 import org.mockito.Mock;
+import java.util.List;
+import java.util.Optional;
+import static com.hedera.hapi.node.base.ResponseCodeEnum.INVALID_SCHEDULE_ID;
+import static com.hedera.hapi.node.base.ResponseCodeEnum.OK;
+import static com.hedera.hapi.node.base.ResponseCodeEnum.SCHEDULED_TRANSACTION_NOT_IN_WHITELIST;
+import static com.hedera.node.app.service.schedule.impl.Utils.asOrdinary;
+import static org.junit.jupiter.api.Assertions.assertEquals;
+import static org.junit.jupiter.api.Assertions.assertTrue;
+import static org.mockito.BDDMockito.given;
+import static org.mockito.Mockito.verify;
 
 class ScheduleSignHandlerTest extends ScheduleHandlerTestBase {
-    private ScheduleID scheduleID = ScheduleID.newBuilder().setScheduleNum(100L).build();
+    private ScheduleID scheduleID = ScheduleID.newBuilder().scheduleNum(100L).build();
 
     @Mock
     protected JKey adminJKey;
@@ -233,7 +85,7 @@
     void scheduleSignFailsIfScheduleMissing() {
         final var txn = scheduleSignTransaction();
         given(keyLookup.getKey(scheduler)).willReturn(KeyOrLookupFailureReason.withKey(schedulerKey));
-        given(schedulesById.get(scheduleID.getScheduleNum())).willReturn(null);
+        given(schedulesById.get(scheduleID.scheduleNum())).willReturn(null);
         final var context = new PreHandleContext(keyLookup, txn, scheduler);
         subject.preHandle(context, scheduleStore, dispatcher);
         assertEquals(scheduler, context.getPayer());
@@ -268,11 +120,11 @@
         final var txn = scheduleSignTransaction();
 
         scheduledTxn = TransactionBody.newBuilder()
-                .setTransactionID(TransactionID.newBuilder().setAccountID(scheduler))
-                .setScheduleCreate(ScheduleCreateTransactionBody.newBuilder().build())
+                .transactionID(TransactionID.newBuilder().accountID(scheduler))
+                .scheduleCreate(ScheduleCreateTransactionBody.newBuilder().build())
                 .build();
 
-        given(schedulesById.get(scheduleID.getScheduleNum())).willReturn(schedule);
+        given(schedulesById.get(scheduleID.scheduleNum())).willReturn(schedule);
         given(keyLookup.getKey(scheduler)).willReturn(KeyOrLookupFailureReason.withKey(schedulerKey));
         given(schedule.ordinaryViewOfScheduledTxn()).willReturn(scheduledTxn);
         given(schedule.adminKey()).willReturn(Optional.of(adminJKey));
@@ -287,7 +139,8 @@
         assertTrue(
                 ((TransactionMetadata) context.getHandlerMetadata()).txnBody().hasScheduleCreate());
         assertEquals(
-                SCHEDULED_TRANSACTION_NOT_IN_WHITELIST, ((TransactionMetadata) context.getHandlerMetadata()).status());
+                SCHEDULED_TRANSACTION_NOT_IN_WHITELIST, ((TransactionMetadata)
+ context.getHandlerMetadata()).status());
         assertEquals(scheduler, ((TransactionMetadata) context.getHandlerMetadata()).payer());
         assertEquals(OK, context.getStatus());
     }
@@ -305,19 +158,19 @@
 
     private TransactionBody givenSetupForScheduleSign(TransactionBody txn) {
         scheduledTxn = TransactionBody.newBuilder()
-                .setTransactionID(
-                        TransactionID.newBuilder().setAccountID(scheduler).build())
-                .setCryptoCreateAccount(CryptoCreateTransactionBody.getDefaultInstance())
+                .transactionID(
+                        TransactionID.newBuilder().accountID(scheduler).build())
+                .cryptoCreateAccount(CryptoCreateTransactionBody.newBuilder().build())
                 .build();
         scheduledMeta = new TransactionMetadata(
-                asOrdinary(txn.getScheduleCreate().getScheduledTransactionBody(), txn.getTransactionID()),
+                asOrdinary(txn.scheduleCreate().orElseThrow().scheduledTransactionBody(), txn.transactionID()),
                 scheduler,
                 OK,
                 schedulerKey,
                 List.of(),
                 null,
                 List.of());
-        given(schedulesById.get(scheduleID.getScheduleNum())).willReturn(schedule);
+        given(schedulesById.get(scheduleID.scheduleNum())).willReturn(schedule);
         given(keyLookup.getKey(scheduler)).willReturn(KeyOrLookupFailureReason.withKey(schedulerKey));
         given(schedule.ordinaryViewOfScheduledTxn()).willReturn(scheduledTxn);
         given(schedule.adminKey()).willReturn(Optional.of(adminJKey));
@@ -326,9 +179,8 @@
 
     private TransactionBody scheduleSignTransaction() {
         return TransactionBody.newBuilder()
-                .setTransactionID(TransactionID.newBuilder().setAccountID(scheduler))
-                .setScheduleSign(ScheduleSignTransactionBody.newBuilder().setScheduleID(scheduleID))
+                .transactionID(TransactionID.newBuilder().accountID(scheduler))
+                .scheduleSign(ScheduleSignTransactionBody.newBuilder().scheduleID(scheduleID))
                 .build();
     }
->>>>>>> ca5e6ec2
 }