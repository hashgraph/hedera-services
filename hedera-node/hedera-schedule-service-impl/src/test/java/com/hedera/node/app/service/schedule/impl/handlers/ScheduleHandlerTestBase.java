/*
 * Copyright (C) 2023-2024 Hedera Hashgraph, LLC
 *
 * Licensed under the Apache License, Version 2.0 (the "License");
 * you may not use this file except in compliance with the License.
 * You may obtain a copy of the License at
 *
 *      http://www.apache.org/licenses/LICENSE-2.0
 *
 * Unless required by applicable law or agreed to in writing, software
 * distributed under the License is distributed on an "AS IS" BASIS,
 * WITHOUT WARRANTIES OR CONDITIONS OF ANY KIND, either express or implied.
 * See the License for the specific language governing permissions and
 * limitations under the License.
 */

package com.hedera.node.app.service.schedule.impl.handlers;

import static com.hedera.node.app.signature.impl.SignatureVerificationImpl.failedVerification;
import static com.hedera.node.app.signature.impl.SignatureVerificationImpl.passedVerification;
import static org.assertj.core.api.Assertions.assertThat;
import static org.assertj.core.api.Assertions.assertThatThrownBy;
import static org.mockito.ArgumentMatchers.any;
import static org.mockito.ArgumentMatchers.eq;
import static org.mockito.BDDMockito.given;

import com.hedera.hapi.node.base.AccountID;
import com.hedera.hapi.node.base.Key;
import com.hedera.hapi.node.base.ResponseCodeEnum;
import com.hedera.hapi.node.base.ScheduleID;
import com.hedera.hapi.node.base.Timestamp;
import com.hedera.hapi.node.base.TransactionID;
import com.hedera.hapi.node.state.schedule.Schedule;
import com.hedera.node.app.service.schedule.ReadableScheduleStore;
import com.hedera.node.app.service.schedule.ScheduleRecordBuilder;
import com.hedera.node.app.service.schedule.WritableScheduleStore;
import com.hedera.node.app.service.schedule.impl.ScheduleTestBase;
import com.hedera.node.app.service.token.ReadableAccountStore;
import com.hedera.node.app.signature.impl.SignatureVerificationImpl;
import com.hedera.node.app.spi.key.KeyVerifier;
import com.hedera.node.app.spi.signatures.SignatureVerification;
import com.hedera.node.app.spi.signatures.VerificationAssistant;
import com.hedera.node.app.spi.store.StoreFactory;
import com.hedera.node.app.spi.workflows.HandleContext;
import com.hedera.node.app.spi.workflows.HandleContext.TransactionCategory;
import com.hedera.node.app.spi.workflows.HandleException;
import com.hedera.node.app.spi.workflows.PreCheckException;
import com.hedera.node.app.spi.workflows.TransactionKeys;
import com.hedera.node.app.workflows.dispatcher.TransactionDispatcher;
import com.hedera.node.app.workflows.handle.record.SingleTransactionRecordBuilderImpl;
import com.hedera.node.app.workflows.handle.validation.AttributeValidatorImpl;
import java.security.InvalidKeyException;
import java.time.Instant;
import java.util.Set;
import java.util.function.Predicate;
import org.assertj.core.api.BDDAssertions;
import org.assertj.core.api.ThrowableAssert.ThrowingCallable;
import org.junit.jupiter.api.extension.ExtendWith;
import org.mockito.Mock;
import org.mockito.invocation.InvocationOnMock;
import org.mockito.junit.jupiter.MockitoExtension;
import org.mockito.junit.jupiter.MockitoSettings;
import org.mockito.quality.Strictness;
import org.mockito.stubbing.Answer;

@SuppressWarnings("ProtectedField")
@ExtendWith(MockitoExtension.class)
@MockitoSettings(strictness = Strictness.WARN)
class ScheduleHandlerTestBase extends ScheduleTestBase {
    @Mock(strictness = Mock.Strictness.LENIENT)
    protected TransactionDispatcher mockDispatcher;

    @Mock(strictness = Mock.Strictness.LENIENT)
    protected HandleContext mockContext;

    @Mock(strictness = Mock.Strictness.LENIENT)
<<<<<<< HEAD
    protected KeyVerifier keyVerifier;
=======
    protected StoreFactory storeFactory;
>>>>>>> 3f309bab

    protected final TransactionKeys testChildKeys =
            createChildKeys(adminKey, schedulerKey, payerKey, optionKey, otherKey);

    protected void setUpBase() throws PreCheckException, InvalidKeyException {
        super.setUpBase();
        setUpContext();
    }

    protected void throwsHandleException(final ThrowingCallable callable, final ResponseCodeEnum expectedError) {
        assertThatThrownBy(callable)
                .isInstanceOf(HandleException.class)
                .hasFieldOrPropertyWithValue("status", expectedError);
    }

    protected void verifyHandleSucceededAndExecuted(
            final Schedule next, final TransactionID parentId, final int startCount) {
        commit(writableById); // commit changes so we can inspect the underlying map
        // should be a new schedule in the map
        assertThat(scheduleMapById.size()).isEqualTo(startCount + 1);
        // verifying that the handle really ran and created the new schedule
        final Schedule wrongSchedule = writableSchedules.get(next.scheduleId());
        assertThat(wrongSchedule).isNull(); // shard and realm *should not* match here
        // get a corrected schedule ID.
        final ScheduleID correctedId = adjustRealmShardForPayer(next, parentId);
        final Schedule resultSchedule = writableSchedules.get(correctedId);
        // verify the schedule was created ready for sign transactions
        assertThat(resultSchedule).isNotNull(); // shard and realm *should* match here
        assertThat(resultSchedule.deleted()).isFalse();
        // The scheduled should have executed immediately; for these tests we validate all required
        //     signatures in the test create transaction.
        assertThat(resultSchedule.executed()).isTrue();
        assertThat(resultSchedule.resolutionTime()).isEqualTo(timestampFrom(testConsensusTime));
    }

    protected void verifySignHandleSucceededAndExecuted(
            final Schedule next, final TransactionID parentId, final int startCount) {
        commit(writableById); // commit changes so we can inspect the underlying map
        // should be a new schedule in the map
        assertThat(scheduleMapById.size()).isEqualTo(startCount + 1);
        // verifying that the handle really ran and created the new schedule
        final Schedule signedSchedule = writableSchedules.get(next.scheduleId());
        assertThat(signedSchedule).isNotNull(); // shard and realm *should* match here
        assertThat(signedSchedule.deleted()).isFalse();
        // The scheduled should have executed immediately; for these tests we validate all required
        //     signatures in the test sign transaction.
        assertThat(signedSchedule.executed()).isTrue();
        assertThat(signedSchedule.resolutionTime()).isEqualTo(timestampFrom(testConsensusTime));
    }

    protected void verifySignHandleSucceededNoExecution(
            final Schedule next, final TransactionID parentId, final int startCount) {
        commit(writableById); // commit changes so we can inspect the underlying map
        // should be a new schedule in the map
        assertThat(scheduleMapById.size()).isEqualTo(startCount + 1);
        // verifying that the handle really ran and created the new schedule
        final Schedule signedSchedule = writableSchedules.get(next.scheduleId());
        assertThat(signedSchedule).isNotNull(); // shard and realm *should* match here
        assertThat(signedSchedule.deleted()).isFalse();
        // The scheduled should NOT have executed; for these tests we validate only some required
        //     signatures in the test sign transaction.
        assertThat(signedSchedule.executed()).isFalse();
        assertThat(signedSchedule.resolutionTime()).isNull();
    }

    protected static ScheduleID adjustRealmShardForPayer(final Schedule next, final TransactionID parentId) {
        long correctRealm = parentId.accountID().realmNum();
        long correctShard = parentId.accountID().shardNum();
        final ScheduleID.Builder correctedBuilder = next.scheduleId().copyBuilder();
        correctedBuilder.realmNum(correctRealm).shardNum(correctShard);
        final ScheduleID correctedId = correctedBuilder.build();
        return correctedId;
    }

    protected Timestamp timestampFrom(final Instant valueToConvert) {
        return new Timestamp(valueToConvert.getEpochSecond(), valueToConvert.getNano());
    }

    protected Timestamp timestampFrom(final long secondsToConvert) {
        return new Timestamp(secondsToConvert, 0);
    }

    @SuppressWarnings("unchecked")
    private void setUpContext() {
        given(mockContext.configuration()).willReturn(testConfig);
        given(mockContext.consensusNow()).willReturn(testConsensusTime);
        given(mockContext.attributeValidator()).willReturn(new AttributeValidatorImpl(mockContext));
        given(mockContext.payer()).willReturn(payer);
<<<<<<< HEAD
        given(mockContext.readableStore(ReadableAccountStore.class)).willReturn(accountStore);
        given(mockContext.readableStore(ReadableScheduleStore.class)).willReturn(scheduleStore);
        given(mockContext.writableStore(WritableScheduleStore.class)).willReturn(writableSchedules);
        given(mockContext.keyVerifier()).willReturn(keyVerifier);
        given(keyVerifier.verificationFor(eq(payerKey), any())).willReturn(passedVerification(payerKey));
        given(keyVerifier.verificationFor(eq(adminKey), any())).willReturn(passedVerification(adminKey));
        given(keyVerifier.verificationFor(eq(schedulerKey), any())).willReturn(failedVerification(schedulerKey));
        given(keyVerifier.verificationFor(eq(optionKey), any())).willReturn(failedVerification(optionKey));
        given(keyVerifier.verificationFor(eq(otherKey), any())).willReturn(failedVerification(otherKey));
=======
        given(mockContext.storeFactory()).willReturn(storeFactory);
        given(storeFactory.readableStore(ReadableAccountStore.class)).willReturn(accountStore);
        given(storeFactory.readableStore(ReadableScheduleStore.class)).willReturn(scheduleStore);
        given(storeFactory.writableStore(WritableScheduleStore.class)).willReturn(writableSchedules);
        given(mockContext.verificationFor(eq(payerKey), any())).willReturn(passedVerification(payerKey));
        given(mockContext.verificationFor(eq(adminKey), any())).willReturn(passedVerification(adminKey));
        given(mockContext.verificationFor(eq(schedulerKey), any())).willReturn(failedVerification(schedulerKey));
        given(mockContext.verificationFor(eq(optionKey), any())).willReturn(failedVerification(optionKey));
        given(mockContext.verificationFor(eq(otherKey), any())).willReturn(failedVerification(otherKey));
>>>>>>> 3f309bab
        given(mockContext.dispatchChildTransaction(
                        any(),
                        eq(ScheduleRecordBuilder.class),
                        any(Predicate.class),
                        any(AccountID.class),
                        any(TransactionCategory.class)))
                .willReturn(new SingleTransactionRecordBuilderImpl(testConsensusTime));
        given(mockContext.recordBuilder(ScheduleRecordBuilder.class))
                .willReturn(new SingleTransactionRecordBuilderImpl(testConsensusTime));
    }

    private static TransactionKeys createChildKeys(
            final Key payerKey, final Key adminKey, final Key schedulerKey, final Key... optionalKeys) {
        return new TestTransactionKeys(payerKey, Set.of(adminKey, schedulerKey), Set.of(optionalKeys));
    }

    // This provides Mock answers for Context code.  In order to actually test the Handler code, however, this
    // class MUST call the callback for each key, and generate an success/failure based on whether the key is in
    // the required (success) or optional (failure) set in the TransactionKeys provided to the constructor.
    // Not calling the callback, passing a different key, or not responding with a correct Verification could
    // cause incorrect test results and permit errors to pass testing.
    protected static final class VerificationForAnswer implements Answer<SignatureVerification> {
        private static final String TYPE_FAIL_MESSAGE = "Incorrect Argument type, expected %s but got %s";
        private final TransactionKeys keysForTransaction;

        VerificationForAnswer(TransactionKeys testKeys) {
            keysForTransaction = testKeys;
        }

        @Override
        public SignatureVerification answer(final InvocationOnMock invocation) {
            final SignatureVerification result;
            final Object[] arguments = invocation.getArguments();
            if (arguments.length != 2) {
                result = null;
                BDDAssertions.fail("Incorrect Argument count, expected 2 but got %d".formatted(arguments.length));
            } else if (arguments[0] instanceof Key keyToTest) {
                if (arguments[1] instanceof VerificationAssistant callback) {
                    if (keysForTransaction.requiredNonPayerKeys().contains(keyToTest)) {
                        result = new SignatureVerificationImpl(keyToTest, null, true);
                        callback.test(keyToTest, result);
                    } else {
                        result = new SignatureVerificationImpl(keyToTest, null, false);
                        callback.test(keyToTest, new SignatureVerificationImpl(keyToTest, null, false));
                    }
                } else {
                    result = null;
                    // Spotless forces this layout, because it mangles ternaries early
                    final String actualType;
                    if (arguments[1] == null) actualType = "null";
                    else actualType = arguments[1].getClass().getCanonicalName();
                    BDDAssertions.fail(TYPE_FAIL_MESSAGE.formatted("VerificationAssistant", actualType));
                }
            } else {
                result = null;
                // just barely short enough to avoid spotless mangling
                final String actualType =
                        arguments[0] == null ? "null" : arguments[0].getClass().getCanonicalName();
                BDDAssertions.fail(TYPE_FAIL_MESSAGE.formatted("Key", actualType));
            }
            return result;
        }
    }
}<|MERGE_RESOLUTION|>--- conflicted
+++ resolved
@@ -74,11 +74,10 @@
     protected HandleContext mockContext;
 
     @Mock(strictness = Mock.Strictness.LENIENT)
-<<<<<<< HEAD
+    protected StoreFactory storeFactory;
+
+    @Mock(strictness = Mock.Strictness.LENIENT)
     protected KeyVerifier keyVerifier;
-=======
-    protected StoreFactory storeFactory;
->>>>>>> 3f309bab
 
     protected final TransactionKeys testChildKeys =
             createChildKeys(adminKey, schedulerKey, payerKey, optionKey, otherKey);
@@ -167,27 +166,16 @@
         given(mockContext.consensusNow()).willReturn(testConsensusTime);
         given(mockContext.attributeValidator()).willReturn(new AttributeValidatorImpl(mockContext));
         given(mockContext.payer()).willReturn(payer);
-<<<<<<< HEAD
-        given(mockContext.readableStore(ReadableAccountStore.class)).willReturn(accountStore);
-        given(mockContext.readableStore(ReadableScheduleStore.class)).willReturn(scheduleStore);
-        given(mockContext.writableStore(WritableScheduleStore.class)).willReturn(writableSchedules);
+        given(mockContext.storeFactory()).willReturn(storeFactory);
+        given(storeFactory.readableStore(ReadableAccountStore.class)).willReturn(accountStore);
+        given(storeFactory.readableStore(ReadableScheduleStore.class)).willReturn(scheduleStore);
+        given(storeFactory.writableStore(WritableScheduleStore.class)).willReturn(writableSchedules);
         given(mockContext.keyVerifier()).willReturn(keyVerifier);
         given(keyVerifier.verificationFor(eq(payerKey), any())).willReturn(passedVerification(payerKey));
         given(keyVerifier.verificationFor(eq(adminKey), any())).willReturn(passedVerification(adminKey));
         given(keyVerifier.verificationFor(eq(schedulerKey), any())).willReturn(failedVerification(schedulerKey));
         given(keyVerifier.verificationFor(eq(optionKey), any())).willReturn(failedVerification(optionKey));
         given(keyVerifier.verificationFor(eq(otherKey), any())).willReturn(failedVerification(otherKey));
-=======
-        given(mockContext.storeFactory()).willReturn(storeFactory);
-        given(storeFactory.readableStore(ReadableAccountStore.class)).willReturn(accountStore);
-        given(storeFactory.readableStore(ReadableScheduleStore.class)).willReturn(scheduleStore);
-        given(storeFactory.writableStore(WritableScheduleStore.class)).willReturn(writableSchedules);
-        given(mockContext.verificationFor(eq(payerKey), any())).willReturn(passedVerification(payerKey));
-        given(mockContext.verificationFor(eq(adminKey), any())).willReturn(passedVerification(adminKey));
-        given(mockContext.verificationFor(eq(schedulerKey), any())).willReturn(failedVerification(schedulerKey));
-        given(mockContext.verificationFor(eq(optionKey), any())).willReturn(failedVerification(optionKey));
-        given(mockContext.verificationFor(eq(otherKey), any())).willReturn(failedVerification(otherKey));
->>>>>>> 3f309bab
         given(mockContext.dispatchChildTransaction(
                         any(),
                         eq(ScheduleRecordBuilder.class),
