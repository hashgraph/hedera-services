/*
 * Copyright (C) 2023-2024 Hedera Hashgraph, LLC
 *
 * Licensed under the Apache License, Version 2.0 (the "License");
 * you may not use this file except in compliance with the License.
 * You may obtain a copy of the License at
 *
 *      http://www.apache.org/licenses/LICENSE-2.0
 *
 * Unless required by applicable law or agreed to in writing, software
 * distributed under the License is distributed on an "AS IS" BASIS,
 * WITHOUT WARRANTIES OR CONDITIONS OF ANY KIND, either express or implied.
 * See the License for the specific language governing permissions and
 * limitations under the License.
 */

package com.hedera.node.app.service.schedule.impl.handlers;

import static com.hedera.node.app.signature.impl.SignatureVerificationImpl.failedVerification;
import static com.hedera.node.app.signature.impl.SignatureVerificationImpl.passedVerification;
import static com.hedera.node.app.spi.workflows.HandleContext.TransactionCategory.USER;
import static com.hedera.node.app.spi.workflows.record.ExternalizedRecordCustomizer.NOOP_RECORD_CUSTOMIZER;
import static com.hedera.node.app.spi.workflows.record.StreamBuilder.ReversingBehavior.REVERSIBLE;
import static org.assertj.core.api.Assertions.assertThat;
import static org.assertj.core.api.Assertions.assertThatThrownBy;
import static org.mockito.ArgumentMatchers.any;
import static org.mockito.ArgumentMatchers.eq;
import static org.mockito.BDDMockito.given;
import static org.mockito.Mockito.mock;

import com.hedera.hapi.node.base.AccountID;
import com.hedera.hapi.node.base.Key;
import com.hedera.hapi.node.base.ResponseCodeEnum;
import com.hedera.hapi.node.base.ScheduleID;
import com.hedera.hapi.node.base.Timestamp;
import com.hedera.hapi.node.base.TransactionID;
import com.hedera.hapi.node.state.schedule.Schedule;
import com.hedera.node.app.service.schedule.ReadableScheduleStore;
import com.hedera.node.app.service.schedule.ScheduleStreamBuilder;
import com.hedera.node.app.service.schedule.WritableScheduleStore;
import com.hedera.node.app.service.schedule.impl.ScheduleTestBase;
import com.hedera.node.app.service.token.ReadableAccountStore;
import com.hedera.node.app.signature.impl.SignatureVerificationImpl;
import com.hedera.node.app.spi.key.KeyVerifier;
import com.hedera.node.app.spi.signatures.SignatureVerification;
import com.hedera.node.app.spi.signatures.VerificationAssistant;
import com.hedera.node.app.spi.store.StoreFactory;
import com.hedera.node.app.spi.workflows.HandleContext;
import com.hedera.node.app.spi.workflows.HandleContext.TransactionCategory;
import com.hedera.node.app.spi.workflows.HandleException;
import com.hedera.node.app.spi.workflows.PreCheckException;
import com.hedera.node.app.spi.workflows.TransactionKeys;
import com.hedera.node.app.workflows.dispatcher.TransactionDispatcher;
import com.hedera.node.app.workflows.handle.record.RecordStreamBuilder;
import com.hedera.node.app.workflows.handle.validation.AttributeValidatorImpl;
import java.security.InvalidKeyException;
import java.time.Instant;
import java.util.Set;
import java.util.function.Predicate;
import org.assertj.core.api.BDDAssertions;
import org.assertj.core.api.ThrowableAssert.ThrowingCallable;
import org.junit.jupiter.api.extension.ExtendWith;
import org.mockito.Mock;
import org.mockito.invocation.InvocationOnMock;
import org.mockito.junit.jupiter.MockitoExtension;
import org.mockito.junit.jupiter.MockitoSettings;
import org.mockito.quality.Strictness;
import org.mockito.stubbing.Answer;

@SuppressWarnings("ProtectedField")
@ExtendWith(MockitoExtension.class)
@MockitoSettings(strictness = Strictness.WARN)
class ScheduleHandlerTestBase extends ScheduleTestBase {
    @Mock(strictness = Mock.Strictness.LENIENT)
    protected TransactionDispatcher mockDispatcher;

    @Mock(strictness = Mock.Strictness.LENIENT)
    protected HandleContext mockContext;

    @Mock(strictness = Mock.Strictness.LENIENT)
    protected StoreFactory storeFactory;

    @Mock(strictness = Mock.Strictness.LENIENT)
    protected KeyVerifier keyVerifier;

    protected final TransactionKeys testChildKeys =
            createChildKeys(adminKey, schedulerKey, payerKey, optionKey, otherKey);

    protected void setUpBase() throws PreCheckException, InvalidKeyException {
        super.setUpBase();
        setUpContext();
    }

    protected void throwsHandleException(final ThrowingCallable callable, final ResponseCodeEnum expectedError) {
        assertThatThrownBy(callable)
                .isInstanceOf(HandleException.class)
                .hasFieldOrPropertyWithValue("status", expectedError);
    }

    protected void verifyHandleSucceededAndExecuted(
            final Schedule next, final TransactionID parentId, final int startCount) {
        commit(writableById); // commit changes so we can inspect the underlying map
        // should be a new schedule in the map
        assertThat(scheduleMapById.size()).isEqualTo(startCount + 1);
        // verifying that the handle really ran and created the new schedule
        final Schedule wrongSchedule = writableSchedules.get(next.scheduleId());
        assertThat(wrongSchedule).isNull(); // shard and realm *should not* match here
        // get a corrected schedule ID.
        final ScheduleID correctedId = adjustRealmShardForPayer(next, parentId);
        final Schedule resultSchedule = writableSchedules.get(correctedId);
        // verify the schedule was created ready for sign transactions
        assertThat(resultSchedule).isNotNull(); // shard and realm *should* match here
        assertThat(resultSchedule.deleted()).isFalse();
        // The scheduled should have executed immediately; for these tests we validate all required
        //     signatures in the test create transaction.
        assertThat(resultSchedule.executed()).isTrue();
        assertThat(resultSchedule.resolutionTime()).isEqualTo(timestampFrom(testConsensusTime));
    }

    protected void verifySignHandleSucceededAndExecuted(
            final Schedule next, final TransactionID parentId, final int startCount) {
        commit(writableById); // commit changes so we can inspect the underlying map
        // should be a new schedule in the map
        assertThat(scheduleMapById.size()).isEqualTo(startCount + 1);
        // verifying that the handle really ran and created the new schedule
        final Schedule signedSchedule = writableSchedules.get(next.scheduleId());
        assertThat(signedSchedule).isNotNull(); // shard and realm *should* match here
        assertThat(signedSchedule.deleted()).isFalse();
        // The scheduled should have executed immediately; for these tests we validate all required
        //     signatures in the test sign transaction.
        assertThat(signedSchedule.executed()).isTrue();
        assertThat(signedSchedule.resolutionTime()).isEqualTo(timestampFrom(testConsensusTime));
    }

    protected void verifySignHandleSucceededNoExecution(
            final Schedule next, final TransactionID parentId, final int startCount) {
        commit(writableById); // commit changes so we can inspect the underlying map
        // should be a new schedule in the map
        assertThat(scheduleMapById.size()).isEqualTo(startCount + 1);
        // verifying that the handle really ran and created the new schedule
        final Schedule signedSchedule = writableSchedules.get(next.scheduleId());
        assertThat(signedSchedule).isNotNull(); // shard and realm *should* match here
        assertThat(signedSchedule.deleted()).isFalse();
        // The scheduled should NOT have executed; for these tests we validate only some required
        //     signatures in the test sign transaction.
        assertThat(signedSchedule.executed()).isFalse();
        assertThat(signedSchedule.resolutionTime()).isNull();
    }

    protected static ScheduleID adjustRealmShardForPayer(final Schedule next, final TransactionID parentId) {
        long correctRealm = parentId.accountID().realmNum();
        long correctShard = parentId.accountID().shardNum();
        final ScheduleID.Builder correctedBuilder = next.scheduleId().copyBuilder();
        correctedBuilder.realmNum(correctRealm).shardNum(correctShard);
        final ScheduleID correctedId = correctedBuilder.build();
        return correctedId;
    }

    protected Timestamp timestampFrom(final Instant valueToConvert) {
        return new Timestamp(valueToConvert.getEpochSecond(), valueToConvert.getNano());
    }

    protected Timestamp timestampFrom(final long secondsToConvert) {
        return new Timestamp(secondsToConvert, 0);
    }

    @SuppressWarnings("unchecked")
    private void setUpContext() {
        given(mockContext.configuration()).willReturn(testConfig);
        given(mockContext.consensusNow()).willReturn(testConsensusTime);
        given(mockContext.attributeValidator()).willReturn(new AttributeValidatorImpl(mockContext));
        given(mockContext.payer()).willReturn(payer);
        given(mockContext.storeFactory()).willReturn(storeFactory);
        given(storeFactory.readableStore(ReadableAccountStore.class)).willReturn(accountStore);
        given(storeFactory.readableStore(ReadableScheduleStore.class)).willReturn(scheduleStore);
        given(storeFactory.writableStore(WritableScheduleStore.class)).willReturn(writableSchedules);
        given(mockContext.keyVerifier()).willReturn(keyVerifier);
        given(keyVerifier.verificationFor(eq(payerKey), any())).willReturn(passedVerification(payerKey));
        given(keyVerifier.verificationFor(eq(adminKey), any())).willReturn(passedVerification(adminKey));
        given(keyVerifier.verificationFor(eq(schedulerKey), any())).willReturn(failedVerification(schedulerKey));
        given(keyVerifier.verificationFor(eq(optionKey), any())).willReturn(failedVerification(optionKey));
        given(keyVerifier.verificationFor(eq(otherKey), any())).willReturn(failedVerification(otherKey));
        given(mockContext.dispatchChildTransaction(
                        any(),
                        eq(ScheduleStreamBuilder.class),
                        any(Predicate.class),
                        any(AccountID.class),
<<<<<<< HEAD
                        any(TransactionCategory.class)))
                .willReturn(new RecordStreamBuilder(REVERSIBLE, NOOP_RECORD_CUSTOMIZER, USER));
=======
                        any(TransactionCategory.class),
                        any()))
                .willReturn(new RecordStreamBuilder());
>>>>>>> db931ce7

        final var mockStack = mock(HandleContext.SavepointStack.class);
        given(mockContext.savepointStack()).willReturn(mockStack);
        given(mockStack.getBaseBuilder(ScheduleStreamBuilder.class))
                .willReturn(new RecordStreamBuilder(REVERSIBLE, NOOP_RECORD_CUSTOMIZER, USER));
    }

    private static TransactionKeys createChildKeys(
            final Key payerKey, final Key adminKey, final Key schedulerKey, final Key... optionalKeys) {
        return new TestTransactionKeys(payerKey, Set.of(adminKey, schedulerKey), Set.of(optionalKeys));
    }

    // This provides Mock answers for Context code.  In order to actually test the Handler code, however, this
    // class MUST call the callback for each key, and generate an success/failure based on whether the key is in
    // the required (success) or optional (failure) set in the TransactionKeys provided to the constructor.
    // Not calling the callback, passing a different key, or not responding with a correct Verification could
    // cause incorrect test results and permit errors to pass testing.
    protected static final class VerificationForAnswer implements Answer<SignatureVerification> {
        private static final String TYPE_FAIL_MESSAGE = "Incorrect Argument type, expected %s but got %s";
        private final TransactionKeys keysForTransaction;

        VerificationForAnswer(TransactionKeys testKeys) {
            keysForTransaction = testKeys;
        }

        @Override
        public SignatureVerification answer(final InvocationOnMock invocation) {
            final SignatureVerification result;
            final Object[] arguments = invocation.getArguments();
            if (arguments.length != 2) {
                result = null;
                BDDAssertions.fail("Incorrect Argument count, expected 2 but got %d".formatted(arguments.length));
            } else if (arguments[0] instanceof Key keyToTest) {
                if (arguments[1] instanceof VerificationAssistant callback) {
                    if (keysForTransaction.requiredNonPayerKeys().contains(keyToTest)) {
                        result = new SignatureVerificationImpl(keyToTest, null, true);
                        callback.test(keyToTest, result);
                    } else {
                        result = new SignatureVerificationImpl(keyToTest, null, false);
                        callback.test(keyToTest, new SignatureVerificationImpl(keyToTest, null, false));
                    }
                } else {
                    result = null;
                    // Spotless forces this layout, because it mangles ternaries early
                    final String actualType;
                    if (arguments[1] == null) actualType = "null";
                    else actualType = arguments[1].getClass().getCanonicalName();
                    BDDAssertions.fail(TYPE_FAIL_MESSAGE.formatted("VerificationAssistant", actualType));
                }
            } else {
                result = null;
                // just barely short enough to avoid spotless mangling
                final String actualType =
                        arguments[0] == null ? "null" : arguments[0].getClass().getCanonicalName();
                BDDAssertions.fail(TYPE_FAIL_MESSAGE.formatted("Key", actualType));
            }
            return result;
        }
    }
}<|MERGE_RESOLUTION|>--- conflicted
+++ resolved
@@ -185,14 +185,9 @@
                         eq(ScheduleStreamBuilder.class),
                         any(Predicate.class),
                         any(AccountID.class),
-<<<<<<< HEAD
-                        any(TransactionCategory.class)))
-                .willReturn(new RecordStreamBuilder(REVERSIBLE, NOOP_RECORD_CUSTOMIZER, USER));
-=======
                         any(TransactionCategory.class),
                         any()))
-                .willReturn(new RecordStreamBuilder());
->>>>>>> db931ce7
+                .willReturn(new RecordStreamBuilder(REVERSIBLE, NOOP_RECORD_CUSTOMIZER, USER));
 
         final var mockStack = mock(HandleContext.SavepointStack.class);
         given(mockContext.savepointStack()).willReturn(mockStack);
