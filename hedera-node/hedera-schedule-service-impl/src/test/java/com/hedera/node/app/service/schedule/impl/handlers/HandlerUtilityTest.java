/*
 * Copyright (C) 2023-2024 Hedera Hashgraph, LLC
 *
 * Licensed under the Apache License, Version 2.0 (the "License");
 * you may not use this file except in compliance with the License.
 * You may obtain a copy of the License at
 *
 *      http://www.apache.org/licenses/LICENSE-2.0
 *
 * Unless required by applicable law or agreed to in writing, software
 * distributed under the License is distributed on an "AS IS" BASIS,
 * WITHOUT WARRANTIES OR CONDITIONS OF ANY KIND, either express or implied.
 * See the License for the specific language governing permissions and
 * limitations under the License.
 */

package com.hedera.node.app.service.schedule.impl.handlers;

import static org.assertj.core.api.BDDAssertions.assertThat;

import com.hedera.hapi.node.base.AccountID;
import com.hedera.hapi.node.base.Timestamp;
import com.hedera.hapi.node.scheduled.SchedulableTransactionBody.DataOneOfType;
import com.hedera.hapi.node.state.schedule.Schedule;
import com.hedera.hapi.node.transaction.TransactionBody;
import com.hedera.node.app.spi.workflows.PreCheckException;
import edu.umd.cs.findbugs.annotations.Nullable;
import java.security.InvalidKeyException;
import java.time.Instant;
import java.util.Collection;
import java.util.Collections;
import org.assertj.core.api.Condition;
import org.junit.jupiter.api.BeforeEach;
import org.junit.jupiter.api.Test;

class HandlerUtilityTest extends ScheduleHandlerTestBase {

    @BeforeEach
    void setUp() throws PreCheckException, InvalidKeyException {
        setUpBase();
    }

    @Test
    void asOrdinaryHandlesAllTypes() {
        for (final Schedule next : listOfScheduledOptions) {
            final AccountID originalPayer =
                    next.originalCreateTransaction().transactionID().accountID();
            final AccountID payer = next.payerAccountIdOrElse(originalPayer);
            final TransactionBody result = HandlerUtility.childAsOrdinary(next);
            assertThat(result).isNotNull();
            assertThat(result.transactionFee()).isGreaterThan(0L);
            assertThat(result.transactionID()).isNotNull();
            assertThat(result.transactionID().scheduled()).isTrue();
            assertThat(result.transactionID().accountID()).isEqualTo(payer);
        }
    }

    @Test
    void functionalityForTypeHandlesAllTypes() {
        for (DataOneOfType input : DataOneOfType.values()) {
            assertThat(HandlerUtility.functionalityForType(input)).isNotNull();
        }
    }

    @Test
    void createProvisionalScheduleCreatesCorrectSchedule() {
        // Creating a provisional schedule should produce the expected Schedule except for Schedule ID.
        for (final Schedule next : listOfScheduledOptions) {
            final TransactionBody createTransaction = next.originalCreateTransaction();
            final String createMemo = createTransaction.scheduleCreate().memo();
            final boolean createWait = createTransaction.scheduleCreate().waitForExpiry();
            final Schedule.Builder build = next.copyBuilder().memo(createMemo);
            final Schedule expected = build.waitForExpiry(createWait).build();
            final long maxLifeSeconds = scheduleConfig.maxExpirationFutureSeconds();
            final Schedule modified = HandlerUtility.createProvisionalSchedule(
                    createTransaction, testConsensusTime, maxLifeSeconds, true);

            assertThat(modified.executed()).isEqualTo(expected.executed());
            assertThat(modified.deleted()).isEqualTo(expected.deleted());
            assertThat(modified.resolutionTime()).isEqualTo(expected.resolutionTime());
            assertThat(modified.signatories()).containsExactlyElementsOf(expected.signatories());

            verifyPartialEquality(modified, expected);
            assertThat(modified.hasScheduleId()).isFalse();
        }
    }

<<<<<<< HEAD
    @Test
    void completeProvisionalScheduleModifiesWithNewId() {
        final Set<Key> fakeSignatories = Set.of(payerKey, adminKey, schedulerKey);
        final long testEntityNumber = 1791L;
        // Completing a provisional schedule should produce the exact same Schedule except for Schedule ID.
        for (final Schedule expected : listOfScheduledOptions) {
            final TransactionBody createTransaction = expected.originalCreateTransaction();
            final AccountID baseId = createTransaction.transactionID().accountID();
            final ScheduleID expectedId = new ScheduleID(baseId.shardNum(), baseId.realmNum(), testEntityNumber);
            final long maxLifeSeconds = scheduleConfig.maxExpirationFutureSeconds();
            final Schedule provisional = HandlerUtility.createProvisionalSchedule(
                    createTransaction, testConsensusTime, maxLifeSeconds, false);
            final Schedule completed =
                    HandlerUtility.completeProvisionalSchedule(provisional, testEntityNumber, fakeSignatories);

            assertThat(completed.scheduleId()).isNotEqualTo(provisional.scheduleId());
            assertThat(completed.scheduleId()).isEqualTo(expectedId);
            assertThat(completed.executed()).isEqualTo(provisional.executed());
            assertThat(completed.deleted()).isEqualTo(provisional.deleted());
            assertThat(completed.resolutionTime()).isEqualTo(provisional.resolutionTime());
            assertThat(completed.signatories()).containsExactlyElementsOf(fakeSignatories);

            verifyPartialEquality(completed, provisional);
        }
    }

=======
>>>>>>> 68149f8a
    /**
     * Verify that "actual" is equal to "expected" with respect to almost all values.
     * <p> The following attributes are not verified here:
     * <ul>
     *     <li>schedule ID</li>
     *     <li>executed</li>
     *     <li>deleted</li>
     *     <li>resolution time</li>
     *     <li>signatories</li>
     * </ul>
     * These "un verified" values are what different tests expect to modify, so the specific tests verify each
     * value is, or is not, modified as appropriate for that test.
     * @param expected the expected values to match
     * @param actual the actual values to verify
     * @throws AssertionError if any verified value is not equal between the two parameters.
     */
    private static void verifyPartialEquality(final Schedule actual, final Schedule expected) {
        assertThat(actual.originalCreateTransaction()).isEqualTo(expected.originalCreateTransaction());
        assertThat(actual.memo()).isEqualTo(expected.memo());
        assertThat(actual.calculatedExpirationSecond()).isEqualTo(expected.calculatedExpirationSecond());
        assertThat(actual.providedExpirationSecond()).isEqualTo(expected.providedExpirationSecond());
        assertThat(actual.adminKey()).isEqualTo(expected.adminKey());
        assertThat(actual.payerAccountId()).isEqualTo(expected.payerAccountId());
        assertThat(actual.scheduledTransaction()).isEqualTo(expected.scheduledTransaction());
        assertThat(actual.schedulerAccountId()).isEqualTo(expected.schedulerAccountId());
        assertThat(actual.waitForExpiry()).isEqualTo(expected.waitForExpiry());
        assertThat(actual.scheduleValidStart()).isEqualTo(expected.scheduleValidStart());
    }

    private Timestamp timestampFromInstant(final Instant valueToConvert) {
        return new Timestamp(valueToConvert.getEpochSecond(), valueToConvert.getNano());
    }

    /**
     * AssertJ condition to match.
     * AssertJ is extremely bad at generic capture, forcing everything at least one superclass
     * up.  As a result this is required to match {@code Condition<?>} rather than the known collection
     * type.
     * <p>
     * The consequence is that the condition fails confusingly for results that are different types, rather than
     * the compiler detecting a change.
     *
     * @param <T> the type of the Collection this condition is expected to support.
     */
    private static class ContainsAllElements<T> extends Condition<Collection<?>> {
        private final Collection<T> valuesToMatch;

        public ContainsAllElements(@Nullable final Collection<T> expected) {
            valuesToMatch = expected;
        }

        @Override
        public boolean matches(final Collection<?> value) {
            return !(Collections.disjoint(value, valuesToMatch));
        }
    }
}<|MERGE_RESOLUTION|>--- conflicted
+++ resolved
@@ -85,35 +85,6 @@
         }
     }
 
-<<<<<<< HEAD
-    @Test
-    void completeProvisionalScheduleModifiesWithNewId() {
-        final Set<Key> fakeSignatories = Set.of(payerKey, adminKey, schedulerKey);
-        final long testEntityNumber = 1791L;
-        // Completing a provisional schedule should produce the exact same Schedule except for Schedule ID.
-        for (final Schedule expected : listOfScheduledOptions) {
-            final TransactionBody createTransaction = expected.originalCreateTransaction();
-            final AccountID baseId = createTransaction.transactionID().accountID();
-            final ScheduleID expectedId = new ScheduleID(baseId.shardNum(), baseId.realmNum(), testEntityNumber);
-            final long maxLifeSeconds = scheduleConfig.maxExpirationFutureSeconds();
-            final Schedule provisional = HandlerUtility.createProvisionalSchedule(
-                    createTransaction, testConsensusTime, maxLifeSeconds, false);
-            final Schedule completed =
-                    HandlerUtility.completeProvisionalSchedule(provisional, testEntityNumber, fakeSignatories);
-
-            assertThat(completed.scheduleId()).isNotEqualTo(provisional.scheduleId());
-            assertThat(completed.scheduleId()).isEqualTo(expectedId);
-            assertThat(completed.executed()).isEqualTo(provisional.executed());
-            assertThat(completed.deleted()).isEqualTo(provisional.deleted());
-            assertThat(completed.resolutionTime()).isEqualTo(provisional.resolutionTime());
-            assertThat(completed.signatories()).containsExactlyElementsOf(fakeSignatories);
-
-            verifyPartialEquality(completed, provisional);
-        }
-    }
-
-=======
->>>>>>> 68149f8a
     /**
      * Verify that "actual" is equal to "expected" with respect to almost all values.
      * <p> The following attributes are not verified here:
