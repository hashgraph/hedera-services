--- conflicted
+++ resolved
@@ -538,76 +538,6 @@
     }
 
     @Test
-<<<<<<< HEAD
-    void negativeValueEIP1559() {
-        final var negativeValue = BigInteger.valueOf(-1000);
-
-        final var oneByte = new byte[] {1};
-        final EthTxData ethTxData = new EthTxData(
-                oneByte,
-                EthTransactionType.EIP1559,
-                oneByte,
-                1,
-                oneByte,
-                oneByte,
-                oneByte,
-                1,
-                oneByte,
-                negativeValue,
-                oneByte,
-                null,
-                1,
-                oneByte,
-                oneByte,
-                oneByte);
-        final var encoded = ethTxData.encodeTx();
-
-        final var populateEthTxData = EthTxData.populateEthTxData(encoded);
-
-        assertEquals(negativeValue, populateEthTxData.value());
-    }
-
-    @Test
-    void negativeValueEIP2930() {
-        final var negativeValue = BigInteger.valueOf(-1000);
-
-        final var oneByte = new byte[] {1};
-        final EthTxData ethTxData = new EthTxData(
-                oneByte,
-                EthTransactionType.EIP2930,
-                oneByte,
-                1,
-                oneByte,
-                oneByte,
-                oneByte,
-                1,
-                oneByte,
-                negativeValue,
-                oneByte,
-                null,
-                1,
-                oneByte,
-                oneByte,
-                oneByte);
-        final var encoded = ethTxData.encodeTx();
-
-        final var populateEthTxData = EthTxData.populateEthTxData(encoded);
-
-        assertEquals(negativeValue, populateEthTxData.value());
-    }
-
-    @Test
-    void negativeValueLegacy() {
-        final var negativeValue = BigInteger.valueOf(-1000);
-
-        final var oneByte = new byte[] {1};
-        final EthTxData ethTxData = new EthTxData(
-                oneByte,
-                EthTransactionType.LEGACY_ETHEREUM,
-                oneByte,
-                1,
-                oneByte,
-=======
     void maxGasForFoundryDeterministicDeployerIsAsExpected() {
         final var oneByte = new byte[] {1};
         // 45 tinybar as weibar
@@ -624,25 +554,10 @@
                 1,
                 oneByte,
                 BigInteger.ONE,
->>>>>>> e87c3030
-                oneByte,
-                oneByte,
-                1,
-                oneByte,
-<<<<<<< HEAD
-                negativeValue,
-                oneByte,
-                null,
-                1,
-                oneByte,
-                oneByte,
-                oneByte);
-        final var encoded = ethTxData.encodeTx();
-
-        final var populateEthTxData = EthTxData.populateEthTxData(encoded);
-
-        assertEquals(negativeValue, populateEthTxData.value());
-=======
+                oneByte,
+                oneByte,
+                1,
+                oneByte,
                 oneByte,
                 oneByte);
         assertTrue(testTransaction
@@ -651,6 +566,92 @@
                                 .multiply(BigInteger.valueOf(FOUNDRY_DETERMINISTIC_DEPLOYER_GAS_PRICE_MULTIPLIER))
                                 .multiply(WEIBARS_TO_TINYBARS))
                 == 0);
->>>>>>> e87c3030
+    }
+
+    @Test
+    void negativeValueEIP1559() {
+        final var negativeValue = BigInteger.valueOf(-1000);
+
+        final var oneByte = new byte[] {1};
+        final EthTxData ethTxData = new EthTxData(
+                oneByte,
+                EthTransactionType.EIP1559,
+                oneByte,
+                1,
+                oneByte,
+                oneByte,
+                oneByte,
+                1,
+                oneByte,
+                negativeValue,
+                oneByte,
+                null,
+                1,
+                oneByte,
+                oneByte,
+                oneByte);
+        final var encoded = ethTxData.encodeTx();
+
+        final var populateEthTxData = EthTxData.populateEthTxData(encoded);
+
+        assertEquals(negativeValue, populateEthTxData.value());
+    }
+
+    @Test
+    void negativeValueEIP2930() {
+        final var negativeValue = BigInteger.valueOf(-1000);
+
+        final var oneByte = new byte[] {1};
+        final EthTxData ethTxData = new EthTxData(
+                oneByte,
+                EthTransactionType.EIP2930,
+                oneByte,
+                1,
+                oneByte,
+                oneByte,
+                oneByte,
+                1,
+                oneByte,
+                negativeValue,
+                oneByte,
+                null,
+                1,
+                oneByte,
+                oneByte,
+                oneByte);
+        final var encoded = ethTxData.encodeTx();
+
+        final var populateEthTxData = EthTxData.populateEthTxData(encoded);
+
+        assertEquals(negativeValue, populateEthTxData.value());
+    }
+
+    @Test
+    void negativeValueLegacy() {
+        final var negativeValue = BigInteger.valueOf(-1000);
+
+        final var oneByte = new byte[] {1};
+        final EthTxData ethTxData = new EthTxData(
+                oneByte,
+                EthTransactionType.LEGACY_ETHEREUM,
+                oneByte,
+                1,
+                oneByte,
+                oneByte,
+                oneByte,
+                1,
+                oneByte,
+                negativeValue,
+                oneByte,
+                null,
+                1,
+                oneByte,
+                oneByte,
+                oneByte);
+        final var encoded = ethTxData.encodeTx();
+
+        final var populateEthTxData = EthTxData.populateEthTxData(encoded);
+
+        assertEquals(negativeValue, populateEthTxData.value());
     }
 }