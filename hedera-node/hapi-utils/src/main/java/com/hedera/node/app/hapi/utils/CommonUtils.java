/*
 * Copyright (C) 2020-2024 Hedera Hashgraph, LLC
 *
 * Licensed under the Apache License, Version 2.0 (the "License");
 * you may not use this file except in compliance with the License.
 * You may obtain a copy of the License at
 *
 *      http://www.apache.org/licenses/LICENSE-2.0
 *
 * Unless required by applicable law or agreed to in writing, software
 * distributed under the License is distributed on an "AS IS" BASIS,
 * WITHOUT WARRANTIES OR CONDITIONS OF ANY KIND, either express or implied.
 * See the License for the specific language governing permissions and
 * limitations under the License.
 */

package com.hedera.node.app.hapi.utils;

import static com.hedera.node.app.hapi.utils.ByteStringUtils.unwrapUnsafelyIfPossible;
<<<<<<< HEAD
import static com.hederahashgraph.api.proto.java.HederaFunctionality.ConsensusCreateTopic;
import static com.hederahashgraph.api.proto.java.HederaFunctionality.ConsensusDeleteTopic;
import static com.hederahashgraph.api.proto.java.HederaFunctionality.ConsensusSubmitMessage;
import static com.hederahashgraph.api.proto.java.HederaFunctionality.ConsensusUpdateTopic;
import static com.hederahashgraph.api.proto.java.HederaFunctionality.ContractCall;
import static com.hederahashgraph.api.proto.java.HederaFunctionality.ContractCreate;
import static com.hederahashgraph.api.proto.java.HederaFunctionality.ContractDelete;
import static com.hederahashgraph.api.proto.java.HederaFunctionality.ContractUpdate;
import static com.hederahashgraph.api.proto.java.HederaFunctionality.CryptoAddLiveHash;
import static com.hederahashgraph.api.proto.java.HederaFunctionality.CryptoApproveAllowance;
import static com.hederahashgraph.api.proto.java.HederaFunctionality.CryptoCreate;
import static com.hederahashgraph.api.proto.java.HederaFunctionality.CryptoDelete;
import static com.hederahashgraph.api.proto.java.HederaFunctionality.CryptoDeleteAllowance;
import static com.hederahashgraph.api.proto.java.HederaFunctionality.CryptoDeleteLiveHash;
import static com.hederahashgraph.api.proto.java.HederaFunctionality.CryptoTransfer;
import static com.hederahashgraph.api.proto.java.HederaFunctionality.CryptoUpdate;
import static com.hederahashgraph.api.proto.java.HederaFunctionality.EthereumTransaction;
import static com.hederahashgraph.api.proto.java.HederaFunctionality.FileAppend;
import static com.hederahashgraph.api.proto.java.HederaFunctionality.FileCreate;
import static com.hederahashgraph.api.proto.java.HederaFunctionality.FileDelete;
import static com.hederahashgraph.api.proto.java.HederaFunctionality.FileUpdate;
import static com.hederahashgraph.api.proto.java.HederaFunctionality.Freeze;
import static com.hederahashgraph.api.proto.java.HederaFunctionality.NodeCreate;
import static com.hederahashgraph.api.proto.java.HederaFunctionality.NodeDelete;
import static com.hederahashgraph.api.proto.java.HederaFunctionality.NodeUpdate;
import static com.hederahashgraph.api.proto.java.HederaFunctionality.ScheduleCreate;
import static com.hederahashgraph.api.proto.java.HederaFunctionality.ScheduleDelete;
import static com.hederahashgraph.api.proto.java.HederaFunctionality.ScheduleSign;
import static com.hederahashgraph.api.proto.java.HederaFunctionality.SystemDelete;
import static com.hederahashgraph.api.proto.java.HederaFunctionality.SystemUndelete;
import static com.hederahashgraph.api.proto.java.HederaFunctionality.TokenAccountWipe;
import static com.hederahashgraph.api.proto.java.HederaFunctionality.TokenAirdrop;
import static com.hederahashgraph.api.proto.java.HederaFunctionality.TokenAssociateToAccount;
import static com.hederahashgraph.api.proto.java.HederaFunctionality.TokenBurn;
import static com.hederahashgraph.api.proto.java.HederaFunctionality.TokenClaimAirdrop;
import static com.hederahashgraph.api.proto.java.HederaFunctionality.TokenCreate;
import static com.hederahashgraph.api.proto.java.HederaFunctionality.TokenDelete;
import static com.hederahashgraph.api.proto.java.HederaFunctionality.TokenDissociateFromAccount;
import static com.hederahashgraph.api.proto.java.HederaFunctionality.TokenFeeScheduleUpdate;
import static com.hederahashgraph.api.proto.java.HederaFunctionality.TokenFreezeAccount;
import static com.hederahashgraph.api.proto.java.HederaFunctionality.TokenGrantKycToAccount;
import static com.hederahashgraph.api.proto.java.HederaFunctionality.TokenMint;
import static com.hederahashgraph.api.proto.java.HederaFunctionality.TokenPause;
import static com.hederahashgraph.api.proto.java.HederaFunctionality.TokenReject;
import static com.hederahashgraph.api.proto.java.HederaFunctionality.TokenRevokeKycFromAccount;
import static com.hederahashgraph.api.proto.java.HederaFunctionality.TokenUnfreezeAccount;
import static com.hederahashgraph.api.proto.java.HederaFunctionality.TokenUnpause;
import static com.hederahashgraph.api.proto.java.HederaFunctionality.TokenUpdate;
import static com.hederahashgraph.api.proto.java.HederaFunctionality.TokenUpdateNfts;
import static com.hederahashgraph.api.proto.java.HederaFunctionality.UncheckedSubmit;
import static com.hederahashgraph.api.proto.java.HederaFunctionality.UtilPrng;
=======
import static com.hedera.node.app.hapi.utils.CommonPbjConverters.fromPbj;
import static com.hedera.node.app.hapi.utils.CommonPbjConverters.toPbj;
>>>>>>> 21a80caf
import static java.lang.System.arraycopy;
import static java.util.Objects.requireNonNull;

import com.google.common.annotations.VisibleForTesting;
import com.google.common.primitives.Longs;
import com.google.protobuf.ByteString;
import com.google.protobuf.InvalidProtocolBufferException;
import com.hedera.hapi.util.HapiUtils;
import com.hedera.hapi.util.UnknownHederaFunctionality;
import com.hederahashgraph.api.proto.java.HederaFunctionality;
import com.hederahashgraph.api.proto.java.SignatureMap;
import com.hederahashgraph.api.proto.java.SignedTransaction;
import com.hederahashgraph.api.proto.java.Timestamp;
import com.hederahashgraph.api.proto.java.TransactionBody;
import com.hederahashgraph.api.proto.java.TransactionOrBuilder;
import edu.umd.cs.findbugs.annotations.NonNull;
import java.security.MessageDigest;
import java.security.NoSuchAlgorithmException;
import java.time.Instant;
import java.util.Base64;

public final class CommonUtils {
    private CommonUtils() {
        throw new UnsupportedOperationException("Utility Class");
    }

    private static String sha384HashTag = "SHA-384";

    public static String base64encode(final byte[] bytes) {
        return Base64.getEncoder().encodeToString(bytes);
    }

    public static ByteString extractTransactionBodyByteString(final TransactionOrBuilder transaction)
            throws InvalidProtocolBufferException {
        final var signedTransactionBytes = transaction.getSignedTransactionBytes();
        if (!signedTransactionBytes.isEmpty()) {
            return SignedTransaction.parseFrom(signedTransactionBytes).getBodyBytes();
        }
        return transaction.getBodyBytes();
    }

    public static byte[] extractTransactionBodyBytes(final TransactionOrBuilder transaction)
            throws InvalidProtocolBufferException {
        return unwrapUnsafelyIfPossible(extractTransactionBodyByteString(transaction));
    }

    /**
     * Extracts the {@link TransactionBody} from a {@link TransactionOrBuilder} and throws an unchecked exception if
     * the extraction fails.
     *
     * @param transaction the {@link TransactionOrBuilder} from which to extract the {@link TransactionBody}
     * @return the extracted {@link TransactionBody}
     */
    public static TransactionBody extractTransactionBodyUnchecked(final TransactionOrBuilder transaction) {
        try {
            return TransactionBody.parseFrom(extractTransactionBodyByteString(transaction));
        } catch (InvalidProtocolBufferException e) {
            throw new IllegalArgumentException(e);
        }
    }

    public static TransactionBody extractTransactionBody(final TransactionOrBuilder transaction)
            throws InvalidProtocolBufferException {
        return TransactionBody.parseFrom(extractTransactionBodyByteString(transaction));
    }

    public static SignatureMap extractSignatureMap(final TransactionOrBuilder transaction)
            throws InvalidProtocolBufferException {
        final var signedTransactionBytes = transaction.getSignedTransactionBytes();
        if (!signedTransactionBytes.isEmpty()) {
            return SignedTransaction.parseFrom(signedTransactionBytes).getSigMap();
        }
        return transaction.getSigMap();
    }

    public static byte[] noThrowSha384HashOf(final byte[] byteArray) {
        try {
            return MessageDigest.getInstance(sha384HashTag).digest(byteArray);
        } catch (final NoSuchAlgorithmException fatal) {
            throw new IllegalStateException(fatal);
        }
    }

    public static boolean productWouldOverflow(final long multiplier, final long multiplicand) {
        if (multiplicand == 0) {
            return false;
        }
        final var maxMultiplier = Long.MAX_VALUE / multiplicand;
        return multiplier > maxMultiplier;
    }

    @VisibleForTesting
    static void setSha384HashTag(final String sha384HashTag) {
        CommonUtils.sha384HashTag = sha384HashTag;
    }

    /**
     * check TransactionBody and return the HederaFunctionality. This method was moved from MiscUtils.
     * NODE_STAKE_UPDATE is not checked in this method, since it is not a user transaction.
     *
     * @param txn the {@code TransactionBody}
     * @return one of HederaFunctionality
     */
    @NonNull
    public static HederaFunctionality functionOf(@NonNull final TransactionBody txn) throws UnknownHederaFunctionality {
        requireNonNull(txn);
<<<<<<< HEAD
        DataCase dataCase = txn.getDataCase();

        return switch (dataCase) {
            case CONTRACTCALL -> ContractCall;
            case CONTRACTCREATEINSTANCE -> ContractCreate;
            case CONTRACTUPDATEINSTANCE -> ContractUpdate;
            case CONTRACTDELETEINSTANCE -> ContractDelete;
            case ETHEREUMTRANSACTION -> EthereumTransaction;
            case CRYPTOADDLIVEHASH -> CryptoAddLiveHash;
            case CRYPTOAPPROVEALLOWANCE -> CryptoApproveAllowance;
            case CRYPTODELETEALLOWANCE -> CryptoDeleteAllowance;
            case CRYPTOCREATEACCOUNT -> CryptoCreate;
            case CRYPTODELETE -> CryptoDelete;
            case CRYPTODELETELIVEHASH -> CryptoDeleteLiveHash;
            case CRYPTOTRANSFER -> CryptoTransfer;
            case CRYPTOUPDATEACCOUNT -> CryptoUpdate;
            case FILEAPPEND -> FileAppend;
            case FILECREATE -> FileCreate;
            case FILEDELETE -> FileDelete;
            case FILEUPDATE -> FileUpdate;
            case SYSTEMDELETE -> SystemDelete;
            case SYSTEMUNDELETE -> SystemUndelete;
            case FREEZE -> Freeze;
            case CONSENSUSCREATETOPIC -> ConsensusCreateTopic;
            case CONSENSUSUPDATETOPIC -> ConsensusUpdateTopic;
            case CONSENSUSDELETETOPIC -> ConsensusDeleteTopic;
            case CONSENSUSSUBMITMESSAGE -> ConsensusSubmitMessage;
            case UNCHECKEDSUBMIT -> UncheckedSubmit;
            case TOKENCREATION -> TokenCreate;
            case TOKENFREEZE -> TokenFreezeAccount;
            case TOKENUNFREEZE -> TokenUnfreezeAccount;
            case TOKENGRANTKYC -> TokenGrantKycToAccount;
            case TOKENREVOKEKYC -> TokenRevokeKycFromAccount;
            case TOKENDELETION -> TokenDelete;
            case TOKENUPDATE -> TokenUpdate;
            case TOKENMINT -> TokenMint;
            case TOKENBURN -> TokenBurn;
            case TOKENWIPE -> TokenAccountWipe;
            case TOKENASSOCIATE -> TokenAssociateToAccount;
            case TOKENDISSOCIATE -> TokenDissociateFromAccount;
            case TOKEN_FEE_SCHEDULE_UPDATE -> TokenFeeScheduleUpdate;
            case TOKEN_PAUSE -> TokenPause;
            case TOKEN_UNPAUSE -> TokenUnpause;
            case SCHEDULECREATE -> ScheduleCreate;
            case SCHEDULEDELETE -> ScheduleDelete;
            case SCHEDULESIGN -> ScheduleSign;
            case UTIL_PRNG -> UtilPrng;
            case TOKEN_UPDATE_NFTS -> TokenUpdateNfts;
            case TOKENAIRDROP -> TokenAirdrop;
            case TOKENCLAIMAIRDROP -> TokenClaimAirdrop;
            case NODECREATE -> NodeCreate;
            case NODEDELETE -> NodeDelete;
            case NODEUPDATE -> NodeUpdate;
            case TOKENREJECT -> TokenReject;
            default -> throw new UnknownHederaFunctionality("Unknown HederaFunctionality for " + txn);
        };
=======
        return fromPbj(HapiUtils.functionOf(toPbj(txn)));
>>>>>>> 21a80caf
    }

    /**
     * get the EVM address from the long number.
     *
     * @param num the input long number
     * @return evm address
     */
    public static byte[] asEvmAddress(final long num) {
        final byte[] evmAddress = new byte[20];
        arraycopy(Longs.toByteArray(num), 0, evmAddress, 12, 8);
        return evmAddress;
    }

    public static Instant timestampToInstant(final Timestamp timestamp) {
        return Instant.ofEpochSecond(timestamp.getSeconds(), timestamp.getNanos());
    }

    public static Instant pbjTimestampToInstant(final com.hedera.hapi.node.base.Timestamp timestamp) {
        return Instant.ofEpochSecond(timestamp.seconds(), timestamp.nanos());
    }
}<|MERGE_RESOLUTION|>--- conflicted
+++ resolved
@@ -17,62 +17,8 @@
 package com.hedera.node.app.hapi.utils;
 
 import static com.hedera.node.app.hapi.utils.ByteStringUtils.unwrapUnsafelyIfPossible;
-<<<<<<< HEAD
-import static com.hederahashgraph.api.proto.java.HederaFunctionality.ConsensusCreateTopic;
-import static com.hederahashgraph.api.proto.java.HederaFunctionality.ConsensusDeleteTopic;
-import static com.hederahashgraph.api.proto.java.HederaFunctionality.ConsensusSubmitMessage;
-import static com.hederahashgraph.api.proto.java.HederaFunctionality.ConsensusUpdateTopic;
-import static com.hederahashgraph.api.proto.java.HederaFunctionality.ContractCall;
-import static com.hederahashgraph.api.proto.java.HederaFunctionality.ContractCreate;
-import static com.hederahashgraph.api.proto.java.HederaFunctionality.ContractDelete;
-import static com.hederahashgraph.api.proto.java.HederaFunctionality.ContractUpdate;
-import static com.hederahashgraph.api.proto.java.HederaFunctionality.CryptoAddLiveHash;
-import static com.hederahashgraph.api.proto.java.HederaFunctionality.CryptoApproveAllowance;
-import static com.hederahashgraph.api.proto.java.HederaFunctionality.CryptoCreate;
-import static com.hederahashgraph.api.proto.java.HederaFunctionality.CryptoDelete;
-import static com.hederahashgraph.api.proto.java.HederaFunctionality.CryptoDeleteAllowance;
-import static com.hederahashgraph.api.proto.java.HederaFunctionality.CryptoDeleteLiveHash;
-import static com.hederahashgraph.api.proto.java.HederaFunctionality.CryptoTransfer;
-import static com.hederahashgraph.api.proto.java.HederaFunctionality.CryptoUpdate;
-import static com.hederahashgraph.api.proto.java.HederaFunctionality.EthereumTransaction;
-import static com.hederahashgraph.api.proto.java.HederaFunctionality.FileAppend;
-import static com.hederahashgraph.api.proto.java.HederaFunctionality.FileCreate;
-import static com.hederahashgraph.api.proto.java.HederaFunctionality.FileDelete;
-import static com.hederahashgraph.api.proto.java.HederaFunctionality.FileUpdate;
-import static com.hederahashgraph.api.proto.java.HederaFunctionality.Freeze;
-import static com.hederahashgraph.api.proto.java.HederaFunctionality.NodeCreate;
-import static com.hederahashgraph.api.proto.java.HederaFunctionality.NodeDelete;
-import static com.hederahashgraph.api.proto.java.HederaFunctionality.NodeUpdate;
-import static com.hederahashgraph.api.proto.java.HederaFunctionality.ScheduleCreate;
-import static com.hederahashgraph.api.proto.java.HederaFunctionality.ScheduleDelete;
-import static com.hederahashgraph.api.proto.java.HederaFunctionality.ScheduleSign;
-import static com.hederahashgraph.api.proto.java.HederaFunctionality.SystemDelete;
-import static com.hederahashgraph.api.proto.java.HederaFunctionality.SystemUndelete;
-import static com.hederahashgraph.api.proto.java.HederaFunctionality.TokenAccountWipe;
-import static com.hederahashgraph.api.proto.java.HederaFunctionality.TokenAirdrop;
-import static com.hederahashgraph.api.proto.java.HederaFunctionality.TokenAssociateToAccount;
-import static com.hederahashgraph.api.proto.java.HederaFunctionality.TokenBurn;
-import static com.hederahashgraph.api.proto.java.HederaFunctionality.TokenClaimAirdrop;
-import static com.hederahashgraph.api.proto.java.HederaFunctionality.TokenCreate;
-import static com.hederahashgraph.api.proto.java.HederaFunctionality.TokenDelete;
-import static com.hederahashgraph.api.proto.java.HederaFunctionality.TokenDissociateFromAccount;
-import static com.hederahashgraph.api.proto.java.HederaFunctionality.TokenFeeScheduleUpdate;
-import static com.hederahashgraph.api.proto.java.HederaFunctionality.TokenFreezeAccount;
-import static com.hederahashgraph.api.proto.java.HederaFunctionality.TokenGrantKycToAccount;
-import static com.hederahashgraph.api.proto.java.HederaFunctionality.TokenMint;
-import static com.hederahashgraph.api.proto.java.HederaFunctionality.TokenPause;
-import static com.hederahashgraph.api.proto.java.HederaFunctionality.TokenReject;
-import static com.hederahashgraph.api.proto.java.HederaFunctionality.TokenRevokeKycFromAccount;
-import static com.hederahashgraph.api.proto.java.HederaFunctionality.TokenUnfreezeAccount;
-import static com.hederahashgraph.api.proto.java.HederaFunctionality.TokenUnpause;
-import static com.hederahashgraph.api.proto.java.HederaFunctionality.TokenUpdate;
-import static com.hederahashgraph.api.proto.java.HederaFunctionality.TokenUpdateNfts;
-import static com.hederahashgraph.api.proto.java.HederaFunctionality.UncheckedSubmit;
-import static com.hederahashgraph.api.proto.java.HederaFunctionality.UtilPrng;
-=======
 import static com.hedera.node.app.hapi.utils.CommonPbjConverters.fromPbj;
 import static com.hedera.node.app.hapi.utils.CommonPbjConverters.toPbj;
->>>>>>> 21a80caf
 import static java.lang.System.arraycopy;
 import static java.util.Objects.requireNonNull;
 
@@ -179,66 +125,7 @@
     @NonNull
     public static HederaFunctionality functionOf(@NonNull final TransactionBody txn) throws UnknownHederaFunctionality {
         requireNonNull(txn);
-<<<<<<< HEAD
-        DataCase dataCase = txn.getDataCase();
-
-        return switch (dataCase) {
-            case CONTRACTCALL -> ContractCall;
-            case CONTRACTCREATEINSTANCE -> ContractCreate;
-            case CONTRACTUPDATEINSTANCE -> ContractUpdate;
-            case CONTRACTDELETEINSTANCE -> ContractDelete;
-            case ETHEREUMTRANSACTION -> EthereumTransaction;
-            case CRYPTOADDLIVEHASH -> CryptoAddLiveHash;
-            case CRYPTOAPPROVEALLOWANCE -> CryptoApproveAllowance;
-            case CRYPTODELETEALLOWANCE -> CryptoDeleteAllowance;
-            case CRYPTOCREATEACCOUNT -> CryptoCreate;
-            case CRYPTODELETE -> CryptoDelete;
-            case CRYPTODELETELIVEHASH -> CryptoDeleteLiveHash;
-            case CRYPTOTRANSFER -> CryptoTransfer;
-            case CRYPTOUPDATEACCOUNT -> CryptoUpdate;
-            case FILEAPPEND -> FileAppend;
-            case FILECREATE -> FileCreate;
-            case FILEDELETE -> FileDelete;
-            case FILEUPDATE -> FileUpdate;
-            case SYSTEMDELETE -> SystemDelete;
-            case SYSTEMUNDELETE -> SystemUndelete;
-            case FREEZE -> Freeze;
-            case CONSENSUSCREATETOPIC -> ConsensusCreateTopic;
-            case CONSENSUSUPDATETOPIC -> ConsensusUpdateTopic;
-            case CONSENSUSDELETETOPIC -> ConsensusDeleteTopic;
-            case CONSENSUSSUBMITMESSAGE -> ConsensusSubmitMessage;
-            case UNCHECKEDSUBMIT -> UncheckedSubmit;
-            case TOKENCREATION -> TokenCreate;
-            case TOKENFREEZE -> TokenFreezeAccount;
-            case TOKENUNFREEZE -> TokenUnfreezeAccount;
-            case TOKENGRANTKYC -> TokenGrantKycToAccount;
-            case TOKENREVOKEKYC -> TokenRevokeKycFromAccount;
-            case TOKENDELETION -> TokenDelete;
-            case TOKENUPDATE -> TokenUpdate;
-            case TOKENMINT -> TokenMint;
-            case TOKENBURN -> TokenBurn;
-            case TOKENWIPE -> TokenAccountWipe;
-            case TOKENASSOCIATE -> TokenAssociateToAccount;
-            case TOKENDISSOCIATE -> TokenDissociateFromAccount;
-            case TOKEN_FEE_SCHEDULE_UPDATE -> TokenFeeScheduleUpdate;
-            case TOKEN_PAUSE -> TokenPause;
-            case TOKEN_UNPAUSE -> TokenUnpause;
-            case SCHEDULECREATE -> ScheduleCreate;
-            case SCHEDULEDELETE -> ScheduleDelete;
-            case SCHEDULESIGN -> ScheduleSign;
-            case UTIL_PRNG -> UtilPrng;
-            case TOKEN_UPDATE_NFTS -> TokenUpdateNfts;
-            case TOKENAIRDROP -> TokenAirdrop;
-            case TOKENCLAIMAIRDROP -> TokenClaimAirdrop;
-            case NODECREATE -> NodeCreate;
-            case NODEDELETE -> NodeDelete;
-            case NODEUPDATE -> NodeUpdate;
-            case TOKENREJECT -> TokenReject;
-            default -> throw new UnknownHederaFunctionality("Unknown HederaFunctionality for " + txn);
-        };
-=======
         return fromPbj(HapiUtils.functionOf(toPbj(txn)));
->>>>>>> 21a80caf
     }
 
     /**
