/*
 * Copyright (C) 2024 Hedera Hashgraph, LLC
 *
 * Licensed under the Apache License, Version 2.0 (the "License");
 * you may not use this file except in compliance with the License.
 * You may obtain a copy of the License at
 *
 *      http://www.apache.org/licenses/LICENSE-2.0
 *
 * Unless required by applicable law or agreed to in writing, software
 * distributed under the License is distributed on an "AS IS" BASIS,
 * WITHOUT WARRANTIES OR CONDITIONS OF ANY KIND, either express or implied.
 * See the License for the specific language governing permissions and
 * limitations under the License.
 */

package com.hedera.node.app.hapi.utils;

import static java.util.Objects.requireNonNull;

import com.google.protobuf.ByteString;
import com.google.protobuf.GeneratedMessageV3;
import com.google.protobuf.InvalidProtocolBufferException;
import com.hedera.hapi.node.base.AccountID;
import com.hedera.hapi.node.base.ContractID;
import com.hedera.hapi.node.base.FeeComponents;
import com.hedera.hapi.node.base.FeeData;
import com.hedera.hapi.node.base.FileID;
import com.hedera.hapi.node.base.HederaFunctionality;
import com.hedera.hapi.node.base.Key;
import com.hedera.hapi.node.base.KeyList;
import com.hedera.hapi.node.base.ResponseCodeEnum;
import com.hedera.hapi.node.base.ResponseType;
import com.hedera.hapi.node.base.SubType;
import com.hedera.hapi.node.base.Timestamp;
import com.hedera.hapi.node.base.TokenID;
import com.hedera.hapi.node.scheduled.SchedulableTransactionBody;
import com.hedera.hapi.node.scheduled.ScheduleInfo;
import com.hedera.hapi.node.state.common.EntityNumber;
import com.hedera.hapi.node.state.file.File;
import com.hedera.hapi.node.transaction.CustomFee;
import com.hedera.hapi.node.transaction.ExchangeRate;
import com.hedera.hapi.node.transaction.Query;
import com.hedera.hapi.node.transaction.TransactionBody;
import com.hedera.hapi.node.transaction.TransactionRecord;
import com.hedera.pbj.runtime.Codec;
import com.hedera.pbj.runtime.ParseException;
import com.hedera.pbj.runtime.io.buffer.BufferedData;
import com.hedera.pbj.runtime.io.buffer.Bytes;
import com.hedera.pbj.runtime.io.stream.WritableStreamingData;
import com.hederahashgraph.api.proto.java.AccountID.AccountCase;
import edu.umd.cs.findbugs.annotations.NonNull;
import edu.umd.cs.findbugs.annotations.Nullable;
import java.io.ByteArrayOutputStream;
import java.io.IOException;
import java.lang.reflect.InvocationTargetException;

public class CommonPbjConverters {
    public static @NonNull com.hederahashgraph.api.proto.java.Query fromPbj(@NonNull Query query) {
        requireNonNull(query);
        try {
            final var bytes = asBytes(Query.PROTOBUF, query);
            return com.hederahashgraph.api.proto.java.Query.parseFrom(bytes);
        } catch (InvalidProtocolBufferException e) {
            throw new RuntimeException(e);
        }
    }

    @NonNull
    public static com.hederahashgraph.api.proto.java.File fromPbj(@Nullable File file) {
        var builder = com.hederahashgraph.api.proto.java.File.newBuilder();
        if (file != null) {
            builder.setFileId(fromPbj(file.fileIdOrThrow()));
            builder.setExpirationSecond(file.expirationSecond());
            builder.setKeys(pbjToProto(
                    file.keysOrElse(KeyList.DEFAULT), KeyList.class, com.hederahashgraph.api.proto.java.KeyList.class));
            builder.setContents(ByteString.copyFrom(file.contents().toByteArray()));
            builder.setMemo(file.memo());
            builder.setDeleted(file.deleted());
        }
        return builder.build();
    }

    public static @NonNull com.hederahashgraph.api.proto.java.EntityNumber fromPbj(@NonNull EntityNumber entityNumber) {
        requireNonNull(entityNumber);
        return com.hederahashgraph.api.proto.java.EntityNumber.newBuilder()
                .setNumber(entityNumber.number())
                .build();
    }

    public static @NonNull com.hederahashgraph.api.proto.java.TransactionBody fromPbj(@NonNull TransactionBody tx) {
        requireNonNull(tx);
        try {
            final var bytes = asBytes(TransactionBody.PROTOBUF, tx);
            return com.hederahashgraph.api.proto.java.TransactionBody.parseFrom(bytes);
        } catch (InvalidProtocolBufferException e) {
            throw new RuntimeException(e);
        }
    }

    public static @NonNull com.hederahashgraph.api.proto.java.Key fromPbj(@NonNull Key keyValue) {
        requireNonNull(keyValue);
        try {
            final var bytes = asBytes(Key.PROTOBUF, keyValue);
            return com.hederahashgraph.api.proto.java.Key.parseFrom(bytes);
        } catch (IOException e) {
            throw new RuntimeException(e);
        }
    }

    public static <T extends Record> byte[] asBytes(@NonNull Codec<T> codec, @NonNull T tx) {
        requireNonNull(codec);
        requireNonNull(tx);
        try {
            final var bytes = new ByteArrayOutputStream();
            codec.write(tx, new WritableStreamingData(bytes));
            return bytes.toByteArray();
        } catch (IOException e) {
            throw new RuntimeException("Unable to convert from PBJ to bytes", e);
        }
    }

    public static @NonNull byte[] asBytes(@NonNull Bytes b) {
        final var buf = new byte[Math.toIntExact(b.length())];
        b.getBytes(0, buf);
        return buf;
    }

    /**
     * Tries to convert a PBJ {@link ResponseType} to a {@link com.hederahashgraph.api.proto.java.ResponseType}
     *
     * @param responseType the PBJ {@link ResponseType} to convert
     * @return the converted {@link com.hederahashgraph.api.proto.java.ResponseType} if valid
     */
    public static @NonNull com.hederahashgraph.api.proto.java.ResponseType fromPbjResponseType(
            @NonNull final ResponseType responseType) {
        return switch (requireNonNull(responseType)) {
            case ANSWER_ONLY -> com.hederahashgraph.api.proto.java.ResponseType.ANSWER_ONLY;
            case ANSWER_STATE_PROOF -> com.hederahashgraph.api.proto.java.ResponseType.ANSWER_STATE_PROOF;
            case COST_ANSWER -> com.hederahashgraph.api.proto.java.ResponseType.COST_ANSWER;
            case COST_ANSWER_STATE_PROOF -> com.hederahashgraph.api.proto.java.ResponseType.COST_ANSWER_STATE_PROOF;
        };
    }

    public static <T extends Record, R extends GeneratedMessageV3> R pbjToProto(
            final T pbj, final Class<T> pbjClass, final Class<R> protoClass) {
        try {
            final var codecField = pbjClass.getDeclaredField("PROTOBUF");
            final var codec = (Codec<T>) codecField.get(null);
            final var bytes = asBytes(codec, pbj);
            final var protocParser = protoClass.getMethod("parseFrom", byte[].class);
            return (R) protocParser.invoke(null, bytes);
        } catch (NoSuchFieldException | IllegalAccessException | NoSuchMethodException | InvocationTargetException e) {
            // Should be impossible, so just propagate an exception
            throw new RuntimeException("Invalid conversion to proto for " + pbjClass.getSimpleName(), e);
        }
    }

    public static com.hederahashgraph.api.proto.java.FileID fromPbj(final FileID someFileId) {
        return com.hederahashgraph.api.proto.java.FileID.newBuilder()
                .setRealmNum(someFileId.realmNum())
                .setShardNum(someFileId.shardNum())
                .setFileNum(someFileId.fileNum())
                .build();
    }

    public static @NonNull com.hederahashgraph.api.proto.java.TransactionRecord fromPbj(@NonNull TransactionRecord tx) {
        requireNonNull(tx);
        try {
            final var bytes = asBytes(TransactionRecord.PROTOBUF, tx);
            return com.hederahashgraph.api.proto.java.TransactionRecord.parseFrom(bytes);
        } catch (InvalidProtocolBufferException e) {
            throw new RuntimeException(e);
        }
    }

    public static com.hederahashgraph.api.proto.java.CustomFee fromPbj(@NonNull final CustomFee customFee) {
        return explicitPbjToProto(
                customFee, CustomFee.PROTOBUF, com.hederahashgraph.api.proto.java.CustomFee::parseFrom);
    }

    private interface ProtoParser<R extends GeneratedMessageV3> {
        R parseFrom(byte[] bytes) throws InvalidProtocolBufferException;
    }

    private static <T extends Record, R extends GeneratedMessageV3> R explicitPbjToProto(
            @NonNull final T pbj, @NonNull final Codec<T> pbjCodec, @NonNull final ProtoParser<R> protoParser) {
        requireNonNull(pbj);
        requireNonNull(pbjCodec);
        requireNonNull(protoParser);
        try {
            return protoParser.parseFrom(asBytes(pbjCodec, pbj));
        } catch (InvalidProtocolBufferException e) {
            // Should be impossible
            throw new IllegalStateException("Serialization failure for " + pbj, e);
        }
    }

    public static @NonNull com.hederahashgraph.api.proto.java.SubType fromPbj(@NonNull SubType subType) {
        requireNonNull(subType);
        return com.hederahashgraph.api.proto.java.SubType.valueOf(subType.name());
    }

    public static @NonNull TokenID toPbj(@NonNull com.hederahashgraph.api.proto.java.TokenID tokenID) {
        requireNonNull(tokenID);
        return TokenID.newBuilder()
                .shardNum(tokenID.getShardNum())
                .realmNum(tokenID.getRealmNum())
                .tokenNum(tokenID.getTokenNum())
                .build();
    }

    public static @NonNull AccountID toPbj(@NonNull com.hederahashgraph.api.proto.java.AccountID accountID) {
        requireNonNull(accountID);
        final var builder =
                AccountID.newBuilder().shardNum(accountID.getShardNum()).realmNum(accountID.getRealmNum());
        if (accountID.getAccountCase() == AccountCase.ALIAS) {
            builder.alias(Bytes.wrap(accountID.getAlias().toByteArray()));
        } else {
            builder.accountNum(accountID.getAccountNum());
        }
        return builder.build();
    }

    public static @NonNull EntityNumber toPbj(@NonNull com.hederahashgraph.api.proto.java.EntityNumber entityNumber) {
        requireNonNull(entityNumber);
        final var builder = EntityNumber.newBuilder().number(entityNumber.getNumber());
        return builder.build();
    }

    public static <T extends GeneratedMessageV3, R extends Record> @NonNull R protoToPbj(
            @NonNull final T proto, @NonNull final Class<R> pbjClass) {
        try {
            final var bytes = requireNonNull(proto).toByteArray();
            final var codecField = requireNonNull(pbjClass).getDeclaredField("PROTOBUF");
            final var codec = (Codec<R>) codecField.get(null);
            return codec.parse(BufferedData.wrap(bytes));
        } catch (NoSuchFieldException | IllegalAccessException | ParseException e) {
            // Should be impossible, so just propagate an exception
            throw new RuntimeException("Invalid conversion to PBJ for " + pbjClass.getSimpleName(), e);
        }
    }

    public static @NonNull HederaFunctionality toPbj(
            @NonNull com.hederahashgraph.api.proto.java.HederaFunctionality function) {
        requireNonNull(function);
        return switch (function) {
            case Freeze -> HederaFunctionality.FREEZE;
            case GetByKey -> HederaFunctionality.GET_BY_KEY;
            case ConsensusCreateTopic -> HederaFunctionality.CONSENSUS_CREATE_TOPIC;
            case ConsensusDeleteTopic -> HederaFunctionality.CONSENSUS_DELETE_TOPIC;
            case ConsensusGetTopicInfo -> HederaFunctionality.CONSENSUS_GET_TOPIC_INFO;
            case ConsensusSubmitMessage -> HederaFunctionality.CONSENSUS_SUBMIT_MESSAGE;
            case ConsensusUpdateTopic -> HederaFunctionality.CONSENSUS_UPDATE_TOPIC;
            case ContractAutoRenew -> HederaFunctionality.CONTRACT_AUTO_RENEW;
            case ContractCall -> HederaFunctionality.CONTRACT_CALL;
            case ContractCallLocal -> HederaFunctionality.CONTRACT_CALL_LOCAL;
            case ContractCreate -> HederaFunctionality.CONTRACT_CREATE;
            case ContractDelete -> HederaFunctionality.CONTRACT_DELETE;
            case ContractGetBytecode -> HederaFunctionality.CONTRACT_GET_BYTECODE;
            case ContractGetInfo -> HederaFunctionality.CONTRACT_GET_INFO;
            case ContractGetRecords -> HederaFunctionality.CONTRACT_GET_RECORDS;
            case ContractUpdate -> HederaFunctionality.CONTRACT_UPDATE;
            case CreateTransactionRecord -> HederaFunctionality.CREATE_TRANSACTION_RECORD;
            case CryptoAccountAutoRenew -> HederaFunctionality.CRYPTO_ACCOUNT_AUTO_RENEW;
            case CryptoAddLiveHash -> HederaFunctionality.CRYPTO_ADD_LIVE_HASH;
            case CryptoApproveAllowance -> HederaFunctionality.CRYPTO_APPROVE_ALLOWANCE;
            case CryptoCreate -> HederaFunctionality.CRYPTO_CREATE;
            case CryptoDelete -> HederaFunctionality.CRYPTO_DELETE;
            case CryptoDeleteAllowance -> HederaFunctionality.CRYPTO_DELETE_ALLOWANCE;
            case CryptoDeleteLiveHash -> HederaFunctionality.CRYPTO_DELETE_LIVE_HASH;
            case CryptoGetAccountBalance -> HederaFunctionality.CRYPTO_GET_ACCOUNT_BALANCE;
            case CryptoGetAccountRecords -> HederaFunctionality.CRYPTO_GET_ACCOUNT_RECORDS;
            case CryptoGetInfo -> HederaFunctionality.CRYPTO_GET_INFO;
            case CryptoGetLiveHash -> HederaFunctionality.CRYPTO_GET_LIVE_HASH;
            case CryptoGetStakers -> HederaFunctionality.CRYPTO_GET_STAKERS;
            case CryptoTransfer -> HederaFunctionality.CRYPTO_TRANSFER;
            case CryptoUpdate -> HederaFunctionality.CRYPTO_UPDATE;
            case EthereumTransaction -> HederaFunctionality.ETHEREUM_TRANSACTION;
            case FileAppend -> HederaFunctionality.FILE_APPEND;
            case FileCreate -> HederaFunctionality.FILE_CREATE;
            case FileDelete -> HederaFunctionality.FILE_DELETE;
            case FileGetContents -> HederaFunctionality.FILE_GET_CONTENTS;
            case FileGetInfo -> HederaFunctionality.FILE_GET_INFO;
            case FileUpdate -> HederaFunctionality.FILE_UPDATE;
            case GetAccountDetails -> HederaFunctionality.GET_ACCOUNT_DETAILS;
            case GetBySolidityID -> HederaFunctionality.GET_BY_SOLIDITY_ID;
            case GetVersionInfo -> HederaFunctionality.GET_VERSION_INFO;
            case NetworkGetExecutionTime -> HederaFunctionality.NETWORK_GET_EXECUTION_TIME;
            case NONE -> HederaFunctionality.NONE;
            case NodeStakeUpdate -> HederaFunctionality.NODE_STAKE_UPDATE;
            case NodeCreate -> HederaFunctionality.NODE_CREATE;
            case NodeUpdate -> HederaFunctionality.NODE_UPDATE;
            case NodeDelete -> HederaFunctionality.NODE_DELETE;
            case ScheduleCreate -> HederaFunctionality.SCHEDULE_CREATE;
            case ScheduleDelete -> HederaFunctionality.SCHEDULE_DELETE;
            case ScheduleGetInfo -> HederaFunctionality.SCHEDULE_GET_INFO;
            case ScheduleSign -> HederaFunctionality.SCHEDULE_SIGN;
            case SystemDelete -> HederaFunctionality.SYSTEM_DELETE;
            case SystemUndelete -> HederaFunctionality.SYSTEM_UNDELETE;
            case TokenAccountWipe -> HederaFunctionality.TOKEN_ACCOUNT_WIPE;
            case TokenAssociateToAccount -> HederaFunctionality.TOKEN_ASSOCIATE_TO_ACCOUNT;
            case TokenBurn -> HederaFunctionality.TOKEN_BURN;
            case TokenCreate -> HederaFunctionality.TOKEN_CREATE;
            case TokenDelete -> HederaFunctionality.TOKEN_DELETE;
            case TokenDissociateFromAccount -> HederaFunctionality.TOKEN_DISSOCIATE_FROM_ACCOUNT;
            case TokenFeeScheduleUpdate -> HederaFunctionality.TOKEN_FEE_SCHEDULE_UPDATE;
            case TokenFreezeAccount -> HederaFunctionality.TOKEN_FREEZE_ACCOUNT;
            case TokenGetAccountNftInfos -> HederaFunctionality.TOKEN_GET_ACCOUNT_NFT_INFOS;
            case TokenGetInfo -> HederaFunctionality.TOKEN_GET_INFO;
            case TokenGetNftInfo -> HederaFunctionality.TOKEN_GET_NFT_INFO;
            case TokenGetNftInfos -> HederaFunctionality.TOKEN_GET_NFT_INFOS;
            case TokenGrantKycToAccount -> HederaFunctionality.TOKEN_GRANT_KYC_TO_ACCOUNT;
            case TokenMint -> HederaFunctionality.TOKEN_MINT;
            case TokenPause -> HederaFunctionality.TOKEN_PAUSE;
            case TokenRevokeKycFromAccount -> HederaFunctionality.TOKEN_REVOKE_KYC_FROM_ACCOUNT;
            case TokenUnfreezeAccount -> HederaFunctionality.TOKEN_UNFREEZE_ACCOUNT;
            case TokenUnpause -> HederaFunctionality.TOKEN_UNPAUSE;
            case TokenUpdate -> HederaFunctionality.TOKEN_UPDATE;
            case TokenUpdateNfts -> HederaFunctionality.TOKEN_UPDATE_NFTS;
            case TokenReject -> HederaFunctionality.TOKEN_REJECT;
            case TransactionGetReceipt -> HederaFunctionality.TRANSACTION_GET_RECEIPT;
            case TransactionGetRecord -> HederaFunctionality.TRANSACTION_GET_RECORD;
            case TransactionGetFastRecord -> HederaFunctionality.TRANSACTION_GET_FAST_RECORD;
            case UncheckedSubmit -> HederaFunctionality.UNCHECKED_SUBMIT;
            case UtilPrng -> HederaFunctionality.UTIL_PRNG;
            case UNRECOGNIZED -> throw new RuntimeException("Unknown function UNRECOGNIZED");
        };
    }

    public static @NonNull SubType toPbj(@NonNull com.hederahashgraph.api.proto.java.SubType subType) {
        requireNonNull(subType);
        return switch (subType) {
            case DEFAULT -> SubType.DEFAULT;
            case TOKEN_FUNGIBLE_COMMON -> SubType.TOKEN_FUNGIBLE_COMMON;
            case TOKEN_NON_FUNGIBLE_UNIQUE -> SubType.TOKEN_NON_FUNGIBLE_UNIQUE;
            case TOKEN_FUNGIBLE_COMMON_WITH_CUSTOM_FEES -> SubType.TOKEN_FUNGIBLE_COMMON_WITH_CUSTOM_FEES;
            case TOKEN_NON_FUNGIBLE_UNIQUE_WITH_CUSTOM_FEES -> SubType.TOKEN_NON_FUNGIBLE_UNIQUE_WITH_CUSTOM_FEES;
            case SCHEDULE_CREATE_CONTRACT_CALL -> SubType.SCHEDULE_CREATE_CONTRACT_CALL;
            case UNRECOGNIZED -> throw new IllegalArgumentException("Unknown subType UNRECOGNIZED");
        };
    }

    public static @NonNull ResponseCodeEnum toPbj(@NonNull com.hederahashgraph.api.proto.java.ResponseCodeEnum code) {
        return switch (requireNonNull(code)) {
            case OK -> ResponseCodeEnum.OK;
            case INVALID_TRANSACTION -> ResponseCodeEnum.INVALID_TRANSACTION;
            case PAYER_ACCOUNT_NOT_FOUND -> ResponseCodeEnum.PAYER_ACCOUNT_NOT_FOUND;
            case INVALID_NODE_ACCOUNT -> ResponseCodeEnum.INVALID_NODE_ACCOUNT;
            case TRANSACTION_EXPIRED -> ResponseCodeEnum.TRANSACTION_EXPIRED;
            case INVALID_TRANSACTION_START -> ResponseCodeEnum.INVALID_TRANSACTION_START;
            case INVALID_TRANSACTION_DURATION -> ResponseCodeEnum.INVALID_TRANSACTION_DURATION;
            case INVALID_SIGNATURE -> ResponseCodeEnum.INVALID_SIGNATURE;
            case MEMO_TOO_LONG -> ResponseCodeEnum.MEMO_TOO_LONG;
            case INSUFFICIENT_TX_FEE -> ResponseCodeEnum.INSUFFICIENT_TX_FEE;
            case INSUFFICIENT_PAYER_BALANCE -> ResponseCodeEnum.INSUFFICIENT_PAYER_BALANCE;
            case DUPLICATE_TRANSACTION -> ResponseCodeEnum.DUPLICATE_TRANSACTION;
            case BUSY -> ResponseCodeEnum.BUSY;
            case NOT_SUPPORTED -> ResponseCodeEnum.NOT_SUPPORTED;
            case INVALID_FILE_ID -> ResponseCodeEnum.INVALID_FILE_ID;
            case INVALID_ACCOUNT_ID -> ResponseCodeEnum.INVALID_ACCOUNT_ID;
            case INVALID_CONTRACT_ID -> ResponseCodeEnum.INVALID_CONTRACT_ID;
            case INVALID_TRANSACTION_ID -> ResponseCodeEnum.INVALID_TRANSACTION_ID;
            case RECEIPT_NOT_FOUND -> ResponseCodeEnum.RECEIPT_NOT_FOUND;
            case RECORD_NOT_FOUND -> ResponseCodeEnum.RECORD_NOT_FOUND;
            case INVALID_SOLIDITY_ID -> ResponseCodeEnum.INVALID_SOLIDITY_ID;
            case UNKNOWN -> ResponseCodeEnum.UNKNOWN;
            case SUCCESS -> ResponseCodeEnum.SUCCESS;
            case FAIL_INVALID -> ResponseCodeEnum.FAIL_INVALID;
            case FAIL_FEE -> ResponseCodeEnum.FAIL_FEE;
            case FAIL_BALANCE -> ResponseCodeEnum.FAIL_BALANCE;
            case KEY_REQUIRED -> ResponseCodeEnum.KEY_REQUIRED;
            case BAD_ENCODING -> ResponseCodeEnum.BAD_ENCODING;
            case INSUFFICIENT_ACCOUNT_BALANCE -> ResponseCodeEnum.INSUFFICIENT_ACCOUNT_BALANCE;
            case INVALID_SOLIDITY_ADDRESS -> ResponseCodeEnum.INVALID_SOLIDITY_ADDRESS;
            case INSUFFICIENT_GAS -> ResponseCodeEnum.INSUFFICIENT_GAS;
            case CONTRACT_SIZE_LIMIT_EXCEEDED -> ResponseCodeEnum.CONTRACT_SIZE_LIMIT_EXCEEDED;
            case LOCAL_CALL_MODIFICATION_EXCEPTION -> ResponseCodeEnum.LOCAL_CALL_MODIFICATION_EXCEPTION;
            case CONTRACT_REVERT_EXECUTED -> ResponseCodeEnum.CONTRACT_REVERT_EXECUTED;
            case CONTRACT_EXECUTION_EXCEPTION -> ResponseCodeEnum.CONTRACT_EXECUTION_EXCEPTION;
            case INVALID_RECEIVING_NODE_ACCOUNT -> ResponseCodeEnum.INVALID_RECEIVING_NODE_ACCOUNT;
            case MISSING_QUERY_HEADER -> ResponseCodeEnum.MISSING_QUERY_HEADER;
            case ACCOUNT_UPDATE_FAILED -> ResponseCodeEnum.ACCOUNT_UPDATE_FAILED;
            case INVALID_KEY_ENCODING -> ResponseCodeEnum.INVALID_KEY_ENCODING;
            case NULL_SOLIDITY_ADDRESS -> ResponseCodeEnum.NULL_SOLIDITY_ADDRESS;
            case CONTRACT_UPDATE_FAILED -> ResponseCodeEnum.CONTRACT_UPDATE_FAILED;
            case INVALID_QUERY_HEADER -> ResponseCodeEnum.INVALID_QUERY_HEADER;
            case INVALID_FEE_SUBMITTED -> ResponseCodeEnum.INVALID_FEE_SUBMITTED;
            case INVALID_PAYER_SIGNATURE -> ResponseCodeEnum.INVALID_PAYER_SIGNATURE;
            case KEY_NOT_PROVIDED -> ResponseCodeEnum.KEY_NOT_PROVIDED;
            case INVALID_EXPIRATION_TIME -> ResponseCodeEnum.INVALID_EXPIRATION_TIME;
            case NO_WACL_KEY -> ResponseCodeEnum.NO_WACL_KEY;
            case FILE_CONTENT_EMPTY -> ResponseCodeEnum.FILE_CONTENT_EMPTY;
            case INVALID_ACCOUNT_AMOUNTS -> ResponseCodeEnum.INVALID_ACCOUNT_AMOUNTS;
            case EMPTY_TRANSACTION_BODY -> ResponseCodeEnum.EMPTY_TRANSACTION_BODY;
            case INVALID_TRANSACTION_BODY -> ResponseCodeEnum.INVALID_TRANSACTION_BODY;
            case INVALID_SIGNATURE_TYPE_MISMATCHING_KEY -> ResponseCodeEnum.INVALID_SIGNATURE_TYPE_MISMATCHING_KEY;
            case INVALID_SIGNATURE_COUNT_MISMATCHING_KEY -> ResponseCodeEnum.INVALID_SIGNATURE_COUNT_MISMATCHING_KEY;
            case EMPTY_LIVE_HASH_BODY -> ResponseCodeEnum.EMPTY_LIVE_HASH_BODY;
            case EMPTY_LIVE_HASH -> ResponseCodeEnum.EMPTY_LIVE_HASH;
            case EMPTY_LIVE_HASH_KEYS -> ResponseCodeEnum.EMPTY_LIVE_HASH_KEYS;
            case INVALID_LIVE_HASH_SIZE -> ResponseCodeEnum.INVALID_LIVE_HASH_SIZE;
            case EMPTY_QUERY_BODY -> ResponseCodeEnum.EMPTY_QUERY_BODY;
            case EMPTY_LIVE_HASH_QUERY -> ResponseCodeEnum.EMPTY_LIVE_HASH_QUERY;
            case LIVE_HASH_NOT_FOUND -> ResponseCodeEnum.LIVE_HASH_NOT_FOUND;
            case ACCOUNT_ID_DOES_NOT_EXIST -> ResponseCodeEnum.ACCOUNT_ID_DOES_NOT_EXIST;
            case LIVE_HASH_ALREADY_EXISTS -> ResponseCodeEnum.LIVE_HASH_ALREADY_EXISTS;
            case INVALID_FILE_WACL -> ResponseCodeEnum.INVALID_FILE_WACL;
            case SERIALIZATION_FAILED -> ResponseCodeEnum.SERIALIZATION_FAILED;
            case TRANSACTION_OVERSIZE -> ResponseCodeEnum.TRANSACTION_OVERSIZE;
            case TRANSACTION_TOO_MANY_LAYERS -> ResponseCodeEnum.TRANSACTION_TOO_MANY_LAYERS;
            case CONTRACT_DELETED -> ResponseCodeEnum.CONTRACT_DELETED;
            case PLATFORM_NOT_ACTIVE -> ResponseCodeEnum.PLATFORM_NOT_ACTIVE;
            case KEY_PREFIX_MISMATCH -> ResponseCodeEnum.KEY_PREFIX_MISMATCH;
            case PLATFORM_TRANSACTION_NOT_CREATED -> ResponseCodeEnum.PLATFORM_TRANSACTION_NOT_CREATED;
            case INVALID_RENEWAL_PERIOD -> ResponseCodeEnum.INVALID_RENEWAL_PERIOD;
            case INVALID_PAYER_ACCOUNT_ID -> ResponseCodeEnum.INVALID_PAYER_ACCOUNT_ID;
            case ACCOUNT_DELETED -> ResponseCodeEnum.ACCOUNT_DELETED;
            case FILE_DELETED -> ResponseCodeEnum.FILE_DELETED;
            case ACCOUNT_REPEATED_IN_ACCOUNT_AMOUNTS -> ResponseCodeEnum.ACCOUNT_REPEATED_IN_ACCOUNT_AMOUNTS;
            case SETTING_NEGATIVE_ACCOUNT_BALANCE -> ResponseCodeEnum.SETTING_NEGATIVE_ACCOUNT_BALANCE;
            case OBTAINER_REQUIRED -> ResponseCodeEnum.OBTAINER_REQUIRED;
            case OBTAINER_SAME_CONTRACT_ID -> ResponseCodeEnum.OBTAINER_SAME_CONTRACT_ID;
            case OBTAINER_DOES_NOT_EXIST -> ResponseCodeEnum.OBTAINER_DOES_NOT_EXIST;
            case MODIFYING_IMMUTABLE_CONTRACT -> ResponseCodeEnum.MODIFYING_IMMUTABLE_CONTRACT;
            case FILE_SYSTEM_EXCEPTION -> ResponseCodeEnum.FILE_SYSTEM_EXCEPTION;
            case AUTORENEW_DURATION_NOT_IN_RANGE -> ResponseCodeEnum.AUTORENEW_DURATION_NOT_IN_RANGE;
            case ERROR_DECODING_BYTESTRING -> ResponseCodeEnum.ERROR_DECODING_BYTESTRING;
            case CONTRACT_FILE_EMPTY -> ResponseCodeEnum.CONTRACT_FILE_EMPTY;
            case CONTRACT_BYTECODE_EMPTY -> ResponseCodeEnum.CONTRACT_BYTECODE_EMPTY;
            case INVALID_INITIAL_BALANCE -> ResponseCodeEnum.INVALID_INITIAL_BALANCE;
            case INVALID_RECEIVE_RECORD_THRESHOLD -> ResponseCodeEnum.INVALID_RECEIVE_RECORD_THRESHOLD;
            case INVALID_SEND_RECORD_THRESHOLD -> ResponseCodeEnum.INVALID_SEND_RECORD_THRESHOLD;
            case ACCOUNT_IS_NOT_GENESIS_ACCOUNT -> ResponseCodeEnum.ACCOUNT_IS_NOT_GENESIS_ACCOUNT;
            case PAYER_ACCOUNT_UNAUTHORIZED -> ResponseCodeEnum.PAYER_ACCOUNT_UNAUTHORIZED;
            case INVALID_FREEZE_TRANSACTION_BODY -> ResponseCodeEnum.INVALID_FREEZE_TRANSACTION_BODY;
            case FREEZE_TRANSACTION_BODY_NOT_FOUND -> ResponseCodeEnum.FREEZE_TRANSACTION_BODY_NOT_FOUND;
            case TRANSFER_LIST_SIZE_LIMIT_EXCEEDED -> ResponseCodeEnum.TRANSFER_LIST_SIZE_LIMIT_EXCEEDED;
            case RESULT_SIZE_LIMIT_EXCEEDED -> ResponseCodeEnum.RESULT_SIZE_LIMIT_EXCEEDED;
            case NOT_SPECIAL_ACCOUNT -> ResponseCodeEnum.NOT_SPECIAL_ACCOUNT;
            case CONTRACT_NEGATIVE_GAS -> ResponseCodeEnum.CONTRACT_NEGATIVE_GAS;
            case CONTRACT_NEGATIVE_VALUE -> ResponseCodeEnum.CONTRACT_NEGATIVE_VALUE;
            case INVALID_FEE_FILE -> ResponseCodeEnum.INVALID_FEE_FILE;
            case INVALID_EXCHANGE_RATE_FILE -> ResponseCodeEnum.INVALID_EXCHANGE_RATE_FILE;
            case INSUFFICIENT_LOCAL_CALL_GAS -> ResponseCodeEnum.INSUFFICIENT_LOCAL_CALL_GAS;
            case ENTITY_NOT_ALLOWED_TO_DELETE -> ResponseCodeEnum.ENTITY_NOT_ALLOWED_TO_DELETE;
            case AUTHORIZATION_FAILED -> ResponseCodeEnum.AUTHORIZATION_FAILED;
            case FILE_UPLOADED_PROTO_INVALID -> ResponseCodeEnum.FILE_UPLOADED_PROTO_INVALID;
            case FILE_UPLOADED_PROTO_NOT_SAVED_TO_DISK -> ResponseCodeEnum.FILE_UPLOADED_PROTO_NOT_SAVED_TO_DISK;
            case FEE_SCHEDULE_FILE_PART_UPLOADED -> ResponseCodeEnum.FEE_SCHEDULE_FILE_PART_UPLOADED;
            case EXCHANGE_RATE_CHANGE_LIMIT_EXCEEDED -> ResponseCodeEnum.EXCHANGE_RATE_CHANGE_LIMIT_EXCEEDED;
            case MAX_CONTRACT_STORAGE_EXCEEDED -> ResponseCodeEnum.MAX_CONTRACT_STORAGE_EXCEEDED;
            case TRANSFER_ACCOUNT_SAME_AS_DELETE_ACCOUNT -> ResponseCodeEnum.TRANSFER_ACCOUNT_SAME_AS_DELETE_ACCOUNT;
            case TOTAL_LEDGER_BALANCE_INVALID -> ResponseCodeEnum.TOTAL_LEDGER_BALANCE_INVALID;
            case EXPIRATION_REDUCTION_NOT_ALLOWED -> ResponseCodeEnum.EXPIRATION_REDUCTION_NOT_ALLOWED;
            case MAX_GAS_LIMIT_EXCEEDED -> ResponseCodeEnum.MAX_GAS_LIMIT_EXCEEDED;
            case MAX_FILE_SIZE_EXCEEDED -> ResponseCodeEnum.MAX_FILE_SIZE_EXCEEDED;
            case RECEIVER_SIG_REQUIRED -> ResponseCodeEnum.RECEIVER_SIG_REQUIRED;
            case INVALID_TOPIC_ID -> ResponseCodeEnum.INVALID_TOPIC_ID;
            case INVALID_ADMIN_KEY -> ResponseCodeEnum.INVALID_ADMIN_KEY;
            case INVALID_SUBMIT_KEY -> ResponseCodeEnum.INVALID_SUBMIT_KEY;
            case UNAUTHORIZED -> ResponseCodeEnum.UNAUTHORIZED;
            case INVALID_TOPIC_MESSAGE -> ResponseCodeEnum.INVALID_TOPIC_MESSAGE;
            case INVALID_AUTORENEW_ACCOUNT -> ResponseCodeEnum.INVALID_AUTORENEW_ACCOUNT;
            case AUTORENEW_ACCOUNT_NOT_ALLOWED -> ResponseCodeEnum.AUTORENEW_ACCOUNT_NOT_ALLOWED;
            case TOPIC_EXPIRED -> ResponseCodeEnum.TOPIC_EXPIRED;
            case INVALID_CHUNK_NUMBER -> ResponseCodeEnum.INVALID_CHUNK_NUMBER;
            case INVALID_CHUNK_TRANSACTION_ID -> ResponseCodeEnum.INVALID_CHUNK_TRANSACTION_ID;
            case ACCOUNT_FROZEN_FOR_TOKEN -> ResponseCodeEnum.ACCOUNT_FROZEN_FOR_TOKEN;
            case TOKENS_PER_ACCOUNT_LIMIT_EXCEEDED -> ResponseCodeEnum.TOKENS_PER_ACCOUNT_LIMIT_EXCEEDED;
            case INVALID_TOKEN_ID -> ResponseCodeEnum.INVALID_TOKEN_ID;
            case INVALID_TOKEN_DECIMALS -> ResponseCodeEnum.INVALID_TOKEN_DECIMALS;
            case INVALID_TOKEN_INITIAL_SUPPLY -> ResponseCodeEnum.INVALID_TOKEN_INITIAL_SUPPLY;
            case INVALID_TREASURY_ACCOUNT_FOR_TOKEN -> ResponseCodeEnum.INVALID_TREASURY_ACCOUNT_FOR_TOKEN;
            case INVALID_TOKEN_SYMBOL -> ResponseCodeEnum.INVALID_TOKEN_SYMBOL;
            case TOKEN_HAS_NO_FREEZE_KEY -> ResponseCodeEnum.TOKEN_HAS_NO_FREEZE_KEY;
            case TRANSFERS_NOT_ZERO_SUM_FOR_TOKEN -> ResponseCodeEnum.TRANSFERS_NOT_ZERO_SUM_FOR_TOKEN;
            case MISSING_TOKEN_SYMBOL -> ResponseCodeEnum.MISSING_TOKEN_SYMBOL;
            case TOKEN_SYMBOL_TOO_LONG -> ResponseCodeEnum.TOKEN_SYMBOL_TOO_LONG;
            case ACCOUNT_KYC_NOT_GRANTED_FOR_TOKEN -> ResponseCodeEnum.ACCOUNT_KYC_NOT_GRANTED_FOR_TOKEN;
            case TOKEN_HAS_NO_KYC_KEY -> ResponseCodeEnum.TOKEN_HAS_NO_KYC_KEY;
            case INSUFFICIENT_TOKEN_BALANCE -> ResponseCodeEnum.INSUFFICIENT_TOKEN_BALANCE;
            case TOKEN_WAS_DELETED -> ResponseCodeEnum.TOKEN_WAS_DELETED;
            case TOKEN_HAS_NO_SUPPLY_KEY -> ResponseCodeEnum.TOKEN_HAS_NO_SUPPLY_KEY;
            case TOKEN_HAS_NO_WIPE_KEY -> ResponseCodeEnum.TOKEN_HAS_NO_WIPE_KEY;
            case INVALID_TOKEN_MINT_AMOUNT -> ResponseCodeEnum.INVALID_TOKEN_MINT_AMOUNT;
            case INVALID_TOKEN_BURN_AMOUNT -> ResponseCodeEnum.INVALID_TOKEN_BURN_AMOUNT;
            case TOKEN_NOT_ASSOCIATED_TO_ACCOUNT -> ResponseCodeEnum.TOKEN_NOT_ASSOCIATED_TO_ACCOUNT;
            case CANNOT_WIPE_TOKEN_TREASURY_ACCOUNT -> ResponseCodeEnum.CANNOT_WIPE_TOKEN_TREASURY_ACCOUNT;
            case INVALID_KYC_KEY -> ResponseCodeEnum.INVALID_KYC_KEY;
            case INVALID_WIPE_KEY -> ResponseCodeEnum.INVALID_WIPE_KEY;
            case INVALID_FREEZE_KEY -> ResponseCodeEnum.INVALID_FREEZE_KEY;
            case INVALID_SUPPLY_KEY -> ResponseCodeEnum.INVALID_SUPPLY_KEY;
            case MISSING_TOKEN_NAME -> ResponseCodeEnum.MISSING_TOKEN_NAME;
            case TOKEN_NAME_TOO_LONG -> ResponseCodeEnum.TOKEN_NAME_TOO_LONG;
            case INVALID_WIPING_AMOUNT -> ResponseCodeEnum.INVALID_WIPING_AMOUNT;
            case TOKEN_IS_IMMUTABLE -> ResponseCodeEnum.TOKEN_IS_IMMUTABLE;
            case TOKEN_ALREADY_ASSOCIATED_TO_ACCOUNT -> ResponseCodeEnum.TOKEN_ALREADY_ASSOCIATED_TO_ACCOUNT;
            case TRANSACTION_REQUIRES_ZERO_TOKEN_BALANCES -> ResponseCodeEnum.TRANSACTION_REQUIRES_ZERO_TOKEN_BALANCES;
            case ACCOUNT_IS_TREASURY -> ResponseCodeEnum.ACCOUNT_IS_TREASURY;
            case TOKEN_ID_REPEATED_IN_TOKEN_LIST -> ResponseCodeEnum.TOKEN_ID_REPEATED_IN_TOKEN_LIST;
            case TOKEN_TRANSFER_LIST_SIZE_LIMIT_EXCEEDED -> ResponseCodeEnum.TOKEN_TRANSFER_LIST_SIZE_LIMIT_EXCEEDED;
            case EMPTY_TOKEN_TRANSFER_BODY -> ResponseCodeEnum.EMPTY_TOKEN_TRANSFER_BODY;
            case EMPTY_TOKEN_TRANSFER_ACCOUNT_AMOUNTS -> ResponseCodeEnum.EMPTY_TOKEN_TRANSFER_ACCOUNT_AMOUNTS;
            case INVALID_SCHEDULE_ID -> ResponseCodeEnum.INVALID_SCHEDULE_ID;
            case SCHEDULE_IS_IMMUTABLE -> ResponseCodeEnum.SCHEDULE_IS_IMMUTABLE;
            case INVALID_SCHEDULE_PAYER_ID -> ResponseCodeEnum.INVALID_SCHEDULE_PAYER_ID;
            case INVALID_SCHEDULE_ACCOUNT_ID -> ResponseCodeEnum.INVALID_SCHEDULE_ACCOUNT_ID;
            case NO_NEW_VALID_SIGNATURES -> ResponseCodeEnum.NO_NEW_VALID_SIGNATURES;
            case UNRESOLVABLE_REQUIRED_SIGNERS -> ResponseCodeEnum.UNRESOLVABLE_REQUIRED_SIGNERS;
            case SCHEDULED_TRANSACTION_NOT_IN_WHITELIST -> ResponseCodeEnum.SCHEDULED_TRANSACTION_NOT_IN_WHITELIST;
            case SOME_SIGNATURES_WERE_INVALID -> ResponseCodeEnum.SOME_SIGNATURES_WERE_INVALID;
            case TRANSACTION_ID_FIELD_NOT_ALLOWED -> ResponseCodeEnum.TRANSACTION_ID_FIELD_NOT_ALLOWED;
            case IDENTICAL_SCHEDULE_ALREADY_CREATED -> ResponseCodeEnum.IDENTICAL_SCHEDULE_ALREADY_CREATED;
            case INVALID_ZERO_BYTE_IN_STRING -> ResponseCodeEnum.INVALID_ZERO_BYTE_IN_STRING;
            case SCHEDULE_ALREADY_DELETED -> ResponseCodeEnum.SCHEDULE_ALREADY_DELETED;
            case SCHEDULE_ALREADY_EXECUTED -> ResponseCodeEnum.SCHEDULE_ALREADY_EXECUTED;
            case MESSAGE_SIZE_TOO_LARGE -> ResponseCodeEnum.MESSAGE_SIZE_TOO_LARGE;
            case OPERATION_REPEATED_IN_BUCKET_GROUPS -> ResponseCodeEnum.OPERATION_REPEATED_IN_BUCKET_GROUPS;
            case BUCKET_CAPACITY_OVERFLOW -> ResponseCodeEnum.BUCKET_CAPACITY_OVERFLOW;
            case NODE_CAPACITY_NOT_SUFFICIENT_FOR_OPERATION -> ResponseCodeEnum
                    .NODE_CAPACITY_NOT_SUFFICIENT_FOR_OPERATION;
            case BUCKET_HAS_NO_THROTTLE_GROUPS -> ResponseCodeEnum.BUCKET_HAS_NO_THROTTLE_GROUPS;
            case THROTTLE_GROUP_HAS_ZERO_OPS_PER_SEC -> ResponseCodeEnum.THROTTLE_GROUP_HAS_ZERO_OPS_PER_SEC;
            case SUCCESS_BUT_MISSING_EXPECTED_OPERATION -> ResponseCodeEnum.SUCCESS_BUT_MISSING_EXPECTED_OPERATION;
            case UNPARSEABLE_THROTTLE_DEFINITIONS -> ResponseCodeEnum.UNPARSEABLE_THROTTLE_DEFINITIONS;
            case INVALID_THROTTLE_DEFINITIONS -> ResponseCodeEnum.INVALID_THROTTLE_DEFINITIONS;
            case ACCOUNT_EXPIRED_AND_PENDING_REMOVAL -> ResponseCodeEnum.ACCOUNT_EXPIRED_AND_PENDING_REMOVAL;
            case INVALID_TOKEN_MAX_SUPPLY -> ResponseCodeEnum.INVALID_TOKEN_MAX_SUPPLY;
            case INVALID_TOKEN_NFT_SERIAL_NUMBER -> ResponseCodeEnum.INVALID_TOKEN_NFT_SERIAL_NUMBER;
            case INVALID_NFT_ID -> ResponseCodeEnum.INVALID_NFT_ID;
            case METADATA_TOO_LONG -> ResponseCodeEnum.METADATA_TOO_LONG;
            case BATCH_SIZE_LIMIT_EXCEEDED -> ResponseCodeEnum.BATCH_SIZE_LIMIT_EXCEEDED;
            case INVALID_QUERY_RANGE -> ResponseCodeEnum.INVALID_QUERY_RANGE;
            case FRACTION_DIVIDES_BY_ZERO -> ResponseCodeEnum.FRACTION_DIVIDES_BY_ZERO;
            case INSUFFICIENT_PAYER_BALANCE_FOR_CUSTOM_FEE -> ResponseCodeEnum
                    .INSUFFICIENT_PAYER_BALANCE_FOR_CUSTOM_FEE;
            case CUSTOM_FEES_LIST_TOO_LONG -> ResponseCodeEnum.CUSTOM_FEES_LIST_TOO_LONG;
            case INVALID_CUSTOM_FEE_COLLECTOR -> ResponseCodeEnum.INVALID_CUSTOM_FEE_COLLECTOR;
            case INVALID_TOKEN_ID_IN_CUSTOM_FEES -> ResponseCodeEnum.INVALID_TOKEN_ID_IN_CUSTOM_FEES;
            case TOKEN_NOT_ASSOCIATED_TO_FEE_COLLECTOR -> ResponseCodeEnum.TOKEN_NOT_ASSOCIATED_TO_FEE_COLLECTOR;
            case TOKEN_MAX_SUPPLY_REACHED -> ResponseCodeEnum.TOKEN_MAX_SUPPLY_REACHED;
            case SENDER_DOES_NOT_OWN_NFT_SERIAL_NO -> ResponseCodeEnum.SENDER_DOES_NOT_OWN_NFT_SERIAL_NO;
            case CUSTOM_FEE_NOT_FULLY_SPECIFIED -> ResponseCodeEnum.CUSTOM_FEE_NOT_FULLY_SPECIFIED;
            case CUSTOM_FEE_MUST_BE_POSITIVE -> ResponseCodeEnum.CUSTOM_FEE_MUST_BE_POSITIVE;
            case TOKEN_HAS_NO_FEE_SCHEDULE_KEY -> ResponseCodeEnum.TOKEN_HAS_NO_FEE_SCHEDULE_KEY;
            case CUSTOM_FEE_OUTSIDE_NUMERIC_RANGE -> ResponseCodeEnum.CUSTOM_FEE_OUTSIDE_NUMERIC_RANGE;
            case ROYALTY_FRACTION_CANNOT_EXCEED_ONE -> ResponseCodeEnum.ROYALTY_FRACTION_CANNOT_EXCEED_ONE;
            case FRACTIONAL_FEE_MAX_AMOUNT_LESS_THAN_MIN_AMOUNT -> ResponseCodeEnum
                    .FRACTIONAL_FEE_MAX_AMOUNT_LESS_THAN_MIN_AMOUNT;
            case CUSTOM_SCHEDULE_ALREADY_HAS_NO_FEES -> ResponseCodeEnum.CUSTOM_SCHEDULE_ALREADY_HAS_NO_FEES;
            case CUSTOM_FEE_DENOMINATION_MUST_BE_FUNGIBLE_COMMON -> ResponseCodeEnum
                    .CUSTOM_FEE_DENOMINATION_MUST_BE_FUNGIBLE_COMMON;
            case CUSTOM_FRACTIONAL_FEE_ONLY_ALLOWED_FOR_FUNGIBLE_COMMON -> ResponseCodeEnum
                    .CUSTOM_FRACTIONAL_FEE_ONLY_ALLOWED_FOR_FUNGIBLE_COMMON;
            case INVALID_CUSTOM_FEE_SCHEDULE_KEY -> ResponseCodeEnum.INVALID_CUSTOM_FEE_SCHEDULE_KEY;
            case INVALID_TOKEN_MINT_METADATA -> ResponseCodeEnum.INVALID_TOKEN_MINT_METADATA;
            case INVALID_TOKEN_BURN_METADATA -> ResponseCodeEnum.INVALID_TOKEN_BURN_METADATA;
            case CURRENT_TREASURY_STILL_OWNS_NFTS -> ResponseCodeEnum.CURRENT_TREASURY_STILL_OWNS_NFTS;
            case ACCOUNT_STILL_OWNS_NFTS -> ResponseCodeEnum.ACCOUNT_STILL_OWNS_NFTS;
            case TREASURY_MUST_OWN_BURNED_NFT -> ResponseCodeEnum.TREASURY_MUST_OWN_BURNED_NFT;
            case ACCOUNT_DOES_NOT_OWN_WIPED_NFT -> ResponseCodeEnum.ACCOUNT_DOES_NOT_OWN_WIPED_NFT;
            case ACCOUNT_AMOUNT_TRANSFERS_ONLY_ALLOWED_FOR_FUNGIBLE_COMMON -> ResponseCodeEnum
                    .ACCOUNT_AMOUNT_TRANSFERS_ONLY_ALLOWED_FOR_FUNGIBLE_COMMON;
            case MAX_NFTS_IN_PRICE_REGIME_HAVE_BEEN_MINTED -> ResponseCodeEnum
                    .MAX_NFTS_IN_PRICE_REGIME_HAVE_BEEN_MINTED;
            case PAYER_ACCOUNT_DELETED -> ResponseCodeEnum.PAYER_ACCOUNT_DELETED;
            case CUSTOM_FEE_CHARGING_EXCEEDED_MAX_RECURSION_DEPTH -> ResponseCodeEnum
                    .CUSTOM_FEE_CHARGING_EXCEEDED_MAX_RECURSION_DEPTH;
            case CUSTOM_FEE_CHARGING_EXCEEDED_MAX_ACCOUNT_AMOUNTS -> ResponseCodeEnum
                    .CUSTOM_FEE_CHARGING_EXCEEDED_MAX_ACCOUNT_AMOUNTS;
            case INSUFFICIENT_SENDER_ACCOUNT_BALANCE_FOR_CUSTOM_FEE -> ResponseCodeEnum
                    .INSUFFICIENT_SENDER_ACCOUNT_BALANCE_FOR_CUSTOM_FEE;
            case SERIAL_NUMBER_LIMIT_REACHED -> ResponseCodeEnum.SERIAL_NUMBER_LIMIT_REACHED;
            case CUSTOM_ROYALTY_FEE_ONLY_ALLOWED_FOR_NON_FUNGIBLE_UNIQUE -> ResponseCodeEnum
                    .CUSTOM_ROYALTY_FEE_ONLY_ALLOWED_FOR_NON_FUNGIBLE_UNIQUE;
            case NO_REMAINING_AUTOMATIC_ASSOCIATIONS -> ResponseCodeEnum.NO_REMAINING_AUTOMATIC_ASSOCIATIONS;
            case EXISTING_AUTOMATIC_ASSOCIATIONS_EXCEED_GIVEN_LIMIT -> ResponseCodeEnum
                    .EXISTING_AUTOMATIC_ASSOCIATIONS_EXCEED_GIVEN_LIMIT;
            case REQUESTED_NUM_AUTOMATIC_ASSOCIATIONS_EXCEEDS_ASSOCIATION_LIMIT -> ResponseCodeEnum
                    .REQUESTED_NUM_AUTOMATIC_ASSOCIATIONS_EXCEEDS_ASSOCIATION_LIMIT;
            case TOKEN_IS_PAUSED -> ResponseCodeEnum.TOKEN_IS_PAUSED;
            case TOKEN_HAS_NO_PAUSE_KEY -> ResponseCodeEnum.TOKEN_HAS_NO_PAUSE_KEY;
            case INVALID_PAUSE_KEY -> ResponseCodeEnum.INVALID_PAUSE_KEY;
            case FREEZE_UPDATE_FILE_DOES_NOT_EXIST -> ResponseCodeEnum.FREEZE_UPDATE_FILE_DOES_NOT_EXIST;
            case FREEZE_UPDATE_FILE_HASH_DOES_NOT_MATCH -> ResponseCodeEnum.FREEZE_UPDATE_FILE_HASH_DOES_NOT_MATCH;
            case NO_UPGRADE_HAS_BEEN_PREPARED -> ResponseCodeEnum.NO_UPGRADE_HAS_BEEN_PREPARED;
            case NO_FREEZE_IS_SCHEDULED -> ResponseCodeEnum.NO_FREEZE_IS_SCHEDULED;
            case UPDATE_FILE_HASH_CHANGED_SINCE_PREPARE_UPGRADE -> ResponseCodeEnum
                    .UPDATE_FILE_HASH_CHANGED_SINCE_PREPARE_UPGRADE;
            case FREEZE_START_TIME_MUST_BE_FUTURE -> ResponseCodeEnum.FREEZE_START_TIME_MUST_BE_FUTURE;
            case PREPARED_UPDATE_FILE_IS_IMMUTABLE -> ResponseCodeEnum.PREPARED_UPDATE_FILE_IS_IMMUTABLE;
            case FREEZE_ALREADY_SCHEDULED -> ResponseCodeEnum.FREEZE_ALREADY_SCHEDULED;
            case FREEZE_UPGRADE_IN_PROGRESS -> ResponseCodeEnum.FREEZE_UPGRADE_IN_PROGRESS;
            case UPDATE_FILE_ID_DOES_NOT_MATCH_PREPARED -> ResponseCodeEnum.UPDATE_FILE_ID_DOES_NOT_MATCH_PREPARED;
            case UPDATE_FILE_HASH_DOES_NOT_MATCH_PREPARED -> ResponseCodeEnum.UPDATE_FILE_HASH_DOES_NOT_MATCH_PREPARED;
            case CONSENSUS_GAS_EXHAUSTED -> ResponseCodeEnum.CONSENSUS_GAS_EXHAUSTED;
            case REVERTED_SUCCESS -> ResponseCodeEnum.REVERTED_SUCCESS;
            case MAX_STORAGE_IN_PRICE_REGIME_HAS_BEEN_USED -> ResponseCodeEnum
                    .MAX_STORAGE_IN_PRICE_REGIME_HAS_BEEN_USED;
            case INVALID_ALIAS_KEY -> ResponseCodeEnum.INVALID_ALIAS_KEY;
            case UNEXPECTED_TOKEN_DECIMALS -> ResponseCodeEnum.UNEXPECTED_TOKEN_DECIMALS;
            case INVALID_PROXY_ACCOUNT_ID -> ResponseCodeEnum.INVALID_PROXY_ACCOUNT_ID;
            case INVALID_TRANSFER_ACCOUNT_ID -> ResponseCodeEnum.INVALID_TRANSFER_ACCOUNT_ID;
            case INVALID_FEE_COLLECTOR_ACCOUNT_ID -> ResponseCodeEnum.INVALID_FEE_COLLECTOR_ACCOUNT_ID;
            case ALIAS_IS_IMMUTABLE -> ResponseCodeEnum.ALIAS_IS_IMMUTABLE;
            case SPENDER_ACCOUNT_SAME_AS_OWNER -> ResponseCodeEnum.SPENDER_ACCOUNT_SAME_AS_OWNER;
            case AMOUNT_EXCEEDS_TOKEN_MAX_SUPPLY -> ResponseCodeEnum.AMOUNT_EXCEEDS_TOKEN_MAX_SUPPLY;
            case NEGATIVE_ALLOWANCE_AMOUNT -> ResponseCodeEnum.NEGATIVE_ALLOWANCE_AMOUNT;
            case CANNOT_APPROVE_FOR_ALL_FUNGIBLE_COMMON -> ResponseCodeEnum.CANNOT_APPROVE_FOR_ALL_FUNGIBLE_COMMON;
            case SPENDER_DOES_NOT_HAVE_ALLOWANCE -> ResponseCodeEnum.SPENDER_DOES_NOT_HAVE_ALLOWANCE;
            case AMOUNT_EXCEEDS_ALLOWANCE -> ResponseCodeEnum.AMOUNT_EXCEEDS_ALLOWANCE;
            case MAX_ALLOWANCES_EXCEEDED -> ResponseCodeEnum.MAX_ALLOWANCES_EXCEEDED;
            case EMPTY_ALLOWANCES -> ResponseCodeEnum.EMPTY_ALLOWANCES;
            case SPENDER_ACCOUNT_REPEATED_IN_ALLOWANCES -> ResponseCodeEnum.SPENDER_ACCOUNT_REPEATED_IN_ALLOWANCES;
            case REPEATED_SERIAL_NUMS_IN_NFT_ALLOWANCES -> ResponseCodeEnum.REPEATED_SERIAL_NUMS_IN_NFT_ALLOWANCES;
            case FUNGIBLE_TOKEN_IN_NFT_ALLOWANCES -> ResponseCodeEnum.FUNGIBLE_TOKEN_IN_NFT_ALLOWANCES;
            case NFT_IN_FUNGIBLE_TOKEN_ALLOWANCES -> ResponseCodeEnum.NFT_IN_FUNGIBLE_TOKEN_ALLOWANCES;
            case INVALID_ALLOWANCE_OWNER_ID -> ResponseCodeEnum.INVALID_ALLOWANCE_OWNER_ID;
            case INVALID_ALLOWANCE_SPENDER_ID -> ResponseCodeEnum.INVALID_ALLOWANCE_SPENDER_ID;
            case REPEATED_ALLOWANCES_TO_DELETE -> ResponseCodeEnum.REPEATED_ALLOWANCES_TO_DELETE;
            case INVALID_DELEGATING_SPENDER -> ResponseCodeEnum.INVALID_DELEGATING_SPENDER;
            case DELEGATING_SPENDER_CANNOT_GRANT_APPROVE_FOR_ALL -> ResponseCodeEnum
                    .DELEGATING_SPENDER_CANNOT_GRANT_APPROVE_FOR_ALL;
            case DELEGATING_SPENDER_DOES_NOT_HAVE_APPROVE_FOR_ALL -> ResponseCodeEnum
                    .DELEGATING_SPENDER_DOES_NOT_HAVE_APPROVE_FOR_ALL;
            case SCHEDULE_EXPIRATION_TIME_TOO_FAR_IN_FUTURE -> ResponseCodeEnum
                    .SCHEDULE_EXPIRATION_TIME_TOO_FAR_IN_FUTURE;
            case SCHEDULE_EXPIRATION_TIME_MUST_BE_HIGHER_THAN_CONSENSUS_TIME -> ResponseCodeEnum
                    .SCHEDULE_EXPIRATION_TIME_MUST_BE_HIGHER_THAN_CONSENSUS_TIME;
            case SCHEDULE_FUTURE_THROTTLE_EXCEEDED -> ResponseCodeEnum.SCHEDULE_FUTURE_THROTTLE_EXCEEDED;
            case SCHEDULE_FUTURE_GAS_LIMIT_EXCEEDED -> ResponseCodeEnum.SCHEDULE_FUTURE_GAS_LIMIT_EXCEEDED;
            case INVALID_ETHEREUM_TRANSACTION -> ResponseCodeEnum.INVALID_ETHEREUM_TRANSACTION;
            case WRONG_CHAIN_ID -> ResponseCodeEnum.WRONG_CHAIN_ID;
            case WRONG_NONCE -> ResponseCodeEnum.WRONG_NONCE;
            case ACCESS_LIST_UNSUPPORTED -> ResponseCodeEnum.ACCESS_LIST_UNSUPPORTED;
            case SCHEDULE_PENDING_EXPIRATION -> ResponseCodeEnum.SCHEDULE_PENDING_EXPIRATION;
            case CONTRACT_IS_TOKEN_TREASURY -> ResponseCodeEnum.CONTRACT_IS_TOKEN_TREASURY;
            case CONTRACT_HAS_NON_ZERO_TOKEN_BALANCES -> ResponseCodeEnum.CONTRACT_HAS_NON_ZERO_TOKEN_BALANCES;
            case CONTRACT_EXPIRED_AND_PENDING_REMOVAL -> ResponseCodeEnum.CONTRACT_EXPIRED_AND_PENDING_REMOVAL;
            case CONTRACT_HAS_NO_AUTO_RENEW_ACCOUNT -> ResponseCodeEnum.CONTRACT_HAS_NO_AUTO_RENEW_ACCOUNT;
            case PERMANENT_REMOVAL_REQUIRES_SYSTEM_INITIATION -> ResponseCodeEnum
                    .PERMANENT_REMOVAL_REQUIRES_SYSTEM_INITIATION;
            case PROXY_ACCOUNT_ID_FIELD_IS_DEPRECATED -> ResponseCodeEnum.PROXY_ACCOUNT_ID_FIELD_IS_DEPRECATED;
            case SELF_STAKING_IS_NOT_ALLOWED -> ResponseCodeEnum.SELF_STAKING_IS_NOT_ALLOWED;
            case INVALID_STAKING_ID -> ResponseCodeEnum.INVALID_STAKING_ID;
            case STAKING_NOT_ENABLED -> ResponseCodeEnum.STAKING_NOT_ENABLED;
            case INVALID_PRNG_RANGE -> ResponseCodeEnum.INVALID_PRNG_RANGE;
            case MAX_ENTITIES_IN_PRICE_REGIME_HAVE_BEEN_CREATED -> ResponseCodeEnum
                    .MAX_ENTITIES_IN_PRICE_REGIME_HAVE_BEEN_CREATED;
            case INVALID_FULL_PREFIX_SIGNATURE_FOR_PRECOMPILE -> ResponseCodeEnum
                    .INVALID_FULL_PREFIX_SIGNATURE_FOR_PRECOMPILE;
            case INSUFFICIENT_BALANCES_FOR_STORAGE_RENT -> ResponseCodeEnum.INSUFFICIENT_BALANCES_FOR_STORAGE_RENT;
            case MAX_CHILD_RECORDS_EXCEEDED -> ResponseCodeEnum.MAX_CHILD_RECORDS_EXCEEDED;
            case INSUFFICIENT_BALANCES_FOR_RENEWAL_FEES -> ResponseCodeEnum.INSUFFICIENT_BALANCES_FOR_RENEWAL_FEES;
            case TRANSACTION_HAS_UNKNOWN_FIELDS -> ResponseCodeEnum.TRANSACTION_HAS_UNKNOWN_FIELDS;
            case TOKEN_REFERENCE_REPEATED -> ResponseCodeEnum.TOKEN_REFERENCE_REPEATED;
            case TOKEN_REFERENCE_LIST_SIZE_LIMIT_EXCEEDED -> ResponseCodeEnum.TOKEN_REFERENCE_LIST_SIZE_LIMIT_EXCEEDED;
            case INVALID_OWNER_ID -> ResponseCodeEnum.INVALID_OWNER_ID;
            case ACCOUNT_IS_IMMUTABLE -> ResponseCodeEnum.ACCOUNT_IS_IMMUTABLE;
            case ALIAS_ALREADY_ASSIGNED -> ResponseCodeEnum.ALIAS_ALREADY_ASSIGNED;
            case INVALID_METADATA_KEY -> ResponseCodeEnum.INVALID_METADATA_KEY;
            case MISSING_TOKEN_METADATA -> ResponseCodeEnum.MISSING_TOKEN_METADATA;
            case TOKEN_HAS_NO_METADATA_KEY -> ResponseCodeEnum.TOKEN_HAS_NO_METADATA_KEY;
            case MISSING_SERIAL_NUMBERS -> ResponseCodeEnum.MISSING_SERIAL_NUMBERS;
            case TOKEN_HAS_NO_ADMIN_KEY -> ResponseCodeEnum.TOKEN_HAS_NO_ADMIN_KEY;
            case NODE_DELETED -> ResponseCodeEnum.NODE_DELETED;
            case INVALID_NODE_ID -> ResponseCodeEnum.INVALID_NODE_ID;
            case INVALID_GOSSIP_ENDPOINT -> ResponseCodeEnum.INVALID_GOSSIP_ENDPOINT;
            case INVALID_NODE_ACCOUNT_ID -> ResponseCodeEnum.INVALID_NODE_ACCOUNT_ID;
            case INVALID_NODE_DESCRIPTION -> ResponseCodeEnum.INVALID_NODE_DESCRIPTION;
            case INVALID_SERVICE_ENDPOINT -> ResponseCodeEnum.INVALID_SERVICE_ENDPOINT;
            case INVALID_GOSSIP_CA_CERTIFICATE -> ResponseCodeEnum.INVALID_GOSSIP_CA_CERTIFICATE;
            case INVALID_GRPC_CERTIFICATE -> ResponseCodeEnum.INVALID_GRPC_CERTIFICATE;
            case INVALID_MAX_AUTO_ASSOCIATIONS -> ResponseCodeEnum.INVALID_MAX_AUTO_ASSOCIATIONS;
            case MAX_NODES_CREATED -> ResponseCodeEnum.MAX_NODES_CREATED;
            case IP_FQDN_CANNOT_BE_SET_FOR_SAME_ENDPOINT -> ResponseCodeEnum.IP_FQDN_CANNOT_BE_SET_FOR_SAME_ENDPOINT;
            case GOSSIP_ENDPOINT_CANNOT_HAVE_FQDN -> ResponseCodeEnum.GOSSIP_ENDPOINT_CANNOT_HAVE_FQDN;
            case FQDN_SIZE_TOO_LARGE -> ResponseCodeEnum.FQDN_SIZE_TOO_LARGE;
            case INVALID_ENDPOINT -> ResponseCodeEnum.INVALID_ENDPOINT;
            case GOSSIP_ENDPOINTS_EXCEEDED_LIMIT -> ResponseCodeEnum.GOSSIP_ENDPOINTS_EXCEEDED_LIMIT;
            case SERVICE_ENDPOINTS_EXCEEDED_LIMIT -> ResponseCodeEnum.SERVICE_ENDPOINTS_EXCEEDED_LIMIT;
            case INVALID_IPV4_ADDRESS -> ResponseCodeEnum.INVALID_IPV4_ADDRESS;
<<<<<<< HEAD
=======
            case EMPTY_TOKEN_REFERENCE_LIST -> ResponseCodeEnum.EMPTY_TOKEN_REFERENCE_LIST;
>>>>>>> 64e770b0
            case UPDATE_NODE_ACCOUNT_NOT_ALLOWED -> ResponseCodeEnum.UPDATE_NODE_ACCOUNT_NOT_ALLOWED;
            case UNRECOGNIZED -> throw new RuntimeException("UNRECOGNIZED Response code!");
        };
    }

    public static @NonNull com.hederahashgraph.api.proto.java.ContractID fromPbj(final @NonNull ContractID contractID) {
        requireNonNull(contractID);
        return com.hederahashgraph.api.proto.java.ContractID.newBuilder()
                .setRealmNum(contractID.realmNum())
                .setShardNum(contractID.shardNum())
                .setContractNum(contractID.contractNumOrElse(0L))
                .setEvmAddress(ByteString.copyFrom(asBytes(contractID.evmAddressOrElse(Bytes.EMPTY))))
                .build();
    }

    public static @NonNull ByteString fromPbj(@NonNull Bytes bytes) {
        requireNonNull(bytes);
        final byte[] data = new byte[Math.toIntExact(bytes.length())];
        bytes.getBytes(0, data);
        return ByteString.copyFrom(data);
    }

    public static com.hederahashgraph.api.proto.java.Timestamp fromPbj(@NonNull Timestamp now) {
        requireNonNull(now);
        return com.hederahashgraph.api.proto.java.Timestamp.newBuilder()
                .setSeconds(now.seconds())
                .setNanos(now.nanos())
                .build();
    }

    public static @NonNull com.hederahashgraph.api.proto.java.ScheduleInfo fromPbj(@NonNull ScheduleInfo pbjValue) {
        requireNonNull(pbjValue);
        try {
            final var bytes = asBytes(ScheduleInfo.PROTOBUF, pbjValue);
            return com.hederahashgraph.api.proto.java.ScheduleInfo.parseFrom(bytes);
        } catch (IOException e) {
            throw new RuntimeException(e);
        }
    }

    public static @NonNull com.hederahashgraph.api.proto.java.FeeData fromPbj(@NonNull FeeData feeData) {
        requireNonNull(feeData);
        return com.hederahashgraph.api.proto.java.FeeData.newBuilder()
                .setNodedata(fromPbj(feeData.nodedataOrElse(FeeComponents.DEFAULT)))
                .setNetworkdata(fromPbj(feeData.networkdataOrElse(FeeComponents.DEFAULT)))
                .setServicedata(fromPbj(feeData.servicedataOrElse(FeeComponents.DEFAULT)))
                .setSubTypeValue(feeData.subType().protoOrdinal())
                .build();
    }

    public static @NonNull com.hederahashgraph.api.proto.java.FeeComponents fromPbj(
            @NonNull FeeComponents feeComponents) {
        requireNonNull(feeComponents);
        return com.hederahashgraph.api.proto.java.FeeComponents.newBuilder()
                .setMin(feeComponents.min())
                .setMax(feeComponents.max())
                .setConstant(feeComponents.constant())
                .setBpt(feeComponents.bpt())
                .setVpt(feeComponents.vpt())
                .setRbh(feeComponents.rbh())
                .setSbh(feeComponents.sbh())
                .setGas(feeComponents.gas())
                .setTv(feeComponents.tv())
                .setBpr(feeComponents.bpr())
                .setSbpr(feeComponents.sbpr())
                .build();
    }

    public static FileID toPbj(com.hederahashgraph.api.proto.java.FileID fileID) {
        return protoToPbj(fileID, FileID.class);
    }

    public static @NonNull com.hederahashgraph.api.proto.java.AccountID fromPbj(@NonNull AccountID accountID) {
        requireNonNull(accountID);
        final var builder = com.hederahashgraph.api.proto.java.AccountID.newBuilder()
                .setShardNum(accountID.shardNum())
                .setRealmNum(accountID.realmNum());

        final var account = accountID.account();
        switch (account.kind()) {
            case ACCOUNT_NUM -> builder.setAccountNum(account.as());
            case ALIAS -> builder.setAlias(fromPbj((Bytes) account.as()));
            case UNSET -> throw new RuntimeException("Invalid account ID, no account type!");
        }

        return builder.build();
    }

    public static @NonNull Key toPbj(@NonNull com.hederahashgraph.api.proto.java.Key keyValue) {
        requireNonNull(keyValue);
        try {
            final var bytes = keyValue.toByteArray();
            return Key.PROTOBUF.parse(BufferedData.wrap(bytes));
        } catch (ParseException e) {
            throw new RuntimeException(e);
        }
    }

    public static Timestamp toPbj(@NonNull com.hederahashgraph.api.proto.java.Timestamp t) {
        requireNonNull(t);
        return Timestamp.newBuilder()
                .seconds(t.getSeconds())
                .nanos(t.getNanos())
                .build();
    }

    public static @NonNull com.hederahashgraph.api.proto.java.ExchangeRate fromPbj(@NonNull ExchangeRate exchangeRate) {
        return com.hederahashgraph.api.proto.java.ExchangeRate.newBuilder()
                .setCentEquiv(exchangeRate.centEquiv())
                .setHbarEquiv(exchangeRate.hbarEquiv())
                .build();
    }

    public static @NonNull TransactionBody toPbj(@NonNull com.hederahashgraph.api.proto.java.TransactionBody txBody) {
        requireNonNull(txBody);
        try {
            final var bytes = txBody.toByteArray();
            return TransactionBody.PROTOBUF.parse(BufferedData.wrap(bytes));
        } catch (ParseException e) {
            throw new RuntimeException(e);
        }
    }

    public static @NonNull byte[] asBytes(@NonNull BufferedData b) {
        final var buf = new byte[Math.toIntExact(b.position())];
        b.readBytes(buf);
        return buf;
    }

    public static @NonNull com.hederahashgraph.api.proto.java.SchedulableTransactionBody fromPbj(
            @NonNull SchedulableTransactionBody tx) {
        requireNonNull(tx);
        try {
            final var bytes = asBytes(SchedulableTransactionBody.PROTOBUF, tx);
            return com.hederahashgraph.api.proto.java.SchedulableTransactionBody.parseFrom(bytes);
        } catch (InvalidProtocolBufferException e) {
            throw new RuntimeException(e);
        }
    }
}<|MERGE_RESOLUTION|>--- conflicted
+++ resolved
@@ -681,10 +681,7 @@
             case GOSSIP_ENDPOINTS_EXCEEDED_LIMIT -> ResponseCodeEnum.GOSSIP_ENDPOINTS_EXCEEDED_LIMIT;
             case SERVICE_ENDPOINTS_EXCEEDED_LIMIT -> ResponseCodeEnum.SERVICE_ENDPOINTS_EXCEEDED_LIMIT;
             case INVALID_IPV4_ADDRESS -> ResponseCodeEnum.INVALID_IPV4_ADDRESS;
-<<<<<<< HEAD
-=======
             case EMPTY_TOKEN_REFERENCE_LIST -> ResponseCodeEnum.EMPTY_TOKEN_REFERENCE_LIST;
->>>>>>> 64e770b0
             case UPDATE_NODE_ACCOUNT_NOT_ALLOWED -> ResponseCodeEnum.UPDATE_NODE_ACCOUNT_NOT_ALLOWED;
             case UNRECOGNIZED -> throw new RuntimeException("UNRECOGNIZED Response code!");
         };
