--- conflicted
+++ resolved
@@ -280,363 +280,7 @@
     }
 
     public static @NonNull ResponseCodeEnum toPbj(@NonNull com.hederahashgraph.api.proto.java.ResponseCodeEnum code) {
-<<<<<<< HEAD
-        return switch (requireNonNull(code)) {
-            case OK -> ResponseCodeEnum.OK;
-            case INVALID_TRANSACTION -> ResponseCodeEnum.INVALID_TRANSACTION;
-            case PAYER_ACCOUNT_NOT_FOUND -> ResponseCodeEnum.PAYER_ACCOUNT_NOT_FOUND;
-            case INVALID_NODE_ACCOUNT -> ResponseCodeEnum.INVALID_NODE_ACCOUNT;
-            case TRANSACTION_EXPIRED -> ResponseCodeEnum.TRANSACTION_EXPIRED;
-            case INVALID_TRANSACTION_START -> ResponseCodeEnum.INVALID_TRANSACTION_START;
-            case INVALID_TRANSACTION_DURATION -> ResponseCodeEnum.INVALID_TRANSACTION_DURATION;
-            case INVALID_SIGNATURE -> ResponseCodeEnum.INVALID_SIGNATURE;
-            case MEMO_TOO_LONG -> ResponseCodeEnum.MEMO_TOO_LONG;
-            case INSUFFICIENT_TX_FEE -> ResponseCodeEnum.INSUFFICIENT_TX_FEE;
-            case INSUFFICIENT_PAYER_BALANCE -> ResponseCodeEnum.INSUFFICIENT_PAYER_BALANCE;
-            case DUPLICATE_TRANSACTION -> ResponseCodeEnum.DUPLICATE_TRANSACTION;
-            case BUSY -> ResponseCodeEnum.BUSY;
-            case NOT_SUPPORTED -> ResponseCodeEnum.NOT_SUPPORTED;
-            case INVALID_FILE_ID -> ResponseCodeEnum.INVALID_FILE_ID;
-            case INVALID_ACCOUNT_ID -> ResponseCodeEnum.INVALID_ACCOUNT_ID;
-            case INVALID_CONTRACT_ID -> ResponseCodeEnum.INVALID_CONTRACT_ID;
-            case INVALID_TRANSACTION_ID -> ResponseCodeEnum.INVALID_TRANSACTION_ID;
-            case RECEIPT_NOT_FOUND -> ResponseCodeEnum.RECEIPT_NOT_FOUND;
-            case RECORD_NOT_FOUND -> ResponseCodeEnum.RECORD_NOT_FOUND;
-            case INVALID_SOLIDITY_ID -> ResponseCodeEnum.INVALID_SOLIDITY_ID;
-            case UNKNOWN -> ResponseCodeEnum.UNKNOWN;
-            case SUCCESS -> ResponseCodeEnum.SUCCESS;
-            case FAIL_INVALID -> ResponseCodeEnum.FAIL_INVALID;
-            case FAIL_FEE -> ResponseCodeEnum.FAIL_FEE;
-            case FAIL_BALANCE -> ResponseCodeEnum.FAIL_BALANCE;
-            case KEY_REQUIRED -> ResponseCodeEnum.KEY_REQUIRED;
-            case BAD_ENCODING -> ResponseCodeEnum.BAD_ENCODING;
-            case INSUFFICIENT_ACCOUNT_BALANCE -> ResponseCodeEnum.INSUFFICIENT_ACCOUNT_BALANCE;
-            case INVALID_SOLIDITY_ADDRESS -> ResponseCodeEnum.INVALID_SOLIDITY_ADDRESS;
-            case INSUFFICIENT_GAS -> ResponseCodeEnum.INSUFFICIENT_GAS;
-            case CONTRACT_SIZE_LIMIT_EXCEEDED -> ResponseCodeEnum.CONTRACT_SIZE_LIMIT_EXCEEDED;
-            case LOCAL_CALL_MODIFICATION_EXCEPTION -> ResponseCodeEnum.LOCAL_CALL_MODIFICATION_EXCEPTION;
-            case CONTRACT_REVERT_EXECUTED -> ResponseCodeEnum.CONTRACT_REVERT_EXECUTED;
-            case CONTRACT_EXECUTION_EXCEPTION -> ResponseCodeEnum.CONTRACT_EXECUTION_EXCEPTION;
-            case INVALID_RECEIVING_NODE_ACCOUNT -> ResponseCodeEnum.INVALID_RECEIVING_NODE_ACCOUNT;
-            case MISSING_QUERY_HEADER -> ResponseCodeEnum.MISSING_QUERY_HEADER;
-            case ACCOUNT_UPDATE_FAILED -> ResponseCodeEnum.ACCOUNT_UPDATE_FAILED;
-            case INVALID_KEY_ENCODING -> ResponseCodeEnum.INVALID_KEY_ENCODING;
-            case NULL_SOLIDITY_ADDRESS -> ResponseCodeEnum.NULL_SOLIDITY_ADDRESS;
-            case CONTRACT_UPDATE_FAILED -> ResponseCodeEnum.CONTRACT_UPDATE_FAILED;
-            case INVALID_QUERY_HEADER -> ResponseCodeEnum.INVALID_QUERY_HEADER;
-            case INVALID_FEE_SUBMITTED -> ResponseCodeEnum.INVALID_FEE_SUBMITTED;
-            case INVALID_PAYER_SIGNATURE -> ResponseCodeEnum.INVALID_PAYER_SIGNATURE;
-            case KEY_NOT_PROVIDED -> ResponseCodeEnum.KEY_NOT_PROVIDED;
-            case INVALID_EXPIRATION_TIME -> ResponseCodeEnum.INVALID_EXPIRATION_TIME;
-            case NO_WACL_KEY -> ResponseCodeEnum.NO_WACL_KEY;
-            case FILE_CONTENT_EMPTY -> ResponseCodeEnum.FILE_CONTENT_EMPTY;
-            case INVALID_ACCOUNT_AMOUNTS -> ResponseCodeEnum.INVALID_ACCOUNT_AMOUNTS;
-            case EMPTY_TRANSACTION_BODY -> ResponseCodeEnum.EMPTY_TRANSACTION_BODY;
-            case INVALID_TRANSACTION_BODY -> ResponseCodeEnum.INVALID_TRANSACTION_BODY;
-            case INVALID_SIGNATURE_TYPE_MISMATCHING_KEY -> ResponseCodeEnum.INVALID_SIGNATURE_TYPE_MISMATCHING_KEY;
-            case INVALID_SIGNATURE_COUNT_MISMATCHING_KEY -> ResponseCodeEnum.INVALID_SIGNATURE_COUNT_MISMATCHING_KEY;
-            case EMPTY_LIVE_HASH_BODY -> ResponseCodeEnum.EMPTY_LIVE_HASH_BODY;
-            case EMPTY_LIVE_HASH -> ResponseCodeEnum.EMPTY_LIVE_HASH;
-            case EMPTY_LIVE_HASH_KEYS -> ResponseCodeEnum.EMPTY_LIVE_HASH_KEYS;
-            case INVALID_LIVE_HASH_SIZE -> ResponseCodeEnum.INVALID_LIVE_HASH_SIZE;
-            case EMPTY_QUERY_BODY -> ResponseCodeEnum.EMPTY_QUERY_BODY;
-            case EMPTY_LIVE_HASH_QUERY -> ResponseCodeEnum.EMPTY_LIVE_HASH_QUERY;
-            case LIVE_HASH_NOT_FOUND -> ResponseCodeEnum.LIVE_HASH_NOT_FOUND;
-            case ACCOUNT_ID_DOES_NOT_EXIST -> ResponseCodeEnum.ACCOUNT_ID_DOES_NOT_EXIST;
-            case LIVE_HASH_ALREADY_EXISTS -> ResponseCodeEnum.LIVE_HASH_ALREADY_EXISTS;
-            case INVALID_FILE_WACL -> ResponseCodeEnum.INVALID_FILE_WACL;
-            case SERIALIZATION_FAILED -> ResponseCodeEnum.SERIALIZATION_FAILED;
-            case TRANSACTION_OVERSIZE -> ResponseCodeEnum.TRANSACTION_OVERSIZE;
-            case TRANSACTION_TOO_MANY_LAYERS -> ResponseCodeEnum.TRANSACTION_TOO_MANY_LAYERS;
-            case CONTRACT_DELETED -> ResponseCodeEnum.CONTRACT_DELETED;
-            case PLATFORM_NOT_ACTIVE -> ResponseCodeEnum.PLATFORM_NOT_ACTIVE;
-            case KEY_PREFIX_MISMATCH -> ResponseCodeEnum.KEY_PREFIX_MISMATCH;
-            case PLATFORM_TRANSACTION_NOT_CREATED -> ResponseCodeEnum.PLATFORM_TRANSACTION_NOT_CREATED;
-            case INVALID_RENEWAL_PERIOD -> ResponseCodeEnum.INVALID_RENEWAL_PERIOD;
-            case INVALID_PAYER_ACCOUNT_ID -> ResponseCodeEnum.INVALID_PAYER_ACCOUNT_ID;
-            case ACCOUNT_DELETED -> ResponseCodeEnum.ACCOUNT_DELETED;
-            case FILE_DELETED -> ResponseCodeEnum.FILE_DELETED;
-            case ACCOUNT_REPEATED_IN_ACCOUNT_AMOUNTS -> ResponseCodeEnum.ACCOUNT_REPEATED_IN_ACCOUNT_AMOUNTS;
-            case SETTING_NEGATIVE_ACCOUNT_BALANCE -> ResponseCodeEnum.SETTING_NEGATIVE_ACCOUNT_BALANCE;
-            case OBTAINER_REQUIRED -> ResponseCodeEnum.OBTAINER_REQUIRED;
-            case OBTAINER_SAME_CONTRACT_ID -> ResponseCodeEnum.OBTAINER_SAME_CONTRACT_ID;
-            case OBTAINER_DOES_NOT_EXIST -> ResponseCodeEnum.OBTAINER_DOES_NOT_EXIST;
-            case MODIFYING_IMMUTABLE_CONTRACT -> ResponseCodeEnum.MODIFYING_IMMUTABLE_CONTRACT;
-            case FILE_SYSTEM_EXCEPTION -> ResponseCodeEnum.FILE_SYSTEM_EXCEPTION;
-            case AUTORENEW_DURATION_NOT_IN_RANGE -> ResponseCodeEnum.AUTORENEW_DURATION_NOT_IN_RANGE;
-            case ERROR_DECODING_BYTESTRING -> ResponseCodeEnum.ERROR_DECODING_BYTESTRING;
-            case CONTRACT_FILE_EMPTY -> ResponseCodeEnum.CONTRACT_FILE_EMPTY;
-            case CONTRACT_BYTECODE_EMPTY -> ResponseCodeEnum.CONTRACT_BYTECODE_EMPTY;
-            case INVALID_INITIAL_BALANCE -> ResponseCodeEnum.INVALID_INITIAL_BALANCE;
-            case INVALID_RECEIVE_RECORD_THRESHOLD -> ResponseCodeEnum.INVALID_RECEIVE_RECORD_THRESHOLD;
-            case INVALID_SEND_RECORD_THRESHOLD -> ResponseCodeEnum.INVALID_SEND_RECORD_THRESHOLD;
-            case ACCOUNT_IS_NOT_GENESIS_ACCOUNT -> ResponseCodeEnum.ACCOUNT_IS_NOT_GENESIS_ACCOUNT;
-            case PAYER_ACCOUNT_UNAUTHORIZED -> ResponseCodeEnum.PAYER_ACCOUNT_UNAUTHORIZED;
-            case INVALID_FREEZE_TRANSACTION_BODY -> ResponseCodeEnum.INVALID_FREEZE_TRANSACTION_BODY;
-            case FREEZE_TRANSACTION_BODY_NOT_FOUND -> ResponseCodeEnum.FREEZE_TRANSACTION_BODY_NOT_FOUND;
-            case TRANSFER_LIST_SIZE_LIMIT_EXCEEDED -> ResponseCodeEnum.TRANSFER_LIST_SIZE_LIMIT_EXCEEDED;
-            case RESULT_SIZE_LIMIT_EXCEEDED -> ResponseCodeEnum.RESULT_SIZE_LIMIT_EXCEEDED;
-            case NOT_SPECIAL_ACCOUNT -> ResponseCodeEnum.NOT_SPECIAL_ACCOUNT;
-            case CONTRACT_NEGATIVE_GAS -> ResponseCodeEnum.CONTRACT_NEGATIVE_GAS;
-            case CONTRACT_NEGATIVE_VALUE -> ResponseCodeEnum.CONTRACT_NEGATIVE_VALUE;
-            case INVALID_FEE_FILE -> ResponseCodeEnum.INVALID_FEE_FILE;
-            case INVALID_EXCHANGE_RATE_FILE -> ResponseCodeEnum.INVALID_EXCHANGE_RATE_FILE;
-            case INSUFFICIENT_LOCAL_CALL_GAS -> ResponseCodeEnum.INSUFFICIENT_LOCAL_CALL_GAS;
-            case ENTITY_NOT_ALLOWED_TO_DELETE -> ResponseCodeEnum.ENTITY_NOT_ALLOWED_TO_DELETE;
-            case AUTHORIZATION_FAILED -> ResponseCodeEnum.AUTHORIZATION_FAILED;
-            case FILE_UPLOADED_PROTO_INVALID -> ResponseCodeEnum.FILE_UPLOADED_PROTO_INVALID;
-            case FILE_UPLOADED_PROTO_NOT_SAVED_TO_DISK -> ResponseCodeEnum.FILE_UPLOADED_PROTO_NOT_SAVED_TO_DISK;
-            case FEE_SCHEDULE_FILE_PART_UPLOADED -> ResponseCodeEnum.FEE_SCHEDULE_FILE_PART_UPLOADED;
-            case EXCHANGE_RATE_CHANGE_LIMIT_EXCEEDED -> ResponseCodeEnum.EXCHANGE_RATE_CHANGE_LIMIT_EXCEEDED;
-            case MAX_CONTRACT_STORAGE_EXCEEDED -> ResponseCodeEnum.MAX_CONTRACT_STORAGE_EXCEEDED;
-            case TRANSFER_ACCOUNT_SAME_AS_DELETE_ACCOUNT -> ResponseCodeEnum.TRANSFER_ACCOUNT_SAME_AS_DELETE_ACCOUNT;
-            case TOTAL_LEDGER_BALANCE_INVALID -> ResponseCodeEnum.TOTAL_LEDGER_BALANCE_INVALID;
-            case EXPIRATION_REDUCTION_NOT_ALLOWED -> ResponseCodeEnum.EXPIRATION_REDUCTION_NOT_ALLOWED;
-            case MAX_GAS_LIMIT_EXCEEDED -> ResponseCodeEnum.MAX_GAS_LIMIT_EXCEEDED;
-            case MAX_FILE_SIZE_EXCEEDED -> ResponseCodeEnum.MAX_FILE_SIZE_EXCEEDED;
-            case RECEIVER_SIG_REQUIRED -> ResponseCodeEnum.RECEIVER_SIG_REQUIRED;
-            case INVALID_TOPIC_ID -> ResponseCodeEnum.INVALID_TOPIC_ID;
-            case INVALID_ADMIN_KEY -> ResponseCodeEnum.INVALID_ADMIN_KEY;
-            case INVALID_SUBMIT_KEY -> ResponseCodeEnum.INVALID_SUBMIT_KEY;
-            case UNAUTHORIZED -> ResponseCodeEnum.UNAUTHORIZED;
-            case INVALID_TOPIC_MESSAGE -> ResponseCodeEnum.INVALID_TOPIC_MESSAGE;
-            case INVALID_AUTORENEW_ACCOUNT -> ResponseCodeEnum.INVALID_AUTORENEW_ACCOUNT;
-            case AUTORENEW_ACCOUNT_NOT_ALLOWED -> ResponseCodeEnum.AUTORENEW_ACCOUNT_NOT_ALLOWED;
-            case TOPIC_EXPIRED -> ResponseCodeEnum.TOPIC_EXPIRED;
-            case INVALID_CHUNK_NUMBER -> ResponseCodeEnum.INVALID_CHUNK_NUMBER;
-            case INVALID_CHUNK_TRANSACTION_ID -> ResponseCodeEnum.INVALID_CHUNK_TRANSACTION_ID;
-            case ACCOUNT_FROZEN_FOR_TOKEN -> ResponseCodeEnum.ACCOUNT_FROZEN_FOR_TOKEN;
-            case TOKENS_PER_ACCOUNT_LIMIT_EXCEEDED -> ResponseCodeEnum.TOKENS_PER_ACCOUNT_LIMIT_EXCEEDED;
-            case INVALID_TOKEN_ID -> ResponseCodeEnum.INVALID_TOKEN_ID;
-            case INVALID_TOKEN_DECIMALS -> ResponseCodeEnum.INVALID_TOKEN_DECIMALS;
-            case INVALID_TOKEN_INITIAL_SUPPLY -> ResponseCodeEnum.INVALID_TOKEN_INITIAL_SUPPLY;
-            case INVALID_TREASURY_ACCOUNT_FOR_TOKEN -> ResponseCodeEnum.INVALID_TREASURY_ACCOUNT_FOR_TOKEN;
-            case INVALID_TOKEN_SYMBOL -> ResponseCodeEnum.INVALID_TOKEN_SYMBOL;
-            case TOKEN_HAS_NO_FREEZE_KEY -> ResponseCodeEnum.TOKEN_HAS_NO_FREEZE_KEY;
-            case TRANSFERS_NOT_ZERO_SUM_FOR_TOKEN -> ResponseCodeEnum.TRANSFERS_NOT_ZERO_SUM_FOR_TOKEN;
-            case MISSING_TOKEN_SYMBOL -> ResponseCodeEnum.MISSING_TOKEN_SYMBOL;
-            case TOKEN_SYMBOL_TOO_LONG -> ResponseCodeEnum.TOKEN_SYMBOL_TOO_LONG;
-            case ACCOUNT_KYC_NOT_GRANTED_FOR_TOKEN -> ResponseCodeEnum.ACCOUNT_KYC_NOT_GRANTED_FOR_TOKEN;
-            case TOKEN_HAS_NO_KYC_KEY -> ResponseCodeEnum.TOKEN_HAS_NO_KYC_KEY;
-            case INSUFFICIENT_TOKEN_BALANCE -> ResponseCodeEnum.INSUFFICIENT_TOKEN_BALANCE;
-            case TOKEN_WAS_DELETED -> ResponseCodeEnum.TOKEN_WAS_DELETED;
-            case TOKEN_HAS_NO_SUPPLY_KEY -> ResponseCodeEnum.TOKEN_HAS_NO_SUPPLY_KEY;
-            case TOKEN_HAS_NO_WIPE_KEY -> ResponseCodeEnum.TOKEN_HAS_NO_WIPE_KEY;
-            case INVALID_TOKEN_MINT_AMOUNT -> ResponseCodeEnum.INVALID_TOKEN_MINT_AMOUNT;
-            case INVALID_TOKEN_BURN_AMOUNT -> ResponseCodeEnum.INVALID_TOKEN_BURN_AMOUNT;
-            case TOKEN_NOT_ASSOCIATED_TO_ACCOUNT -> ResponseCodeEnum.TOKEN_NOT_ASSOCIATED_TO_ACCOUNT;
-            case CANNOT_WIPE_TOKEN_TREASURY_ACCOUNT -> ResponseCodeEnum.CANNOT_WIPE_TOKEN_TREASURY_ACCOUNT;
-            case INVALID_KYC_KEY -> ResponseCodeEnum.INVALID_KYC_KEY;
-            case INVALID_WIPE_KEY -> ResponseCodeEnum.INVALID_WIPE_KEY;
-            case INVALID_FREEZE_KEY -> ResponseCodeEnum.INVALID_FREEZE_KEY;
-            case INVALID_SUPPLY_KEY -> ResponseCodeEnum.INVALID_SUPPLY_KEY;
-            case MISSING_TOKEN_NAME -> ResponseCodeEnum.MISSING_TOKEN_NAME;
-            case TOKEN_NAME_TOO_LONG -> ResponseCodeEnum.TOKEN_NAME_TOO_LONG;
-            case INVALID_WIPING_AMOUNT -> ResponseCodeEnum.INVALID_WIPING_AMOUNT;
-            case TOKEN_IS_IMMUTABLE -> ResponseCodeEnum.TOKEN_IS_IMMUTABLE;
-            case TOKEN_ALREADY_ASSOCIATED_TO_ACCOUNT -> ResponseCodeEnum.TOKEN_ALREADY_ASSOCIATED_TO_ACCOUNT;
-            case TRANSACTION_REQUIRES_ZERO_TOKEN_BALANCES -> ResponseCodeEnum.TRANSACTION_REQUIRES_ZERO_TOKEN_BALANCES;
-            case ACCOUNT_IS_TREASURY -> ResponseCodeEnum.ACCOUNT_IS_TREASURY;
-            case TOKEN_ID_REPEATED_IN_TOKEN_LIST -> ResponseCodeEnum.TOKEN_ID_REPEATED_IN_TOKEN_LIST;
-            case TOKEN_TRANSFER_LIST_SIZE_LIMIT_EXCEEDED -> ResponseCodeEnum.TOKEN_TRANSFER_LIST_SIZE_LIMIT_EXCEEDED;
-            case EMPTY_TOKEN_TRANSFER_BODY -> ResponseCodeEnum.EMPTY_TOKEN_TRANSFER_BODY;
-            case EMPTY_TOKEN_TRANSFER_ACCOUNT_AMOUNTS -> ResponseCodeEnum.EMPTY_TOKEN_TRANSFER_ACCOUNT_AMOUNTS;
-            case INVALID_SCHEDULE_ID -> ResponseCodeEnum.INVALID_SCHEDULE_ID;
-            case SCHEDULE_IS_IMMUTABLE -> ResponseCodeEnum.SCHEDULE_IS_IMMUTABLE;
-            case INVALID_SCHEDULE_PAYER_ID -> ResponseCodeEnum.INVALID_SCHEDULE_PAYER_ID;
-            case INVALID_SCHEDULE_ACCOUNT_ID -> ResponseCodeEnum.INVALID_SCHEDULE_ACCOUNT_ID;
-            case NO_NEW_VALID_SIGNATURES -> ResponseCodeEnum.NO_NEW_VALID_SIGNATURES;
-            case UNRESOLVABLE_REQUIRED_SIGNERS -> ResponseCodeEnum.UNRESOLVABLE_REQUIRED_SIGNERS;
-            case SCHEDULED_TRANSACTION_NOT_IN_WHITELIST -> ResponseCodeEnum.SCHEDULED_TRANSACTION_NOT_IN_WHITELIST;
-            case SOME_SIGNATURES_WERE_INVALID -> ResponseCodeEnum.SOME_SIGNATURES_WERE_INVALID;
-            case TRANSACTION_ID_FIELD_NOT_ALLOWED -> ResponseCodeEnum.TRANSACTION_ID_FIELD_NOT_ALLOWED;
-            case IDENTICAL_SCHEDULE_ALREADY_CREATED -> ResponseCodeEnum.IDENTICAL_SCHEDULE_ALREADY_CREATED;
-            case INVALID_ZERO_BYTE_IN_STRING -> ResponseCodeEnum.INVALID_ZERO_BYTE_IN_STRING;
-            case SCHEDULE_ALREADY_DELETED -> ResponseCodeEnum.SCHEDULE_ALREADY_DELETED;
-            case SCHEDULE_ALREADY_EXECUTED -> ResponseCodeEnum.SCHEDULE_ALREADY_EXECUTED;
-            case MESSAGE_SIZE_TOO_LARGE -> ResponseCodeEnum.MESSAGE_SIZE_TOO_LARGE;
-            case OPERATION_REPEATED_IN_BUCKET_GROUPS -> ResponseCodeEnum.OPERATION_REPEATED_IN_BUCKET_GROUPS;
-            case BUCKET_CAPACITY_OVERFLOW -> ResponseCodeEnum.BUCKET_CAPACITY_OVERFLOW;
-            case NODE_CAPACITY_NOT_SUFFICIENT_FOR_OPERATION -> ResponseCodeEnum
-                    .NODE_CAPACITY_NOT_SUFFICIENT_FOR_OPERATION;
-            case BUCKET_HAS_NO_THROTTLE_GROUPS -> ResponseCodeEnum.BUCKET_HAS_NO_THROTTLE_GROUPS;
-            case THROTTLE_GROUP_HAS_ZERO_OPS_PER_SEC -> ResponseCodeEnum.THROTTLE_GROUP_HAS_ZERO_OPS_PER_SEC;
-            case SUCCESS_BUT_MISSING_EXPECTED_OPERATION -> ResponseCodeEnum.SUCCESS_BUT_MISSING_EXPECTED_OPERATION;
-            case UNPARSEABLE_THROTTLE_DEFINITIONS -> ResponseCodeEnum.UNPARSEABLE_THROTTLE_DEFINITIONS;
-            case INVALID_THROTTLE_DEFINITIONS -> ResponseCodeEnum.INVALID_THROTTLE_DEFINITIONS;
-            case ACCOUNT_EXPIRED_AND_PENDING_REMOVAL -> ResponseCodeEnum.ACCOUNT_EXPIRED_AND_PENDING_REMOVAL;
-            case INVALID_TOKEN_MAX_SUPPLY -> ResponseCodeEnum.INVALID_TOKEN_MAX_SUPPLY;
-            case INVALID_TOKEN_NFT_SERIAL_NUMBER -> ResponseCodeEnum.INVALID_TOKEN_NFT_SERIAL_NUMBER;
-            case INVALID_NFT_ID -> ResponseCodeEnum.INVALID_NFT_ID;
-            case METADATA_TOO_LONG -> ResponseCodeEnum.METADATA_TOO_LONG;
-            case BATCH_SIZE_LIMIT_EXCEEDED -> ResponseCodeEnum.BATCH_SIZE_LIMIT_EXCEEDED;
-            case INVALID_QUERY_RANGE -> ResponseCodeEnum.INVALID_QUERY_RANGE;
-            case FRACTION_DIVIDES_BY_ZERO -> ResponseCodeEnum.FRACTION_DIVIDES_BY_ZERO;
-            case INSUFFICIENT_PAYER_BALANCE_FOR_CUSTOM_FEE -> ResponseCodeEnum
-                    .INSUFFICIENT_PAYER_BALANCE_FOR_CUSTOM_FEE;
-            case CUSTOM_FEES_LIST_TOO_LONG -> ResponseCodeEnum.CUSTOM_FEES_LIST_TOO_LONG;
-            case INVALID_CUSTOM_FEE_COLLECTOR -> ResponseCodeEnum.INVALID_CUSTOM_FEE_COLLECTOR;
-            case INVALID_TOKEN_ID_IN_CUSTOM_FEES -> ResponseCodeEnum.INVALID_TOKEN_ID_IN_CUSTOM_FEES;
-            case TOKEN_NOT_ASSOCIATED_TO_FEE_COLLECTOR -> ResponseCodeEnum.TOKEN_NOT_ASSOCIATED_TO_FEE_COLLECTOR;
-            case TOKEN_MAX_SUPPLY_REACHED -> ResponseCodeEnum.TOKEN_MAX_SUPPLY_REACHED;
-            case SENDER_DOES_NOT_OWN_NFT_SERIAL_NO -> ResponseCodeEnum.SENDER_DOES_NOT_OWN_NFT_SERIAL_NO;
-            case CUSTOM_FEE_NOT_FULLY_SPECIFIED -> ResponseCodeEnum.CUSTOM_FEE_NOT_FULLY_SPECIFIED;
-            case CUSTOM_FEE_MUST_BE_POSITIVE -> ResponseCodeEnum.CUSTOM_FEE_MUST_BE_POSITIVE;
-            case TOKEN_HAS_NO_FEE_SCHEDULE_KEY -> ResponseCodeEnum.TOKEN_HAS_NO_FEE_SCHEDULE_KEY;
-            case CUSTOM_FEE_OUTSIDE_NUMERIC_RANGE -> ResponseCodeEnum.CUSTOM_FEE_OUTSIDE_NUMERIC_RANGE;
-            case ROYALTY_FRACTION_CANNOT_EXCEED_ONE -> ResponseCodeEnum.ROYALTY_FRACTION_CANNOT_EXCEED_ONE;
-            case FRACTIONAL_FEE_MAX_AMOUNT_LESS_THAN_MIN_AMOUNT -> ResponseCodeEnum
-                    .FRACTIONAL_FEE_MAX_AMOUNT_LESS_THAN_MIN_AMOUNT;
-            case CUSTOM_SCHEDULE_ALREADY_HAS_NO_FEES -> ResponseCodeEnum.CUSTOM_SCHEDULE_ALREADY_HAS_NO_FEES;
-            case CUSTOM_FEE_DENOMINATION_MUST_BE_FUNGIBLE_COMMON -> ResponseCodeEnum
-                    .CUSTOM_FEE_DENOMINATION_MUST_BE_FUNGIBLE_COMMON;
-            case CUSTOM_FRACTIONAL_FEE_ONLY_ALLOWED_FOR_FUNGIBLE_COMMON -> ResponseCodeEnum
-                    .CUSTOM_FRACTIONAL_FEE_ONLY_ALLOWED_FOR_FUNGIBLE_COMMON;
-            case INVALID_CUSTOM_FEE_SCHEDULE_KEY -> ResponseCodeEnum.INVALID_CUSTOM_FEE_SCHEDULE_KEY;
-            case INVALID_TOKEN_MINT_METADATA -> ResponseCodeEnum.INVALID_TOKEN_MINT_METADATA;
-            case INVALID_TOKEN_BURN_METADATA -> ResponseCodeEnum.INVALID_TOKEN_BURN_METADATA;
-            case CURRENT_TREASURY_STILL_OWNS_NFTS -> ResponseCodeEnum.CURRENT_TREASURY_STILL_OWNS_NFTS;
-            case ACCOUNT_STILL_OWNS_NFTS -> ResponseCodeEnum.ACCOUNT_STILL_OWNS_NFTS;
-            case TREASURY_MUST_OWN_BURNED_NFT -> ResponseCodeEnum.TREASURY_MUST_OWN_BURNED_NFT;
-            case ACCOUNT_DOES_NOT_OWN_WIPED_NFT -> ResponseCodeEnum.ACCOUNT_DOES_NOT_OWN_WIPED_NFT;
-            case ACCOUNT_AMOUNT_TRANSFERS_ONLY_ALLOWED_FOR_FUNGIBLE_COMMON -> ResponseCodeEnum
-                    .ACCOUNT_AMOUNT_TRANSFERS_ONLY_ALLOWED_FOR_FUNGIBLE_COMMON;
-            case MAX_NFTS_IN_PRICE_REGIME_HAVE_BEEN_MINTED -> ResponseCodeEnum
-                    .MAX_NFTS_IN_PRICE_REGIME_HAVE_BEEN_MINTED;
-            case PAYER_ACCOUNT_DELETED -> ResponseCodeEnum.PAYER_ACCOUNT_DELETED;
-            case CUSTOM_FEE_CHARGING_EXCEEDED_MAX_RECURSION_DEPTH -> ResponseCodeEnum
-                    .CUSTOM_FEE_CHARGING_EXCEEDED_MAX_RECURSION_DEPTH;
-            case CUSTOM_FEE_CHARGING_EXCEEDED_MAX_ACCOUNT_AMOUNTS -> ResponseCodeEnum
-                    .CUSTOM_FEE_CHARGING_EXCEEDED_MAX_ACCOUNT_AMOUNTS;
-            case INSUFFICIENT_SENDER_ACCOUNT_BALANCE_FOR_CUSTOM_FEE -> ResponseCodeEnum
-                    .INSUFFICIENT_SENDER_ACCOUNT_BALANCE_FOR_CUSTOM_FEE;
-            case SERIAL_NUMBER_LIMIT_REACHED -> ResponseCodeEnum.SERIAL_NUMBER_LIMIT_REACHED;
-            case CUSTOM_ROYALTY_FEE_ONLY_ALLOWED_FOR_NON_FUNGIBLE_UNIQUE -> ResponseCodeEnum
-                    .CUSTOM_ROYALTY_FEE_ONLY_ALLOWED_FOR_NON_FUNGIBLE_UNIQUE;
-            case NO_REMAINING_AUTOMATIC_ASSOCIATIONS -> ResponseCodeEnum.NO_REMAINING_AUTOMATIC_ASSOCIATIONS;
-            case EXISTING_AUTOMATIC_ASSOCIATIONS_EXCEED_GIVEN_LIMIT -> ResponseCodeEnum
-                    .EXISTING_AUTOMATIC_ASSOCIATIONS_EXCEED_GIVEN_LIMIT;
-            case REQUESTED_NUM_AUTOMATIC_ASSOCIATIONS_EXCEEDS_ASSOCIATION_LIMIT -> ResponseCodeEnum
-                    .REQUESTED_NUM_AUTOMATIC_ASSOCIATIONS_EXCEEDS_ASSOCIATION_LIMIT;
-            case TOKEN_IS_PAUSED -> ResponseCodeEnum.TOKEN_IS_PAUSED;
-            case TOKEN_HAS_NO_PAUSE_KEY -> ResponseCodeEnum.TOKEN_HAS_NO_PAUSE_KEY;
-            case INVALID_PAUSE_KEY -> ResponseCodeEnum.INVALID_PAUSE_KEY;
-            case FREEZE_UPDATE_FILE_DOES_NOT_EXIST -> ResponseCodeEnum.FREEZE_UPDATE_FILE_DOES_NOT_EXIST;
-            case FREEZE_UPDATE_FILE_HASH_DOES_NOT_MATCH -> ResponseCodeEnum.FREEZE_UPDATE_FILE_HASH_DOES_NOT_MATCH;
-            case NO_UPGRADE_HAS_BEEN_PREPARED -> ResponseCodeEnum.NO_UPGRADE_HAS_BEEN_PREPARED;
-            case NO_FREEZE_IS_SCHEDULED -> ResponseCodeEnum.NO_FREEZE_IS_SCHEDULED;
-            case UPDATE_FILE_HASH_CHANGED_SINCE_PREPARE_UPGRADE -> ResponseCodeEnum
-                    .UPDATE_FILE_HASH_CHANGED_SINCE_PREPARE_UPGRADE;
-            case FREEZE_START_TIME_MUST_BE_FUTURE -> ResponseCodeEnum.FREEZE_START_TIME_MUST_BE_FUTURE;
-            case PREPARED_UPDATE_FILE_IS_IMMUTABLE -> ResponseCodeEnum.PREPARED_UPDATE_FILE_IS_IMMUTABLE;
-            case FREEZE_ALREADY_SCHEDULED -> ResponseCodeEnum.FREEZE_ALREADY_SCHEDULED;
-            case FREEZE_UPGRADE_IN_PROGRESS -> ResponseCodeEnum.FREEZE_UPGRADE_IN_PROGRESS;
-            case UPDATE_FILE_ID_DOES_NOT_MATCH_PREPARED -> ResponseCodeEnum.UPDATE_FILE_ID_DOES_NOT_MATCH_PREPARED;
-            case UPDATE_FILE_HASH_DOES_NOT_MATCH_PREPARED -> ResponseCodeEnum.UPDATE_FILE_HASH_DOES_NOT_MATCH_PREPARED;
-            case CONSENSUS_GAS_EXHAUSTED -> ResponseCodeEnum.CONSENSUS_GAS_EXHAUSTED;
-            case REVERTED_SUCCESS -> ResponseCodeEnum.REVERTED_SUCCESS;
-            case MAX_STORAGE_IN_PRICE_REGIME_HAS_BEEN_USED -> ResponseCodeEnum
-                    .MAX_STORAGE_IN_PRICE_REGIME_HAS_BEEN_USED;
-            case INVALID_ALIAS_KEY -> ResponseCodeEnum.INVALID_ALIAS_KEY;
-            case UNEXPECTED_TOKEN_DECIMALS -> ResponseCodeEnum.UNEXPECTED_TOKEN_DECIMALS;
-            case INVALID_PROXY_ACCOUNT_ID -> ResponseCodeEnum.INVALID_PROXY_ACCOUNT_ID;
-            case INVALID_TRANSFER_ACCOUNT_ID -> ResponseCodeEnum.INVALID_TRANSFER_ACCOUNT_ID;
-            case INVALID_FEE_COLLECTOR_ACCOUNT_ID -> ResponseCodeEnum.INVALID_FEE_COLLECTOR_ACCOUNT_ID;
-            case ALIAS_IS_IMMUTABLE -> ResponseCodeEnum.ALIAS_IS_IMMUTABLE;
-            case SPENDER_ACCOUNT_SAME_AS_OWNER -> ResponseCodeEnum.SPENDER_ACCOUNT_SAME_AS_OWNER;
-            case AMOUNT_EXCEEDS_TOKEN_MAX_SUPPLY -> ResponseCodeEnum.AMOUNT_EXCEEDS_TOKEN_MAX_SUPPLY;
-            case NEGATIVE_ALLOWANCE_AMOUNT -> ResponseCodeEnum.NEGATIVE_ALLOWANCE_AMOUNT;
-            case CANNOT_APPROVE_FOR_ALL_FUNGIBLE_COMMON -> ResponseCodeEnum.CANNOT_APPROVE_FOR_ALL_FUNGIBLE_COMMON;
-            case SPENDER_DOES_NOT_HAVE_ALLOWANCE -> ResponseCodeEnum.SPENDER_DOES_NOT_HAVE_ALLOWANCE;
-            case AMOUNT_EXCEEDS_ALLOWANCE -> ResponseCodeEnum.AMOUNT_EXCEEDS_ALLOWANCE;
-            case MAX_ALLOWANCES_EXCEEDED -> ResponseCodeEnum.MAX_ALLOWANCES_EXCEEDED;
-            case EMPTY_ALLOWANCES -> ResponseCodeEnum.EMPTY_ALLOWANCES;
-            case SPENDER_ACCOUNT_REPEATED_IN_ALLOWANCES -> ResponseCodeEnum.SPENDER_ACCOUNT_REPEATED_IN_ALLOWANCES;
-            case REPEATED_SERIAL_NUMS_IN_NFT_ALLOWANCES -> ResponseCodeEnum.REPEATED_SERIAL_NUMS_IN_NFT_ALLOWANCES;
-            case FUNGIBLE_TOKEN_IN_NFT_ALLOWANCES -> ResponseCodeEnum.FUNGIBLE_TOKEN_IN_NFT_ALLOWANCES;
-            case NFT_IN_FUNGIBLE_TOKEN_ALLOWANCES -> ResponseCodeEnum.NFT_IN_FUNGIBLE_TOKEN_ALLOWANCES;
-            case INVALID_ALLOWANCE_OWNER_ID -> ResponseCodeEnum.INVALID_ALLOWANCE_OWNER_ID;
-            case INVALID_ALLOWANCE_SPENDER_ID -> ResponseCodeEnum.INVALID_ALLOWANCE_SPENDER_ID;
-            case REPEATED_ALLOWANCES_TO_DELETE -> ResponseCodeEnum.REPEATED_ALLOWANCES_TO_DELETE;
-            case INVALID_DELEGATING_SPENDER -> ResponseCodeEnum.INVALID_DELEGATING_SPENDER;
-            case DELEGATING_SPENDER_CANNOT_GRANT_APPROVE_FOR_ALL -> ResponseCodeEnum
-                    .DELEGATING_SPENDER_CANNOT_GRANT_APPROVE_FOR_ALL;
-            case DELEGATING_SPENDER_DOES_NOT_HAVE_APPROVE_FOR_ALL -> ResponseCodeEnum
-                    .DELEGATING_SPENDER_DOES_NOT_HAVE_APPROVE_FOR_ALL;
-            case SCHEDULE_EXPIRATION_TIME_TOO_FAR_IN_FUTURE -> ResponseCodeEnum
-                    .SCHEDULE_EXPIRATION_TIME_TOO_FAR_IN_FUTURE;
-            case SCHEDULE_EXPIRATION_TIME_MUST_BE_HIGHER_THAN_CONSENSUS_TIME -> ResponseCodeEnum
-                    .SCHEDULE_EXPIRATION_TIME_MUST_BE_HIGHER_THAN_CONSENSUS_TIME;
-            case SCHEDULE_FUTURE_THROTTLE_EXCEEDED -> ResponseCodeEnum.SCHEDULE_FUTURE_THROTTLE_EXCEEDED;
-            case SCHEDULE_FUTURE_GAS_LIMIT_EXCEEDED -> ResponseCodeEnum.SCHEDULE_FUTURE_GAS_LIMIT_EXCEEDED;
-            case INVALID_ETHEREUM_TRANSACTION -> ResponseCodeEnum.INVALID_ETHEREUM_TRANSACTION;
-            case WRONG_CHAIN_ID -> ResponseCodeEnum.WRONG_CHAIN_ID;
-            case WRONG_NONCE -> ResponseCodeEnum.WRONG_NONCE;
-            case ACCESS_LIST_UNSUPPORTED -> ResponseCodeEnum.ACCESS_LIST_UNSUPPORTED;
-            case SCHEDULE_PENDING_EXPIRATION -> ResponseCodeEnum.SCHEDULE_PENDING_EXPIRATION;
-            case CONTRACT_IS_TOKEN_TREASURY -> ResponseCodeEnum.CONTRACT_IS_TOKEN_TREASURY;
-            case CONTRACT_HAS_NON_ZERO_TOKEN_BALANCES -> ResponseCodeEnum.CONTRACT_HAS_NON_ZERO_TOKEN_BALANCES;
-            case CONTRACT_EXPIRED_AND_PENDING_REMOVAL -> ResponseCodeEnum.CONTRACT_EXPIRED_AND_PENDING_REMOVAL;
-            case CONTRACT_HAS_NO_AUTO_RENEW_ACCOUNT -> ResponseCodeEnum.CONTRACT_HAS_NO_AUTO_RENEW_ACCOUNT;
-            case PERMANENT_REMOVAL_REQUIRES_SYSTEM_INITIATION -> ResponseCodeEnum
-                    .PERMANENT_REMOVAL_REQUIRES_SYSTEM_INITIATION;
-            case PROXY_ACCOUNT_ID_FIELD_IS_DEPRECATED -> ResponseCodeEnum.PROXY_ACCOUNT_ID_FIELD_IS_DEPRECATED;
-            case SELF_STAKING_IS_NOT_ALLOWED -> ResponseCodeEnum.SELF_STAKING_IS_NOT_ALLOWED;
-            case INVALID_STAKING_ID -> ResponseCodeEnum.INVALID_STAKING_ID;
-            case STAKING_NOT_ENABLED -> ResponseCodeEnum.STAKING_NOT_ENABLED;
-            case INVALID_PRNG_RANGE -> ResponseCodeEnum.INVALID_PRNG_RANGE;
-            case MAX_ENTITIES_IN_PRICE_REGIME_HAVE_BEEN_CREATED -> ResponseCodeEnum
-                    .MAX_ENTITIES_IN_PRICE_REGIME_HAVE_BEEN_CREATED;
-            case INVALID_FULL_PREFIX_SIGNATURE_FOR_PRECOMPILE -> ResponseCodeEnum
-                    .INVALID_FULL_PREFIX_SIGNATURE_FOR_PRECOMPILE;
-            case INSUFFICIENT_BALANCES_FOR_STORAGE_RENT -> ResponseCodeEnum.INSUFFICIENT_BALANCES_FOR_STORAGE_RENT;
-            case MAX_CHILD_RECORDS_EXCEEDED -> ResponseCodeEnum.MAX_CHILD_RECORDS_EXCEEDED;
-            case INSUFFICIENT_BALANCES_FOR_RENEWAL_FEES -> ResponseCodeEnum.INSUFFICIENT_BALANCES_FOR_RENEWAL_FEES;
-            case TRANSACTION_HAS_UNKNOWN_FIELDS -> ResponseCodeEnum.TRANSACTION_HAS_UNKNOWN_FIELDS;
-            case ACCOUNT_IS_IMMUTABLE -> ResponseCodeEnum.ACCOUNT_IS_IMMUTABLE;
-            case ALIAS_ALREADY_ASSIGNED -> ResponseCodeEnum.ALIAS_ALREADY_ASSIGNED;
-            case INVALID_METADATA_KEY -> ResponseCodeEnum.INVALID_METADATA_KEY;
-            case MISSING_TOKEN_METADATA -> ResponseCodeEnum.MISSING_TOKEN_METADATA;
-            case TOKEN_HAS_NO_METADATA_KEY -> ResponseCodeEnum.TOKEN_HAS_NO_METADATA_KEY;
-            case MISSING_SERIAL_NUMBERS -> ResponseCodeEnum.MISSING_SERIAL_NUMBERS;
-            case TOKEN_HAS_NO_ADMIN_KEY -> ResponseCodeEnum.TOKEN_HAS_NO_ADMIN_KEY;
-            case NODE_DELETED -> ResponseCodeEnum.NODE_DELETED;
-            case INVALID_NODE_ID -> ResponseCodeEnum.INVALID_NODE_ID;
-            case INVALID_GOSSIP_ENDPOINT -> ResponseCodeEnum.INVALID_GOSSIP_ENDPOINT;
-            case INVALID_NODE_ACCOUNT_ID -> ResponseCodeEnum.INVALID_NODE_ACCOUNT_ID;
-            case INVALID_NODE_DESCRIPTION -> ResponseCodeEnum.INVALID_NODE_DESCRIPTION;
-            case INVALID_SERVICE_ENDPOINT -> ResponseCodeEnum.INVALID_SERVICE_ENDPOINT;
-            case INVALID_GOSSIP_CA_CERTIFICATE -> ResponseCodeEnum.INVALID_GOSSIP_CA_CERTIFICATE;
-            case INVALID_GRPC_CERTIFICATE -> ResponseCodeEnum.INVALID_GRPC_CERTIFICATE;
-            case INVALID_MAX_AUTO_ASSOCIATIONS -> ResponseCodeEnum.INVALID_MAX_AUTO_ASSOCIATIONS;
-            case MAX_NODES_CREATED -> ResponseCodeEnum.MAX_NODES_CREATED;
-            case IP_FQDN_CANNOT_BE_SET_FOR_SAME_ENDPOINT -> ResponseCodeEnum.IP_FQDN_CANNOT_BE_SET_FOR_SAME_ENDPOINT;
-            case GOSSIP_ENDPOINT_CANNOT_HAVE_FQDN -> ResponseCodeEnum.GOSSIP_ENDPOINT_CANNOT_HAVE_FQDN;
-            case FQDN_SIZE_TOO_LARGE -> ResponseCodeEnum.FQDN_SIZE_TOO_LARGE;
-            case INVALID_ENDPOINT -> ResponseCodeEnum.INVALID_ENDPOINT;
-            case GOSSIP_ENDPOINTS_EXCEEDED_LIMIT -> ResponseCodeEnum.GOSSIP_ENDPOINTS_EXCEEDED_LIMIT;
-            case TOKEN_REFERENCE_REPEATED -> ResponseCodeEnum.TOKEN_REFERENCE_REPEATED;
-            case INVALID_OWNER_ID -> ResponseCodeEnum.INVALID_OWNER_ID;
-            case TOKEN_REFERENCE_LIST_SIZE_LIMIT_EXCEEDED -> ResponseCodeEnum.TOKEN_REFERENCE_LIST_SIZE_LIMIT_EXCEEDED;
-            case SERVICE_ENDPOINTS_EXCEEDED_LIMIT -> ResponseCodeEnum.SERVICE_ENDPOINTS_EXCEEDED_LIMIT;
-            case INVALID_IPV4_ADDRESS -> ResponseCodeEnum.INVALID_IPV4_ADDRESS;
-            case EMPTY_TOKEN_REFERENCE_LIST -> ResponseCodeEnum.EMPTY_TOKEN_REFERENCE_LIST;
-            case UPDATE_NODE_ACCOUNT_NOT_ALLOWED -> ResponseCodeEnum.UPDATE_NODE_ACCOUNT_NOT_ALLOWED;
-            case TOKEN_HAS_NO_METADATA_OR_SUPPLY_KEY -> ResponseCodeEnum.TOKEN_HAS_NO_METADATA_OR_SUPPLY_KEY;
-            case PENDING_NFT_AIRDROP_ALREADY_EXISTS -> ResponseCodeEnum.PENDING_NFT_AIRDROP_ALREADY_EXISTS;
-            case ACCOUNT_HAS_PENDING_AIRDROPS -> ResponseCodeEnum.ACCOUNT_HAS_PENDING_AIRDROPS;
-            case EMPTY_PENDING_AIRDROP_ID_LIST -> ResponseCodeEnum.EMPTY_PENDING_AIRDROP_ID_LIST;
-            case PENDING_AIRDROP_ID_REPEATED -> ResponseCodeEnum.PENDING_AIRDROP_ID_REPEATED;
-            case PENDING_AIRDROP_ID_LIST_TOO_LONG -> ResponseCodeEnum.PENDING_AIRDROP_ID_LIST_TOO_LONG;
-            case INVALID_PENDING_AIRDROP_ID -> ResponseCodeEnum.INVALID_PENDING_AIRDROP_ID;
-            case SENDER_HAS_NO_AIRDROPS_TO_CANCEL -> ResponseCodeEnum.SENDER_HAS_NO_AIRDROPS_TO_CANCEL;
-            case THROTTLED_AT_CONSENSUS -> ResponseCodeEnum.THROTTLED_AT_CONSENSUS;
-            case TOKEN_AIRDROP_WITH_FALLBACK_ROYALTY -> ResponseCodeEnum.TOKEN_AIRDROP_WITH_FALLBACK_ROYALTY;
-            case UNRECOGNIZED -> throw new RuntimeException("UNRECOGNIZED Response code!");
-        };
-=======
         return ResponseCodeEnum.values()[requireNonNull(code).ordinal()];
->>>>>>> 21a80caf
     }
 
     public static @NonNull com.hederahashgraph.api.proto.java.ContractID fromPbj(final @NonNull ContractID contractID) {
