/*
 * Copyright (C) 2024 Hedera Hashgraph, LLC
 *
 * Licensed under the Apache License, Version 2.0 (the "License");
 * you may not use this file except in compliance with the License.
 * You may obtain a copy of the License at
 *
 *      http://www.apache.org/licenses/LICENSE-2.0
 *
 * Unless required by applicable law or agreed to in writing, software
 * distributed under the License is distributed on an "AS IS" BASIS,
 * WITHOUT WARRANTIES OR CONDITIONS OF ANY KIND, either express or implied.
 * See the License for the specific language governing permissions and
 * limitations under the License.
 */

package com.hedera.node.app.service.addressbook.impl;

import static com.hedera.node.app.service.addressbook.AddressBookHelper.NODES_KEY;
import static java.util.Objects.requireNonNull;

import com.hedera.hapi.node.state.addressbook.Node;
import com.hedera.hapi.node.state.common.EntityNumber;
import com.hedera.hapi.node.state.roster.Roster;
import com.hedera.hapi.node.state.roster.RosterEntry;
import com.hedera.node.app.service.addressbook.ReadableNodeStore;
import com.swirlds.state.spi.ReadableKVState;
import com.swirlds.state.spi.ReadableStates;
import edu.umd.cs.findbugs.annotations.NonNull;
import edu.umd.cs.findbugs.annotations.Nullable;
import java.util.ArrayList;
import java.util.Comparator;
import java.util.Iterator;

/**
 * Provides read-only methods for interacting with the underlying data storage mechanisms for
 * working with Nodes.
 *
 * <p>This class is not exported from the module. It is an internal implementation detail.
 */
public class ReadableNodeStoreImpl implements ReadableNodeStore {
    /** The underlying data storage class that holds the node data. */
    private final ReadableKVState<EntityNumber, Node> nodesState;

    /**
     * Create a new {@link ReadableNodeStoreImpl} instance.
     *
     * @param states The state to use.
     */
    public ReadableNodeStoreImpl(@NonNull final ReadableStates states) {
        requireNonNull(states);

        this.nodesState = states.get(NODES_KEY);
    }

    @Override
    public Roster snapshotOfFutureRoster() {
        return constructFromNodesState(nodesState());
    }

    /**
     * Returns the node needed.
     *
     * @param nodeId node id being looked up
     * @return node
     */
    @Override
    @Nullable
    public Node get(final long nodeId) {
        return nodesState.get(EntityNumber.newBuilder().number(nodeId).build());
    }

    /**
     * Returns the number of topics in the state.
     * @return the number of topics in the state
     */
    public long sizeOfState() {
        return nodesState.size();
    }

    protected <T extends ReadableKVState<EntityNumber, Node>> T nodesState() {
        return (T) nodesState;
    }

    @NonNull
    public Iterator<EntityNumber> keys() {
        return nodesState().keys();
    }

    private Roster constructFromNodesState(@NonNull final ReadableKVState<EntityNumber, Node> nodesState) {
        final var rosterEntries = new ArrayList<RosterEntry>();
        for (final var it = nodesState.keys(); it.hasNext(); ) {
            final var nodeNumber = it.next();
            final var node = requireNonNull(nodesState.get(nodeNumber));
            if (!node.deleted()) {
                final var entry = RosterEntry.newBuilder()
                        .nodeId(node.nodeId())
                        .weight(node.weight())
                        .gossipCaCertificate(node.gossipCaCertificate())
                        .gossipEndpoint(node.gossipEndpoint())
<<<<<<< HEAD
=======
                        // (TSS-FUTURE) Enable node's TSS encryption key
                        // .tssEncryptionKey(node.tssEncryptionKey())
>>>>>>> ebd085de
                        .build();
                rosterEntries.add(entry);
            }
        }
        rosterEntries.sort(Comparator.comparingLong(RosterEntry::nodeId));
        return Roster.newBuilder().rosterEntries(rosterEntries).build();
    }
}<|MERGE_RESOLUTION|>--- conflicted
+++ resolved
@@ -98,11 +98,8 @@
                         .weight(node.weight())
                         .gossipCaCertificate(node.gossipCaCertificate())
                         .gossipEndpoint(node.gossipEndpoint())
-<<<<<<< HEAD
-=======
                         // (TSS-FUTURE) Enable node's TSS encryption key
                         // .tssEncryptionKey(node.tssEncryptionKey())
->>>>>>> ebd085de
                         .build();
                 rosterEntries.add(entry);
             }
