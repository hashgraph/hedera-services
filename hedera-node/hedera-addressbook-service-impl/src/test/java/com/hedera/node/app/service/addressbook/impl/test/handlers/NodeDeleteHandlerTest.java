/*
 * Copyright (C) 2023-2024 Hedera Hashgraph, LLC
 *
 * Licensed under the Apache License, Version 2.0 (the "License");
 * you may not use this file except in compliance with the License.
 * You may obtain a copy of the License at
 *
 *      http://www.apache.org/licenses/LICENSE-2.0
 *
 * Unless required by applicable law or agreed to in writing, software
 * distributed under the License is distributed on an "AS IS" BASIS,
 * WITHOUT WARRANTIES OR CONDITIONS OF ANY KIND, either express or implied.
 * See the License for the specific language governing permissions and
 * limitations under the License.
 */

package com.hedera.node.app.service.addressbook.impl.test.handlers;

import static com.hedera.hapi.node.base.ResponseCodeEnum.INVALID_NODE_ID;
import static com.hedera.node.app.service.addressbook.impl.AddressBookServiceImpl.NODES_KEY;
import static org.assertj.core.api.Assertions.assertThat;
import static org.assertj.core.api.Assertions.assertThatCode;
import static org.assertj.core.api.AssertionsForClassTypes.assertThatThrownBy;
import static org.assertj.core.api.AssertionsForClassTypes.catchThrowable;
import static org.junit.jupiter.api.Assertions.assertDoesNotThrow;
import static org.junit.jupiter.api.Assertions.assertThrows;
import static org.mockito.ArgumentMatchers.any;
import static org.mockito.ArgumentMatchers.anyLong;
import static org.mockito.BDDMockito.given;
import static org.mockito.Mockito.lenient;
import static org.mockito.Mockito.mock;

import com.hedera.hapi.node.addressbook.NodeDeleteTransactionBody;
import com.hedera.hapi.node.base.ResponseCodeEnum;
import com.hedera.hapi.node.base.TransactionID;
import com.hedera.hapi.node.state.addressbook.Node;
import com.hedera.hapi.node.state.common.EntityNumber;
import com.hedera.hapi.node.transaction.TransactionBody;
import com.hedera.node.app.service.addressbook.impl.ReadableNodeStoreImpl;
import com.hedera.node.app.service.addressbook.impl.WritableNodeStore;
import com.hedera.node.app.service.addressbook.impl.handlers.NodeDeleteHandler;
import com.hedera.node.app.service.token.ReadableAccountStore;
import com.hedera.node.app.spi.fees.FeeCalculator;
import com.hedera.node.app.spi.fees.FeeCalculatorFactory;
import com.hedera.node.app.spi.fees.FeeContext;
import com.hedera.node.app.spi.fees.Fees;
import com.hedera.node.app.spi.metrics.StoreMetricsService;
import com.hedera.node.app.spi.store.StoreFactory;
import com.hedera.node.app.spi.workflows.HandleContext;
import com.hedera.node.app.spi.workflows.HandleException;
import com.hedera.node.app.spi.workflows.PreCheckException;
import com.hedera.node.app.spi.workflows.PreHandleContext;
import com.hedera.node.config.testfixtures.HederaTestConfigBuilder;
import com.swirlds.config.api.Configuration;
import java.io.IOException;
import org.junit.jupiter.api.BeforeEach;
import org.junit.jupiter.api.DisplayName;
import org.junit.jupiter.api.Test;
import org.junit.jupiter.api.extension.ExtendWith;
import org.mockito.Mock;
import org.mockito.Mock.Strictness;
import org.mockito.junit.jupiter.MockitoExtension;

@ExtendWith(MockitoExtension.class)
class NodeDeleteHandlerTest extends AddressBookTestBase {

    @Mock
    private StoreFactory storeFactory;

    @Mock
    private ReadableAccountStore accountStore;

    @Mock
    private ReadableNodeStoreImpl mockStore;

    @Mock(strictness = Strictness.LENIENT)
    private HandleContext handleContext;

    @Mock
    private NodeDeleteHandler subject;

    @Mock
    private StoreMetricsService storeMetricsService;

    protected Configuration testConfig;

    @BeforeEach
    void setUp() {
        mockStore = mock(ReadableNodeStoreImpl.class);
        subject = new NodeDeleteHandler();

        writableNodeState = writableNodeStateWithOneKey();
        given(writableStates.<EntityNumber, Node>get(NODES_KEY)).willReturn(writableNodeState);
        testConfig = HederaTestConfigBuilder.createConfig();
        writableStore = new WritableNodeStore(writableStates, testConfig, storeMetricsService);
        lenient().when(handleContext.configuration()).thenReturn(testConfig);
    }

    @Test
    @DisplayName("pureChecks throws exception when node id is negative or zero")
    void testPureChecksThrowsExceptionWhenFileIdIsNull() {
        NodeDeleteTransactionBody transactionBody = mock(NodeDeleteTransactionBody.class);
        TransactionBody transaction = mock(TransactionBody.class);
        given(handleContext.body()).willReturn(transaction);
        given(transaction.nodeDeleteOrThrow()).willReturn(transactionBody);
        given(transactionBody.nodeId()).willReturn(-1L);

        assertThatThrownBy(() -> subject.pureChecks(handleContext.body())).isInstanceOf(PreCheckException.class);
        var msg = assertThrows(PreCheckException.class, () -> subject.pureChecks(handleContext.body()));
        assertThat(msg.responseCode()).isEqualTo(INVALID_NODE_ID);
    }

    @Test
    @DisplayName("pureChecks does not throw exception when node id is not null")
    void testPureChecksDoesNotThrowExceptionWhenNodeIdIsNotNull() {
        given(handleContext.body()).willReturn(newDeleteTxn());

        assertThatCode(() -> subject.pureChecks(handleContext.body())).doesNotThrowAnyException();
    }

    @Test
<<<<<<< HEAD
    @DisplayName("check that fees are 1 for delete node trx")
    public void testCalculateFeesInvocations() throws IOException {
=======
    @DisplayName("check that fees are free for delete node trx")
    void testCalculateFeesInvocations() {
>>>>>>> f2f913df
        final var feeCtx = mock(FeeContext.class);
        final var feeCalcFact = mock(FeeCalculatorFactory.class);
        final var feeCalc = mock(FeeCalculator.class);
        given(feeCtx.feeCalculatorFactory()).willReturn(feeCalcFact);
        given(feeCalcFact.feeCalculator(any())).willReturn(feeCalc);

        given(feeCalc.addVerificationsPerTransaction(anyLong())).willReturn(feeCalc);
        given(feeCalc.calculate()).willReturn(new Fees(1, 0, 0));

        assertThat(subject.calculateFees(feeCtx)).isEqualTo(new Fees(1, 0, 0));
    }

    @Test
    @DisplayName("Fails handle if node doesn't exist")
    void fileDoesntExist() {
        final var txn = newDeleteTxn().nodeDeleteOrThrow();

        given(handleContext.storeFactory()).willReturn(storeFactory);
        writableNodeState = emptyWritableNodeState();
        given(writableStates.<EntityNumber, Node>get(NODES_KEY)).willReturn(writableNodeState);
        writableStore = new WritableNodeStore(writableStates, testConfig, storeMetricsService);
        given(storeFactory.writableStore(WritableNodeStore.class)).willReturn(writableStore);

        given(handleContext.body())
                .willReturn(TransactionBody.newBuilder().nodeDelete(txn).build());
        given(storeFactory.writableStore(WritableNodeStore.class)).willReturn(writableStore);

        HandleException thrown = (HandleException) catchThrowable(() -> subject.handle(handleContext));
        assertThat(thrown.getStatus()).isEqualTo(INVALID_NODE_ID);
    }

    @Test
    @DisplayName("Node is null")
    void NodeIsNull() {
        final var txn = newDeleteTxn().nodeDeleteOrThrow();

        node = null;

        given(handleContext.storeFactory()).willReturn(storeFactory);
        writableNodeState = writableNodeStateWithOneKey();
        given(writableStates.<EntityNumber, Node>get(NODES_KEY)).willReturn(writableNodeState);
        writableStore = new WritableNodeStore(writableStates, testConfig, storeMetricsService);
        given(storeFactory.writableStore(WritableNodeStore.class)).willReturn(writableStore);

        given(handleContext.body())
                .willReturn(TransactionBody.newBuilder().nodeDelete(txn).build());
        given(storeFactory.writableStore(WritableNodeStore.class)).willReturn(writableStore);
        HandleException thrown = (HandleException) catchThrowable(() -> subject.handle(handleContext));
        assertThat(thrown.getStatus()).isEqualTo(INVALID_NODE_ID);
    }

    @Test
    @DisplayName("Handle works as expected")
    void handleWorksAsExpected() {
        final var txn = newDeleteTxn().nodeDeleteOrThrow();

        final var existingNode = writableStore.get(WELL_KNOWN_NODE_ID);
        assertThat(existingNode).isNotNull();
        assertThat(existingNode.deleted()).isFalse();

        given(handleContext.body())
                .willReturn(TransactionBody.newBuilder().nodeDelete(txn).build());
        given(handleContext.storeFactory()).willReturn(storeFactory);
        given(storeFactory.writableStore(WritableNodeStore.class)).willReturn(writableStore);

        subject.handle(handleContext);

        final var changedFile = writableStore.get(WELL_KNOWN_NODE_ID);

        assertThat(changedFile).isNotNull();
        assertThat(changedFile.deleted()).isTrue();
    }

    @Test
    @DisplayName("Node already deleted returns error")
    void noFileKeys() {
        givenValidNode(true);
        refreshStoresWithCurrentNodeInBothReadableAndWritable();

        final var txn = newDeleteTxn().nodeDeleteOrThrow();

        final var existingNode = writableStore.get(WELL_KNOWN_NODE_ID);
        assertThat(existingNode).isNotNull();
        assertThat(existingNode.deleted()).isTrue();

        given(handleContext.body())
                .willReturn(TransactionBody.newBuilder().nodeDelete(txn).build());
        given(handleContext.storeFactory()).willReturn(storeFactory);
        given(storeFactory.writableStore(WritableNodeStore.class)).willReturn(writableStore);
        // expect:
        assertFailsWith(() -> subject.handle(handleContext), ResponseCodeEnum.NODE_DELETED);
    }

    @Test
    void preHandleDoesNothing() {
        assertDoesNotThrow(() -> subject.preHandle(mock(PreHandleContext.class)));
    }

    private TransactionBody newDeleteTxn() {
        final var txnId = TransactionID.newBuilder().accountID(payerId).build();
        final var deleteFileBuilder = NodeDeleteTransactionBody.newBuilder().nodeId(WELL_KNOWN_NODE_ID);
        return TransactionBody.newBuilder()
                .transactionID(txnId)
                .nodeDelete(deleteFileBuilder.build())
                .build();
    }

    private static void assertFailsWith(final Runnable something, final ResponseCodeEnum status) {
        assertThatThrownBy(something::run)
                .isInstanceOf(HandleException.class)
                .extracting(ex -> ((HandleException) ex).getStatus())
                .isEqualTo(status);
    }
}<|MERGE_RESOLUTION|>--- conflicted
+++ resolved
@@ -119,13 +119,8 @@
     }
 
     @Test
-<<<<<<< HEAD
     @DisplayName("check that fees are 1 for delete node trx")
     public void testCalculateFeesInvocations() throws IOException {
-=======
-    @DisplayName("check that fees are free for delete node trx")
-    void testCalculateFeesInvocations() {
->>>>>>> f2f913df
         final var feeCtx = mock(FeeContext.class);
         final var feeCalcFact = mock(FeeCalculatorFactory.class);
         final var feeCalc = mock(FeeCalculator.class);
