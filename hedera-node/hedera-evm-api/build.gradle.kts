/*
 * Copyright (C) 2020-2022 Hedera Hashgraph, LLC
 *
 * Licensed under the Apache License, Version 2.0 (the "License");
 * you may not use this file except in compliance with the License.
 * You may obtain a copy of the License at
 *
 *      http://www.apache.org/licenses/LICENSE-2.0
 *
 * Unless required by applicable law or agreed to in writing, software
 * distributed under the License is distributed on an "AS IS" BASIS,
 * WITHOUT WARRANTIES OR CONDITIONS OF ANY KIND, either express or implied.
 * See the License for the specific language governing permissions and
 * limitations under the License.
 */
plugins {
    id("com.hedera.hashgraph.conventions")
    id("com.hedera.hashgraph.maven-publish")
    id("org.gradlex.extra-java-module-info").version("1.0")
}

group = "com.hedera.evm"
description = "Hedera EVM - API"

dependencies {
    api(libs.protobuf.java)
    api(libs.commons.lang3)
    api(libs.besu.evm)
    api(libs.besu.datatypes)
    api(libs.swirlds.common)
    implementation(libs.hapi)
<<<<<<< HEAD
    implementation(libs.caffeine)
=======
    implementation(libs.javax.inject)
    implementation(libs.javax.inject)
}

extraJavaModuleInfo {
    failOnMissingModuleInfo.set(false)
    automaticModule("javax.inject-1.jar", "javax.inject")
>>>>>>> 1dda3b8c
}<|MERGE_RESOLUTION|>--- conflicted
+++ resolved
@@ -29,15 +29,12 @@
     api(libs.besu.datatypes)
     api(libs.swirlds.common)
     implementation(libs.hapi)
-<<<<<<< HEAD
-    implementation(libs.caffeine)
-=======
     implementation(libs.javax.inject)
     implementation(libs.javax.inject)
+    implementation(libs.caffeine)
 }
 
 extraJavaModuleInfo {
     failOnMissingModuleInfo.set(false)
     automaticModule("javax.inject-1.jar", "javax.inject")
->>>>>>> 1dda3b8c
 }