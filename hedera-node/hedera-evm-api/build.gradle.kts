/*
 * Copyright (C) 2020-2022 Hedera Hashgraph, LLC
 *
 * Licensed under the Apache License, Version 2.0 (the "License");
 * you may not use this file except in compliance with the License.
 * You may obtain a copy of the License at
 *
 *      http://www.apache.org/licenses/LICENSE-2.0
 *
 * Unless required by applicable law or agreed to in writing, software
 * distributed under the License is distributed on an "AS IS" BASIS,
 * WITHOUT WARRANTIES OR CONDITIONS OF ANY KIND, either express or implied.
 * See the License for the specific language governing permissions and
 * limitations under the License.
 */
plugins {
    id("com.hedera.hashgraph.conventions")
    id("com.hedera.hashgraph.maven-publish")
    id("org.gradlex.extra-java-module-info").version("1.0")
}

group = "com.hedera.evm"
description = "Hedera EVM - API"

dependencies {
    api(libs.protobuf.java)
    api(libs.commons.lang3)
    api(libs.besu.evm)
    api(libs.besu.datatypes)
    api(libs.swirlds.common)
    implementation(libs.hapi)
    implementation(libs.javax.inject)
<<<<<<< HEAD
    implementation(libs.javax.inject)
    implementation(libs.caffeine)
=======
>>>>>>> 4faccd6c
}

extraJavaModuleInfo {
    failOnMissingModuleInfo.set(false)
    automaticModule("javax.inject-1.jar", "javax.inject")
}<|MERGE_RESOLUTION|>--- conflicted
+++ resolved
@@ -30,11 +30,7 @@
     api(libs.swirlds.common)
     implementation(libs.hapi)
     implementation(libs.javax.inject)
-<<<<<<< HEAD
-    implementation(libs.javax.inject)
     implementation(libs.caffeine)
-=======
->>>>>>> 4faccd6c
 }
 
 extraJavaModuleInfo {
