/** Provides the core interfaces for the Hedera EVM implementation. */
module com.hedera.services.evm {
    requires org.hyperledger.besu.evm;
    requires org.hyperledger.besu.datatypes;
    requires com.hedera.hashgraph.protobuf.java.api;
    requires tuweni.bytes;
    requires javax.inject;
    requires com.swirlds.common;
<<<<<<< HEAD
    requires tuweni.units;
=======
    requires com.google.common;
>>>>>>> 06197834

    exports com.hedera.services.evm.contracts.execution;
    exports com.hedera.services.evm.store.contracts;
    exports com.hedera.services.evm.store.models;
    exports com.hedera.services.evm;
}<|MERGE_RESOLUTION|>--- conflicted
+++ resolved
@@ -6,11 +6,8 @@
     requires tuweni.bytes;
     requires javax.inject;
     requires com.swirlds.common;
-<<<<<<< HEAD
+    requires com.google.common;
     requires tuweni.units;
-=======
-    requires com.google.common;
->>>>>>> 06197834
 
     exports com.hedera.services.evm.contracts.execution;
     exports com.hedera.services.evm.store.contracts;
