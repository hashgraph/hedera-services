/** Provides the core interfaces for the Hedera EVM implementation. */
module com.hedera.services.evm {
    requires org.hyperledger.besu.evm;
    requires org.hyperledger.besu.datatypes;
    requires com.hedera.hashgraph.protobuf.java.api;
    requires tuweni.bytes;
    requires javax.inject;
    requires com.swirlds.common;
<<<<<<< HEAD
    requires com.github.benmanes.caffeine;
=======
    requires com.google.common;
    requires tuweni.units;
>>>>>>> c8321f84

    exports com.hedera.services.evm.store.contracts.utils;
    exports com.hedera.services.evm.contracts.execution;
    exports com.hedera.services.evm.store.contracts;
    exports com.hedera.services.evm.store.models;
    exports com.hedera.services.evm;
}<|MERGE_RESOLUTION|>--- conflicted
+++ resolved
@@ -6,12 +6,9 @@
     requires tuweni.bytes;
     requires javax.inject;
     requires com.swirlds.common;
-<<<<<<< HEAD
-    requires com.github.benmanes.caffeine;
-=======
     requires com.google.common;
     requires tuweni.units;
->>>>>>> c8321f84
+    requires com.github.benmanes.caffeine;
 
     exports com.hedera.services.evm.store.contracts.utils;
     exports com.hedera.services.evm.contracts.execution;
