--- conflicted
+++ resolved
@@ -11,13 +11,10 @@
     requires tuweni.units;
     requires com.github.benmanes.caffeine;
     requires com.google.protobuf;
-<<<<<<< HEAD
     requires org.apache.commons.lang3;
     requires org.bouncycastle.provider;
     requires com.sun.jna;
-=======
     requires static com.github.spotbugs.annotations;
->>>>>>> 128038b9
 
     exports com.hedera.services.evm.store.contracts.utils;
     exports com.hedera.services.evm.contracts.execution;
