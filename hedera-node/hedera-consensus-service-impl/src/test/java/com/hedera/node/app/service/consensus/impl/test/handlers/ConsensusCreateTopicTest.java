/*
 * Copyright (C) 2023-2025 Hedera Hashgraph, LLC
 *
 * Licensed under the Apache License, Version 2.0 (the "License");
 * you may not use this file except in compliance with the License.
 * You may obtain a copy of the License at
 *
 *      http://www.apache.org/licenses/LICENSE-2.0
 *
 * Unless required by applicable law or agreed to in writing, software
 * distributed under the License is distributed on an "AS IS" BASIS,
 * WITHOUT WARRANTIES OR CONDITIONS OF ANY KIND, either express or implied.
 * See the License for the specific language governing permissions and
 * limitations under the License.
 */

package com.hedera.node.app.service.consensus.impl.test.handlers;

import static com.hedera.hapi.node.base.ResponseCodeEnum.INVALID_AUTORENEW_ACCOUNT;
import static com.hedera.hapi.node.base.ResponseCodeEnum.OK;
import static com.hedera.node.app.service.consensus.impl.ConsensusServiceImpl.TOPICS_KEY;
import static com.hedera.node.app.service.consensus.impl.test.handlers.ConsensusTestUtils.SIMPLE_KEY_A;
import static com.hedera.node.app.service.consensus.impl.test.handlers.ConsensusTestUtils.SIMPLE_KEY_B;
import static com.hedera.node.app.spi.fixtures.Assertions.assertThrowsPreCheck;
import static org.assertj.core.api.Assertions.assertThat;
import static org.junit.jupiter.api.Assertions.assertEquals;
import static org.junit.jupiter.api.Assertions.assertNotNull;
import static org.junit.jupiter.api.Assertions.assertNull;
import static org.junit.jupiter.api.Assertions.assertThrows;
import static org.mockito.ArgumentMatchers.any;
import static org.mockito.ArgumentMatchers.anyBoolean;
import static org.mockito.ArgumentMatchers.anyLong;
import static org.mockito.BDDMockito.given;
import static org.mockito.Mock.Strictness.LENIENT;
import static org.mockito.Mockito.doThrow;
import static org.mockito.Mockito.lenient;
import static org.mockito.Mockito.mock;
import static org.mockito.Mockito.verify;

import com.hedera.hapi.node.base.AccountID;
import com.hedera.hapi.node.base.Key;
import com.hedera.hapi.node.base.ResponseCodeEnum;
import com.hedera.hapi.node.base.TopicID;
import com.hedera.hapi.node.base.TransactionID;
import com.hedera.hapi.node.consensus.ConsensusCreateTopicTransactionBody;
import com.hedera.hapi.node.state.consensus.Topic;
import com.hedera.hapi.node.state.token.Account;
import com.hedera.hapi.node.transaction.FixedCustomFee;
import com.hedera.hapi.node.transaction.FixedFee;
import com.hedera.hapi.node.transaction.TransactionBody;
import com.hedera.node.app.service.consensus.ReadableTopicStore;
import com.hedera.node.app.service.consensus.impl.WritableTopicStore;
import com.hedera.node.app.service.consensus.impl.handlers.ConsensusCreateTopicHandler;
import com.hedera.node.app.service.consensus.impl.records.ConsensusCreateTopicStreamBuilder;
import com.hedera.node.app.service.consensus.impl.validators.ConsensusCustomFeesValidator;
import com.hedera.node.app.service.token.ReadableAccountStore;
import com.hedera.node.app.service.token.ReadableTokenRelationStore;
import com.hedera.node.app.service.token.ReadableTokenStore;
import com.hedera.node.app.spi.fixtures.workflows.FakePreHandleContext;
import com.hedera.node.app.spi.ids.EntityNumGenerator;
import com.hedera.node.app.spi.ids.WritableEntityCounters;
import com.hedera.node.app.spi.metrics.StoreMetricsService;
import com.hedera.node.app.spi.validation.AttributeValidator;
import com.hedera.node.app.spi.validation.EntityType;
import com.hedera.node.app.spi.validation.ExpiryMeta;
import com.hedera.node.app.spi.validation.ExpiryValidator;
import com.hedera.node.app.spi.workflows.HandleContext;
import com.hedera.node.app.spi.workflows.HandleException;
import com.hedera.node.app.spi.workflows.PreCheckException;
import com.hedera.node.config.testfixtures.HederaTestConfigBuilder;
import com.hedera.pbj.runtime.io.buffer.Bytes;
import com.swirlds.config.api.Configuration;
import java.time.Instant;
import java.util.ArrayList;
import java.util.List;
import java.util.Set;
import org.junit.jupiter.api.BeforeEach;
import org.junit.jupiter.api.DisplayName;
import org.junit.jupiter.api.Test;
import org.junit.jupiter.api.extension.ExtendWith;
import org.mockito.Mock;
import org.mockito.junit.jupiter.MockitoExtension;

@ExtendWith(MockitoExtension.class)
class ConsensusCreateTopicTest extends ConsensusTestBase {

    @Mock
    private ReadableAccountStore accountStore;

    @Mock
    private ReadableTokenStore tokenStore;

    @Mock
    private ReadableTokenRelationStore tokenRelationStore;

    @Mock
    private AttributeValidator validator;

    @Mock
    private ExpiryValidator expiryValidator;

    @Mock
    private ConsensusCreateTopicStreamBuilder recordBuilder;

    @Mock(strictness = LENIENT)
    private HandleContext.SavepointStack stack;

    @Mock
    private StoreMetricsService storeMetricsService;

    @Mock
    private EntityNumGenerator entityNumGenerator;

    @Mock
    private WritableEntityCounters entityCounters;

    private WritableTopicStore topicStore;
    private Configuration config;
    private ConsensusCreateTopicHandler subject;

    private TransactionBody newCreateTxn(Key adminKey, Key submitKey, boolean hasAutoRenewAccount) {
        return newCreateTxn(adminKey, submitKey, hasAutoRenewAccount, null, null);
    }

    private TransactionBody newCreateTxn(
            Key adminKey,
            Key submitKey,
            boolean hasAutoRenewAccount,
            List<FixedCustomFee> customFees,
            List<Key> feeExemptKeyList) {
        final var txnId = TransactionID.newBuilder().accountID(payerId).build();
        final var createTopicBuilder = ConsensusCreateTopicTransactionBody.newBuilder();
        if (adminKey != null) {
            createTopicBuilder.adminKey(adminKey);
        }
        if (submitKey != null) {
            createTopicBuilder.submitKey(submitKey);
        }
        createTopicBuilder.autoRenewPeriod(WELL_KNOWN_AUTO_RENEW_PERIOD);
        createTopicBuilder.memo(memo);
        if (hasAutoRenewAccount) {
            createTopicBuilder.autoRenewAccount(autoRenewId);
        }
        if (customFees != null) {
            createTopicBuilder.customFees(customFees);
        }
        if (feeExemptKeyList != null) {
            createTopicBuilder.feeExemptKeyList(feeExemptKeyList);
        }
        return TransactionBody.newBuilder()
                .transactionID(txnId)
                .consensusCreateTopic(createTopicBuilder.build())
                .build();
    }

    @BeforeEach
    void setUp() {
        subject = new ConsensusCreateTopicHandler(new ConsensusCustomFeesValidator());
        config = HederaTestConfigBuilder.create()
                .withValue("topics.maxNumber", 10L)
                .getOrCreateConfig();
        topicStore = new WritableTopicStore(writableStates, config, storeMetricsService, entityCounters);
        given(handleContext.configuration()).willReturn(config);

        given(handleContext.storeFactory().readableStore(ReadableTopicStore.class))
                .willReturn(topicStore);
        given(storeFactory.writableStore(WritableTopicStore.class)).willReturn(topicStore);
        given(handleContext.storeFactory().readableStore(ReadableAccountStore.class))
                .willReturn(accountStore);
        given(handleContext.storeFactory().readableStore(ReadableTokenStore.class))
                .willReturn(tokenStore);
        given(handleContext.storeFactory().readableStore(ReadableTokenRelationStore.class))
                .willReturn(tokenRelationStore);

        given(handleContext.savepointStack()).willReturn(stack);
        given(stack.getBaseBuilder(ConsensusCreateTopicStreamBuilder.class)).willReturn(recordBuilder);
        lenient().when(handleContext.entityNumGenerator()).thenReturn(entityNumGenerator);
    }

    @Test
    @DisplayName("All non-null key inputs required")
    void nonNullKeyInputsRequired() throws PreCheckException {
        // given:
        final var payerKey = mockPayerLookup(key);
        final var adminKey = SIMPLE_KEY_A;
        final var submitKey = SIMPLE_KEY_B;

        // when:
        final var context = new FakePreHandleContext(accountStore, newCreateTxn(adminKey, submitKey, false));
        subject.preHandle(context);

        // then:
        assertThat(context.payerKey()).isEqualTo(payerKey);
        assertThat(context.requiredNonPayerKeys()).containsExactlyInAnyOrder(adminKey);
    }

    @Test
    @DisplayName("Non-payer admin key is added")
    void differentAdminKey() throws PreCheckException {
        // given:
        final var payerKey = mockPayerLookup(key);
        final var adminKey = SIMPLE_KEY_A;

        // when:
        final var context = new FakePreHandleContext(accountStore, newCreateTxn(adminKey, null, false));
        subject.preHandle(context);

        // then:
        assertThat(context.payerKey()).isEqualTo(payerKey);
        assertThat(context.requiredNonPayerKeys()).isEqualTo(Set.of(adminKey));
    }

    @Test
    @DisplayName("Non-payer submit key is added")
    void createAddsDifferentSubmitKey() throws PreCheckException {
        // given:
        final var payerKey = mockPayerLookup(key);
        final var submitKey = SIMPLE_KEY_B;

        // when:
        final var context = new FakePreHandleContext(accountStore, newCreateTxn(null, submitKey, false));
        subject.preHandle(context);

        // then:
        assertThat(context.payerKey()).isEqualTo(payerKey);
        assertThat(context.requiredNonPayerKeys()).isEmpty();
    }

    @Test
    @DisplayName("Payer key can be added as admin")
    void createAddsPayerAsAdmin() throws PreCheckException {
        // given:
        final var protoPayerKey = SIMPLE_KEY_A;
        final var payerKey = mockPayerLookup(protoPayerKey);

        // when:
        final var context = new FakePreHandleContext(accountStore, newCreateTxn(protoPayerKey, null, false));
        subject.preHandle(context);

        // then:
        assertThat(context.payerKey()).isEqualTo(payerKey);
        assertThat(context.requiredNonPayerKeys()).isEmpty();
    }

    @Test
    @DisplayName("Payer key can be added as submitter")
    void createAddsPayerAsSubmitter() throws PreCheckException {
        // given:
        final var protoPayerKey = SIMPLE_KEY_B;
        final var payerKey = mockPayerLookup(protoPayerKey);

        // when:
        final var context = new FakePreHandleContext(accountStore, newCreateTxn(null, protoPayerKey, false));
        subject.preHandle(context);

        // then:
        assertThat(context.payerKey()).isEqualTo(payerKey);
        assertThat(context.requiredNonPayerKeys()).isEmpty();
    }

    @Test
    @DisplayName("Fails if auto account is returned with a null key")
    void autoRenewAccountKeyIsNull() throws PreCheckException {
        // given:
        mockPayerLookup(key);
        given(accountStore.getAccountById(autoRenewId)).willReturn(null);
        final var inputTxn = TransactionBody.newBuilder()
                .transactionID(TransactionID.newBuilder().accountID(payerId).build())
                .consensusCreateTopic(ConsensusCreateTopicTransactionBody.newBuilder()
                        .autoRenewAccount(autoRenewId)
                        .build())
                .build();

        // when:
        final var context = new FakePreHandleContext(accountStore, inputTxn);
        assertThrowsPreCheck(() -> subject.preHandle(context), INVALID_AUTORENEW_ACCOUNT);
    }

    @Test
    @DisplayName("Only payer key is always required")
    void requiresPayerKey() throws PreCheckException {
        // given:
        final var payerKey = mockPayerLookup(key);
        final var context = new FakePreHandleContext(accountStore, newCreateTxn(null, null, false));

        // when:
        subject.preHandle(context);

        // then:
        assertThat(context.payerKey()).isEqualTo(payerKey);
        assertThat(context.requiredNonPayerKeys()).isEmpty();
    }

    @Test
    @DisplayName("Handle works as expected")
    void handleWorksAsExpected() {
        final var adminKey = SIMPLE_KEY_A;
        final var submitKey = SIMPLE_KEY_B;
        final var txnBody = newCreateTxn(adminKey, submitKey, true);
        final var op = txnBody.consensusCreateTopic();
        given(handleContext.body()).willReturn(txnBody);

        given(handleContext.consensusNow()).willReturn(Instant.ofEpochSecond(1_234_567L));
        given(handleContext.attributeValidator()).willReturn(validator);
        given(handleContext.expiryValidator()).willReturn(expiryValidator);
        given(expiryValidator.resolveCreationAttempt(anyBoolean(), any(), any()))
                .willReturn(new ExpiryMeta(
                        1_234_567L + op.autoRenewPeriod().seconds(),
                        op.autoRenewPeriod().seconds(),
                        op.autoRenewAccount()));
        given(entityNumGenerator.newEntityNum()).willReturn(1_234L);

        subject.handle(handleContext);

        final var createdTopic =
                topicStore.getTopic(TopicID.newBuilder().topicNum(1_234L).build());
        assertNotNull(createdTopic);

        final var actualTopic = createdTopic;
        assertEquals(0L, actualTopic.sequenceNumber());
        assertEquals(memo, actualTopic.memo());
        assertEquals(adminKey, actualTopic.adminKey());
        assertEquals(submitKey, actualTopic.submitKey());
        assertEquals(1234667, actualTopic.expirationSecond());
        assertEquals(op.autoRenewPeriod().seconds(), actualTopic.autoRenewPeriod());
        assertEquals(autoRenewId, actualTopic.autoRenewAccountId());
        final var topicID = TopicID.newBuilder().topicNum(1_234L).build();
        verify(recordBuilder).topicID(topicID);
        assertNotNull(topicStore.getTopic(TopicID.newBuilder().topicNum(1_234L).build()));
    }

    @Test
    @DisplayName("Handle works as expected without keys")
    void handleDoesntRequireKeys() {
        final var txnBody = newCreateTxn(SIMPLE_KEY_A, null, true);
        final var op = txnBody.consensusCreateTopic();
        given(handleContext.body()).willReturn(txnBody);

        given(handleContext.consensusNow()).willReturn(Instant.ofEpochSecond(1_234_567L));
        given(handleContext.attributeValidator()).willReturn(validator);
        given(handleContext.expiryValidator()).willReturn(expiryValidator);
        given(expiryValidator.resolveCreationAttempt(anyBoolean(), any(), any()))
                .willReturn(new ExpiryMeta(
                        1_234_567L + op.autoRenewPeriod().seconds(),
                        op.autoRenewPeriod().seconds(),
                        op.autoRenewAccount()));
        given(entityNumGenerator.newEntityNum()).willReturn(1_234L);

        subject.handle(handleContext);

        final var createdTopic =
                topicStore.getTopic(TopicID.newBuilder().topicNum(1_234L).build());
        assertNotNull(createdTopic);

        final var actualTopic = createdTopic;
        assertEquals(0L, actualTopic.sequenceNumber());
        assertEquals(memo, actualTopic.memo());
        assertEquals(SIMPLE_KEY_A, actualTopic.adminKey());
        assertNull(actualTopic.submitKey());
        assertEquals(1_234_567L + op.autoRenewPeriod().seconds(), actualTopic.expirationSecond());
        assertEquals(op.autoRenewPeriod().seconds(), actualTopic.autoRenewPeriod());
        assertEquals(autoRenewId, actualTopic.autoRenewAccountId());
        final var topicID = TopicID.newBuilder().topicNum(1_234L).build();
        verify(recordBuilder).topicID(topicID);
        assertNotNull(topicStore.getTopic(TopicID.newBuilder().topicNum(1_234L).build()));
    }

    @Test
    @DisplayName("Translates INVALID_EXPIRATION_TIME to AUTO_RENEW_DURATION_NOT_IN_RANGE")
    void translatesInvalidExpiryException() {
        final var txnBody = newCreateTxn(SIMPLE_KEY_A, null, true);
        given(handleContext.body()).willReturn(txnBody);

        given(handleContext.consensusNow()).willReturn(Instant.ofEpochSecond(1_234_567L));

        given(handleContext.attributeValidator()).willReturn(validator);
        given(handleContext.expiryValidator()).willReturn(expiryValidator);
        given(expiryValidator.resolveCreationAttempt(anyBoolean(), any(), any()))
                .willThrow(new HandleException(ResponseCodeEnum.INVALID_EXPIRATION_TIME));
        final var msg = assertThrows(HandleException.class, () -> subject.handle(handleContext));
        assertEquals(ResponseCodeEnum.AUTORENEW_DURATION_NOT_IN_RANGE, msg.getStatus());
    }

    @Test
    @DisplayName("Doesnt translate INVALID_AUTORENEW_ACCOUNT")
    void doesntTranslateInvalidAutoRenewNum() {
        final var txnBody = newCreateTxn(SIMPLE_KEY_A, null, true);
        given(handleContext.body()).willReturn(txnBody);

        given(handleContext.consensusNow()).willReturn(Instant.ofEpochSecond(1_234_567L));

        given(handleContext.attributeValidator()).willReturn(validator);
        given(handleContext.expiryValidator()).willReturn(expiryValidator);
        given(expiryValidator.resolveCreationAttempt(anyBoolean(), any(), any()))
                .willThrow(new HandleException(INVALID_AUTORENEW_ACCOUNT));

        final var msg = assertThrows(HandleException.class, () -> subject.handle(handleContext));
        assertEquals(INVALID_AUTORENEW_ACCOUNT, msg.getStatus());
    }

    @Test
    @DisplayName("Memo Validation Failure will throw")
    void handleThrowsIfAttributeValidatorFails() {
        final var txnBody = newCreateTxn(SIMPLE_KEY_A, SIMPLE_KEY_B, true);
        given(handleContext.body()).willReturn(txnBody);

        given(handleContext.attributeValidator()).willReturn(validator);
        given(handleContext.expiryValidator()).willReturn(expiryValidator);

        doThrow(new HandleException(ResponseCodeEnum.MEMO_TOO_LONG))
                .when(validator)
                .validateMemo(txnBody.consensusCreateTopicOrThrow().memo());

        assertThrows(HandleException.class, () -> subject.handle(handleContext));
        assertEquals(0, topicStore.sizeOfState());
    }

    @Test
    @DisplayName("Key Validation Failure will throw")
    void handleThrowsIfKeyValidatorFails() {
        final var adminKey = SIMPLE_KEY_A;
        final var submitKey = SIMPLE_KEY_B;
        final var txnBody = newCreateTxn(adminKey, submitKey, true);
        given(handleContext.body()).willReturn(txnBody);

        given(handleContext.attributeValidator()).willReturn(validator);

        doThrow(new HandleException(ResponseCodeEnum.BAD_ENCODING))
                .when(validator)
                .validateKey(adminKey);
        assertThrows(HandleException.class, () -> subject.handle(handleContext));
        assertEquals(0, topicStore.sizeOfState());
    }

    @Test
    @DisplayName("Fails when the allowed topics are already created")
    void failsWhenMaxRegimeExceeds() {
        final var adminKey = SIMPLE_KEY_A;
        final var submitKey = SIMPLE_KEY_B;
        final var txnBody = newCreateTxn(adminKey, submitKey, true);
        final var op = txnBody.consensusCreateTopic();
        given(handleContext.body()).willReturn(txnBody);
        final var writableState = writableTopicStateWithOneKey();

        given(writableStates.<TopicID, Topic>get(TOPICS_KEY)).willReturn(writableState);
<<<<<<< HEAD
        given(entityCounters.getCounterFor(EntityType.TOPIC)).willReturn(1L);
=======
>>>>>>> ff0a32ce
        final var topicStore = new WritableTopicStore(writableStates, config, storeMetricsService, entityCounters);
        assertEquals(1, topicStore.sizeOfState());
        given(storeFactory.writableStore(WritableTopicStore.class)).willReturn(topicStore);
        given(storeFactory.readableStore(ReadableTopicStore.class)).willReturn(topicStore);
        given(handleContext.expiryValidator()).willReturn(expiryValidator);
        given(handleContext.attributeValidator()).willReturn(validator);
        final var config = HederaTestConfigBuilder.create()
                .withValue("topics.maxNumber", 1L)
                .getOrCreateConfig();
        given(handleContext.configuration()).willReturn(config);

        given(handleContext.consensusNow()).willReturn(Instant.ofEpochSecond(1_234_567L));

        final var msg = assertThrows(HandleException.class, () -> subject.handle(handleContext));
        assertEquals(ResponseCodeEnum.MAX_ENTITIES_IN_PRICE_REGIME_HAVE_BEEN_CREATED, msg.getStatus());
        assertEquals(0, topicStore.modifiedTopics().size());
    }

    @Test
    @DisplayName("Validates AutoRenewAccount")
    void validatedAutoRenewAccount() {
        final var adminKey = SIMPLE_KEY_A;
        final var submitKey = SIMPLE_KEY_B;
        final var txnBody = newCreateTxn(adminKey, submitKey, true);
        given(handleContext.body()).willReturn(txnBody);
        final var writableState = writableTopicStateWithOneKey();

        given(handleContext.consensusNow()).willReturn(Instant.ofEpochSecond(1_234_567L));
        given(writableStates.<TopicID, Topic>get(TOPICS_KEY)).willReturn(writableState);
<<<<<<< HEAD
        given(entityCounters.getCounterFor(EntityType.TOPIC)).willReturn(1L);
=======
>>>>>>> ff0a32ce
        final var topicStore = new WritableTopicStore(writableStates, config, storeMetricsService, entityCounters);
        assertEquals(1, topicStore.sizeOfState());

        given(handleContext.attributeValidator()).willReturn(validator);
        given(handleContext.expiryValidator()).willReturn(expiryValidator);
        doThrow(HandleException.class).when(expiryValidator).resolveCreationAttempt(anyBoolean(), any(), any());

        final var failure = assertThrows(HandleException.class, () -> subject.handle(handleContext));
        assertEquals(0, topicStore.modifiedTopics().size());
    }

    @Test
    @DisplayName("Handle works as expected wit custom fees and FEKL")
    void validatedCustomFees() {
        final var customFees = List.of(FixedCustomFee.newBuilder()
                .fixedFee(FixedFee.newBuilder().amount(1).build())
                .feeCollectorAccountId(AccountID.DEFAULT)
                .build());
        final var feeExemptKeyList = List.of(SIMPLE_KEY_A, SIMPLE_KEY_B);
        final var txnBody = newCreateTxn(adminKey, null, true, customFees, feeExemptKeyList);
        given(handleContext.body()).willReturn(txnBody);

        given(accountStore.getAliasedAccountById(any())).willReturn(Account.DEFAULT);

        // mock validators
        given(handleContext.consensusNow()).willReturn(Instant.ofEpochSecond(1_234_567L));
        given(handleContext.attributeValidator()).willReturn(validator);
        given(handleContext.expiryValidator()).willReturn(expiryValidator);
        given(entityNumGenerator.newEntityNum(EntityType.TOPIC)).willReturn(1_234L);
        given(expiryValidator.expirationStatus(any(), anyBoolean(), anyLong())).willReturn(OK);
        final var op = txnBody.consensusCreateTopic();
        given(expiryValidator.resolveCreationAttempt(anyBoolean(), any(), any()))
                .willReturn(new ExpiryMeta(
                        1_234_567L + op.autoRenewPeriod().seconds(),
                        op.autoRenewPeriod().seconds(),
                        op.autoRenewAccount()));

        subject.handle(handleContext);

        final var createdTopic =
                topicStore.getTopic(TopicID.newBuilder().topicNum(1_234L).build());
        assertNotNull(createdTopic);

        final var actualTopic = createdTopic;
        assertEquals(0L, actualTopic.sequenceNumber());
        assertEquals(memo, actualTopic.memo());
        assertEquals(adminKey, actualTopic.adminKey());
        assertEquals(1_234_567L + op.autoRenewPeriod().seconds(), actualTopic.expirationSecond());
        assertEquals(op.autoRenewPeriod().seconds(), actualTopic.autoRenewPeriod());
        assertEquals(autoRenewId, actualTopic.autoRenewAccountId());
        final var topicID = TopicID.newBuilder().topicNum(1_234L).build();
        verify(recordBuilder).topicID(topicID);
        assertNotNull(topicStore.getTopic(TopicID.newBuilder().topicNum(1_234L).build()));
    }

    @Test
    @DisplayName("Handle fail with toо many fee exempt keys")
    void failWithTooManyFeeExemptKeys() {
        final var feeExemptKeyList = buildFEKL(100);
        final var txnBody = newCreateTxn(adminKey, null, true, null, feeExemptKeyList);
        given(handleContext.body()).willReturn(txnBody);

        // mock validators
        given(handleContext.consensusNow()).willReturn(Instant.ofEpochSecond(1_234_567L));
        given(handleContext.attributeValidator()).willReturn(validator);
        given(handleContext.expiryValidator()).willReturn(expiryValidator);

        final var msg = assertThrows(HandleException.class, () -> subject.handle(handleContext));
        assertEquals(ResponseCodeEnum.MAX_ENTRIES_FOR_FEE_EXEMPT_KEY_LIST_EXCEEDED, msg.getStatus());
        assertEquals(0, topicStore.modifiedTopics().size());
    }

    @Test
    @DisplayName("Handle fail with invalid custom fee amount")
    void failWithInvalidFeeAmount() {
        final var customFees = List.of(FixedCustomFee.newBuilder()
                .fixedFee(FixedFee.newBuilder().amount(-1).build())
                .feeCollectorAccountId(AccountID.DEFAULT)
                .build());
        final var txnBody = newCreateTxn(adminKey, null, true, customFees, null);
        given(handleContext.body()).willReturn(txnBody);

        given(accountStore.getAliasedAccountById(any())).willReturn(Account.DEFAULT);

        // mock validators
        given(handleContext.consensusNow()).willReturn(Instant.ofEpochSecond(1_234_567L));
        given(handleContext.attributeValidator()).willReturn(validator);
        given(handleContext.expiryValidator()).willReturn(expiryValidator);
        given(expiryValidator.expirationStatus(any(), anyBoolean(), anyLong())).willReturn(OK);

        final var msg = assertThrows(HandleException.class, () -> subject.handle(handleContext));
        assertEquals(ResponseCodeEnum.CUSTOM_FEE_MUST_BE_POSITIVE, msg.getStatus());
        assertEquals(0, topicStore.modifiedTopics().size());
    }

    @Test
    @DisplayName("Handle fail with invalid collector")
    void failWithInvalidCollector() {
        final var customFees = List.of(FixedCustomFee.newBuilder()
                .fixedFee(FixedFee.newBuilder().amount(1).build())
                .feeCollectorAccountId(AccountID.DEFAULT)
                .build());
        final var txnBody = newCreateTxn(adminKey, null, true, customFees, null);
        given(handleContext.body()).willReturn(txnBody);

        given(accountStore.getAliasedAccountById(any())).willReturn(null);

        // mock
        given(handleContext.consensusNow()).willReturn(Instant.ofEpochSecond(1_234_567L));

        given(handleContext.attributeValidator()).willReturn(validator);
        given(handleContext.expiryValidator()).willReturn(expiryValidator);

        final var msg = assertThrows(HandleException.class, () -> subject.handle(handleContext));
        assertEquals(ResponseCodeEnum.INVALID_CUSTOM_FEE_COLLECTOR, msg.getStatus());
        assertEquals(0, topicStore.modifiedTopics().size());
    }

    // Note: there are more tests in ConsensusCreateTopicHandlerParityTest.java

    private Key mockPayerLookup(Key key) {
        final var account = mock(Account.class);
        given(account.key()).willReturn(key);
        given(accountStore.getAccountById(payerId)).willReturn(account);
        return key;
    }

    private List<Key> buildFEKL(int count) {
        final var list = new ArrayList<Key>();
        for (int i = 0; i < count; i++) {
            final var value = "aaaaaaaaaaaaaaaaaaaaaaaaaaaaaaa" + i;
            list.add(Key.newBuilder().ed25519(Bytes.wrap(value.getBytes())).build());
        }
        return list;
    }
}<|MERGE_RESOLUTION|>--- conflicted
+++ resolved
@@ -443,10 +443,7 @@
         final var writableState = writableTopicStateWithOneKey();
 
         given(writableStates.<TopicID, Topic>get(TOPICS_KEY)).willReturn(writableState);
-<<<<<<< HEAD
         given(entityCounters.getCounterFor(EntityType.TOPIC)).willReturn(1L);
-=======
->>>>>>> ff0a32ce
         final var topicStore = new WritableTopicStore(writableStates, config, storeMetricsService, entityCounters);
         assertEquals(1, topicStore.sizeOfState());
         given(storeFactory.writableStore(WritableTopicStore.class)).willReturn(topicStore);
@@ -476,10 +473,7 @@
 
         given(handleContext.consensusNow()).willReturn(Instant.ofEpochSecond(1_234_567L));
         given(writableStates.<TopicID, Topic>get(TOPICS_KEY)).willReturn(writableState);
-<<<<<<< HEAD
         given(entityCounters.getCounterFor(EntityType.TOPIC)).willReturn(1L);
-=======
->>>>>>> ff0a32ce
         final var topicStore = new WritableTopicStore(writableStates, config, storeMetricsService, entityCounters);
         assertEquals(1, topicStore.sizeOfState());
 
@@ -508,7 +502,7 @@
         given(handleContext.consensusNow()).willReturn(Instant.ofEpochSecond(1_234_567L));
         given(handleContext.attributeValidator()).willReturn(validator);
         given(handleContext.expiryValidator()).willReturn(expiryValidator);
-        given(entityNumGenerator.newEntityNum(EntityType.TOPIC)).willReturn(1_234L);
+        given(entityNumGenerator.newEntityNum()).willReturn(1_234L);
         given(expiryValidator.expirationStatus(any(), anyBoolean(), anyLong())).willReturn(OK);
         final var op = txnBody.consensusCreateTopic();
         given(expiryValidator.resolveCreationAttempt(anyBoolean(), any(), any()))
