/*
 * Copyright (C) 2023-2024 Hedera Hashgraph, LLC
 *
 * Licensed under the Apache License, Version 2.0 (the "License");
 * you may not use this file except in compliance with the License.
 * You may obtain a copy of the License at
 *
 *      http://www.apache.org/licenses/LICENSE-2.0
 *
 * Unless required by applicable law or agreed to in writing, software
 * distributed under the License is distributed on an "AS IS" BASIS,
 * WITHOUT WARRANTIES OR CONDITIONS OF ANY KIND, either express or implied.
 * See the License for the specific language governing permissions and
 * limitations under the License.
 */

package com.hedera.node.app.service.consensus.impl.test.handlers;

import static com.hedera.hapi.node.base.ResponseCodeEnum.INVALID_AUTORENEW_ACCOUNT;
import static com.hedera.node.app.service.consensus.impl.ConsensusServiceImpl.TOPICS_KEY;
import static com.hedera.node.app.service.consensus.impl.test.handlers.ConsensusTestUtils.SIMPLE_KEY_A;
import static com.hedera.node.app.service.consensus.impl.test.handlers.ConsensusTestUtils.SIMPLE_KEY_B;
import static com.hedera.node.app.spi.fixtures.Assertions.assertThrowsPreCheck;
import static org.assertj.core.api.Assertions.assertThat;
import static org.junit.jupiter.api.Assertions.assertEquals;
import static org.junit.jupiter.api.Assertions.assertNotNull;
import static org.junit.jupiter.api.Assertions.assertNull;
import static org.junit.jupiter.api.Assertions.assertThrows;
import static org.mockito.ArgumentMatchers.any;
import static org.mockito.ArgumentMatchers.anyBoolean;
import static org.mockito.BDDMockito.given;
import static org.mockito.Mock.Strictness.LENIENT;
import static org.mockito.Mockito.doThrow;
import static org.mockito.Mockito.mock;
import static org.mockito.Mockito.verify;

import com.hedera.hapi.node.base.Key;
import com.hedera.hapi.node.base.ResponseCodeEnum;
import com.hedera.hapi.node.base.TopicID;
import com.hedera.hapi.node.base.TransactionID;
import com.hedera.hapi.node.consensus.ConsensusCreateTopicTransactionBody;
import com.hedera.hapi.node.state.consensus.Topic;
import com.hedera.hapi.node.state.token.Account;
import com.hedera.hapi.node.transaction.TransactionBody;
import com.hedera.node.app.service.consensus.impl.WritableTopicStore;
import com.hedera.node.app.service.consensus.impl.handlers.ConsensusCreateTopicHandler;
import com.hedera.node.app.service.consensus.impl.records.ConsensusCreateTopicRecordBuilder;
import com.hedera.node.app.service.token.ReadableAccountStore;
import com.hedera.node.app.spi.fixtures.workflows.FakePreHandleContext;
import com.hedera.node.app.spi.ids.EntityNumGenerator;
import com.hedera.node.app.spi.metrics.StoreMetricsService;
import com.hedera.node.app.spi.validation.AttributeValidator;
import com.hedera.node.app.spi.validation.ExpiryMeta;
import com.hedera.node.app.spi.validation.ExpiryValidator;
import com.hedera.node.app.spi.workflows.HandleContext;
import com.hedera.node.app.spi.workflows.HandleException;
import com.hedera.node.app.spi.workflows.PreCheckException;
import com.hedera.node.config.testfixtures.HederaTestConfigBuilder;
import com.swirlds.config.api.Configuration;
import java.time.Instant;
import java.util.Set;
import org.junit.jupiter.api.BeforeEach;
import org.junit.jupiter.api.DisplayName;
import org.junit.jupiter.api.Test;
import org.junit.jupiter.api.extension.ExtendWith;
import org.mockito.Mock;
import org.mockito.junit.jupiter.MockitoExtension;

@ExtendWith(MockitoExtension.class)
class ConsensusCreateTopicTest extends ConsensusTestBase {

    @Mock
    private ReadableAccountStore accountStore;

    @Mock(strictness = LENIENT)
    private HandleContext handleContext;

    @Mock
    private AttributeValidator validator;

    @Mock
    private ExpiryValidator expiryValidator;

    @Mock
    private ConsensusCreateTopicRecordBuilder recordBuilder;

    @Mock
    private StoreMetricsService storeMetricsService;

    @Mock
    private EntityNumGenerator entityNumGenerator;

    private WritableTopicStore topicStore;
    private Configuration config;
    private ConsensusCreateTopicHandler subject;

    private TransactionBody newCreateTxn(Key adminKey, Key submitKey, boolean hasAutoRenewAccount) {
        final var txnId = TransactionID.newBuilder().accountID(payerId).build();
        final var createTopicBuilder = ConsensusCreateTopicTransactionBody.newBuilder();
        if (adminKey != null) {
            createTopicBuilder.adminKey(adminKey);
        }
        if (submitKey != null) {
            createTopicBuilder.submitKey(submitKey);
        }
        createTopicBuilder.autoRenewPeriod(WELL_KNOWN_AUTO_RENEW_PERIOD);
        createTopicBuilder.memo(memo);
        if (hasAutoRenewAccount) {
            createTopicBuilder.autoRenewAccount(autoRenewId);
        }
        return TransactionBody.newBuilder()
                .transactionID(txnId)
                .consensusCreateTopic(createTopicBuilder.build())
                .build();
    }

    @BeforeEach
    void setUp() {
        subject = new ConsensusCreateTopicHandler();
        config = HederaTestConfigBuilder.create()
                .withValue("topics.maxNumber", 10L)
                .getOrCreateConfig();
        topicStore = new WritableTopicStore(writableStates, config, storeMetricsService);
        given(handleContext.configuration()).willReturn(config);
        given(handleContext.writableStore(WritableTopicStore.class)).willReturn(topicStore);
        given(handleContext.recordBuilder(ConsensusCreateTopicRecordBuilder.class))
                .willReturn(recordBuilder);
<<<<<<< HEAD
        lenient().when(handleContext.feeCalculator(any(SubType.class))).thenReturn(feeCalculator);
        lenient().when(handleContext.feeAccumulator()).thenReturn(feeAccumulator);
        lenient().when(feeCalculator.calculate()).thenReturn(Fees.FREE);
        lenient().when(feeCalculator.legacyCalculate(any())).thenReturn(Fees.FREE);
        lenient().when(handleContext.entityNumGenerator()).thenReturn(entityNumGenerator);
=======
>>>>>>> ce5f0765
    }

    @Test
    @DisplayName("All non-null key inputs required")
    void nonNullKeyInputsRequired() throws PreCheckException {
        // given:
        final var payerKey = mockPayerLookup(key);
        final var adminKey = SIMPLE_KEY_A;
        final var submitKey = SIMPLE_KEY_B;

        // when:
        final var context = new FakePreHandleContext(accountStore, newCreateTxn(adminKey, submitKey, false));
        subject.preHandle(context);

        // then:
        assertThat(context.payerKey()).isEqualTo(payerKey);
        assertThat(context.requiredNonPayerKeys()).containsExactlyInAnyOrder(adminKey);
    }

    @Test
    @DisplayName("Non-payer admin key is added")
    void differentAdminKey() throws PreCheckException {
        // given:
        final var payerKey = mockPayerLookup(key);
        final var adminKey = SIMPLE_KEY_A;

        // when:
        final var context = new FakePreHandleContext(accountStore, newCreateTxn(adminKey, null, false));
        subject.preHandle(context);

        // then:
        assertThat(context.payerKey()).isEqualTo(payerKey);
        assertThat(context.requiredNonPayerKeys()).isEqualTo(Set.of(adminKey));
    }

    @Test
    @DisplayName("Non-payer submit key is added")
    void createAddsDifferentSubmitKey() throws PreCheckException {
        // given:
        final var payerKey = mockPayerLookup(key);
        final var submitKey = SIMPLE_KEY_B;

        // when:
        final var context = new FakePreHandleContext(accountStore, newCreateTxn(null, submitKey, false));
        subject.preHandle(context);

        // then:
        assertThat(context.payerKey()).isEqualTo(payerKey);
        assertThat(context.requiredNonPayerKeys()).isEmpty();
    }

    @Test
    @DisplayName("Payer key can be added as admin")
    void createAddsPayerAsAdmin() throws PreCheckException {
        // given:
        final var protoPayerKey = SIMPLE_KEY_A;
        final var payerKey = mockPayerLookup(protoPayerKey);

        // when:
        final var context = new FakePreHandleContext(accountStore, newCreateTxn(protoPayerKey, null, false));
        subject.preHandle(context);

        // then:
        assertThat(context.payerKey()).isEqualTo(payerKey);
        assertThat(context.requiredNonPayerKeys()).isEmpty();
    }

    @Test
    @DisplayName("Payer key can be added as submitter")
    void createAddsPayerAsSubmitter() throws PreCheckException {
        // given:
        final var protoPayerKey = SIMPLE_KEY_B;
        final var payerKey = mockPayerLookup(protoPayerKey);

        // when:
        final var context = new FakePreHandleContext(accountStore, newCreateTxn(null, protoPayerKey, false));
        subject.preHandle(context);

        // then:
        assertThat(context.payerKey()).isEqualTo(payerKey);
        assertThat(context.requiredNonPayerKeys()).isEmpty();
    }

    @Test
    @DisplayName("Fails if auto account is returned with a null key")
    void autoRenewAccountKeyIsNull() throws PreCheckException {
        // given:
        mockPayerLookup(key);
        given(accountStore.getAccountById(autoRenewId)).willReturn(null);
        final var inputTxn = TransactionBody.newBuilder()
                .transactionID(TransactionID.newBuilder().accountID(payerId).build())
                .consensusCreateTopic(ConsensusCreateTopicTransactionBody.newBuilder()
                        .autoRenewAccount(autoRenewId)
                        .build())
                .build();

        // when:
        final var context = new FakePreHandleContext(accountStore, inputTxn);
        assertThrowsPreCheck(() -> subject.preHandle(context), INVALID_AUTORENEW_ACCOUNT);
    }

    @Test
    @DisplayName("Only payer key is always required")
    void requiresPayerKey() throws PreCheckException {
        // given:
        final var payerKey = mockPayerLookup(key);
        final var context = new FakePreHandleContext(accountStore, newCreateTxn(null, null, false));

        // when:
        subject.preHandle(context);

        // then:
        assertThat(context.payerKey()).isEqualTo(payerKey);
        assertThat(context.requiredNonPayerKeys()).isEmpty();
    }

    @Test
    @DisplayName("Handle works as expected")
    void handleWorksAsExpected() {
        final var adminKey = SIMPLE_KEY_A;
        final var submitKey = SIMPLE_KEY_B;
        final var txnBody = newCreateTxn(adminKey, submitKey, true);
        final var op = txnBody.consensusCreateTopic();
        given(handleContext.body()).willReturn(txnBody);

        given(handleContext.readableStore(any())).willReturn(accountStore);

        given(handleContext.consensusNow()).willReturn(Instant.ofEpochSecond(1_234_567L));
        given(handleContext.attributeValidator()).willReturn(validator);
        given(handleContext.expiryValidator()).willReturn(expiryValidator);
        given(expiryValidator.resolveCreationAttempt(anyBoolean(), any(), any()))
                .willReturn(new ExpiryMeta(
                        1_234_567L + op.autoRenewPeriod().seconds(),
                        op.autoRenewPeriod().seconds(),
                        op.autoRenewAccount()));
        given(entityNumGenerator.newEntityNum()).willReturn(1_234L);

        subject.handle(handleContext);

        final var createdTopic =
                topicStore.getTopic(TopicID.newBuilder().topicNum(1_234L).build());
        assertNotNull(createdTopic);

        final var actualTopic = createdTopic;
        assertEquals(0L, actualTopic.sequenceNumber());
        assertEquals(memo, actualTopic.memo());
        assertEquals(adminKey, actualTopic.adminKey());
        assertEquals(submitKey, actualTopic.submitKey());
        assertEquals(1234667, actualTopic.expirationSecond());
        assertEquals(op.autoRenewPeriod().seconds(), actualTopic.autoRenewPeriod());
        assertEquals(autoRenewId, actualTopic.autoRenewAccountId());
        final var topicID = TopicID.newBuilder().topicNum(1_234L).build();
        verify(recordBuilder).topicID(topicID);
        assertNotNull(topicStore.getTopic(TopicID.newBuilder().topicNum(1_234L).build()));
    }

    @Test
    @DisplayName("Handle works as expected without keys")
    void handleDoesntRequireKeys() {
        final var txnBody = newCreateTxn(SIMPLE_KEY_A, null, true);
        final var op = txnBody.consensusCreateTopic();
        given(handleContext.body()).willReturn(txnBody);

        given(handleContext.readableStore(any())).willReturn(accountStore);

        given(handleContext.consensusNow()).willReturn(Instant.ofEpochSecond(1_234_567L));
        given(handleContext.attributeValidator()).willReturn(validator);
        given(handleContext.expiryValidator()).willReturn(expiryValidator);
        given(expiryValidator.resolveCreationAttempt(anyBoolean(), any(), any()))
                .willReturn(new ExpiryMeta(
                        1_234_567L + op.autoRenewPeriod().seconds(),
                        op.autoRenewPeriod().seconds(),
                        op.autoRenewAccount()));
        given(entityNumGenerator.newEntityNum()).willReturn(1_234L);

        subject.handle(handleContext);

        final var createdTopic =
                topicStore.getTopic(TopicID.newBuilder().topicNum(1_234L).build());
        assertNotNull(createdTopic);

        final var actualTopic = createdTopic;
        assertEquals(0L, actualTopic.sequenceNumber());
        assertEquals(memo, actualTopic.memo());
        assertEquals(SIMPLE_KEY_A, actualTopic.adminKey());
        assertNull(actualTopic.submitKey());
        assertEquals(1_234_567L + op.autoRenewPeriod().seconds(), actualTopic.expirationSecond());
        assertEquals(op.autoRenewPeriod().seconds(), actualTopic.autoRenewPeriod());
        assertEquals(autoRenewId, actualTopic.autoRenewAccountId());
        final var topicID = TopicID.newBuilder().topicNum(1_234L).build();
        verify(recordBuilder).topicID(topicID);
        assertNotNull(topicStore.getTopic(TopicID.newBuilder().topicNum(1_234L).build()));
    }

    @Test
    @DisplayName("Translates INVALID_EXPIRATION_TIME to AUTO_RENEW_DURATION_NOT_IN_RANGE")
    void translatesInvalidExpiryException() {
        final var txnBody = newCreateTxn(SIMPLE_KEY_A, null, true);
        given(handleContext.body()).willReturn(txnBody);

        given(handleContext.consensusNow()).willReturn(Instant.ofEpochSecond(1_234_567L));
        given(handleContext.readableStore(any())).willReturn(accountStore);
        //        given(accountStore.getAccountById(autoRenewId)).willReturn(mock(Account.class));

        given(handleContext.attributeValidator()).willReturn(validator);
        given(handleContext.expiryValidator()).willReturn(expiryValidator);
        given(expiryValidator.resolveCreationAttempt(anyBoolean(), any(), any()))
                .willThrow(new HandleException(ResponseCodeEnum.INVALID_EXPIRATION_TIME));

        final var msg = assertThrows(HandleException.class, () -> subject.handle(handleContext));
        assertEquals(ResponseCodeEnum.AUTORENEW_DURATION_NOT_IN_RANGE, msg.getStatus());
    }

    @Test
    @DisplayName("Doesnt translate INVALID_AUTORENEW_ACCOUNT")
    void doesntTranslateInvalidAutoRenewNum() {
        final var txnBody = newCreateTxn(SIMPLE_KEY_A, null, true);
        given(handleContext.body()).willReturn(txnBody);

        given(handleContext.consensusNow()).willReturn(Instant.ofEpochSecond(1_234_567L));
        given(handleContext.readableStore(any())).willReturn(accountStore);

        given(handleContext.attributeValidator()).willReturn(validator);
        given(handleContext.expiryValidator()).willReturn(expiryValidator);
        given(expiryValidator.resolveCreationAttempt(anyBoolean(), any(), any()))
                .willThrow(new HandleException(INVALID_AUTORENEW_ACCOUNT));

        final var msg = assertThrows(HandleException.class, () -> subject.handle(handleContext));
        assertEquals(INVALID_AUTORENEW_ACCOUNT, msg.getStatus());
    }

    @Test
    @DisplayName("Memo Validation Failure will throw")
    void handleThrowsIfAttributeValidatorFails() {
        final var adminKey = SIMPLE_KEY_A;
        final var submitKey = SIMPLE_KEY_B;
        final var txnBody = newCreateTxn(adminKey, submitKey, true);
        given(handleContext.body()).willReturn(txnBody);

        given(handleContext.readableStore(any())).willReturn(accountStore);
        given(handleContext.attributeValidator()).willReturn(validator);

        doThrow(new HandleException(ResponseCodeEnum.MEMO_TOO_LONG))
                .when(validator)
                .validateMemo(txnBody.consensusCreateTopicOrThrow().memo());

        assertThrows(HandleException.class, () -> subject.handle(handleContext));
        assertEquals(0, topicStore.sizeOfState());
    }

    @Test
    @DisplayName("Key Validation Failure will throw")
    void handleThrowsIfKeyValidatorFails() {
        final var adminKey = SIMPLE_KEY_A;
        final var submitKey = SIMPLE_KEY_B;
        final var txnBody = newCreateTxn(adminKey, submitKey, true);
        given(handleContext.body()).willReturn(txnBody);

        given(handleContext.attributeValidator()).willReturn(validator);

        doThrow(new HandleException(ResponseCodeEnum.BAD_ENCODING))
                .when(validator)
                .validateKey(adminKey);
        assertThrows(HandleException.class, () -> subject.handle(handleContext));
        assertEquals(0, topicStore.sizeOfState());
    }

    @Test
    @DisplayName("Fails when the allowed topics are already created")
    void failsWhenMaxRegimeExceeds() {
        final var adminKey = SIMPLE_KEY_A;
        final var submitKey = SIMPLE_KEY_B;
        final var txnBody = newCreateTxn(adminKey, submitKey, true);
        given(handleContext.body()).willReturn(txnBody);
        final var writableState = writableTopicStateWithOneKey();

        given(writableStates.<TopicID, Topic>get(TOPICS_KEY)).willReturn(writableState);
        final var topicStore = new WritableTopicStore(writableStates, config, storeMetricsService);
        assertEquals(1, topicStore.sizeOfState());
        given(handleContext.writableStore(WritableTopicStore.class)).willReturn(topicStore);

        given(handleContext.readableStore(any())).willReturn(accountStore);
        given(handleContext.attributeValidator()).willReturn(validator);
        final var config = HederaTestConfigBuilder.create()
                .withValue("topics.maxNumber", 1L)
                .getOrCreateConfig();
        given(handleContext.configuration()).willReturn(config);

        given(handleContext.consensusNow()).willReturn(Instant.ofEpochSecond(1_234_567L));

        final var msg = assertThrows(HandleException.class, () -> subject.handle(handleContext));
        assertEquals(ResponseCodeEnum.MAX_ENTITIES_IN_PRICE_REGIME_HAVE_BEEN_CREATED, msg.getStatus());
        assertEquals(0, topicStore.modifiedTopics().size());
    }

    @Test
    @DisplayName("Validates AutoRenewAccount")
    void validatedAutoRenewAccount() {
        final var adminKey = SIMPLE_KEY_A;
        final var submitKey = SIMPLE_KEY_B;
        final var txnBody = newCreateTxn(adminKey, submitKey, true);
        given(handleContext.body()).willReturn(txnBody);
        final var writableState = writableTopicStateWithOneKey();

        given(handleContext.consensusNow()).willReturn(Instant.ofEpochSecond(1_234_567L));
        given(writableStates.<TopicID, Topic>get(TOPICS_KEY)).willReturn(writableState);
        final var topicStore = new WritableTopicStore(writableStates, config, storeMetricsService);
        assertEquals(1, topicStore.sizeOfState());

        given(handleContext.readableStore(any())).willReturn(accountStore);
        given(handleContext.attributeValidator()).willReturn(validator);
        given(handleContext.expiryValidator()).willReturn(expiryValidator);
        doThrow(HandleException.class).when(expiryValidator).resolveCreationAttempt(anyBoolean(), any(), any());

        final var failure = assertThrows(HandleException.class, () -> subject.handle(handleContext));
        assertEquals(0, topicStore.modifiedTopics().size());
    }

    // Note: there are more tests in ConsensusCreateTopicHandlerParityTest.java

    private Key mockPayerLookup(Key key) {
        final var account = mock(Account.class);
        given(account.key()).willReturn(key);
        given(accountStore.getAccountById(payerId)).willReturn(account);
        return key;
    }
}<|MERGE_RESOLUTION|>--- conflicted
+++ resolved
@@ -31,6 +31,7 @@
 import static org.mockito.BDDMockito.given;
 import static org.mockito.Mock.Strictness.LENIENT;
 import static org.mockito.Mockito.doThrow;
+import static org.mockito.Mockito.lenient;
 import static org.mockito.Mockito.mock;
 import static org.mockito.Mockito.verify;
 
@@ -125,14 +126,7 @@
         given(handleContext.writableStore(WritableTopicStore.class)).willReturn(topicStore);
         given(handleContext.recordBuilder(ConsensusCreateTopicRecordBuilder.class))
                 .willReturn(recordBuilder);
-<<<<<<< HEAD
-        lenient().when(handleContext.feeCalculator(any(SubType.class))).thenReturn(feeCalculator);
-        lenient().when(handleContext.feeAccumulator()).thenReturn(feeAccumulator);
-        lenient().when(feeCalculator.calculate()).thenReturn(Fees.FREE);
-        lenient().when(feeCalculator.legacyCalculate(any())).thenReturn(Fees.FREE);
         lenient().when(handleContext.entityNumGenerator()).thenReturn(entityNumGenerator);
-=======
->>>>>>> ce5f0765
     }
 
     @Test
