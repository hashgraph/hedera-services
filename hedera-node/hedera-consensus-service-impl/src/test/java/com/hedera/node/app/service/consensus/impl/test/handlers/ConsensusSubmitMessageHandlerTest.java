--- conflicted
+++ resolved
@@ -67,10 +67,7 @@
 import com.hedera.node.app.spi.fees.Fees;
 import com.hedera.node.app.spi.fixtures.workflows.FakePreHandleContext;
 import com.hedera.node.app.spi.ids.WritableEntityCounters;
-<<<<<<< HEAD
-=======
 import com.hedera.node.app.spi.key.KeyVerifier;
->>>>>>> ff0a32ce
 import com.hedera.node.app.spi.metrics.StoreMetricsService;
 import com.hedera.node.app.spi.signatures.SignatureVerification;
 import com.hedera.node.app.spi.workflows.DispatchOptions;
@@ -107,8 +104,6 @@
     @Mock
     private WritableEntityCounters entityCounters;
 
-<<<<<<< HEAD
-=======
     @Mock
     private KeyVerifier keyVerifier;
 
@@ -120,7 +115,6 @@
 
     private ConsensusCustomFeeAssessor customFeeAssessor;
 
->>>>>>> ff0a32ce
     private ConsensusSubmitMessageHandler subject;
 
     private static final Key ED25519KEY = Key.newBuilder()
