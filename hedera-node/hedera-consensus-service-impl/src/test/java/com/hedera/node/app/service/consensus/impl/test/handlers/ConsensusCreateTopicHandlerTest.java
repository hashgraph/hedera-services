/*
 * Copyright (C) 2023 Hedera Hashgraph, LLC
 *
 * Licensed under the Apache License, Version 2.0 (the "License");
 * you may not use this file except in compliance with the License.
 * You may obtain a copy of the License at
 *
 *      http://www.apache.org/licenses/LICENSE-2.0
 *
 * Unless required by applicable law or agreed to in writing, software
 * distributed under the License is distributed on an "AS IS" BASIS,
 * WITHOUT WARRANTIES OR CONDITIONS OF ANY KIND, either express or implied.
 * See the License for the specific language governing permissions and
 * limitations under the License.
 */

package com.hedera.node.app.service.consensus.impl.test.handlers;

import static com.hedera.hapi.node.base.ResponseCodeEnum.INVALID_AUTORENEW_ACCOUNT;
import static com.hedera.node.app.service.consensus.impl.test.handlers.ConsensusTestUtils.SIMPLE_KEY_A;
import static com.hedera.node.app.service.consensus.impl.test.handlers.ConsensusTestUtils.SIMPLE_KEY_B;
import static com.hedera.node.app.service.mono.Utils.asHederaKey;
import static com.hedera.node.app.spi.fixtures.Assertions.assertThrowsPreCheck;
import static com.hedera.test.utils.KeyUtils.A_COMPLEX_KEY;
import static org.assertj.core.api.Assertions.assertThat;
import static org.junit.jupiter.api.Assertions.assertEquals;
import static org.junit.jupiter.api.Assertions.assertInstanceOf;
import static org.junit.jupiter.api.Assertions.assertNull;
import static org.junit.jupiter.api.Assertions.assertThrows;
import static org.junit.jupiter.api.Assertions.assertTrue;
import static org.mockito.ArgumentMatchers.any;
import static org.mockito.ArgumentMatchers.anyBoolean;
import static org.mockito.BDDMockito.given;
import static org.mockito.Mockito.doThrow;
import static org.mockito.Mockito.mock;

import com.hedera.hapi.node.base.AccountID;
import com.hedera.hapi.node.base.Key;
import com.hedera.hapi.node.base.ResponseCodeEnum;
import com.hedera.hapi.node.base.TransactionID;
import com.hedera.hapi.node.consensus.ConsensusCreateTopicTransactionBody;
import com.hedera.hapi.node.state.consensus.Topic;
import com.hedera.hapi.node.state.token.Account;
import com.hedera.hapi.node.transaction.TransactionBody;
import com.hedera.node.app.service.consensus.impl.WritableTopicStore;
import com.hedera.node.app.service.consensus.impl.config.ConsensusServiceConfig;
import com.hedera.node.app.service.consensus.impl.handlers.ConsensusCreateTopicHandler;
import com.hedera.node.app.service.consensus.impl.records.ConsensusCreateTopicRecordBuilder;
import com.hedera.node.app.service.consensus.impl.records.CreateTopicRecordBuilder;
import com.hedera.node.app.service.mono.utils.EntityNum;
<<<<<<< HEAD
=======
import com.hedera.node.app.spi.accounts.Account;
>>>>>>> 55491ac0
import com.hedera.node.app.spi.accounts.AccountAccess;
import com.hedera.node.app.spi.meta.HandleContext;
import com.hedera.node.app.spi.validation.AttributeValidator;
import com.hedera.node.app.spi.validation.ExpiryMeta;
import com.hedera.node.app.spi.validation.ExpiryValidator;
import com.hedera.node.app.spi.workflows.HandleException;
import com.hedera.node.app.spi.workflows.PreCheckException;
import com.hedera.node.app.spi.workflows.PreHandleContext;
import java.time.Instant;
import java.util.Set;
import org.junit.jupiter.api.BeforeEach;
import org.junit.jupiter.api.DisplayName;
import org.junit.jupiter.api.Test;
import org.junit.jupiter.api.extension.ExtendWith;
import org.mockito.Mock;
import org.mockito.junit.jupiter.MockitoExtension;

@ExtendWith(MockitoExtension.class)
class ConsensusCreateTopicHandlerTest extends ConsensusHandlerTestBase {
    static final AccountID ACCOUNT_ID_3 = AccountID.newBuilder().accountNum(3L).build();
    private static final AccountID AUTO_RENEW_ACCOUNT =
            AccountID.newBuilder().accountNum(4L).build();

<<<<<<< HEAD
    @Mock private AccountAccess accountAccess;
=======
    @Mock
    private AccountAccess accountAccess;
>>>>>>> 55491ac0

    @Mock
    private HandleContext handleContext;

    @Mock
    private AttributeValidator validator;

    @Mock
    private ExpiryValidator expiryValidator;

    private ConsensusCreateTopicRecordBuilder recordBuilder;
    private ConsensusServiceConfig config;

    private WritableTopicStore topicStore;
    private ConsensusCreateTopicHandler subject;

    private TransactionBody newCreateTxn(Key adminKey, Key submitKey, boolean hasAutoRenewAccount) {
        final var txnId = TransactionID.newBuilder().accountID(ACCOUNT_ID_3).build();
        final var createTopicBuilder = ConsensusCreateTopicTransactionBody.newBuilder();
        if (adminKey != null) {
            createTopicBuilder.adminKey(adminKey);
        }
        if (submitKey != null) {
            createTopicBuilder.submitKey(submitKey);
        }
        createTopicBuilder.autoRenewPeriod(WELL_KNOWN_AUTO_RENEW_PERIOD);
        createTopicBuilder.memo("memo");
        if (hasAutoRenewAccount) {
            createTopicBuilder.autoRenewAccount(AUTO_RENEW_ACCOUNT);
        }
        return TransactionBody.newBuilder()
                .transactionID(txnId)
                .consensusCreateTopic(createTopicBuilder.build())
                .build();
    }

    @BeforeEach
    void setUp() {
        subject = new ConsensusCreateTopicHandler();
        topicStore = new WritableTopicStore(writableStates);
        config = new ConsensusServiceConfig(10L, 100);
        recordBuilder = new CreateTopicRecordBuilder();
    }

    @Test
    @DisplayName("All non-null key inputs required")
    void nonNullKeyInputsRequired() throws PreCheckException {
        // given:
        final var payerKey = mockPayerLookup();
        final var adminKey = SIMPLE_KEY_A;
        final var submitKey = SIMPLE_KEY_B;

        // when:
<<<<<<< HEAD
        final var context =
                new PreHandleContext(accountAccess, newCreateTxn(adminKey, submitKey, false));
=======
        final var context = new PreHandleContext(accountAccess, newCreateTxn(adminKey, submitKey, false));
>>>>>>> 55491ac0
        subject.preHandle(context);

        // then:
        assertThat(context.payerKey()).isEqualTo(payerKey);
<<<<<<< HEAD
        assertThat(context.requiredNonPayerKeys()).containsExactlyInAnyOrder(adminKey);
=======
        final var expectedHederaAdminKey = asHederaKey(adminKey).orElseThrow();
        final var expectedHederaSubmitKey = asHederaKey(submitKey).orElseThrow();
        assertThat(context.requiredNonPayerKeys()).containsExactlyInAnyOrder(expectedHederaAdminKey);
>>>>>>> 55491ac0
    }

    @Test
    @DisplayName("Non-payer admin key is added")
    void differentAdminKey() throws PreCheckException {
        // given:
        final var payerKey = mockPayerLookup();
        final var adminKey = SIMPLE_KEY_A;

        // when:
<<<<<<< HEAD
        final var context =
                new PreHandleContext(accountAccess, newCreateTxn(adminKey, null, false));
=======
        final var context = new PreHandleContext(accountAccess, newCreateTxn(adminKey, null, false));
>>>>>>> 55491ac0
        subject.preHandle(context);

        // then:
        assertThat(context.payerKey()).isEqualTo(payerKey);
        final var expectedHederaAdminKey = asHederaKey(adminKey).orElseThrow();
        assertThat(context.requiredNonPayerKeys()).isEqualTo(Set.of(expectedHederaAdminKey));
    }

    @Test
    @DisplayName("Non-payer submit key is added")
    void createAddsDifferentSubmitKey() throws PreCheckException {
        // given:
        final var payerKey = mockPayerLookup();
        final var submitKey = SIMPLE_KEY_B;

        // when:
<<<<<<< HEAD
        final var context =
                new PreHandleContext(accountAccess, newCreateTxn(null, submitKey, false));
=======
        final var context = new PreHandleContext(accountAccess, newCreateTxn(null, submitKey, false));
>>>>>>> 55491ac0
        subject.preHandle(context);

        // then:
        assertThat(context.payerKey()).isEqualTo(payerKey);
        assertThat(context.requiredNonPayerKeys()).isEmpty();
    }

    @Test
    @DisplayName("Payer key can be added as admin")
    void createAddsPayerAsAdmin() throws PreCheckException {
        // given:
        final var protoPayerKey = SIMPLE_KEY_A;
        final var payerKey = mockPayerLookup(protoPayerKey);

        // when:
<<<<<<< HEAD
        final var context =
                new PreHandleContext(accountAccess, newCreateTxn(protoPayerKey, null, false));
=======
        final var context = new PreHandleContext(accountAccess, newCreateTxn(protoPayerKey, null, false));
>>>>>>> 55491ac0
        subject.preHandle(context);

        // then:
        assertThat(context.payerKey()).isEqualTo(payerKey);
        assertThat(context.requiredNonPayerKeys()).isEmpty();
    }

    @Test
    @DisplayName("Payer key can be added as submitter")
    void createAddsPayerAsSubmitter() throws PreCheckException {
        // given:
        final var protoPayerKey = SIMPLE_KEY_B;
        final var payerKey = mockPayerLookup(protoPayerKey);

        // when:
<<<<<<< HEAD
        final var context =
                new PreHandleContext(accountAccess, newCreateTxn(null, protoPayerKey, false));
=======
        final var context = new PreHandleContext(accountAccess, newCreateTxn(null, protoPayerKey, false));
>>>>>>> 55491ac0
        subject.preHandle(context);

        // then:
        assertThat(context.payerKey()).isEqualTo(payerKey);
    }

    @Test
    @DisplayName("Fails if auto account is returned with a null key")
    void autoAccountKeyIsNull() throws PreCheckException {
        // given:
        mockPayerLookup();
        final var acct1234 = AccountID.newBuilder().accountNum(1234).build();
        given(accountAccess.getAccountById(acct1234)).willReturn(null);
<<<<<<< HEAD
        final var inputTxn =
                TransactionBody.newBuilder()
                        .transactionID(TransactionID.newBuilder().accountID(ACCOUNT_ID_3).build())
                        .consensusCreateTopic(
                                ConsensusCreateTopicTransactionBody.newBuilder()
                                        .autoRenewAccount(acct1234)
                                        .build())
                        .build();
=======
        final var inputTxn = TransactionBody.newBuilder()
                .transactionID(
                        TransactionID.newBuilder().accountID(ACCOUNT_ID_3).build())
                .consensusCreateTopic(ConsensusCreateTopicTransactionBody.newBuilder()
                        .autoRenewAccount(acct1234)
                        .build())
                .build();
>>>>>>> 55491ac0

        // when:
        final var context = new PreHandleContext(accountAccess, inputTxn);
        assertThrowsPreCheck(() -> subject.preHandle(context), INVALID_AUTORENEW_ACCOUNT);
    }

    @Test
    @DisplayName("Only payer key is always required")
    void requiresPayerKey() throws PreCheckException {
        // given:
        final var payerKey = mockPayerLookup();
        final var context = new PreHandleContext(accountAccess, newCreateTxn(null, null, false));

        // when:
        subject.preHandle(context);

        // then:
        assertThat(context.payerKey()).isEqualTo(payerKey);
        assertThat(context.requiredNonPayerKeys()).isEmpty();
    }

    @Test
    @DisplayName("Handle works as expected")
    void handleWorksAsExpected() {
        final var adminKey = SIMPLE_KEY_A;
        final var submitKey = SIMPLE_KEY_B;
        final var op = newCreateTxn(adminKey, submitKey, true).consensusCreateTopicOrThrow();

        given(handleContext.consensusNow()).willReturn(Instant.ofEpochSecond(1_234_567L));
        given(handleContext.attributeValidator()).willReturn(validator);
        given(handleContext.expiryValidator()).willReturn(expiryValidator);
        given(expiryValidator.resolveCreationAttempt(anyBoolean(), any()))
                .willReturn(new ExpiryMeta(
                        1_234_567L + op.autoRenewPeriod().seconds(),
                        op.autoRenewPeriod().seconds(),
                        op.autoRenewAccount().accountNum()));
        given(handleContext.newEntityNumSupplier()).willReturn(() -> 1_234L);

        subject.handle(handleContext, op, config, recordBuilder, topicStore);

        final var createdTopic = topicStore.get(1_234L);
        assertTrue(createdTopic.isPresent());

        final var actualTopic = createdTopic.get();
        assertEquals(0L, actualTopic.sequenceNumber());
        assertEquals("memo", actualTopic.memo());
        assertEquals(adminKey, actualTopic.adminKey());
        assertEquals(submitKey, actualTopic.submitKey());
        assertEquals(1234667, actualTopic.expiry());
        assertEquals(op.autoRenewPeriod().seconds(), actualTopic.autoRenewPeriod());
        assertEquals(AUTO_RENEW_ACCOUNT.accountNum(), actualTopic.autoRenewAccountNumber());
        assertEquals(1_234L, recordBuilder.getCreatedTopic());
        assertTrue(topicStore.get(1234L).isPresent());
    }

    @Test
    @DisplayName("Handle works as expected without keys")
    void handleDoesntRequireKeys() {
        final var op = newCreateTxn(null, null, true).consensusCreateTopicOrThrow();

        given(handleContext.consensusNow()).willReturn(Instant.ofEpochSecond(1_234_567L));
        given(handleContext.attributeValidator()).willReturn(validator);
        given(handleContext.expiryValidator()).willReturn(expiryValidator);
        given(expiryValidator.resolveCreationAttempt(anyBoolean(), any()))
                .willReturn(new ExpiryMeta(
                        1_234_567L + op.autoRenewPeriod().seconds(),
                        op.autoRenewPeriod().seconds(),
                        op.autoRenewAccount().accountNumOrElse(0L)));
        given(handleContext.newEntityNumSupplier()).willReturn(() -> 1_234L);

        subject.handle(handleContext, op, config, recordBuilder, topicStore);

        final var createdTopic = topicStore.get(1_234L);
        assertTrue(createdTopic.isPresent());

        final var actualTopic = createdTopic.get();
        assertEquals(0L, actualTopic.sequenceNumber());
        assertEquals("memo", actualTopic.memo());
        assertNull(actualTopic.adminKey());
        assertNull(actualTopic.submitKey());
        assertEquals(1_234_567L + op.autoRenewPeriod().seconds(), actualTopic.expiry());
        assertEquals(op.autoRenewPeriod().seconds(), actualTopic.autoRenewPeriod());
        assertEquals(AUTO_RENEW_ACCOUNT.accountNum(), actualTopic.autoRenewAccountNumber());
        assertEquals(1_234L, recordBuilder.getCreatedTopic());
        assertTrue(topicStore.get(1234L).isPresent());
    }

    @Test
    @DisplayName("Translates INVALID_EXPIRATION_TIME to AUTO_RENEW_DURATION_NOT_IN_RANGE")
    void translatesInvalidExpiryException() {
        final var op = newCreateTxn(null, null, true).consensusCreateTopicOrThrow();

        given(handleContext.consensusNow()).willReturn(Instant.ofEpochSecond(1_234_567L));
        given(handleContext.attributeValidator()).willReturn(validator);
        given(handleContext.expiryValidator()).willReturn(expiryValidator);
        given(expiryValidator.resolveCreationAttempt(anyBoolean(), any()))
                .willThrow(new HandleException(ResponseCodeEnum.INVALID_EXPIRATION_TIME));

        final var failure = assertThrows(
                HandleException.class, () -> subject.handle(handleContext, op, config, recordBuilder, topicStore));
        assertEquals(ResponseCodeEnum.AUTORENEW_DURATION_NOT_IN_RANGE, failure.getStatus());
    }

    @Test
    @DisplayName("Doesnt translate INVALID_AUTORENEW_ACCOUNT")
    void doesntTranslateInvalidAutoRenewNum() {
        final var op = newCreateTxn(null, null, true).consensusCreateTopicOrThrow();

        given(handleContext.consensusNow()).willReturn(Instant.ofEpochSecond(1_234_567L));
        given(handleContext.attributeValidator()).willReturn(validator);
        given(handleContext.expiryValidator()).willReturn(expiryValidator);
        given(expiryValidator.resolveCreationAttempt(anyBoolean(), any()))
                .willThrow(new HandleException(INVALID_AUTORENEW_ACCOUNT));

        final var failure = assertThrows(
                HandleException.class, () -> subject.handle(handleContext, op, config, recordBuilder, topicStore));
        assertEquals(INVALID_AUTORENEW_ACCOUNT, failure.getStatus());
    }

    @Test
    @DisplayName("Memo Validation Failure will throw")
    void handleThrowsIfAttributeValidatorFails() {
        final var adminKey = SIMPLE_KEY_A;
        final var submitKey = SIMPLE_KEY_B;
        final var op = newCreateTxn(adminKey, submitKey, true).consensusCreateTopicOrThrow();

        given(handleContext.attributeValidator()).willReturn(validator);

        doThrow(new HandleException(ResponseCodeEnum.MEMO_TOO_LONG))
                .when(validator)
                .validateMemo(op.memo());

        assertThrows(HandleException.class, () -> subject.handle(handleContext, op, config, recordBuilder, topicStore));
        assertTrue(topicStore.get(1234L).isEmpty());
    }

    @Test
    @DisplayName("Key Validation Failure will throw")
    void handleThrowsIfKeyValidatorFails() {
        final var adminKey = SIMPLE_KEY_A;
        final var submitKey = SIMPLE_KEY_B;
        final var op = newCreateTxn(adminKey, submitKey, true).consensusCreateTopicOrThrow();

        given(handleContext.attributeValidator()).willReturn(validator);

        doThrow(new HandleException(ResponseCodeEnum.BAD_ENCODING))
                .when(validator)
                .validateKey(adminKey);
        assertThrows(HandleException.class, () -> subject.handle(handleContext, op, config, recordBuilder, topicStore));
        assertTrue(topicStore.get(1234L).isEmpty());
    }

    @Test
    @DisplayName("Fails when the allowed topics are already created")
    void failsWhenMaxRegimeExceeds() {
        final var adminKey = SIMPLE_KEY_A;
        final var submitKey = SIMPLE_KEY_B;
        final var op = newCreateTxn(adminKey, submitKey, true).consensusCreateTopicOrThrow();
        final var writableState = writableTopicStateWithOneKey();

        given(writableStates.<EntityNum, Topic>get(TOPICS)).willReturn(writableState);
        final var topicStore = new WritableTopicStore(writableStates);
        assertEquals(1, topicStore.sizeOfState());

        given(handleContext.attributeValidator()).willReturn(validator);
        config = new ConsensusServiceConfig(1, 1);

        final var msg = assertThrows(
                HandleException.class, () -> subject.handle(handleContext, op, config, recordBuilder, topicStore));
        assertEquals(ResponseCodeEnum.MAX_ENTITIES_IN_PRICE_REGIME_HAVE_BEEN_CREATED, msg.getStatus());
        assertEquals(0, topicStore.modifiedTopics().size());
    }

    @Test
    @DisplayName("Validates AutoRenewAccount")
    void validatedAutoRenewAccount() {
        final var adminKey = SIMPLE_KEY_A;
        final var submitKey = SIMPLE_KEY_B;
        final var op = newCreateTxn(adminKey, submitKey, true).consensusCreateTopicOrThrow();
        final var writableState = writableTopicStateWithOneKey();

        given(handleContext.consensusNow()).willReturn(Instant.ofEpochSecond(1_234_567L));
        given(writableStates.<EntityNum, Topic>get(TOPICS)).willReturn(writableState);
        final var topicStore = new WritableTopicStore(writableStates);
        assertEquals(1, topicStore.sizeOfState());

        given(handleContext.attributeValidator()).willReturn(validator);
        config = new ConsensusServiceConfig(10, 100);
        given(handleContext.expiryValidator()).willReturn(expiryValidator);
        doThrow(HandleException.class).when(expiryValidator).resolveCreationAttempt(anyBoolean(), any());

        final var failure = assertThrows(
                HandleException.class, () -> subject.handle(handleContext, op, config, recordBuilder, topicStore));
        assertEquals(HandleException.class, failure.getClass());
        assertEquals(0, topicStore.modifiedTopics().size());
    }

    @Test
    void returnsExpectedRecordBuilderType() {
        assertInstanceOf(ConsensusCreateTopicRecordBuilder.class, subject.newRecordBuilder());
    }

    // Note: there are more tests in ConsensusCreateTopicHandlerParityTest.java

<<<<<<< HEAD
    private Key mockPayerLookup() throws PreCheckException {
        return mockPayerLookup(A_COMPLEX_KEY);
    }

    private Key mockPayerLookup(Key key) throws PreCheckException {
        final var account = mock(Account.class);
        given(account.key()).willReturn(key);
        given(accountAccess.getAccountById(ACCOUNT_ID_3)).willReturn(account);
        return key;
=======
    private HederaKey mockPayerLookup() throws PreCheckException {
        return mockPayerLookup(A_COMPLEX_KEY);
    }

    private HederaKey mockPayerLookup(Key key) throws PreCheckException {
        final var returnKey = asHederaKey(key).orElseThrow();
        final var account = mock(Account.class);
        given(account.getKey()).willReturn(returnKey);
        given(accountAccess.getAccountById(ACCOUNT_ID_3)).willReturn(account);
        return returnKey;
>>>>>>> 55491ac0
    }
}<|MERGE_RESOLUTION|>--- conflicted
+++ resolved
@@ -48,10 +48,7 @@
 import com.hedera.node.app.service.consensus.impl.records.ConsensusCreateTopicRecordBuilder;
 import com.hedera.node.app.service.consensus.impl.records.CreateTopicRecordBuilder;
 import com.hedera.node.app.service.mono.utils.EntityNum;
-<<<<<<< HEAD
-=======
 import com.hedera.node.app.spi.accounts.Account;
->>>>>>> 55491ac0
 import com.hedera.node.app.spi.accounts.AccountAccess;
 import com.hedera.node.app.spi.meta.HandleContext;
 import com.hedera.node.app.spi.validation.AttributeValidator;
@@ -75,21 +72,13 @@
     private static final AccountID AUTO_RENEW_ACCOUNT =
             AccountID.newBuilder().accountNum(4L).build();
 
-<<<<<<< HEAD
     @Mock private AccountAccess accountAccess;
-=======
-    @Mock
-    private AccountAccess accountAccess;
->>>>>>> 55491ac0
-
-    @Mock
-    private HandleContext handleContext;
-
-    @Mock
-    private AttributeValidator validator;
-
-    @Mock
-    private ExpiryValidator expiryValidator;
+
+    @Mock private HandleContext handleContext;
+
+    @Mock private AttributeValidator validator;
+
+    @Mock private ExpiryValidator expiryValidator;
 
     private ConsensusCreateTopicRecordBuilder recordBuilder;
     private ConsensusServiceConfig config;
@@ -134,23 +123,15 @@
         final var submitKey = SIMPLE_KEY_B;
 
         // when:
-<<<<<<< HEAD
         final var context =
                 new PreHandleContext(accountAccess, newCreateTxn(adminKey, submitKey, false));
-=======
-        final var context = new PreHandleContext(accountAccess, newCreateTxn(adminKey, submitKey, false));
->>>>>>> 55491ac0
-        subject.preHandle(context);
-
-        // then:
-        assertThat(context.payerKey()).isEqualTo(payerKey);
-<<<<<<< HEAD
-        assertThat(context.requiredNonPayerKeys()).containsExactlyInAnyOrder(adminKey);
-=======
+        subject.preHandle(context);
+
+        // then:
+        assertThat(context.payerKey()).isEqualTo(payerKey);
         final var expectedHederaAdminKey = asHederaKey(adminKey).orElseThrow();
-        final var expectedHederaSubmitKey = asHederaKey(submitKey).orElseThrow();
-        assertThat(context.requiredNonPayerKeys()).containsExactlyInAnyOrder(expectedHederaAdminKey);
->>>>>>> 55491ac0
+        assertThat(context.requiredNonPayerKeys())
+                .containsExactlyInAnyOrder(expectedHederaAdminKey);
     }
 
     @Test
@@ -161,12 +142,8 @@
         final var adminKey = SIMPLE_KEY_A;
 
         // when:
-<<<<<<< HEAD
         final var context =
                 new PreHandleContext(accountAccess, newCreateTxn(adminKey, null, false));
-=======
-        final var context = new PreHandleContext(accountAccess, newCreateTxn(adminKey, null, false));
->>>>>>> 55491ac0
         subject.preHandle(context);
 
         // then:
@@ -183,12 +160,8 @@
         final var submitKey = SIMPLE_KEY_B;
 
         // when:
-<<<<<<< HEAD
         final var context =
                 new PreHandleContext(accountAccess, newCreateTxn(null, submitKey, false));
-=======
-        final var context = new PreHandleContext(accountAccess, newCreateTxn(null, submitKey, false));
->>>>>>> 55491ac0
         subject.preHandle(context);
 
         // then:
@@ -204,12 +177,8 @@
         final var payerKey = mockPayerLookup(protoPayerKey);
 
         // when:
-<<<<<<< HEAD
         final var context =
                 new PreHandleContext(accountAccess, newCreateTxn(protoPayerKey, null, false));
-=======
-        final var context = new PreHandleContext(accountAccess, newCreateTxn(protoPayerKey, null, false));
->>>>>>> 55491ac0
         subject.preHandle(context);
 
         // then:
@@ -225,12 +194,8 @@
         final var payerKey = mockPayerLookup(protoPayerKey);
 
         // when:
-<<<<<<< HEAD
         final var context =
                 new PreHandleContext(accountAccess, newCreateTxn(null, protoPayerKey, false));
-=======
-        final var context = new PreHandleContext(accountAccess, newCreateTxn(null, protoPayerKey, false));
->>>>>>> 55491ac0
         subject.preHandle(context);
 
         // then:
@@ -244,7 +209,6 @@
         mockPayerLookup();
         final var acct1234 = AccountID.newBuilder().accountNum(1234).build();
         given(accountAccess.getAccountById(acct1234)).willReturn(null);
-<<<<<<< HEAD
         final var inputTxn =
                 TransactionBody.newBuilder()
                         .transactionID(TransactionID.newBuilder().accountID(ACCOUNT_ID_3).build())
@@ -253,15 +217,6 @@
                                         .autoRenewAccount(acct1234)
                                         .build())
                         .build();
-=======
-        final var inputTxn = TransactionBody.newBuilder()
-                .transactionID(
-                        TransactionID.newBuilder().accountID(ACCOUNT_ID_3).build())
-                .consensusCreateTopic(ConsensusCreateTopicTransactionBody.newBuilder()
-                        .autoRenewAccount(acct1234)
-                        .build())
-                .build();
->>>>>>> 55491ac0
 
         // when:
         final var context = new PreHandleContext(accountAccess, inputTxn);
@@ -466,17 +421,6 @@
 
     // Note: there are more tests in ConsensusCreateTopicHandlerParityTest.java
 
-<<<<<<< HEAD
-    private Key mockPayerLookup() throws PreCheckException {
-        return mockPayerLookup(A_COMPLEX_KEY);
-    }
-
-    private Key mockPayerLookup(Key key) throws PreCheckException {
-        final var account = mock(Account.class);
-        given(account.key()).willReturn(key);
-        given(accountAccess.getAccountById(ACCOUNT_ID_3)).willReturn(account);
-        return key;
-=======
     private HederaKey mockPayerLookup() throws PreCheckException {
         return mockPayerLookup(A_COMPLEX_KEY);
     }
@@ -484,9 +428,8 @@
     private HederaKey mockPayerLookup(Key key) throws PreCheckException {
         final var returnKey = asHederaKey(key).orElseThrow();
         final var account = mock(Account.class);
-        given(account.getKey()).willReturn(returnKey);
+        given(account.key()).willReturn(returnKey);
         given(accountAccess.getAccountById(ACCOUNT_ID_3)).willReturn(account);
         return returnKey;
->>>>>>> 55491ac0
     }
 }