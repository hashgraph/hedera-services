--- conflicted
+++ resolved
@@ -24,17 +24,13 @@
 import static com.hederahashgraph.api.proto.java.ResponseCodeEnum.BAD_ENCODING;
 import static com.hederahashgraph.api.proto.java.ResponseCodeEnum.MEMO_TOO_LONG;
 import static org.assertj.core.api.Assertions.assertThat;
-<<<<<<< HEAD
 import static org.junit.jupiter.api.Assertions.assertEquals;
-=======
->>>>>>> 9adef36e
 import static org.junit.jupiter.api.Assertions.assertInstanceOf;
 import static org.junit.jupiter.api.Assertions.assertThrows;
 import static org.junit.jupiter.api.Assertions.assertTrue;
 import static org.mockito.ArgumentMatchers.any;
 import static org.mockito.ArgumentMatchers.anyBoolean;
 import static org.mockito.BDDMockito.given;
-<<<<<<< HEAD
 import static org.mockito.Mockito.doThrow;
 
 import com.hedera.node.app.service.consensus.impl.WritableTopicStore;
@@ -42,28 +38,16 @@
 import com.hedera.node.app.service.consensus.impl.handlers.ConsensusCreateTopicHandler;
 import com.hedera.node.app.service.consensus.impl.records.ConsensusCreateTopicRecordBuilder;
 import com.hedera.node.app.service.consensus.impl.records.CreateTopicRecordBuilder;
-=======
-
-import com.hedera.node.app.service.consensus.impl.config.ConsensusServiceConfig;
-import com.hedera.node.app.service.consensus.impl.handlers.ConsensusCreateTopicHandler;
-import com.hedera.node.app.service.consensus.impl.records.ConsensusCreateTopicRecordBuilder;
-import com.hedera.node.app.service.mono.Utils;
-import com.hedera.node.app.spi.AccountKeyLookup;
->>>>>>> 9adef36e
 import com.hedera.node.app.spi.KeyOrLookupFailureReason;
 import com.hedera.node.app.spi.accounts.AccountAccess;
 import com.hedera.node.app.spi.exceptions.HandleStatusException;
 import com.hedera.node.app.spi.key.HederaKey;
 import com.hedera.node.app.spi.meta.HandleContext;
-<<<<<<< HEAD
-import com.hedera.node.app.spi.meta.PreHandleContext;
 import com.hedera.node.app.spi.state.WritableKVStateBase;
 import com.hedera.node.app.spi.validation.AttributeValidator;
 import com.hedera.node.app.spi.validation.ExpiryMeta;
 import com.hedera.node.app.spi.validation.ExpiryValidator;
-=======
 import com.hedera.node.app.spi.workflows.PreHandleContext;
->>>>>>> 9adef36e
 import com.hedera.test.utils.IdUtils;
 import com.hedera.test.utils.KeyUtils;
 import com.hederahashgraph.api.proto.java.AccountID;
@@ -94,29 +78,16 @@
     @Mock
     private HandleContext handleContext;
 
-    private final ConsensusServiceConfig consensusConfig = new ConsensusServiceConfig(1234L, 5678);
-
     @Mock
     private AttributeValidator validator;
 
     @Mock
-<<<<<<< HEAD
     private ExpiryValidator expiryValidator;
 
     private ConsensusCreateTopicRecordBuilder recordBuilder;
     private ConsensusServiceConfig config;
 
     private WritableTopicStore topicStore;
-=======
-    private HandleContext handleContext;
-
-    @Mock
-    private TransactionBody transactionBody;
-
-    @Mock
-    private ConsensusCreateTopicRecordBuilder recordBuilder;
-
->>>>>>> 9adef36e
     private ConsensusCreateTopicHandler subject;
 
     private static TransactionBody newCreateTxn(Key adminKey, Key submitKey, boolean hasAutoRenewAccount) {
@@ -301,7 +272,6 @@
     }
 
     @Test
-<<<<<<< HEAD
     @DisplayName("Handle works as expected")
     void handleWorksAsExpected() {
         final var adminKey = SIMPLE_KEY_A;
@@ -386,15 +356,6 @@
                 HandleStatusException.class,
                 () -> subject.handle(handleContext, op, config, recordBuilder, topicStore));
         assertEquals(1, topicStore.getTopicState().modifiedKeys().size());
-=======
-    @DisplayName("Handle method not implemented")
-    void handleNotImplemented() {
-        final var op = transactionBody.getConsensusCreateTopic();
-        // expect:
-        assertThrows(
-                UnsupportedOperationException.class,
-                () -> subject.handle(handleContext, op, consensusConfig, recordBuilder));
->>>>>>> 9adef36e
     }
 
     @Test
