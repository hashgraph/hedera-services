--- conflicted
+++ resolved
@@ -9,9 +9,6 @@
     requires org.assertj.core;
     requires com.google.protobuf;
     requires hedera.services.hedera.node.hedera.app.spi.testFixtures;
-<<<<<<< HEAD
     requires com.swirlds.common;
-=======
     requires org.apache.commons.codec;
->>>>>>> bf585f35
 }