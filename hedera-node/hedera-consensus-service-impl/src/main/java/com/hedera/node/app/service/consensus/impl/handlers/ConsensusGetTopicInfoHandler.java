--- conflicted
+++ resolved
@@ -21,10 +21,7 @@
 import static com.hedera.hapi.node.base.ResponseType.ANSWER_ONLY;
 import static com.hedera.hapi.node.base.ResponseType.ANSWER_STATE_PROOF;
 import static com.hedera.hapi.node.base.ResponseType.COST_ANSWER;
-<<<<<<< HEAD
-=======
 import static com.hedera.node.app.service.mono.utils.MiscUtils.asKeyUnchecked;
->>>>>>> 55491ac0
 import static com.hedera.node.app.spi.validation.Validations.mustExist;
 import static java.util.Objects.requireNonNull;
 
@@ -165,13 +162,10 @@
             info.runningHash(Bytes.wrap(meta.runningHash()));
             info.sequenceNumber(meta.sequenceNumber());
             info.expirationTime(meta.expirationTimestamp());
-<<<<<<< HEAD
-            if (meta.adminKey() != null) info.adminKey(meta.adminKey());
-            if (meta.submitKey() != null) info.submitKey(meta.submitKey());
-=======
-            if (meta.adminKey() != null) info.adminKey(PbjConverter.toPbj(asKeyUnchecked((JKey) meta.adminKey())));
-            if (meta.submitKey() != null) info.submitKey(PbjConverter.toPbj(asKeyUnchecked((JKey) meta.submitKey())));
->>>>>>> 55491ac0
+            if (meta.adminKey() != null)
+                info.adminKey(PbjConverter.toPbj(asKeyUnchecked((JKey) meta.adminKey())));
+            if (meta.submitKey() != null)
+                info.submitKey(PbjConverter.toPbj(asKeyUnchecked((JKey) meta.submitKey())));
             info.autoRenewPeriod(Duration.newBuilder().seconds(meta.autoRenewDurationSeconds()));
             meta.autoRenewAccountId()
                     .ifPresent(
