--- conflicted
+++ resolved
@@ -16,16 +16,11 @@
 
 package com.hedera.node.app.service.consensus.impl.handlers;
 
-<<<<<<< HEAD
 import com.hedera.hapi.node.base.HederaFunctionality;
 import com.hedera.hapi.node.base.ResponseCodeEnum;
 import static com.hedera.hapi.node.base.ResponseCodeEnum.INVALID_TOPIC_ID;
 import static com.hedera.hapi.node.base.ResponseCodeEnum.UNAUTHORIZED;
 import com.hedera.hapi.node.consensus.ConsensusDeleteTopicTransactionBody;
-=======
-import static com.hederahashgraph.api.proto.java.ResponseCodeEnum.INVALID_TOPIC_ID;
-import static com.hederahashgraph.api.proto.java.ResponseCodeEnum.UNAUTHORIZED;
->>>>>>> 70d6ebf9
 import static java.util.Objects.requireNonNull;
 
 import com.hedera.hapi.node.state.consensus.Topic;
@@ -89,9 +84,9 @@
      */
     public void handle(
             @NonNull final ConsensusDeleteTopicTransactionBody op, @NonNull final WritableTopicStore topicStore) {
-        var topicId = op.getTopicID();
+        var topicId = op.topicID();
 
-        var optionalTopic = topicStore.get(topicId.getTopicNum());
+        var optionalTopic = topicStore.get(topicId.topicNum());
 
         /* If the topic doesn't exist, return INVALID_TOPIC_ID */
         if (optionalTopic.isEmpty()) {
