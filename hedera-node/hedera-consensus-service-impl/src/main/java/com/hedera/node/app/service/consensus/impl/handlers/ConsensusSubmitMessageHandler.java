--- conflicted
+++ resolved
@@ -98,11 +98,7 @@
         final var topic =
                 topicStore.getForModify(op.topicIDOrElse(TopicID.DEFAULT).topicNum());
         /* Validate all needed fields in the transaction */
-<<<<<<< HEAD
-        final var config = handleContext.configuration().getConfigData(ConsensusServiceConfig.class);
-=======
         final var config = handleContext.configuration().getConfigData(ConsensusConfig.class);
->>>>>>> 362f57cf
         validateTransaction(txn, config, topic);
 
         /* since we have validated topic exists, topic.get() is safe to be called */
