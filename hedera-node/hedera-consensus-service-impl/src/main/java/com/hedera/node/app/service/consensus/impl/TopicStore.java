--- conflicted
+++ resolved
@@ -16,20 +16,12 @@
 
 package com.hedera.node.app.service.consensus.impl;
 
-<<<<<<< HEAD
-import static com.hedera.node.app.service.mono.pbj.PbjConverter.fromPbjKey;
-
 import com.hedera.hapi.node.base.Timestamp;
 import com.hedera.hapi.node.state.consensus.Topic;
-import com.hedera.node.app.service.mono.pbj.PbjConverter;
-=======
 import static com.hedera.node.app.service.mono.Utils.asHederaKey;
 import static com.hedera.node.app.service.mono.pbj.PbjConverter.asBytes;
 
 import com.hedera.hapi.node.base.Key;
-import com.hedera.hapi.node.base.Timestamp;
-import com.hedera.hapi.node.state.consensus.Topic;
->>>>>>> b7f10757
 import com.hedera.node.app.spi.key.HederaKey;
 import java.util.Arrays;
 import java.util.Objects;
@@ -52,11 +44,7 @@
                 maybeAutoRenewNum,
                 Timestamp.newBuilder().seconds(topic.expiry()).build(),
                 topic.sequenceNumber(),
-<<<<<<< HEAD
-                PbjConverter.unwrapPbj(topic.runningHash()),
-=======
                 asBytes(topic.runningHash()),
->>>>>>> b7f10757
                 topic.topicNumber(),
                 topic.deleted());
     }
