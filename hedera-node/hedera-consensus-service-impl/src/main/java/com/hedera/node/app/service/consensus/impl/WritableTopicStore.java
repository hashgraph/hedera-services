/*
 * Copyright (C) 2022-2025 Hedera Hashgraph, LLC
 *
 * Licensed under the Apache License, Version 2.0 (the "License");
 * you may not use this file except in compliance with the License.
 * You may obtain a copy of the License at
 *
 *      http://www.apache.org/licenses/LICENSE-2.0
 *
 * Unless required by applicable law or agreed to in writing, software
 * distributed under the License is distributed on an "AS IS" BASIS,
 * WITHOUT WARRANTIES OR CONDITIONS OF ANY KIND, either express or implied.
 * See the License for the specific language governing permissions and
 * limitations under the License.
 */

package com.hedera.node.app.service.consensus.impl;

import static java.util.Objects.requireNonNull;

import com.hedera.hapi.node.base.TopicID;
import com.hedera.hapi.node.state.consensus.Topic;
import com.hedera.node.app.spi.ids.WritableEntityCounters;
import com.hedera.node.app.spi.metrics.StoreMetricsService;
import com.hedera.node.app.spi.metrics.StoreMetricsService.StoreType;
import com.hedera.node.app.spi.validation.EntityType;
import com.hedera.node.config.data.TopicsConfig;
import com.swirlds.config.api.Configuration;
import com.swirlds.state.spi.WritableKVState;
import com.swirlds.state.spi.WritableStates;
import edu.umd.cs.findbugs.annotations.NonNull;
import java.util.Set;

/**
 * Provides write methods for modifying underlying data storage mechanisms for
 * working with Topics.
 *
 * <p>This class is not exported from the module. It is an internal implementation detail.
 * This class is not complete, it will be extended with other methods like remove, update etc.,
 */
public class WritableTopicStore extends ReadableTopicStoreImpl {
    private final WritableEntityCounters entityCounters;
    /**
     * Create a new {@link WritableTopicStore} instance.
     *
     * @param states The state to use.
     * @param configuration The configuration used to read the maximum capacity.
     * @param storeMetricsService Service that provides utilization metrics.
     */
    public WritableTopicStore(
            @NonNull final WritableStates states,
            @NonNull final Configuration configuration,
            @NonNull final StoreMetricsService storeMetricsService,
            @NonNull final WritableEntityCounters entityCounters) {
        super(states, entityCounters);
        this.entityCounters = entityCounters;

        final long maxCapacity = configuration.getConfigData(TopicsConfig.class).maxNumber();
        final var storeMetrics = storeMetricsService.get(StoreType.TOPIC, maxCapacity);
        topicState().setMetrics(storeMetrics);
    }

    @Override
    protected WritableKVState<TopicID, Topic> topicState() {
        return super.topicState();
    }

    /**
     * Persists a new {@link Topic} into the state, as well as exporting its ID to the transaction
     * receipt.
     *
     * @param topic - the topic to be persisted.
     */
    public void put(@NonNull final Topic topic) {
        requireNonNull(topic);
        requireNonNull(topic.topicId());
        topicState().put(topic.topicId(), topic);
    }

    /**
     * Persists a new {@link Topic} into the state, as well as exporting its ID to the transaction
     * receipt.
     *
     * @param topic - the topic to be persisted.
     */
    public void putNew(@NonNull final Topic topic) {
        put(topic);
        entityCounters.incrementEntityTypeCount(EntityType.TOPIC);
    }

    /**
     * Returns the {@link Topic} with the given number using {@link WritableKVState#getForModify}.
     * If no such topic exists, returns {@code Optional.empty()}
     * @param topicID - the id of the topic to be retrieved.
     * @return the retrieved topic
     */
    public Topic getForModify(@NonNull final TopicID topicID) {
        requireNonNull(topicID);
        return topicState().getForModify(topicID);
    }

    /**
<<<<<<< HEAD
=======
     * Returns the number of topics in the state.
     * @return the number of topics in the state
     */
    public long sizeOfState() {
        return topicState().size();
        // FUTURE: Use entityCounters to get size.
    }

    /**
>>>>>>> 58c0d7af
     * Returns the set of topics modified in existing state.
     * @return the set of topics modified in existing state
     */
    public Set<TopicID> modifiedTopics() {
        return topicState().modifiedKeys();
    }
}<|MERGE_RESOLUTION|>--- conflicted
+++ resolved
@@ -100,8 +100,6 @@
     }
 
     /**
-<<<<<<< HEAD
-=======
      * Returns the number of topics in the state.
      * @return the number of topics in the state
      */
@@ -111,7 +109,6 @@
     }
 
     /**
->>>>>>> 58c0d7af
      * Returns the set of topics modified in existing state.
      * @return the set of topics modified in existing state
      */
