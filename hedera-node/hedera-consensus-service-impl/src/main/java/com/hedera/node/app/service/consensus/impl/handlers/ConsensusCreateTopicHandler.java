/*
 * Copyright (C) 2022-2024 Hedera Hashgraph, LLC
 *
 * Licensed under the Apache License, Version 2.0 (the "License");
 * you may not use this file except in compliance with the License.
 * You may obtain a copy of the License at
 *
 *      http://www.apache.org/licenses/LICENSE-2.0
 *
 * Unless required by applicable law or agreed to in writing, software
 * distributed under the License is distributed on an "AS IS" BASIS,
 * WITHOUT WARRANTIES OR CONDITIONS OF ANY KIND, either express or implied.
 * See the License for the specific language governing permissions and
 * limitations under the License.
 */

package com.hedera.node.app.service.consensus.impl.handlers;

import static com.hedera.hapi.node.base.ResponseCodeEnum.AUTORENEW_ACCOUNT_NOT_ALLOWED;
import static com.hedera.hapi.node.base.ResponseCodeEnum.AUTORENEW_DURATION_NOT_IN_RANGE;
import static com.hedera.hapi.node.base.ResponseCodeEnum.BAD_ENCODING;
import static com.hedera.hapi.node.base.ResponseCodeEnum.CUSTOM_FEES_LIST_TOO_LONG;
<<<<<<< HEAD
import static com.hedera.hapi.node.base.ResponseCodeEnum.FEE_EXEMPT_KEY_LIST_CONTAINS_DUPLICATED_KEYS;
import static com.hedera.hapi.node.base.ResponseCodeEnum.INVALID_AUTORENEW_ACCOUNT;
import static com.hedera.hapi.node.base.ResponseCodeEnum.INVALID_CUSTOM_FEE_SCHEDULE_KEY;
import static com.hedera.hapi.node.base.ResponseCodeEnum.INVALID_EXPIRATION_TIME;
import static com.hedera.hapi.node.base.ResponseCodeEnum.INVALID_KEY_IN_FEE_EXEMPT_KEY_LIST;
import static com.hedera.hapi.node.base.ResponseCodeEnum.MAX_ENTITIES_IN_PRICE_REGIME_HAVE_BEEN_CREATED;
import static com.hedera.hapi.node.base.ResponseCodeEnum.MAX_ENTRIES_FOR_FEE_EXEMPT_KEY_LIST_EXCEEDED;
=======
import static com.hedera.hapi.node.base.ResponseCodeEnum.FEKL_CONTAINS_DUPLICATED_KEYS;
import static com.hedera.hapi.node.base.ResponseCodeEnum.INVALID_AUTORENEW_ACCOUNT;
import static com.hedera.hapi.node.base.ResponseCodeEnum.INVALID_CUSTOM_FEE_SCHEDULE_KEY;
import static com.hedera.hapi.node.base.ResponseCodeEnum.INVALID_EXPIRATION_TIME;
import static com.hedera.hapi.node.base.ResponseCodeEnum.INVALID_KEY_IN_FEKL;
import static com.hedera.hapi.node.base.ResponseCodeEnum.MAX_ENTITIES_IN_PRICE_REGIME_HAVE_BEEN_CREATED;
import static com.hedera.hapi.node.base.ResponseCodeEnum.MAX_ENTRIES_FOR_FEKL_EXCEEDED;
import static com.hedera.hapi.node.base.ResponseCodeEnum.MISSING_CUSTOM_FEES;
>>>>>>> dea8af1f
import static com.hedera.node.app.hapi.utils.fee.ConsensusServiceFeeBuilder.getConsensusCreateTopicFee;
import static com.hedera.node.app.service.consensus.impl.ConsensusServiceImpl.RUNNING_HASH_BYTE_ARRAY_SIZE;
import static com.hedera.node.app.spi.validation.AttributeValidator.isImmutableKey;
import static com.hedera.node.app.spi.workflows.HandleException.validateTrue;
import static com.hedera.node.app.spi.workflows.PreCheckException.validateTruePreCheck;
import static java.util.Objects.requireNonNull;

import com.hedera.hapi.node.base.Duration;
import com.hedera.hapi.node.base.HederaFunctionality;
import com.hedera.hapi.node.base.SubType;
import com.hedera.hapi.node.base.TopicID;
import com.hedera.hapi.node.consensus.ConsensusCreateTopicTransactionBody;
import com.hedera.hapi.node.state.consensus.Topic;
import com.hedera.hapi.node.transaction.TransactionBody;
import com.hedera.node.app.hapi.utils.CommonPbjConverters;
import com.hedera.node.app.hapi.utils.fee.SigValueObj;
import com.hedera.node.app.service.consensus.ReadableTopicStore;
import com.hedera.node.app.service.consensus.impl.WritableTopicStore;
import com.hedera.node.app.service.consensus.impl.records.ConsensusCreateTopicStreamBuilder;
import com.hedera.node.app.service.consensus.impl.validators.ConsensusCustomFeesValidator;
import com.hedera.node.app.service.token.ReadableAccountStore;
import com.hedera.node.app.service.token.ReadableTokenRelationStore;
import com.hedera.node.app.service.token.ReadableTokenStore;
import com.hedera.node.app.spi.fees.FeeContext;
import com.hedera.node.app.spi.fees.Fees;
import com.hedera.node.app.spi.validation.ExpiryMeta;
import com.hedera.node.app.spi.workflows.HandleContext;
import com.hedera.node.app.spi.workflows.HandleException;
import com.hedera.node.app.spi.workflows.PreCheckException;
import com.hedera.node.app.spi.workflows.PreHandleContext;
import com.hedera.node.app.spi.workflows.TransactionHandler;
import com.hedera.node.config.data.TopicsConfig;
import com.hedera.pbj.runtime.io.buffer.Bytes;
import com.hederahashgraph.api.proto.java.FeeData;
import edu.umd.cs.findbugs.annotations.NonNull;
import javax.inject.Inject;
import javax.inject.Singleton;

/**
 * This class contains all workflow-related functionality regarding {@link HederaFunctionality#CONSENSUS_CREATE_TOPIC}.
 */
@Singleton
public class ConsensusCreateTopicHandler implements TransactionHandler {
    private final ConsensusCustomFeesValidator customFeesValidator;

    /**
     * Default constructor for injection.
     * @param customFeesValidator custom fees validator
     */
    @Inject
    public ConsensusCreateTopicHandler(@NonNull final ConsensusCustomFeesValidator customFeesValidator) {
        requireNonNull(customFeesValidator);
        this.customFeesValidator = customFeesValidator;
    }

    @Override
    public void pureChecks(@NonNull final TransactionBody txn) throws PreCheckException {
        final var op = txn.consensusCreateTopicOrThrow();
        final var uniqueKeysCount = op.feeExemptKeyList().stream().distinct().count();
<<<<<<< HEAD
        validateTruePreCheck(
                uniqueKeysCount == op.feeExemptKeyList().size(), FEE_EXEMPT_KEY_LIST_CONTAINS_DUPLICATED_KEYS);
=======
        validateTruePreCheck(uniqueKeysCount == op.feeExemptKeyList().size(), FEKL_CONTAINS_DUPLICATED_KEYS);
>>>>>>> dea8af1f
    }

    @Override
    public void preHandle(@NonNull final PreHandleContext context) throws PreCheckException {
        requireNonNull(context);
        final var op = context.body().consensusCreateTopicOrThrow();

        // The transaction cannot set the admin key unless the transaction was signed by that key
        if (op.hasAdminKey()) {
            context.requireKeyOrThrow(op.adminKey(), BAD_ENCODING);
            //  context.requireKeyOrThrow(op.adminKey(), INVALID_ADMIN_KEY); ref #7770
        }

        // If an account is to be used for auto-renewal, then the account must exist and the transaction
        // must be signed with that account's key.
        if (op.hasAutoRenewAccount()) {
            final var autoRenewAccountID = op.autoRenewAccount();
            context.requireKeyOrThrow(autoRenewAccountID, INVALID_AUTORENEW_ACCOUNT);
        }
    }

    /**
     * Given the appropriate context, creates a new topic.
     *
     * @param handleContext the {@link HandleContext} for the active transaction
     * @throws NullPointerException if one of the arguments is {@code null}
     */
    @Override
    public void handle(@NonNull final HandleContext handleContext) {
        requireNonNull(handleContext, "The argument 'context' must not be null");

        final var op = handleContext.body().consensusCreateTopicOrThrow();
        final var topicStore = handleContext.storeFactory().writableStore(WritableTopicStore.class);

<<<<<<< HEAD
        validateSemantics(op, handleContext);

        final var builder = new Topic.Builder();
        if (op.hasAdminKey() && !isImmutableKey(op.adminKey())) {
            builder.adminKey(op.adminKey());
        }
        if (op.hasSubmitKey()) {
            builder.submitKey(op.submitKey());
        }
        if (op.hasFeeScheduleKey()) {
            builder.feeScheduleKey(op.feeScheduleKey());
        }
        builder.feeExemptKeyList(op.feeExemptKeyList());
        builder.customFees(op.customFees());
        builder.memo(op.memo());
=======
        final var builder = new Topic.Builder();
        validateSemantics(op, handleContext, builder);
>>>>>>> dea8af1f

        final var impliedExpiry = handleContext.consensusNow().getEpochSecond()
                + op.autoRenewPeriodOrElse(Duration.DEFAULT).seconds();

        final var entityExpiryMeta = new ExpiryMeta(
                impliedExpiry, op.autoRenewPeriodOrElse(Duration.DEFAULT).seconds(), op.autoRenewAccount());

        try {
            final var effectiveExpiryMeta = handleContext
                    .expiryValidator()
                    .resolveCreationAttempt(false, entityExpiryMeta, HederaFunctionality.CONSENSUS_CREATE_TOPIC);

            // HapiTest, TopicCreateSuite.signingRequirementsEnforced() expects error code from resolveCreationAttempt()
            // before the following check
            if (op.hasAutoRenewAccount()) {
                validateTrue(op.hasAdminKey(), AUTORENEW_ACCOUNT_NOT_ALLOWED);
            }

            builder.autoRenewPeriod(effectiveExpiryMeta.autoRenewPeriod());
            builder.expirationSecond(effectiveExpiryMeta.expiry());
            builder.autoRenewAccountId(effectiveExpiryMeta.autoRenewAccountId());

            /* --- Add topic id to topic builder --- */
            builder.topicId(TopicID.newBuilder()
                    .topicNum(handleContext.entityNumGenerator().newEntityNum())
                    .build());

            builder.runningHash(Bytes.wrap(new byte[RUNNING_HASH_BYTE_ARRAY_SIZE]));

            /* --- Put the final topic. It will be in underlying state's modifications map.
            It will not be committed to state until commit is called on the state.--- */
            final var topic = builder.build();
            topicStore.put(topic);

            /* --- Build the record with newly created topic --- */
            final var recordBuilder =
                    handleContext.savepointStack().getBaseBuilder(ConsensusCreateTopicStreamBuilder.class);

            recordBuilder.topicID(topic.topicId());
        } catch (final HandleException e) {
            if (e.getStatus() == INVALID_EXPIRATION_TIME) {
                // Since for some reason TopicCreateTransactionBody does not have an expiration time,
                // it makes more sense to propagate AUTORENEW_DURATION_NOT_IN_RANGE
                throw new HandleException(AUTORENEW_DURATION_NOT_IN_RANGE);
            }
            throw e;
        }
    }

<<<<<<< HEAD
    private void validateSemantics(ConsensusCreateTopicTransactionBody op, HandleContext handleContext) {
=======
    private void validateSemantics(
            ConsensusCreateTopicTransactionBody op, HandleContext handleContext, Topic.Builder builder) {
>>>>>>> dea8af1f

        final var configuration = handleContext.configuration();
        final var topicConfig = configuration.getConfigData(TopicsConfig.class);
        final var topicStore = handleContext.storeFactory().readableStore(ReadableTopicStore.class);
        final var accountStore = handleContext.storeFactory().readableStore(ReadableAccountStore.class);
        final var tokenStore = handleContext.storeFactory().readableStore(ReadableTokenStore.class);
        final var tokenRelStore = handleContext.storeFactory().readableStore(ReadableTokenRelationStore.class);

        // Validate admin and submit keys and set them. Empty key list is allowed and is used for immutable entities
        if (op.hasAdminKey() && !isImmutableKey(op.adminKey())) {
            handleContext.attributeValidator().validateKey(op.adminKey());
<<<<<<< HEAD
=======
            builder.adminKey(op.adminKey());
>>>>>>> dea8af1f
        }

        // submitKey() is not checked in preCheck()
        if (op.hasSubmitKey()) {
            handleContext.attributeValidator().validateKey(op.submitKey());
<<<<<<< HEAD
=======
            builder.submitKey(op.submitKey());
>>>>>>> dea8af1f
        }

        // validate hasFeeScheduleKey()
        if (op.hasFeeScheduleKey()) {
            handleContext.attributeValidator().validateKey(op.feeScheduleKey(), INVALID_CUSTOM_FEE_SCHEDULE_KEY);
<<<<<<< HEAD
        }

        // validate fee exempt key list
        validateTrue(
                op.feeExemptKeyList().size() <= topicConfig.maxEntriesForFeeExemptKeyList(),
                MAX_ENTRIES_FOR_FEE_EXEMPT_KEY_LIST_EXCEEDED);
        op.feeExemptKeyList()
                .forEach(
                        key -> handleContext.attributeValidator().validateKey(key, INVALID_KEY_IN_FEE_EXEMPT_KEY_LIST));

        // validate custom fees
        validateTrue(op.customFees().size() <= topicConfig.maxCustomFeeEntriesForTopics(), CUSTOM_FEES_LIST_TOO_LONG);
        customFeesValidator.validate(
                accountStore, tokenRelStore, tokenStore, op.customFees(), handleContext.expiryValidator());
=======
            builder.feeScheduleKey(op.feeScheduleKey());
        }

        // validate size of the list and the keys
        if (!op.feeExemptKeyList().isEmpty()) {
            validateTrue(
                    op.feeExemptKeyList().size() <= topicConfig.maxEntriesForFeeExemptKeyList(),
                    MAX_ENTRIES_FOR_FEKL_EXCEEDED);
            validateTrue(!op.customFees().isEmpty(), MISSING_CUSTOM_FEES);
            op.feeExemptKeyList()
                    .forEach(key -> handleContext.attributeValidator().validateKey(key, INVALID_KEY_IN_FEKL));
            builder.feeExemptKeyList(op.feeExemptKeyList());
        }

        // validate custom fees
        if (!op.customFees().isEmpty()) {
            validateTrue(
                    op.customFees().size() <= topicConfig.maxCustoFeeEntriesForTopics(), CUSTOM_FEES_LIST_TOO_LONG);
            customFeesValidator.validateForCreation(
                    accountStore, tokenRelStore, tokenStore, op.customFees(), handleContext.expiryValidator());
            builder.customFees(op.customFees());
        }
>>>>>>> dea8af1f

        /* Validate if the current topic can be created */
        validateTrue(
                topicStore.sizeOfState() < topicConfig.maxNumber(), MAX_ENTITIES_IN_PRICE_REGIME_HAVE_BEEN_CREATED);

        /* Validate the topic memo */
        handleContext.attributeValidator().validateMemo(op.memo());
<<<<<<< HEAD
=======
        builder.memo(op.memo());
>>>>>>> dea8af1f
    }

    @NonNull
    @Override
    public Fees calculateFees(@NonNull final FeeContext feeContext) {
        requireNonNull(feeContext);
        final var op = feeContext.body();

        return feeContext
                .feeCalculatorFactory()
                .feeCalculator(SubType.DEFAULT)
                .legacyCalculate(sigValueObj -> usageGiven(CommonPbjConverters.fromPbj(op), sigValueObj));
    }

    private FeeData usageGiven(
            final com.hederahashgraph.api.proto.java.TransactionBody txn, final SigValueObj sigUsage) {
        return getConsensusCreateTopicFee(txn, sigUsage);
    }
}<|MERGE_RESOLUTION|>--- conflicted
+++ resolved
@@ -20,15 +20,6 @@
 import static com.hedera.hapi.node.base.ResponseCodeEnum.AUTORENEW_DURATION_NOT_IN_RANGE;
 import static com.hedera.hapi.node.base.ResponseCodeEnum.BAD_ENCODING;
 import static com.hedera.hapi.node.base.ResponseCodeEnum.CUSTOM_FEES_LIST_TOO_LONG;
-<<<<<<< HEAD
-import static com.hedera.hapi.node.base.ResponseCodeEnum.FEE_EXEMPT_KEY_LIST_CONTAINS_DUPLICATED_KEYS;
-import static com.hedera.hapi.node.base.ResponseCodeEnum.INVALID_AUTORENEW_ACCOUNT;
-import static com.hedera.hapi.node.base.ResponseCodeEnum.INVALID_CUSTOM_FEE_SCHEDULE_KEY;
-import static com.hedera.hapi.node.base.ResponseCodeEnum.INVALID_EXPIRATION_TIME;
-import static com.hedera.hapi.node.base.ResponseCodeEnum.INVALID_KEY_IN_FEE_EXEMPT_KEY_LIST;
-import static com.hedera.hapi.node.base.ResponseCodeEnum.MAX_ENTITIES_IN_PRICE_REGIME_HAVE_BEEN_CREATED;
-import static com.hedera.hapi.node.base.ResponseCodeEnum.MAX_ENTRIES_FOR_FEE_EXEMPT_KEY_LIST_EXCEEDED;
-=======
 import static com.hedera.hapi.node.base.ResponseCodeEnum.FEKL_CONTAINS_DUPLICATED_KEYS;
 import static com.hedera.hapi.node.base.ResponseCodeEnum.INVALID_AUTORENEW_ACCOUNT;
 import static com.hedera.hapi.node.base.ResponseCodeEnum.INVALID_CUSTOM_FEE_SCHEDULE_KEY;
@@ -37,7 +28,6 @@
 import static com.hedera.hapi.node.base.ResponseCodeEnum.MAX_ENTITIES_IN_PRICE_REGIME_HAVE_BEEN_CREATED;
 import static com.hedera.hapi.node.base.ResponseCodeEnum.MAX_ENTRIES_FOR_FEKL_EXCEEDED;
 import static com.hedera.hapi.node.base.ResponseCodeEnum.MISSING_CUSTOM_FEES;
->>>>>>> dea8af1f
 import static com.hedera.node.app.hapi.utils.fee.ConsensusServiceFeeBuilder.getConsensusCreateTopicFee;
 import static com.hedera.node.app.service.consensus.impl.ConsensusServiceImpl.RUNNING_HASH_BYTE_ARRAY_SIZE;
 import static com.hedera.node.app.spi.validation.AttributeValidator.isImmutableKey;
@@ -97,12 +87,7 @@
     public void pureChecks(@NonNull final TransactionBody txn) throws PreCheckException {
         final var op = txn.consensusCreateTopicOrThrow();
         final var uniqueKeysCount = op.feeExemptKeyList().stream().distinct().count();
-<<<<<<< HEAD
-        validateTruePreCheck(
-                uniqueKeysCount == op.feeExemptKeyList().size(), FEE_EXEMPT_KEY_LIST_CONTAINS_DUPLICATED_KEYS);
-=======
         validateTruePreCheck(uniqueKeysCount == op.feeExemptKeyList().size(), FEKL_CONTAINS_DUPLICATED_KEYS);
->>>>>>> dea8af1f
     }
 
     @Override
@@ -137,26 +122,8 @@
         final var op = handleContext.body().consensusCreateTopicOrThrow();
         final var topicStore = handleContext.storeFactory().writableStore(WritableTopicStore.class);
 
-<<<<<<< HEAD
-        validateSemantics(op, handleContext);
-
-        final var builder = new Topic.Builder();
-        if (op.hasAdminKey() && !isImmutableKey(op.adminKey())) {
-            builder.adminKey(op.adminKey());
-        }
-        if (op.hasSubmitKey()) {
-            builder.submitKey(op.submitKey());
-        }
-        if (op.hasFeeScheduleKey()) {
-            builder.feeScheduleKey(op.feeScheduleKey());
-        }
-        builder.feeExemptKeyList(op.feeExemptKeyList());
-        builder.customFees(op.customFees());
-        builder.memo(op.memo());
-=======
         final var builder = new Topic.Builder();
         validateSemantics(op, handleContext, builder);
->>>>>>> dea8af1f
 
         final var impliedExpiry = handleContext.consensusNow().getEpochSecond()
                 + op.autoRenewPeriodOrElse(Duration.DEFAULT).seconds();
@@ -206,12 +173,8 @@
         }
     }
 
-<<<<<<< HEAD
-    private void validateSemantics(ConsensusCreateTopicTransactionBody op, HandleContext handleContext) {
-=======
     private void validateSemantics(
             ConsensusCreateTopicTransactionBody op, HandleContext handleContext, Topic.Builder builder) {
->>>>>>> dea8af1f
 
         final var configuration = handleContext.configuration();
         final var topicConfig = configuration.getConfigData(TopicsConfig.class);
@@ -223,40 +186,18 @@
         // Validate admin and submit keys and set them. Empty key list is allowed and is used for immutable entities
         if (op.hasAdminKey() && !isImmutableKey(op.adminKey())) {
             handleContext.attributeValidator().validateKey(op.adminKey());
-<<<<<<< HEAD
-=======
             builder.adminKey(op.adminKey());
->>>>>>> dea8af1f
         }
 
         // submitKey() is not checked in preCheck()
         if (op.hasSubmitKey()) {
             handleContext.attributeValidator().validateKey(op.submitKey());
-<<<<<<< HEAD
-=======
             builder.submitKey(op.submitKey());
->>>>>>> dea8af1f
         }
 
         // validate hasFeeScheduleKey()
         if (op.hasFeeScheduleKey()) {
             handleContext.attributeValidator().validateKey(op.feeScheduleKey(), INVALID_CUSTOM_FEE_SCHEDULE_KEY);
-<<<<<<< HEAD
-        }
-
-        // validate fee exempt key list
-        validateTrue(
-                op.feeExemptKeyList().size() <= topicConfig.maxEntriesForFeeExemptKeyList(),
-                MAX_ENTRIES_FOR_FEE_EXEMPT_KEY_LIST_EXCEEDED);
-        op.feeExemptKeyList()
-                .forEach(
-                        key -> handleContext.attributeValidator().validateKey(key, INVALID_KEY_IN_FEE_EXEMPT_KEY_LIST));
-
-        // validate custom fees
-        validateTrue(op.customFees().size() <= topicConfig.maxCustomFeeEntriesForTopics(), CUSTOM_FEES_LIST_TOO_LONG);
-        customFeesValidator.validate(
-                accountStore, tokenRelStore, tokenStore, op.customFees(), handleContext.expiryValidator());
-=======
             builder.feeScheduleKey(op.feeScheduleKey());
         }
 
@@ -279,7 +220,6 @@
                     accountStore, tokenRelStore, tokenStore, op.customFees(), handleContext.expiryValidator());
             builder.customFees(op.customFees());
         }
->>>>>>> dea8af1f
 
         /* Validate if the current topic can be created */
         validateTrue(
@@ -287,10 +227,7 @@
 
         /* Validate the topic memo */
         handleContext.attributeValidator().validateMemo(op.memo());
-<<<<<<< HEAD
-=======
         builder.memo(op.memo());
->>>>>>> dea8af1f
     }
 
     @NonNull
