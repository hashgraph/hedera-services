module com.hedera.node.hapi.test.fixtures {
    exports com.hedera.node.hapi.fixtures;

    requires transitive com.hedera.node.hapi;
    requires transitive com.hedera.pbj.runtime;
<<<<<<< HEAD
    requires com.github.spotbugs.annotations;
=======
    requires com.hedera.node.hapi;
    requires static com.github.spotbugs.annotations;
>>>>>>> 9cd85ea1
}<|MERGE_RESOLUTION|>--- conflicted
+++ resolved
@@ -3,10 +3,5 @@
 
     requires transitive com.hedera.node.hapi;
     requires transitive com.hedera.pbj.runtime;
-<<<<<<< HEAD
-    requires com.github.spotbugs.annotations;
-=======
-    requires com.hedera.node.hapi;
     requires static com.github.spotbugs.annotations;
->>>>>>> 9cd85ea1
 }