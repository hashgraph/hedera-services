--- conflicted
+++ resolved
@@ -1,10 +1,6 @@
 <?xml version="1.0" encoding="UTF-8"?>
-<<<<<<< HEAD
-<project xmlns="http://maven.apache.org/POM/4.0.0" xmlns:xsi="http://www.w3.org/2001/XMLSchema-instance" xsi:schemaLocation="http://maven.apache.org/POM/4.0.0 http://maven.apache.org/xsd/maven-4.0.0.xsd">
-=======
 <project xmlns="http://maven.apache.org/POM/4.0.0" xmlns:xsi="http://www.w3.org/2001/XMLSchema-instance"
 		 xsi:schemaLocation="http://maven.apache.org/POM/4.0.0 http://maven.apache.org/xsd/maven-4.0.0.xsd">
->>>>>>> b227a71c
 	<modelVersion>4.0.0</modelVersion>
 
 	<groupId>com.hedera.hashgraph</groupId>
@@ -15,11 +11,7 @@
 	<parent>
 		<groupId>com.hedera.hashgraph</groupId>
 		<artifactId>hedera-services</artifactId>
-<<<<<<< HEAD
 		<version>0.22.0-SNAPSHOT</version>
-=======
-		<version>0.21.0-SNAPSHOT</version>
->>>>>>> b227a71c
 	</parent>
 
 	<properties>
@@ -197,19 +189,6 @@
 							<target>
 								<delete includeemptydirs="true" quiet="false">
 									<fileset dir="${project.basedir}">
-<<<<<<< HEAD
-										<include name="*.csv" />
-										<include name="settingsUsed.txt" />
-										<include name="data/accountBalances/**/*" />
-										<include name="data/config/*.bin" />
-										<include name="data/onboard/*.csv" />
-										<include name="data/onboard/exchangeRate.txt" />
-										<include name="data/onboard/exportedAccount.txt" />
-										<include name="data/onboard/feeSchedule.txt" />
-										<include name="data/recordstreams/**/*" />
-										<include name="data/saved/**/*" />
-										<include name="output/**/*" />
-=======
 										<include name="*.csv"/>
 										<include name="settingsUsed.txt"/>
 										<include name="data/accountBalances/**/*"/>
@@ -221,7 +200,6 @@
 										<include name="data/recordstreams/**/*"/>
 										<include name="data/saved/**/*"/>
 										<include name="output/**/*"/>
->>>>>>> b227a71c
 									</fileset>
 								</delete>
 							</target>
@@ -232,11 +210,7 @@
 						<id>empty-swirlds-jar-for-old-build-scripts</id>
 						<configuration>
 							<target>
-<<<<<<< HEAD
-								<touch file="swirlds.jar" />
-=======
 								<touch file="swirlds.jar"/>
->>>>>>> b227a71c
 							</target>
 						</configuration>
 						<goals>
@@ -272,7 +246,6 @@
                   <artifactId>caffeine</artifactId>
                   <version>${caffeine.version}</version>
                 </dependency>
-<<<<<<< HEAD
                 <dependency>
 	          <groupId>com.esaulpaugh</groupId>
 		  <artifactId>headlong</artifactId>
@@ -281,21 +254,11 @@
 			<groupId>com.hedera.hashgraph</groupId>
 			<artifactId>hapi-fees</artifactId>
 			<version>0.22.0-SNAPSHOT</version>
-=======
-		<dependency>
-			<groupId>com.hedera.hashgraph</groupId>
-			<artifactId>hapi-fees</artifactId>
-			<version>0.21.0-SNAPSHOT</version>
->>>>>>> b227a71c
 		</dependency>
 		<dependency>
 			<groupId>com.hedera.hashgraph</groupId>
 			<artifactId>hapi-utils</artifactId>
-<<<<<<< HEAD
 			<version>0.22.0-SNAPSHOT</version>
-=======
-			<version>0.21.0-SNAPSHOT</version>
->>>>>>> b227a71c
 		</dependency>
 		<dependency>
 			<groupId>com.swirlds</groupId>
@@ -314,7 +277,6 @@
 			<artifactId>swirlds-fcqueue</artifactId>
 		</dependency>
 		<dependency>
-<<<<<<< HEAD
 			<groupId>com.swirlds</groupId>
 			<artifactId>swirlds-jasperdb</artifactId>
 		</dependency>
@@ -323,8 +285,6 @@
 			<artifactId>swirlds-virtualmap</artifactId>
 		</dependency>
 		<dependency>
-=======
->>>>>>> b227a71c
 			<groupId>com.hedera.hashgraph</groupId>
 			<artifactId>ethereumj-core</artifactId>
 		</dependency>
@@ -430,15 +390,6 @@
 								<id>ensure-node-properties</id>
 								<configuration>
 									<target>
-<<<<<<< HEAD
-										<taskdef resource="net/sf/antcontrib/antlib.xml" classpathref="maven.dependency.classpath" />
-										<if>
-											<not>
-												<available file="data/config/node.properties" />
-											</not>
-											<then>
-												<copy file="configuration/dev/node.properties" tofile="data/config/node.properties" />
-=======
 										<taskdef resource="net/sf/antcontrib/antlib.xml"
 												 classpathref="maven.dependency.classpath"/>
 										<if>
@@ -448,7 +399,6 @@
 											<then>
 												<copy file="configuration/dev/node.properties"
 													  tofile="data/config/node.properties"/>
->>>>>>> b227a71c
 											</then>
 										</if>
 									</target>
@@ -462,15 +412,6 @@
 								<id>ensure-application-properties</id>
 								<configuration>
 									<target>
-<<<<<<< HEAD
-										<taskdef resource="net/sf/antcontrib/antlib.xml" classpathref="maven.dependency.classpath" />
-										<if>
-											<not>
-												<available file="data/config/api-permission.properties" />
-											</not>
-											<then>
-												<copy file="configuration/dev/api-permission.properties" tofile="data/config/api-permission.properties" />
-=======
 										<taskdef resource="net/sf/antcontrib/antlib.xml"
 												 classpathref="maven.dependency.classpath"/>
 										<if>
@@ -480,7 +421,6 @@
 											<then>
 												<copy file="configuration/dev/api-permission.properties"
 													  tofile="data/config/api-permission.properties"/>
->>>>>>> b227a71c
 											</then>
 										</if>
 									</target>
@@ -494,15 +434,6 @@
 								<id>ensure-api-permission-properties</id>
 								<configuration>
 									<target>
-<<<<<<< HEAD
-										<taskdef resource="net/sf/antcontrib/antlib.xml" classpathref="maven.dependency.classpath" />
-										<if>
-											<not>
-												<available file="data/config/application.properties" />
-											</not>
-											<then>
-												<copy file="configuration/dev/application.properties" tofile="data/config/application.properties" />
-=======
 										<taskdef resource="net/sf/antcontrib/antlib.xml"
 												 classpathref="maven.dependency.classpath"/>
 										<if>
@@ -512,7 +443,6 @@
 											<then>
 												<copy file="configuration/dev/application.properties"
 													  tofile="data/config/application.properties"/>
->>>>>>> b227a71c
 											</then>
 										</if>
 									</target>
