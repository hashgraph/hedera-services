/*
 * Copyright (C) 2022-2025 Hedera Hashgraph, LLC
 *
 * Licensed under the Apache License, Version 2.0 (the "License");
 * you may not use this file except in compliance with the License.
 * You may obtain a copy of the License at
 *
 *      http://www.apache.org/licenses/LICENSE-2.0
 *
 * Unless required by applicable law or agreed to in writing, software
 * distributed under the License is distributed on an "AS IS" BASIS,
 * WITHOUT WARRANTIES OR CONDITIONS OF ANY KIND, either express or implied.
 * See the License for the specific language governing permissions and
 * limitations under the License.
 */

package com.hedera.node.app.service.util.impl.handlers;

<<<<<<< HEAD
import static com.hedera.hapi.node.base.ResponseCodeEnum.*;
=======
import static com.hedera.hapi.node.base.ResponseCodeEnum.INNER_TRANSACTION_FAILED;
import static com.hedera.hapi.node.base.ResponseCodeEnum.MISSING_BATCH_KEY;
import static com.hedera.hapi.node.base.ResponseCodeEnum.NOT_SUPPORTED;
import static com.hedera.hapi.node.base.ResponseCodeEnum.SUCCESS;
>>>>>>> cdb9bd14
import static com.hedera.node.app.spi.workflows.DispatchOptions.atomicBatchDispatch;
import static com.hedera.node.app.spi.workflows.PreCheckException.validateFalsePreCheck;
import static java.util.Objects.requireNonNull;

import com.hedera.hapi.node.base.AccountID;
import com.hedera.hapi.node.base.HederaFunctionality;
import com.hedera.hapi.node.base.SubType;
import com.hedera.hapi.node.base.Transaction;
import com.hedera.hapi.node.transaction.TransactionBody;
import com.hedera.hapi.node.util.AtomicBatchTransactionBody;
import com.hedera.node.app.spi.fees.FeeContext;
import com.hedera.node.app.spi.fees.Fees;
import com.hedera.node.app.spi.workflows.HandleContext;
import com.hedera.node.app.spi.workflows.HandleException;
import com.hedera.node.app.spi.workflows.PreCheckException;
import com.hedera.node.app.spi.workflows.PreHandleContext;
import com.hedera.node.app.spi.workflows.PureChecksContext;
import com.hedera.node.app.spi.workflows.TransactionHandler;
import com.hedera.node.app.spi.workflows.record.StreamBuilder;
import com.hedera.node.config.data.AtomicBatchConfig;
import edu.umd.cs.findbugs.annotations.NonNull;
<<<<<<< HEAD
import java.util.HashSet;
import java.util.List;
import java.util.Set;
=======
import java.util.ArrayList;
import java.util.function.Function;
>>>>>>> cdb9bd14
import javax.inject.Inject;
import javax.inject.Singleton;

/**
 * This class contains all workflow-related functionality regarding {@link HederaFunctionality#ATOMIC_BATCH}.
 */
@Singleton
public class AtomicBatchHandler implements TransactionHandler {
<<<<<<< HEAD

    private static final AccountID ATOMIC_BATCH_NODE_ACCOUNT_ID =
            AccountID.newBuilder().accountNum(0).shardNum(0).realmNum(0).build();
=======
    private final Function<Transaction, TransactionBody> bodyParser;

>>>>>>> cdb9bd14
    /**
     * Constructs a {@link AtomicBatchHandler}
     */
    @Inject
<<<<<<< HEAD
    public AtomicBatchHandler() {
        // exists for Dagger injection
=======
    public AtomicBatchHandler(Function<Transaction, TransactionBody> bodyParser) {
        this.bodyParser = bodyParser;
>>>>>>> cdb9bd14
    }

    /**
     * Performs checks independent of state or context.
     *
     * @param context the pure checks context
     */
    @Override
<<<<<<< HEAD
    public void pureChecks(@NonNull PureChecksContext context) throws PreCheckException {
        requireNonNull(context);
        final TransactionBody txn = context.body();
        requireNonNull(txn);
        final AtomicBatchTransactionBody transactionBody = txn.atomicBatchOrThrow();

        final List<Transaction> transactions = transactionBody.transactions();
        requireNonNull(transactions);

        if (transactions.isEmpty()) {
            throw new PreCheckException(BATCH_LIST_EMPTY);
        }

        // the atomic batch transaction body cannot have a batch key
        // only the inner transactions can have a batch key
        // in future, we may wish to allow nested batches, in which case the atomic batch transaction could have a batch
        // key
        if (txn.hasBatchKey()) {
            throw new PreCheckException(BATCH_LIST_EMPTY);
        }

        Set<Transaction> set = new HashSet<>();
        for (final Transaction transaction : transactions) {
            if (!set.add(transaction)) throw new PreCheckException(BATCH_LIST_CONTAINS_DUPLICATES);

            final var innerTrxBody = context.bodyFromTransaction(transaction);
            if (!innerTrxBody.hasBatchKey()) {
                throw new PreCheckException(MISSING_BATCH_KEY);
            }

            if (!innerTrxBody.nodeAccountID().equals(ATOMIC_BATCH_NODE_ACCOUNT_ID)) {
                throw new PreCheckException(INVALID_NODE_ACCOUNT_ID);
=======
    public void pureChecks(@NonNull final PureChecksContext context) throws PreCheckException {
        requireNonNull(context);
        final var op = context.body().atomicBatchOrThrow();
        validateFalsePreCheck(context.body().hasBatchKey(), MISSING_BATCH_KEY);
        for (final var transaction : op.transactions()) {
            final TransactionBody txBody;
            try {
                txBody = bodyParser.apply(transaction);
            } catch (HandleException e) {
                throw new PreCheckException(e.getStatus());
            }

            // validate batch key exists on each inner transaction
            if (!txBody.hasBatchKey()) {
                throw new PreCheckException(MISSING_BATCH_KEY);
>>>>>>> cdb9bd14
            }
        }
    }

    /**
     * This method is called during the pre-handle workflow.
     *
     * @param context the {@link PreHandleContext} which collects all information
     * @throws PreCheckException if any issue happens on the pre handle level
     */
    @Override
    public void preHandle(@NonNull final PreHandleContext context) throws PreCheckException {
        requireNonNull(context);
        final var op = context.body();
        final var atomicBatchTransactionBody = op.atomicBatchOrThrow();
        requireNonNull(op);
        List<Transaction> transactions = atomicBatchTransactionBody.transactions();

        if (transactions.size()
                > context.configuration().getConfigData(AtomicBatchConfig.class).maxNumberOfTransactions()) {
            throw new PreCheckException(BATCH_SIZE_LIMIT_EXCEEDED);
        }

        for (var transaction : transactions) {
            // check how to parse it correctly or maybe throw an exception
            final var body = context.bodyFromTransaction(transaction);
            final var payerId = body.transactionIDOrThrow().accountIDOrThrow();

            context.requireKeyOrThrow(body.batchKey(), BAD_ENCODING);
            // this method will dispatch the prehandle transaction of each transaction in the batch
            context.executeInnerPreHandle(body, payerId);
        }
    }

    @Override
    public void handle(@NonNull final HandleContext context) throws HandleException {
        requireNonNull(context);
        final var op = context.body().atomicBatchOrThrow();
        if (!context.configuration().getConfigData(AtomicBatchConfig.class).isEnabled()) {
            throw new HandleException(NOT_SUPPORTED);
        }
        final var txnBodies = new ArrayList<TransactionBody>();
        for (final var transaction : op.transactions()) {
            try {
                txnBodies.add(bodyParser.apply(transaction));
            } catch (HandleException e) {
                // Do we need to keep the specific ResponseCodeEnum here?
                throw new HandleException(INNER_TRANSACTION_FAILED);
            }
        }
        // The parsing check, timebox, and duplication checks are done in the pre-handle workflow
        // So, no need to repeat here
        // dispatch all the inner transactions
        for (final var body : txnBodies) {
            final var payerId = body.transactionIDOrThrow().accountIDOrThrow();

            // all the inner transactions' keys are verified in PreHandleWorkflow
            final var dispatchOptions = atomicBatchDispatch(payerId, body, StreamBuilder.class);
            final var streamBuilder = context.dispatch(dispatchOptions);
            if (streamBuilder == null || streamBuilder.status() != SUCCESS) {
                throw new HandleException(INNER_TRANSACTION_FAILED);
            }
        }
    }

    @Override
    public @NonNull Fees calculateFees(@NonNull final FeeContext feeContext) {
        requireNonNull(feeContext);
        final var calculator = feeContext.feeCalculatorFactory().feeCalculator(SubType.DEFAULT);
        calculator.resetUsage();
        // adjust the price based on the number of signatures
        calculator.addVerificationsPerTransaction(Math.max(0, feeContext.numTxnSignatures() - 1));
        return calculator.calculate();
    }
}<|MERGE_RESOLUTION|>--- conflicted
+++ resolved
@@ -16,14 +16,7 @@
 
 package com.hedera.node.app.service.util.impl.handlers;
 
-<<<<<<< HEAD
 import static com.hedera.hapi.node.base.ResponseCodeEnum.*;
-=======
-import static com.hedera.hapi.node.base.ResponseCodeEnum.INNER_TRANSACTION_FAILED;
-import static com.hedera.hapi.node.base.ResponseCodeEnum.MISSING_BATCH_KEY;
-import static com.hedera.hapi.node.base.ResponseCodeEnum.NOT_SUPPORTED;
-import static com.hedera.hapi.node.base.ResponseCodeEnum.SUCCESS;
->>>>>>> cdb9bd14
 import static com.hedera.node.app.spi.workflows.DispatchOptions.atomicBatchDispatch;
 import static com.hedera.node.app.spi.workflows.PreCheckException.validateFalsePreCheck;
 import static java.util.Objects.requireNonNull;
@@ -45,14 +38,11 @@
 import com.hedera.node.app.spi.workflows.record.StreamBuilder;
 import com.hedera.node.config.data.AtomicBatchConfig;
 import edu.umd.cs.findbugs.annotations.NonNull;
-<<<<<<< HEAD
 import java.util.HashSet;
 import java.util.List;
 import java.util.Set;
-=======
 import java.util.ArrayList;
 import java.util.function.Function;
->>>>>>> cdb9bd14
 import javax.inject.Inject;
 import javax.inject.Singleton;
 
@@ -61,25 +51,17 @@
  */
 @Singleton
 public class AtomicBatchHandler implements TransactionHandler {
-<<<<<<< HEAD
+    private final Function<Transaction, TransactionBody> bodyParser;
+
 
     private static final AccountID ATOMIC_BATCH_NODE_ACCOUNT_ID =
             AccountID.newBuilder().accountNum(0).shardNum(0).realmNum(0).build();
-=======
-    private final Function<Transaction, TransactionBody> bodyParser;
-
->>>>>>> cdb9bd14
     /**
      * Constructs a {@link AtomicBatchHandler}
      */
     @Inject
-<<<<<<< HEAD
-    public AtomicBatchHandler() {
-        // exists for Dagger injection
-=======
     public AtomicBatchHandler(Function<Transaction, TransactionBody> bodyParser) {
         this.bodyParser = bodyParser;
->>>>>>> cdb9bd14
     }
 
     /**
@@ -88,8 +70,7 @@
      * @param context the pure checks context
      */
     @Override
-<<<<<<< HEAD
-    public void pureChecks(@NonNull PureChecksContext context) throws PreCheckException {
+    public void pureChecks(@NonNull final PureChecksContext context) throws PreCheckException {
         requireNonNull(context);
         final TransactionBody txn = context.body();
         requireNonNull(txn);
@@ -111,22 +92,9 @@
         }
 
         Set<Transaction> set = new HashSet<>();
-        for (final Transaction transaction : transactions) {
+        for (final var transaction : transactions) {
             if (!set.add(transaction)) throw new PreCheckException(BATCH_LIST_CONTAINS_DUPLICATES);
 
-            final var innerTrxBody = context.bodyFromTransaction(transaction);
-            if (!innerTrxBody.hasBatchKey()) {
-                throw new PreCheckException(MISSING_BATCH_KEY);
-            }
-
-            if (!innerTrxBody.nodeAccountID().equals(ATOMIC_BATCH_NODE_ACCOUNT_ID)) {
-                throw new PreCheckException(INVALID_NODE_ACCOUNT_ID);
-=======
-    public void pureChecks(@NonNull final PureChecksContext context) throws PreCheckException {
-        requireNonNull(context);
-        final var op = context.body().atomicBatchOrThrow();
-        validateFalsePreCheck(context.body().hasBatchKey(), MISSING_BATCH_KEY);
-        for (final var transaction : op.transactions()) {
             final TransactionBody txBody;
             try {
                 txBody = bodyParser.apply(transaction);
@@ -137,7 +105,10 @@
             // validate batch key exists on each inner transaction
             if (!txBody.hasBatchKey()) {
                 throw new PreCheckException(MISSING_BATCH_KEY);
->>>>>>> cdb9bd14
+            }
+
+            if (!innerTrxBody.nodeAccountID().equals(ATOMIC_BATCH_NODE_ACCOUNT_ID)) {
+                throw new PreCheckException(INVALID_NODE_ACCOUNT_ID);
             }
         }
     }
