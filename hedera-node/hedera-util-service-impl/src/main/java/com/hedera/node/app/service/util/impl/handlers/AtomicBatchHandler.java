--- conflicted
+++ resolved
@@ -79,13 +79,8 @@
             throw new PreCheckException(BATCH_LIST_EMPTY);
         }
 
-<<<<<<< HEAD
         // verify that the atomic batch transaction body supposed or not supposed to have a batch key
         if(txn.hasBatchKey()){
-=======
-        // verify that the atomic batch transaction body supposed or not supposed to have a btach key
-        if (txn.hasBatchKey()) {
->>>>>>> e2c6d9d1
             throw new PreCheckException(BATCH_LIST_EMPTY);
         }
 
@@ -106,12 +101,7 @@
                 if (!innerTrxBody.nodeAccountID().equals(ATOMIC_BATCH_NODE_ACCOUNT_ID)) {
                     throw new PreCheckException(INVALID_NODE_ACCOUNT_ID);
                 }
-<<<<<<< HEAD
-                //transaction checker parse and check - to check validity of the transaction expire
-                context.executeInnerPureCheck(innerTrxBody);
-=======
                 // transaction checker parse and check - to check validity of the transaction expire
->>>>>>> e2c6d9d1
             } catch (Exception e) {
                 throw new PreCheckException(INVALID_TRANSACTION_BODY);
             }
