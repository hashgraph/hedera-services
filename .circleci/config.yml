version: 2.1

commands:
  install-tools:
    description: Install tools for JRS regression
    steps:
      - run:
          name: Install necessary tools
          command: |
            sudo apt update -y;
            sudo apt install -y net-tools;
            sudo apt-get install -y apt-utils;
            sudo apt install -y curl;
            sudo apt install -y python3.7;
            sudo rm /usr/bin/python3;
            sudo ln -s python3.7 /usr/bin/python3;
            sudo apt install -y python3-pip;
            pip3 install --upgrade pip;
            pip3 -q install matplotlib;
            sudo apt-get install -y python3-setuptools;
            pip3 install awscli;
      - run:
          name: Install gcloud cli
          command: |
            apt-get update || apt-get update;
            curl https://sdk.cloud.google.com > install.sh;
            bash install.sh --disable-prompts;
      - run:
          name: Authenticate gcloud cli
          command: |
            echo 'export PATH=/root/google-cloud-sdk/bin:$PATH' >> /root/.bashrc;
            source /root/.bashrc; source /root/google-cloud-sdk/completion.bash.inc;
            source /root/google-cloud-sdk/path.bash.inc;
            echo $GCLOUD_SERVICE_KEY > /tmp/gcloud-service-key.json;
            gcloud auth activate-service-account --key-file=/tmp/gcloud-service-key.json;
            gcloud --quiet config set project ${GOOGLE_PROJECT_ID};
            gcloud --quiet config set compute/zone ${GOOGLE_COMPUTE_ZONE};
            sudo apt-get install gcc python3-dev python3-setuptools -y;
            sudo pip3 uninstall crcmod;
            sudo pip3 install --no-cache-dir -U crcmod;



  ######################################################################################################################
  # Command Name:                     gcp_storage_rsync
  # Command Version:                  1.0
  #
  # Parameters:
  #       src                         the source local or remote path, mandatory
  #       dest                        the destination local or remote path, mandatory
  #
  #
  # Description:
  #
  #   Copies files or folders (recursively) from the path specified by `src` parameter to the path specified by the
  #   `dest` parameter. The paths specified by both the `src` and `dest` parameters may be local or remote paths.
  #
  #   This command uses a differential rsync and will only transfer new or changed files.
  #
  #   Example Supported Paths:
  #       - /home/myPath
  #       - /home/myPath/file.txt
  #       - gs://my-bucket/folder
  #       - gs://my-bucket/file.txt
  #
  #   NOTE: The build will fail if the `gcloud` command is not available or no CRC32 system library is available.
  #
  # Command Requirements:
  #   - gcloud (>= 323.0.0)
  #
  ######################################################################################################################
  gcp_storage_rsync:
    parameters:
      src:
        type: string
      dest:
        type: string
    steps:
      - run:
          name: "GCP Storage RSync [Source: '<< parameters.src >>', Destination: '<< parameters.dest >>']"
          command: |
            set -x;
            cd /swirlds-platform/regression
            source /root/.bashrc; source /root/google-cloud-sdk/completion.bash.inc; source /root/google-cloud-sdk/path.bash.inc;
            gsutil -m rsync -r -d "<< parameters.src >>" "<< parameters.dest >>"

  ######################################################################################################################
  # Command Name:                     gcp_import_credentials
  # Command Version:                  1.0
  #
  # Parameters:
  #       username_variable           the name of the bash environment variable holding the user name, optional
  #       keyfile_variable            the name of the bash environment variable holding the key file, optional
  #       project_variable            the name of the bash environment variable holding the project name, optional
  #
  #
  # Description:
  #
  #   Imports the gcloud keypair defined in the CircleCI environment variables specified by the
  #   `username_variable`, `keyfile_variable`, and `project_variable` parameters.
  #   The default variable names `GCP_USER_NAME`, `GCP_KEY_FILE`, and `GCP_PROJECT_ID` will be used if not specified.
  #
  #   NOTE: The build will fail if the `gcloud` command is not available or the environment variable is not
  #         properly formatted.
  #
  # Command Requirements:
  #   - gcloud (>= 323.0.0)
  #
  ######################################################################################################################
  gcp_import_credentials:
    parameters:
      username_variable:
        type: string
        default: "GCP_USER_NAME"
      keyfile_variable:
        type: string
        default: "GCP_KEY_FILE"
      project_variable:
        type: string
        default: "GCP_PROJECT_ID"
    steps:
      - run:
          name: Import the Google Cloud Service  Account
          command: |
            set -x
            source /root/.bashrc; source /root/google-cloud-sdk/completion.bash.inc; source /root/google-cloud-sdk/path.bash.inc
            echo "${<< parameters.keyfile_variable >>}" > "/tmp/gcloud_account_key.json"
            set -x
            gcloud auth activate-service-account "${<< parameters.username_variable >>}" --key-file="/tmp/gcloud_account_key.json" --project="${<< parameters.project_variable >>}"


  ######################################################################################################################
  # Command Name:                     jrs_history_retrieve
  # Command Version:                  1.0
  #
  # Parameters:
  #       bucket_name                 the name of the GCP bucket containing the JRS summary history files, mandatory
  #       summary_path                the local path of the JRS summary history files, mandatory
  #
  #
  # Description:
  #
  #   Retrieves the JRS Summary History files from prior runs using a combination of CircleCI caching and GCP bucket
  #   storage as specified by the `bucket_name` parameter. The local summary history path specified by the
  #   `summary_path` parameter will be created if it does not exist.
  #
  #   The GCP bucket should be a dedicated storage bucket that must only contain JRS summary history files.
  #
  #   NOTE: The build will fail if the `gcloud` command is not available or no CRC32 system library is available.
  #
  # Command Requirements:
  #   - gcloud (>= 323.0.0)
  #
  ######################################################################################################################
  jrs_history_retrieve:
    parameters:
      bucket_name:
        type: string
      summary_path:
        type: string
    steps:
      - run:
          name: Ensure JRS Summary Folder Exists
          command: |
            set -x
            cd /swirlds-platform/regression
            if [[ ! -d "<< parameters.summary_path >>" ]]; then
              mkdir -p "<< parameters.summary_path >>"
            fi
      - restore_cache:
          name: Restoring JRS Summary History Cache
          keys:
            - v1-jrs-summary-history-{{ epoch }}
            - v1-jrs-summary-history-
      - gcp_storage_rsync:
          src: "gs://<< parameters.bucket_name >>/"
          dest: "<< parameters.summary_path >>"


  ######################################################################################################################
  # Command Name:                     jrs_history_store
  # Command Version:                  1.0
  #
  # Parameters:
  #       bucket_name                 the name of the GCP bucket containing the JRS summary history files, mandatory
  #       summary_path                the local path of the JRS summary history files, mandatory
  #
  #
  # Description:
  #
  #   Saves the JRS Summary History files from the current run using a combination of CircleCI caching and GCP bucket
  #   storage as specified by the `bucket_name` parameter. The local summary history path specified by the
  #   `summary_path` parameter must exist.
  #
  #   The GCP bucket should be a dedicated storage bucket that must only contain JRS summary history files.
  #
  #   NOTE: The build will fail if the `gcloud` command is not available or no CRC32 system library is available.
  #
  # Command Requirements:
  #   - gcloud (>= 323.0.0)
  #
  ######################################################################################################################
  jrs_history_store:
    parameters:
      bucket_name:
        type: string
      summary_path:
        type: string
    steps:
      - save_cache:
          name: Saving JRS Summary History Cache
          key: v1-jrs-summary-history-{{ epoch }}
          paths:
            - << parameters.summary_path >>
          when: always
      - gcp_storage_rsync:
          src: "<< parameters.summary_path >>"
          dest: "gs://<< parameters.bucket_name >>/"


  ######################################################################################################################
  # Command Name:                     jrs_results_store
  # Command Version:                  1.0
  #
  # Parameters:
  #       bucket_name                 the name of the GCP bucket containing the JRS regression results, mandatory
  #       result_path                 the local path of the JRS regression result files, mandatory
  #
  #
  # Description:
  #
  #   Saves the JRS Regression result files from the current run to the GCP bucket storage as specified by the
  #   `bucket_name` parameter. The local result path specified by the `result_path` parameter must exist.
  #
  #   The GCP bucket should be a dedicated storage bucket that must only contain JRS Regression result files.
  #
  #   The final path used to the store the result files in the GCP bucket is as follows:
  #       - gs://${BUCKET_NAME}/${JRS_USER}/${JRS_BRANCH}
  #
  #   The ${JRS_USER} variable will default to a value of `swirlds-automation` if not otherwise provided by CircleCI.
  #   This will be the case with all nightly or other jobs run via the CircleCI cron scheduler. All nightly automated
  #   regression runs should have results stored under this default username.
  #
  #   The ${JRS_BRANCH} variable will be set to the actual branch name provided by the ${CIRCLE_BRANCH} variable, if
  #   available, otherwise it will default to the tag name specified by the ${CIRCLE_TAG} variable, if available. If
  #   neither the ${CIRCLE_BRANCH} or ${CIRCLE_TAG} values are available then then CircleCI job name provided by the
  #   ${CIRCLE_JOB} variable will be used.
  #
  #   NOTE: The build will fail if the `gcloud` command is not available or no CRC32 system library is available.
  #
  # Command Requirements:
  #   - gcloud (>= 323.0.0)
  #
  ######################################################################################################################
  jrs_results_store:
    parameters:
      bucket_name:
        type: string
      result_path:
        type: string
    steps:
      - run:
          name: Saving JRS Regression Results
          command: |
            set -x
            cd /swirlds-platform/regression;
            source /root/.bashrc; source /root/google-cloud-sdk/completion.bash.inc; source /root/google-cloud-sdk/path.bash.inc;

            if [[ ! -d "<< parameters.result_path >>" ]]; then exit 13; fi

            if [[ -z "${CIRCLE_USERNAME}" ]]; then
              JRS_USER="hedera-services-automation"
            else
              JRS_USER="${CIRCLE_USERNAME}"
            fi

            if [[ -z "${CIRCLE_BRANCH}" ]]; then
              if [[ -n "${CIRCLE_TAG}" ]]; then
                JRS_BRANCH="${CIRCLE_TAG}"
              else
                JRS_BRANCH="${CIRCLE_JOB}"
              fi
            else
              JRS_BRANCH="${CIRCLE_BRANCH}"
            fi

            gsutil -m rsync -r "<< parameters.result_path >>" "gs://<< parameters.bucket_name >>/${JRS_USER}/${JRS_BRANCH}/"

            tar -czvf /results.tar.gz  /swirlds-platform/regression/<< parameters.result_path >>
          when: always



  ######################################################################################################################
  # Command Name:                     jrs_regression_execute
  # Command Version:                  1.0
  #
  # Parameters:
  #       config_file                 the relative path to the JRS regression config, mandatory
  #       regression_path             the local path to the regression folder, optional (default: "regression")
  #       slack_results_channel       the slack test results channel override, optional (default: "")
  #       slack_summary_channel       the slack summary channel override, optional (default: "")
  #
  #
  # Description:
  #
  #   Executes the JRS regression run using the provided `config_file` parameter. The `config_file` parameter is treated
  #   as a path relative to the `regression_path` parameter. The `regression_path` parameter may be either a path
  #   relative to the current working directory or an absolute path.
  #
  #   The optional `slack_results_channel` and `slack_summary_channel` parameters allow using an alternate slack channel
  #   for the respective notification types. If one or both of these are provided, then the related setting in the JSON
  #   files will be ignored.
  #
  #   This command depends on the following CircleCI Context environment variables:
  #     - JRS_SSH_USER_NAME:  the username associated with the `JRS_SSH_KEY_FILE` used by JRS to connect to the remote instances
  #     - JRS_SSH_KEY_FILE:   the base64 encoded private SSH key used by JRS to connect to remote instances
  #     - JRS_WEB_HOSTNAME:   the IP address or hostname of the JRS web server
  #     - JRS_WEB_PORT:       the port number on which the JRS web server is listening
  #
  #
  #   NOTE: The build will fail if the `gcloud` command is not available.
  #
  # Command Requirements:
  #   - gcloud (>= 323.0.0)
  #   - openjdk (>= 12.0.2)
  #
  ######################################################################################################################
  jrs_regression_execute:
    parameters:
      config_file:
        type: string
      regression_path:
        type: string
        default: "regression"
      slack_results_channel:
        type: string
        default: ""
      slack_summary_channel:
        type: string
        default: ""
      hedera_services_path:
        type: string
        default: "/repo"
    steps:
      - run:
          name: Configure JRS Regression Keys
          command: |
            set -x
            cp ~/.ssh/id_rsa_e7a63e343ed8fe642c7fb657450344ac /tmp/jrs-ssh-keyfile
            cp "/tmp/jrs-ssh-keyfile" "/tmp/jrs-ssh-keyfile.pem"
            chmod 0600 /tmp/jrs-ssh-keyfile*
            ssh-keygen -p -N "" -m pem -f "/tmp/jrs-ssh-keyfile.pem"
            ssh-keygen -y -f "/tmp/jrs-ssh-keyfile" > "/tmp/jrs-ssh-keyfile.pub"

      - run:
          name: "Execute JRS Regression (<< parameters.config_file >>)"
          command: |
            set -x
            source /root/.bashrc; source /root/google-cloud-sdk/completion.bash.inc; source /root/google-cloud-sdk/path.bash.inc;
            cd /swirlds-platform
            REGRESSION_PATH="<< parameters.regression_path >>"
            if [[ ! -d "${REGRESSION_PATH}" ]]; then exit 15; fi

            if [[ -z "${CIRCLE_USERNAME}" ]]; then
              JRS_USER="hedera-services-automation"
            else
              JRS_USER="${CIRCLE_USERNAME}"
            fi

            if [[ -z "${CIRCLE_BRANCH}" ]]; then
              if [[ -n "${CIRCLE_TAG}" ]]; then
                JRS_BRANCH="${CIRCLE_TAG}"
              else
                JRS_BRANCH="${CIRCLE_JOB}"
              fi
            else
              JRS_BRANCH="${CIRCLE_BRANCH}"
            fi

            JRS_OPTIONS=""
            SLACK_SUMMARY="<< parameters.slack_summary_channel >>"
            SLACK_RESULTS="<< parameters.slack_results_channel >>"

            if [[ -n "${SLACK_SUMMARY}" ]]; then
              JRS_OPTIONS="${JRS_OPTIONS} -Djrs.circleci.slack.summary=${SLACK_SUMMARY}"
            fi

            if [[ -n "${SLACK_RESULTS}" ]]; then
              JRS_OPTIONS="${JRS_OPTIONS} -Djrs.circleci.slack.results=${SLACK_RESULTS}"
            fi


            pushd "${REGRESSION_PATH}" > /dev/null 2>&1
              CONFIG_PATH="<< parameters.config_file >>"
              if [[ ! -f "${CONFIG_PATH}" ]]; then
                echo
                echo "Configuration File '${CONFIG_PATH}' does not exist......"
                echo
                exit 20
              fi

              if [[ -z "${JAVA_OPTS}" ]]; then
                JAVA_OPTS="-Xmx4g"
              fi

              java ${JAVA_OPTS} \
              -Djrs.circleci=true \
              -Djrs.circleci.user="${JRS_USER}" \
              -Djrs.circleci.branch="${JRS_BRANCH}" \
              -Djrs.circleci.ssh.login="${JRS_SSH_USER_NAME}" \
              -Djrs.circleci.ssh.keyfile="/tmp/jrs-ssh-keyfile" \
              ${JRS_OPTIONS} \
              -Dlog4j.configurationFile=log4j2-jrs.xml \
              -Dspring.output.ansi.enabled=ALWAYS \
              -jar regression.jar "${CONFIG_PATH}" "<< parameters.hedera_services_path >>"
            popd > /dev/null 2>&1
          no_output_timeout: 30m


  jrs-regression-cmd:
    parameters:
      runtime:
        type: string
        default: ci-test-executor
      config_file:
        type: string
      regression_path:
        type: string
        default: "regression"
      result_path:
        type: string
        default: "regression/results"
      result_bucket:
        type: string
        default: "hedera-services-jrs-test-results"
      summary_path:
        type: string
        default: "summaryHistory"
      summary_bucket:
        type: string
        default: "hedera-services-jrs-summary-history/summaryHistory"
      automated_run:
        type: boolean
        default: false
      slack_results_channel:
        type: string
        default: ""
      slack_summary_channel:
        type: string
        default: ""
      workflow-name:
        type: string
        default: ""
      hedera_services_path:
        type: string
        default: "/repo"
    steps:
      - gcp_import_credentials:
          username_variable: GCLOUD_SERVICE_ACCOUNT_NAME
          keyfile_variable: GCLOUD_SERVICE_KEY
          project_variable: GOOGLE_PROJECT_ID
      - add_ssh_keys:
          fingerprints:
            - "96:47:c4:5c:e7:45:06:c5:26:a5:85:ef:41:22:2f:d6"
            - "14:21:e9:81:1f:ae:df:ec:11:60:4a:49:e0:b9:bb:58"
            - "e7:a6:3e:34:3e:d8:fe:64:2c:7f:b6:57:45:03:44:ac"
      - when:
          condition: << parameters.automated_run >>
          steps:
            - run:
                name: setup env
                command: |
                  source /root/.bashrc; source /root/google-cloud-sdk/completion.bash.inc; source /root/google-cloud-sdk/path.bash.inc;
            - jrs_history_retrieve:
                bucket_name: << parameters.summary_bucket >>
                summary_path: << parameters.summary_path >>
      - jrs_regression_execute:
          config_file: << parameters.config_file >>
          regression_path: << parameters.regression_path >>
          slack_results_channel: << parameters.slack_results_channel >>
          slack_summary_channel: << parameters.slack_summary_channel >>
          hedera_services_path: << parameters.hedera_services_path >>
      - when:
          condition: << parameters.automated_run >>
          steps:
            - jrs_history_store:
                bucket_name: << parameters.summary_bucket >>
                summary_path: << parameters.summary_path >>
      - jrs_results_store:
          bucket_name: << parameters.result_bucket >>
          result_path: << parameters.result_path >>
      - store_artifacts:
          path: /results.tar.gz


  ensure-env-vars:
    description: Ensure the builtin CircleCI env vars are available
    steps:
      - run:
          name: Ensure the builtin CircleCI env vars are available
          command: |
            /repo/.circleci/scripts/ensure-builtin-env-vars.sh

  send-report-to-slack:
    parameters:
      workflow-name:
        description: name of the workflow
        type: string
        default: "continuous integration"
      slack-channel:
        description: name of the slack channel to send report to
        type: string
        default: "hedera-cicd"
      status:
        description: status of the workflow
        type: string
        default: "Passed"
    steps:
      - run:
          name: Send a successful report to slack
          command: |
            /repo/.circleci/scripts/prepare-slack-message.sh \
                "<< parameters.workflow-name >>"
            echo "<< parameters.status >>"  >> /repo/diagnostics/slack_msg.txt
            /repo/.circleci/scripts/call-svcs-app-slack.sh \
                -c << parameters.slack-channel >> \
                -t /repo/diagnostics/slack_msg.txt \
                -s << parameters.status >>


  validate-feature-update-test-report:
    description: Validate feature update test result
    parameters:
      slack-channel:
        description: slack channel to publish to
        type: string
        default: 'hedera-cicd'
      status:
        description: test finishing status
        type: string
        default: 'Passed'
      workflow-name:
        description: test finishing status
        type: string
        default: 'none-workflow'

    steps:
      - run:
          name: Final summary of workflow
          command: |
            /repo/.circleci/scripts/final-summary.sh \
                << parameters.workflow-name >>

      - run:
          name: 'send feature update test result to slack'
          command: |
            /repo/.circleci/scripts/call-svcs-app-slack.sh \
                -c << parameters.slack-channel >> \
                -t /repo/client-logs/feature-update-regression-report.txt \
                -s << parameters.status >>

  validate-record-streams:
    description: Download and validate the record streaming data
    parameters:
      perf-run:
        description: If in perf run, the output handling needs to be tolerant of small portion of censensus time out cases.
        type: boolean
        default: false
    steps:
      - download-record-streams
      - run-record-stream-validator

  download-record-streams:
    description: Fetch the record files and sigs
    steps:
      - run:
          name: Fetch record stream data from testnet nodes
          command: |
            /repo/.circleci/scripts/trap-failable-for-tf-cleanup.sh \
              '/repo/.circleci/scripts/download_record_stream_data.sh'
  run-record-stream-validator:
    description: Check the record file sigs and running hashes
    parameters:
      perf-run:
        description: If in perf run, the output handling needs to be tolerant of small portion of censensus time out cases.
        type: boolean
        default: false
    steps:
      - run-eet-suites:
          dsl-args: "RecordStreamValidation"
          ci-properties-map: "recordStreamsDir=/repo/recordstreams"

# insight py is removed from services repo and is stages in platform regression repo.
# we no longer use this job for publishing stats.
  publish-platform-stats:
    description: Generate the insight.py PDF and publish it (e.g. to Slack)
    parameters:
      source-desc:
        type: string
        description: Human-readable summary of the source of these stats
        default: 'a variety of test scenarios'
      append-to-last-stats:
        type: string
        description: Append to last-downloaded stats b/c node restarted
        default: 'false'
      publish-to-slack:
        description: publish to slack channel
        type: boolean
        default: true
      workflow-name:
        type: string
        description: which workflow results to report
        default: 'nightly-regression'

    steps:
      - run:
          name: Fetch stats from spot nodes
          command: |
              /repo/.circleci/scripts/collect-node-stats.sh \
                '<< parameters.append-to-last-stats >>'
      - when:
          condition: << parameters.publish-to-slack >>
          steps:
            - run:
                name: Final summary of workflow
                command: |
                  /repo/.circleci/scripts/final-summary.sh \
                      << parameters.workflow-name >>
            - run:
                name: Generate the insight.py PDF
                command: |
                  /repo/.circleci/scripts/trap-failable-for-tf-cleanup.sh \
                     '/repo/.circleci/scripts/gen-stat-insight-pdf.sh'
            - run:
                name: 'Upload the PDF to Slack #hedera-regression channel'
                command: |
                  /repo/.circleci/scripts/publish-stats-pdf-to-slack.sh \
                     "<< parameters.source-desc >>"
  svc-app-slack-msg:
    description: Send a message to Slack via the Services Regression app
    parameters:
      text:
        description: Some literal content to send to Slack.
        type: string
      github-user:
        description: A GitHub user to mention
        type: string
        default: 'nobody-in-particular'
      channel:
        description: A channel ID to target.
        type: string
        default: hedera-regression
      readable:
        description: Human-readable channel description.
        type: string
        default: 'hedera-regression'
    steps:
      - run:
          name: Create a tmp file with the message text.
          command: |
            echo '<< parameters.text >>' > /repo/msg.txt
      - run:
          name: "Say '<< parameters.text >>' to #<< parameters.readable >>"
          command: |
            /repo/.circleci/scripts/call-svcs-app-slack.sh \
                -t /repo/msg.txt \
                -c << parameters.channel >> \
                --github-user << parameters.github-user >>
  svc-app-slack-upload:
    description: Upload a file to Slack via the Services Regression app
    parameters:
      file:
        description: Path of file to upload.
        type: string
      channel:
        description: A channel ID to target.
        type: string
        default: CKWHL8R9A
      readable:
        description: Human-readable channel description.
        type: string
        default: 'hedera-regression'
    steps:
      - run:
          name: "Upload << parameters.file >> to #<< parameters.readable >>"
          command: |
            /repo/.circleci/scripts/call-svcs-app-slack.sh \
                -f << parameters.file >> \
                -c << parameters.channel >>
  cleanup-client-log-storage:
    description: Cleanup test client log storage
    parameters:
      workflow-name:
        description: The current workflow tag
        type: string
        default: 'none-workflow'
    steps:
      - run:
          name: Cleanup old test client log storage
          command: |
            /repo/.circleci/scripts/cleanup-testclient-logs.sh \
               << parameters.workflow-name >>

  save-this-job-client-logs:
    description: Save this client side log files for this job
    parameters:
      workflow-name:
        description: The current workflow name
        type: string
        default: 'none-workflow'
    steps:
      - run:
          name: Save the client side log files for this job
          command: |
            /repo/.circleci/scripts/save-default-client-logs.sh \
               << parameters.workflow-name >>

  fetch-testnet-control-assets:
    description: Add SSH keys, HCL scripts, Ansible playbooks to start testnet
    parameters:
      infra-branch:
        description: Which branch of infrastructure repo to use
        type: string
        default: 'master'
      infra-sha1:
        description: Which commit sha1 of infrastructure repo to use
        type: string
        default: 'HEAD'
    steps:
      - attach_workspace:
          at: /
      - add_ssh_keys:
          fingerprints:
            - "cf:b2:68:a6:65:3f:98:d2:78:18:45:96:b4:fa:b9:1d"
            - "e7:a6:3e:34:3e:d8:fe:64:2c:7f:b6:57:45:03:44:ac"
            - "e7:fd:e2:48:9c:a1:b7:40:95:03:ab:a4:a5:5c:34:21"
      - run:
          name: Checkout infrastructure repo
          command: |
            /repo/.circleci/scripts/trap-failure-report.sh \
              '/repo/.circleci/scripts/clone-infra-repo.sh << parameters.infra-branch >> \
                  << parameters.infra-sha1 >>'
  provision-testnet-hosts:
    description: Provision hosts using Terraform
    parameters:
      num-hosts:
        description: Number of hosts to provision
        type: integer
        default: 4
      liveness-timeout-secs:
        description: Secs to wait for hosts to become available on port 22
        type: integer
        default: 60
      var-file:
        description: Terraform vars to use
        type: string
      var-region:
        description: Configurable region to override pre-defined in terraform config file.
        type: string
        default: 'us-east-1'
      var-ami-id:
        description: ami-id to override pre-defined. Need to be used together with var-region
        type: string
        default: \"\"
    steps:
      - run:
          name: Create Terraform workspace with << parameters.num-hosts >> hosts
          command: |
            /repo/.circleci/scripts/trap-failable-for-tf-cleanup.sh \
                '/repo/.circleci/scripts/create-tf-workspace.sh \
                    << parameters.num-hosts >> \
                    << parameters.liveness-timeout-secs >> \
                    << parameters.var-file >> \
                    << parameters.var-region >> \
                    << parameters.var-ami-id >> '
  pause:
    description: Pause for a given number of seconds
    parameters:
      forSecs:
        type: integer
      reason:
        type: string
        default: ''
    steps:
      - run:
          name: Sleep for << parameters.forSecs >> secs << parameters.reason >>
          command: sleep << parameters.forSecs >>

  prepare-testnet-hosts:
    description: Pickup an existing test net created by terraform through environment varible. No need to pass parameters here.
    steps:
      - run:
          name: Prepare an existing testnet
          command: |
            /repo/.circleci/scripts/trap-failable-for-tf-cleanup.sh \
               '/repo/.circleci/scripts/prepare-testnet.sh'
  deploy-testnet-nodes:
    description: Deploy testnet nodes using Ansible
    parameters:
      liveness-timeout-secs:
        description: Secs to wait for nodes to be reachable
        type: integer
      use-hugepage:
        description: let ansible to deploy in hugepage mode
        type: string
        default: 'false'
    steps:
      - run:
          name: Deploy testnet via Ansible
          command: |
            /repo/.circleci/scripts/trap-failable-for-tf-cleanup.sh \
                '/repo/.circleci/scripts/deploy-testnet.sh \
                     << parameters.liveness-timeout-secs >> << parameters.use-hugepage >>'
  ensure-testnet-for-reruns:
    description: Ensure reruns from failed jobs have a testnet
    steps:
      - run:
          name: Create a job-scoped testnet if none is available
          command: |
            /repo/.circleci/scripts/start-job-scoped-testnet-if-req.sh
      - run:
          name: Import certificates to Java cacerts keystore
          command: |
            /repo/.circleci/scripts/trap-failable-for-tf-cleanup.sh \
               '/repo/.circleci/scripts/import-certificates-to-java-cacerts-keystore.sh'
  cleanup-rerun-testnet-if-present:
    description: Cleanup any testnet created for a rerun job
    steps:
      - run:
          name: Teardown the job-scoped testnet if present
          command: |
            /repo/.circleci/scripts/stop-job-scoped-testnet-if-req.sh
  start-testnet:
    description: Create or use a testnet for the HAPI clients to exercise
    parameters:
      use-existing-network:
        description: tell Circleci to use pre-provisioned testnet instead of creating new a new one.
        type: boolean
        default: false
      var-file:
        description: Terraform vars to use
        type: string
        default: "ci.tfvars"
      infra-branch:
        description: Infrastructure branch to use
        type: string
        default: "hashgraph-hedera-services"
      use-hugepage:
        description: Tell ansible to use hugepage mode when deploying
        type: boolean
        default: false
    steps:
      - fetch-testnet-control-assets:
          infra-branch: << parameters.infra-branch >>
      - unless:
          condition: << parameters.use-existing-network >>
          steps:
            - run: echo "Need to create new spot test net"
            - provision-testnet-hosts:
                liveness-timeout-secs: 120
                var-file: '<< parameters.var-file >>'
                var-region: "us-east-1"
      - when:
          condition: << parameters.use-existing-network >>
          steps:
            - run: echo "Use existing network..."
            - prepare-testnet-hosts
      - run:
          name: Generate self signed certificates for nodes
          command: |
            /repo/.circleci/scripts/generate-self-signed-certificates.sh | \
              tee -a /repo/test-clients/output/hapi-client.log
      - unless:
          condition: << parameters.use-hugepage >>
          steps:
            - deploy-testnet-nodes:
                liveness-timeout-secs: 120
      - when:
          condition: << parameters.use-hugepage >>
          steps:
            - run: echo "Use hugepage mode..."
            - deploy-testnet-nodes:
                liveness-timeout-secs: 120
                use-hugepage: 'true'
      - pause:
          forSecs: 30
      - run:
          name: Disallow any postgres upgrade by apt
          command: |
            /repo/.circleci/scripts/trap-failable-for-tf-cleanup.sh \
                '/repo/.circleci/scripts/disallow-postgres-upgrade.sh'
      - run:
          name: Check logs to see if nodes are brought up with TLS GRPC servers
          command: |
            /repo/.circleci/scripts/show_logs.sh
      - run:
          name: Test TLS connections
          command: |
            /repo/.circleci/scripts/test-tls-connections.sh \
              | tee -a /repo/test-clients/output/hapi-client.log
      - persist_to_workspace:
          root: /
          paths:
            - repo/.circleci
            - repo/certificates
            - infrastructure
  postgres-status:
    description: Summarize PostgreSQL status on the nodes
    steps:
      - run:
          name: Summarize postgres status
          command: |
            /repo/.circleci/scripts/trap-failable-for-tf-cleanup.sh \
                '/repo/.circleci/scripts/check-postgres-status.sh'
  postgres-get-counts:
    description: Get the number of binary objects in the database
    steps:
      - run:
          name: Get Binary Object Counts
          command: |
            /repo/.circleci/scripts/trap-failable-for-tf-cleanup.sh \
                '/repo/.circleci/scripts/postgres-get-counts.sh'
  postgres-verify-counts:
    description: Verify the number of binary objects in the database
    parameters:
      expected-difference:
        description: Expected difference in number of binary objects
        type: integer
    steps:
      - run:
          name: Verify Binary Object Counts
          command: |
            /repo/.circleci/scripts/trap-failable-for-tf-cleanup.sh \
                '/repo/.circleci/scripts/postgres-verify-counts.sh \
                    << parameters.expected-difference >>'
  reboot-testnet:
    description: Reboot testnet nodes using Ansible
    parameters:
      liveness-timeout-secs:
        description: Secs to wait for nodes to be reachable
        type: integer
    steps:
      - run:
          name: Reboot testnet via Ansible
          command: |
            /repo/.circleci/scripts/trap-failable-for-tf-cleanup.sh \
                '/repo/.circleci/scripts/reboot-testnet.sh'
  cleanup-testnet:
    description: Cleanup Terraform resources for the testnet
    parameters:
      var-file:
        description: Terraform vars to use
        type: string
        default: "ci.tfvars"
    steps:
      - run:
          name: Process Terraform workspace at the end
          command: |
            /repo/.circleci/scripts/destroy-tf-workspace.sh \
                '<< parameters.var-file >>'
  check-logs-for-catastrophe:
    description: Scan the logs for any catastrophic failures in Services
    parameters:
      catastrophe-pattern-sh:
        description: Command returning the Services catastrophe pattern
        type: string
        default: /repo/.circleci/scripts/get-catastrophe-pattern.sh
    steps:
      - run:
          name: Scan logs for catastrophic failures
          command: |
            /repo/.circleci/scripts/trap-failable-for-tf-cleanup.sh \
                '/repo/.circleci/scripts/scan-logs-for-catastrophes.sh \
                    << parameters.catastrophe-pattern-sh >>'
  check-logs-for-iss:
    description: Scan the logs for any invalid state signatures
    parameters:
      iss-pattern-sh:
        description: A bash command returning the ISS pattern
        type: string
        default: /repo/.circleci/scripts/get-iss-pattern.sh
    steps:
      - run:
          name: Scan logs for ISS
          command: |
            /repo/.circleci/scripts/trap-failable-for-tf-cleanup.sh \
                '/repo/.circleci/scripts/scan-logs-for-iss.sh \
                    << parameters.iss-pattern-sh >>'

  run-jrs-experiment:
    description: Run JRS experiment json
    parameters:
      experiment-name:
        type: string
        default: ""
    steps:
      - run:
          name: Run experiment << parameters.experiment-name >>.json
          no_output_timeout: 30m
          command: |
            cd /swirlds-platform/regression;
            source /root/.bashrc; source /root/google-cloud-sdk/completion.bash.inc; source /root/google-cloud-sdk/path.bash.inc;
            ./regression_services_circleci.sh configs/services/suites/daily/<< parameters.experiment-name >>.json /repo

  run-eet-suites:
    description: Run end-to-end tests
    parameters:
      node-terraform-index:
        description: Index into array of Terraform-provisioned hosts
        type: integer
        default: 0
      node-account:
        description: Seq num of the Hedera account id for specified node.
        type: integer
        default: 3
      dsl-args:
        description: Args for the EET suite runner main method
        type: string
      ci-properties-map:
        description: Key=value pairs to configure suite behavior
        type: string
        default: ''
      perf-run:
        description: If in perf run, the output handling needs to be tolerant of small portion of censensus time out cases.
        type: boolean
        default: false
    steps:
      - postgres-status
      - unless:
          condition: << parameters.perf-run >>
          steps:
            - run:
                name: Run end-to-end tests '<< parameters.dsl-args >>'
                command: |
                  CI_PROPERTIES_MAP="<< parameters.ci-properties-map >>" \
                  DSL_SUITE_RUNNER_ARGS="<< parameters.dsl-args >>" \
                  /repo/.circleci/scripts/trap-failable-for-tf-cleanup.sh \
                      '/repo/.circleci/scripts/run-scenario-test.sh \
                          com.hedera.services.bdd.suites.SuiteRunner \
                          << parameters.node-terraform-index >> \
                          << parameters.node-account >>'
                no_output_timeout: 60m

      - when:
          condition: << parameters.perf-run >>
          steps:
            - run:
                name: Run end-to-end tests '<< parameters.dsl-args >>'
                command: |
                  CI_PROPERTIES_MAP="<< parameters.ci-properties-map >>" \
                  DSL_SUITE_RUNNER_ARGS="<< parameters.dsl-args >>" \
                  /repo/.circleci/scripts/trap-failable-for-tf-cleanup.sh \
                      '/repo/.circleci/scripts/run-umbrella-redux.sh \
                          com.hedera.services.bdd.suites.SuiteRunner \
                          << parameters.node-terraform-index >> \
                          << parameters.node-account >>'
                no_output_timeout: 60m
      - check-logs-for-iss
  run-property-driven-scenario-test:
    description: |
      Run a self-validating HAPI API scenario that takes non-standard args and
      gets all its host information from the various properties files.
    parameters:
      fqcn:
        description: Fully qualified class name of self-validating test.
        type: string
      args:
        description: Command line args to use.
        type: string
        default: ''
    steps:
      - postgres-status
      - run:
          name: Run self-validating HAPI scenario '<< parameters.fqcn >>'
          command: |
            /repo/.circleci/scripts/trap-failable-for-tf-cleanup.sh \
                '/repo/.circleci/scripts/run-property-driven-scenario-test.sh \
                    << parameters.fqcn >> \
                    << parameters.args >>'
      - check-logs-for-iss
  run-scenario-test:
    description: Run a self-validating HAPI API test scenario.
    parameters:
      fqcn:
        description: Fully qualified class name of self-validating test.
        type: string
      node-terraform-index:
        description: Index into array of Terraform-provisioned hosts.
        type: integer
        default: 0
      node-account:
        description: Seq num of the Hedera account id for specified node.
        type: integer
        default: 3
      other-args:
        description: Any other args consumed by the scenario main method.
        type: string
        default: ''
    steps:
      - postgres-status
      - run:
          name: Run self-validating HAPI scenario '<< parameters.fqcn >>'
          command: |
            /repo/.circleci/scripts/trap-failable-for-tf-cleanup.sh \
                '/repo/.circleci/scripts/run-scenario-test.sh \
                    << parameters.fqcn >> \
                    << parameters.node-terraform-index >> \
                    << parameters.node-account >> \
                    << parameters.other-args >>'
      - check-logs-for-iss
  wait-til-logs-contain:
    description: Wait up to timeout for all host logs to (repeat) a log pattern
    parameters:
      log:
        description: Which log should contain the pattern
        type: string
      pattern-sh:
        description: A bash command returning the pattern to-be-present
        type: string
      pattern-desc:
        description: Human-readable description of the pattern
        type: string
      times:
        description: How many repetitions of the pattern should occur
        type: integer
        default: 1
      timeout-secs:
        description: Timeout for repetitions to be present on all hosts
        type: integer
      sleep-secs:
        description: How long to wait between re-checking for pattern occurrences
        type: integer
    steps:
      - run:
          name: Require << parameters.times >> appearances of << parameters.pattern-desc >> in the << parameters.log >> of all hosts within << parameters.timeout-secs >> secs
          command: |
            /repo/.circleci/scripts/trap-failable-for-tf-cleanup.sh \
                '/repo/.circleci/scripts/wait-til-logs-contain.sh \
                    << parameters.log >> \
                    "<< parameters.pattern-sh >>" \
                    << parameters.times >> \
                    << parameters.timeout-secs >> \
                    << parameters.sleep-secs >>'
  start-freeze:
    description: Freeze the nodes for a short time
    parameters:
      node-terraform-index:
        description: Index into array of Terraform-provisioned hosts.
        type: integer
        default: 0
      node-account:
        description: Seq num of the Hedera account id for specified node.
        type: integer
        default: 3
      failure-log-pattern-sh:
        description: Pattern used to detect a scenario failure in the freeze logs
        type: string
    steps:
      - postgres-status
      - run:
          name: Run 'freeze' test with log-based validation
          command: |
            /repo/.circleci/scripts/trap-failable-for-tf-cleanup.sh \
                '/repo/.circleci/scripts/run-freeze-test.sh \
                    << parameters.node-terraform-index >> \
                    << parameters.node-account >> \
                    << parameters.failure-log-pattern-sh >>'
      - check-logs-for-iss
  validate-thaw:
    description: Complete validation that the nodes were frozen and now thawed
    parameters:
      freeze-start-timeout-secs:
        description: How long til the logs must all have the freeze pattern
        type: integer
        default: 90
      freeze-pattern-count:
        description: How many repetitions of the freeze pattern should occur
        type: integer
        default: 1
    steps:
      - wait-til-logs-contain:
          log: hgcaa.log
          pattern-sh: /repo/.circleci/scripts/get-freeze-pattern.sh
          pattern-desc: freeze pattern
          times: << parameters.freeze-pattern-count >>
          timeout-secs: << parameters.freeze-start-timeout-secs >>
          sleep-secs: 7
      - run:
          name: Validate freeze began in expected window
          command: |
            /repo/.circleci/scripts/trap-failable-for-tf-cleanup.sh \
                '/repo/.circleci/scripts/validate-freeze-start.sh'
      - wait-til-logs-contain:
          log: hgcaa.log
          pattern-sh: /repo/.circleci/scripts/get-thaw-message.sh
          pattern-desc: thaw pattern
          times: 1
          timeout-secs: 180
          sleep-secs: 29
  run-umbrella-test:
    description: Run the so-called 'umbrella' load/longevity test
    parameters:
      config-file:
        description: Properties file to use under test-clients/config/
        type: string
        default: 'umbrellaTest.properties'
      node-terraform-index:
        description: Index into array of Terraform-provisioned hosts.
        type: integer
        default: 0
      node-account:
        description: Seq num of the Hedera account id for specified node.
        type: integer
        default: 3
      expect-unavailable-nodes:
        type: boolean
        description: Flag for whether test is running against frozen nodes
        default: false
    steps:
      - postgres-status
      - run:
          name: Run umbrella test with << parameters.config-file >> <<# parameters.expect-unavailable-nodes >>(PLATFROM should be INACTIVE due to freeze)<</ parameters.expect-unavailable-nodes >>
          command: |
            /repo/.circleci/scripts/trap-failable-for-tf-cleanup.sh \
                '/repo/.circleci/scripts/run-umbrella-test.sh \
                    << parameters.config-file >> \
                    << parameters.node-terraform-index >> \
                    << parameters.node-account >> \
                    << parameters.expect-unavailable-nodes >>'
          no_output_timeout: 90m
      - check-logs-for-iss
  restart-with-validations:
    description: Restart the testnet, validate node logs
    parameters:
      active-status-timeout-secs:
        description: How long til nodes must come active
        type: integer
        default: 30
      valid-ss-timeout-secs:
        description: How long til nodes must confirm a valid signed state
        type: integer
        default: 120
      liveness-pattern-count:
        description: How many repetitions of the liveness pattern should occur
        type: integer
        default: 3
      signed-state-pattern-count:
        description: How many repetitions of the signed state pattern should occur
        type: integer
        default: 1
    steps:
      - postgres-status
      - reboot-testnet:
          liveness-timeout-secs: 60
      - pause:
          forSecs: 30
      - wait-til-logs-contain:
          log: hgcaa*.log
          pattern-sh: /repo/.circleci/scripts/get-liveness-pattern.sh
          pattern-desc: alive pattern
          times: << parameters.liveness-pattern-count >>
          timeout-secs: << parameters.active-status-timeout-secs >>
          sleep-secs: 7
      - wait-til-logs-contain:
          log: hgcaa*.log
          pattern-sh: /repo/.circleci/scripts/get-signed-state-pattern.sh
          pattern-desc: merkle state restored
          times: << parameters.signed-state-pattern-count >>
          timeout-secs: << parameters.valid-ss-timeout-secs >>
          sleep-secs: 7
      - wait-til-logs-contain:
          log: swirlds.log
          pattern-sh: /repo/.circleci/scripts/get-lateseq-pattern.sh
          pattern-desc: last known sequence numbers after restart pattern
          times: << parameters.signed-state-pattern-count >>
          timeout-secs: 60
          sleep-secs: 7
      - run:
          name: Scan log of node 0.0.3 for restart lateseq
          command: |
            /repo/.circleci/scripts/trap-failable-for-tf-cleanup.sh \
                '/repo/.circleci/scripts/await-default-node-lateseq.sh \
                    /repo/.circleci/scripts/get-lateseq-pattern.sh \
                    60 \
                    7'
      - wait-til-logs-contain:
          log: swirlds.log
          pattern-sh: /repo/.circleci/scripts/get-first-lateseq.sh
          pattern-desc: the same lateseq
          times: 1
          timeout-secs: 30
          sleep-secs: 7
      - check-logs-for-iss

  accessory-test-common-steps:
    description: shared steps for accessory tests
    steps:
      - run-eet-suites:
          dsl-args: "CryptoTransferSuite"
      - run-eet-suites:
          dsl-args: "ContractCallLocalSuite -TLS=on"
      - run-eet-suites:
          dsl-args: "ContractCallSuite -TLS=on"
      - run-eet-suites:
          dsl-args: "ChildStorageSpecs -TLS=on"
      - run-eet-suites:
          dsl-args: "BigArraySpec -TLS=on"
      - run-eet-suites:
          dsl-args: "SmartContractInlineAssemblySpec -TLS=on"
      - run-eet-suites:
          dsl-args: "OCTokenSpec -TLS=on"
      - run-eet-suites:
          dsl-args: "CharacterizationSuite -TLS=on"
      - run-eet-suites:
          dsl-args: "SmartContractFailFirstSpec -TLS=on"
      - run-eet-suites:
          dsl-args: "SmartContractSelfDestructSpec -TLS=on"
      - run-eet-suites:
          dsl-args: "CryptoTransferSuite"
      - run-eet-suites:
          dsl-args: "CryptoQueriesStressTests"
      - run-eet-suites:
          dsl-args: "FileQueriesStressTests"
      - run-eet-suites:
          dsl-args: "ConsensusQueriesStressTests"
      - run-eet-suites:
          dsl-args: "ContractQueriesStressTests"
      - run:
          name: Set log level to INFO
          command: /repo/.circleci/scripts/config-log4j-4normal.sh

executors:
  build-executor:
    parameters:
      workflow-name:
        type: string
        default: ""
    docker:
      - image: qnswirlds/java-builder:0.1.3
      - image: postgres:10
        environment:
          POSTGRES_USER: swirlds
          POSTGRES_PASSWORD: password
          POSTGRES_DB: fcfs
    environment:
      MAVEN_OPTS: -Xmx3200m
      IN_CIRCLE_CI: true
      REPO: /repo
      WORKFLOW-NAME: << parameters.workflow-name >>
    working_directory: /repo

  ci-test-executor:
    parameters:
      tf_workspace:
        type: string
        default: ""
      tf_dir:
        type: string
        default: "/infrastructure/terraform/deployments/aws-4-node-spot-net-swirlds"
      use_existing_network:
        type: string
        default: ""
      workflow-name:
        type: string
        default: ""
    docker:
      - image: qnswirlds/java-builder:0.1.3
    environment:
      TF_DIR: << parameters.tf_dir >>
      IN_CIRCLE_CI: true
      USE_EXISTING_NETWORK: <<parameters.use_existing_network>>
      TF_WORKSPACE: << parameters.tf_workspace >>
      REPO: /repo
      INFRASTRUCTURE_REPO: /infrastructure
      WORKFLOW-NAME: << parameters.workflow-name >>
    working_directory: /repo

workflows:
<<<<<<< HEAD
  AWS-Daily-Services-Crypto-Update-5N-1C:
    triggers:
      - schedule:
          cron: "30 4 * * *"
          filters:
            branches:
              only:
                - Disable-master
    jobs:
      - build-platform-and-services
      - jrs-regression:
          name: "AWS-Daily-Services-Crypto-Update-5N-1C"
          context: Slack
          result_path: results/5N_1C/Update
          automated_run: true
          slack_results_channel: "hedera-regression-test"
          slack_summary_channel: "hedera-regression-test"
          config_file: "configs/services/suites/daily/AWS-Daily-Services-Crypto-Update-5N-1C.json"
          workflow-name: "AWS-Daily-Services-Crypto-Update-5N-1C"
          requires:
            - build-platform-and-services
          pre-steps:
            - install-tools
            - attach_workspace:
                at: /

=======
>>>>>>> 58049acd
  GCP-Daily-Services-Crypto-Update-5N-1C:
    triggers:
      - schedule:
          cron: "20 5 * * *"
          filters:
            branches:
              only:
                 - master
    jobs:
      - build-platform-and-services
      - jrs-regression:
          name: "GCP-Daily-Services-Crypto-Update-5N-1C"
          context: Slack
          result_path: results/5N_1C/Update
          automated_run: true
          slack_results_channel: "hedera-regression-test"
          slack_summary_channel: "hedera-regression-test"
          config_file: "configs/services/suites/daily/GCP-Daily-Services-Crypto-Update-5N-1C.json"
          workflow-name: "GCP-Daily-Services-Crypto-Update-5N-1C"
          requires:
            - build-platform-and-services
          pre-steps:
            - install-tools
            - attach_workspace:
                at: /

  GCP-Weekly-Services-Crypto-Restart-Performance-15N-15C:
    triggers:
      - schedule:
          cron: "5 5 * * 6,0"
          filters:
            branches:
              only:
                - Disable-master
    jobs:
      - build-platform-and-services
      - weekly-run-crypto-transfer-start-from-saved-state-regression:
          context: Slack
          requires:
            - build-platform-and-services
          pre-steps:
            - install-tools
            - attach_workspace:
                at: /
          workflow-name: "GCP-Weekly-Services-Crypto-Restart-Performance-15N-15C"

  GCP-Weekly-Services-HCS-Restart-Performance-15N-15C:
    triggers:
      - schedule:
          cron: "5 10 * * 6,0"
          filters:
            branches:
              only:
                - Disable-master
    jobs:
      - build-platform-and-services
      - weekly-run-HCS-start-from-saved-state-regression:
          context: Slack
          requires:
            - build-platform-and-services
          pre-steps:
            - install-tools
            - attach_workspace:
                at: /
          workflow-name: "GCP-Weekly-Services-HCS-Restart-Performance-15N-15C"

<<<<<<< HEAD
  AWS-Daily-Services-Comp-NetError-4N-1C:
    triggers:
      - schedule:
          cron: "15 5 * * *"
          filters:
            branches:
              only:
                - Disable-master
    jobs:
      - build-platform-and-services
      - jrs-regression:
          name: "AWS-Daily-Services-Comp-NetError-4N-1C"
          context: Slack
          regression_path: /swirlds-platform/regression
          result_path: results/4N_1C/NetError
          automated_run: true
          slack_results_channel: "hedera-regression-test"
          slack_summary_channel: "hedera-regression-test"
          config_file: "configs/services/suites/daily/AWS-Daily-Services-Comp-NetError-4N-1C.json"
          workflow-name: "AWS-Daily-Services-Comp-NetError-4N-1C"
          requires:
            - build-platform-and-services
          pre-steps:
            - install-tools
            - attach_workspace:
                at: /

=======
>>>>>>> 58049acd
  GCP-Daily-Services-Comp-NetError-4N-1C:
    triggers:
      - schedule:
          cron: "20 5 * * *"
          filters:
            branches:
              only:
                - master
    jobs:
      - build-platform-and-services
      - jrs-regression:
          name: "GCP-Daily-Services-Comp-NetError-4N-1C"
          context: Slack
          regression_path: /swirlds-platform/regression
          result_path: results/4N_1C/NetError
          automated_run: true
          slack_results_channel: "hedera-regression-test"
          slack_summary_channel: "hedera-regression-test"
          config_file: "configs/services/suites/daily/GCP-Daily-Services-Comp-NetError-4N-1C.json"
          workflow-name: "GCP-Daily-Services-Comp-NetError-4N-1C"
          requires:
            - build-platform-and-services
          pre-steps:
            - install-tools
            - attach_workspace:
                at: /

<<<<<<< HEAD
# This workflow will be running normally in master branch on a daily basis
  AWS-Daily-Services-Crypto-Migration-5N-1C:
    triggers:
          - schedule:
              cron: "30 5 * * *"
              filters:
                branches:
                  only:
                    - Disable-master
    jobs:
      - build-platform-and-services
      - jrs-regression:
          name: "AWS-Daily-Services-Crypto-Migration-5N-1C"
          context: Slack
          regression_path: /swirlds-platform/regression
          result_path: results/5N_1C/Migration
          automated_run: true
          slack_results_channel: "hedera-regression-test"
          slack_summary_channel: "hedera-regression-test"
          config_file: "configs/services/suites/daily/AWS-Daily-Services-Crypto-Migration-5N-1C.json"
          workflow-name: "AWS-Daily-Services-Crypto-Migration-5N-1C"
          requires:
            - build-platform-and-services
          pre-steps:
            - install-tools
            - attach_workspace:
                at: /
=======
  # This workflow will be running normally in master branch on a daily basis
>>>>>>> 58049acd

  # This workflow will be running normally in master branch on a daily basis
  GCP-Daily-Services-Crypto-Migration-5N-1C:
    triggers:
      - schedule:
          cron: "35 5 * * *"
          filters:
            branches:
              only:
                - master
    jobs:
      - build-platform-and-services
      - jrs-regression:
          name: "GCP-Daily-Services-Crypto-Migration-5N-1C"
          context: Slack
          regression_path: /swirlds-platform/regression
          result_path: results/5N_1C/Migration
          automated_run: true
          slack_results_channel: "hedera-regression-test"
          slack_summary_channel: "hedera-regression-test"
          config_file: "configs/services/suites/daily/GCP-Daily-Services-Crypto-Migration-5N-1C.json"
          workflow-name: "GCP-Daily-Services-Crypto-Migration-5N-1C"
          requires:
            - build-platform-and-services
          pre-steps:
            - install-tools
            - attach_workspace:
                at: /

# The mainnet migration test needs to be run in a 13-node test network.
# Enable this workflow to run on a daily only when a new release branch is tagged and branched.
# Once this branch is released, disable this workflow.
  nightly-mainnet-migration-regression:
    triggers:
          - schedule:
              cron: "0 23,8 * * *"
              filters:
                branches:
                  only:
                    - release-branch-N
    jobs:
      - build-platform-and-services
      - run-mainnet-migration-regression:
          context: Slack
          requires:
            - build-platform-and-services
          pre-steps:
            - install-tools
            - attach_workspace:
                at: /
          workflow-name: "nightly-mainnet-migration-regression"

<<<<<<< HEAD

  New-AWS-Daily-Services-Crypto-Restart-4N-1C:
    triggers:
      - schedule:
          cron: "0 6 * * *"
          filters:
            branches:
              only:
                - Disable-master
    jobs:
      - build-platform-and-services
      - jrs-regression-restart:
          cloud: "AWS"
          workflow-name: "AWS-Daily-Services-Crypto-Restart-4N-1C"
          requires:
            - build-platform-and-services
          pre-steps:
            - install-tools
            - attach_workspace:
                at: /

  New-GCP-Daily-Services-Crypto-Restart-4N-1C:
    triggers:
      - schedule:
          cron: "0 6 * * *"
          filters:
            branches:
              only:
                - master
    jobs:
      - build-platform-and-services
      - jrs-regression-restart:
          cloud: "GCP"
          workflow-name: "GCP-Daily-Services-Crypto-Restart-4N-1C"
          requires:
            - build-platform-and-services
          pre-steps:
            - install-tools
            - attach_workspace:
                at: /

  AWS-Daily-Services-Crypto-Restart-4N-1C:
    triggers:
      - schedule:
          cron: "0 6 * * *"
          filters:
            branches:
              only:
                - Disable-master
    jobs:
      - build-platform-and-services
      - jrs-regression:
          name: "AWS-Daily-Services-Crypto-Restart-4N-1C"
          context: Slack
          regression_path: /swirlds-platform/regression
          result_path: results/4N_1C/Restart
          automated_run: true
          slack_results_channel: "hedera-regression-test"
          slack_summary_channel: "hedera-regression-test"
          config_file: "configs/services/suites/daily/AWS-Daily-Services-Crypto-Restart-4N-1C.json"
          workflow-name: "AWS-Daily-Services-Crypto-Restart-4N-1C"
          requires:
            - build-platform-and-services
          pre-steps:
            - install-tools
            - attach_workspace:
                at: /

=======
>>>>>>> 58049acd
  GCP-Daily-Services-Crypto-Restart-4N-1C:
    triggers:
      - schedule:
          cron: "5 6 * * *"
          filters:
            branches:
              only:
                - master
    jobs:
      - build-platform-and-services
      - jrs-regression:
          name: "GCP-Daily-Services-Crypto-Restart-4N-1C"
          context: Slack
          regression_path: /swirlds-platform/regression
          result_path: results/4N_1C/Restart
          automated_run: true
          slack_results_channel: "hedera-regression-test"
          slack_summary_channel: "hedera-regression-test"
          config_file: "configs/services/suites/daily/GCP-Daily-Services-Crypto-Restart-4N-1C.json"
          workflow-name: "GCP-Daily-Services-Crypto-Restart-4N-1C"
          requires:
            - build-platform-and-services
          pre-steps:
            - install-tools
            - attach_workspace:
                at: /

<<<<<<< HEAD
  AWS-Daily-Services-Recovery-4N-1C:
    triggers:
      - schedule:
          cron: "30 6 * * *"
          filters:
            branches:
              only:
                - Disable-master
    jobs:
      - build-platform-and-services
      - jrs-regression:
          name: "AWS-Daily-Services-Recovery-4N-1C"
          context: Slack
          regression_path: /swirlds-platform/regression
          result_path: results/4N_1C/Recovery
          automated_run: true
          slack_results_channel: "hedera-regression-test"
          slack_summary_channel: "hedera-regression-test"
          config_file: "configs/services/suites/daily/AWS-Daily-Services-Recovery-4N-1C.json"
          workflow-name: "AWS-Daily-Services-Recovery-4N-1C"
          requires:
            - build-platform-and-services
          pre-steps:
            - install-tools
            - attach_workspace:
                at: /

=======
>>>>>>> 58049acd
  GCP-Daily-Services-Recovery-4N-1C:
    triggers:
      - schedule:
          cron: "35 6 * * *"
          filters:
            branches:
              only:
                - master
    jobs:
      - build-platform-and-services
      - jrs-regression:
          name: "GCP-Daily-Services-Recovery-4N-1C"
          context: Slack
          regression_path: /swirlds-platform/regression
          result_path: results/4N_1C/Recovery
          automated_run: true
          slack_results_channel: "hedera-regression-test"
          slack_summary_channel: "hedera-regression-test"
          config_file: "configs/services/suites/daily/GCP-Daily-Services-Recovery-4N-1C.json"
          workflow-name: "GCP-Daily-Services-Recovery-4N-1C"
          requires:
            - build-platform-and-services
          pre-steps:
            - install-tools
            - attach_workspace:
                at: /

  GCP-Daily-Services-Comp-Restart-Performance-Hotspot-4N-4C:
    triggers:
      - schedule:
          cron: "35 6 * * *"
          filters:
            branches:
              only:
                - Disable-master
    jobs:
      - build-platform-and-services
      - run-performance-regression:
          context: Slack
          requires:
            - build-platform-and-services
          pre-steps:
            - install-tools
            - attach_workspace:
                at: /
          workflow-name: "GCP-Daily-Services-Comp-Restart-Performance-Hotspot-4N-4C"

  GCP-Daily-Services-Comp-Restart-Performance-Random-4N-4C:
    triggers:
      - schedule:
          cron: "30 4 * * *"
          filters:
            branches:
              only:
                - Disable-master
    jobs:
      - build-platform-and-services
      - run-performance-regression:
          context: Slack
          requires:
            - build-platform-and-services
          pre-steps:
            - install-tools
            - attach_workspace:
                at: /
          workflow-name: "GCP-Daily-Services-Comp-Restart-Performance-Random-4N-4C"

  GCP-Daily-Services-Comp-Restart-HCS-Performance-Random-4N-4C:
    triggers:
      - schedule:
          cron: "30 4 * * *"
          filters:
            branches:
              only:
                - Disable-master
    jobs:
      - build-platform-and-services
      - run-performance-regression:
          context: Slack
          requires:
            - build-platform-and-services
          pre-steps:
            - install-tools
            - attach_workspace:
                at: /
          workflow-name: "GCP-Daily-Services-Comp-Restart-HCS-Performance-Random-4N-4C"

  GCP-Daily-Services-Comp-Restart-HCS-Performance-Hotspot-4N-4C:
    triggers:
      - schedule:
          cron: "30 10 * * *"
          filters:
            branches:
              only:
                - Disable-master
    jobs:
      - build-platform-and-services
      - run-performance-regression:
          context: Slack
          requires:
            - build-platform-and-services
          pre-steps:
            - install-tools
            - attach_workspace:
                at: /
          workflow-name: "GCP-Daily-Services-Comp-Restart-HCS-Performance-Hotspot-4N-4C"

  GCP-Daily-Services-Comp-Restart-Performance-6N-6C:
    triggers:
      - schedule:
          cron: "35 6 * * *"
          filters:
            branches:
              only:
                - master
    jobs:
      - build-platform-and-services
      - run-start-from-saved-state-regression:
          context: Slack
          requires:
            - build-platform-and-services
          pre-steps:
            - install-tools
            - attach_workspace:
                at: /
          workflow-name: "GCP-Daily-Services-Comp-Restart-Performance-6N-6C"

  GCP-Daily-Services-Comp-Restart-HTS-Performance-6N-6C:
    triggers:
      - schedule:
          cron: "39 0 * * *"
          filters:
            branches:
              only:
                - master

    jobs:
      - build-platform-and-services
      - run-start-from-saved-state-regression:
          context: Slack
          requires:
            - build-platform-and-services
          pre-steps:
            - install-tools
            - attach_workspace:
                at: /
          workflow-name: "GCP-Daily-Services-Comp-Restart-HTS-Performance-6N-6C"
<<<<<<< HEAD
          test-name: "GCP-Daily-Services-Comp-Restart-HTS-Performance-6N-6C.json"

  AWS-Daily-Services-Comp-Reconnect-4N-1C:
    triggers:
      - schedule:
          cron: "0 7 * * *"
          filters:
            branches:
              only:
                - Disable-master
    jobs:
      - build-platform-and-services
      - jrs-regression:
          name: "AWS-Daily-Services-Comp-Reconnect-4N-1C"
          context: Slack
          regression_path: /swirlds-platform/regression
          result_path: results/4N_1C/Reconnect
          automated_run: true
          slack_results_channel: "hedera-regression-test"
          slack_summary_channel: "hedera-regression-test"
          config_file: "configs/services/suites/daily/AWS-Daily-Services-Comp-Reconnect-4N-1C.json"
          workflow-name: "AWS-Daily-Services-Comp-Reconnect-4N-1C"
          requires:
            - build-platform-and-services
          pre-steps:
            - install-tools
            - attach_workspace:
                at: /
=======
>>>>>>> 58049acd

  GCP-Daily-Services-Comp-Reconnect-4N-1C:
    triggers:
      - schedule:
          cron: "5 7 * * *"
          filters:
            branches:
              only:
                - master
    jobs:
      - build-platform-and-services
      - jrs-regression:
          name: "GCP-Daily-Services-Comp-Reconnect-4N-1C"
          context: Slack
          regression_path: /swirlds-platform/regression
          result_path: results/4N_1C/Reconnect
          automated_run: true
          slack_results_channel: "hedera-regression-test"
          slack_summary_channel: "hedera-regression-test"
          config_file: "configs/services/suites/daily/GCP-Daily-Services-Comp-Reconnect-4N-1C.json"
          workflow-name: "GCP-Daily-Services-Comp-Reconnect-4N-1C"
          requires:
            - build-platform-and-services
          pre-steps:
            - install-tools
            - attach_workspace:
                at: /

  nightly-simulate-network-outage:
    triggers:
        - schedule:
            cron: "0 6 * * *"
            filters:
              branches:
                only:
                  - master
    jobs:
      - fast-build-artifact:
          context: Slack
          workflow-name: "nightly-simulate-network-outage"
      - start-singlejob-testnet:
          context: Slack
          requires:
            - fast-build-artifact
          workflow-name: "nightly-simulate-network-outage"
          infra-branch: hashgraph-hedera-services
      - run-accessory-tests:
          context: Slack
          requires:
            - start-singlejob-testnet
          pre-steps:
            - attach_workspace:
                at: /
            - run: /repo/.circleci/scripts/echo-env.sh
            - ensure-testnet-for-reruns
          post-steps:
            - cleanup-rerun-testnet-if-present
          workflow-name: "nightly-simulate-network-outage"
      - run-network-sim:
          context: Slack
          requires:
            - run-accessory-tests
          pre-steps:
            - attach_workspace:
                at: /
            - run: /repo/.circleci/scripts/echo-env.sh
            - ensure-testnet-for-reruns
          post-steps:
            - cleanup-rerun-testnet-if-present
          workflow-name: "nightly-simulate-network-outage"
      - rerun-accessory-tests:
          context: Slack
          requires:
            - run-network-sim
          pre-steps:
            - attach_workspace:
                at: /
            - run: /repo/.circleci/scripts/echo-env.sh
            - ensure-testnet-for-reruns
          post-steps:
            - send-report-to-slack:
                workflow-name: simulate network outage
                status: Passed
            - cleanup-rerun-testnet-if-present
          workflow-name: "nightly-simulate-network-outage"
      - cleanup-singlejob-testnet:
          context: Slack
          requires:
            - rerun-accessory-tests
          pre-steps:
            - attach_workspace:
                at: /

  feature-update-regression:
    triggers:
        - schedule:
            cron: "0 8 * * *"
            filters:
              branches:
                only:
                  - master
    jobs:
      - fast-build-artifact:
          context: Slack
          post-steps:
            - save-this-job-client-logs:
                workflow-name: "feature-update-regression"
          workflow-name: "feature-update-regression"
      - start-singlejob-testnet:
          context: Slack
          requires:
            - fast-build-artifact
          workflow-name: "feature-update-regression"
          infra-branch: hashgraph-hedera-services
          post-steps:
            - save-this-job-client-logs:
                workflow-name: "feature-update-regression"
      - run-accessory-tests:
          context: Slack
          requires:
            - start-singlejob-testnet
          post-steps:
            - save-this-job-client-logs:
                workflow-name: "feature-update-regression"
            - cleanup-rerun-testnet-if-present
          workflow-name: "feature-update-regression"
      - run-update-feature:
          context: Slack
          requires:
            - run-accessory-tests
          post-steps:
            - save-this-job-client-logs:
                workflow-name: "feature-update-regression"
            - cleanup-rerun-testnet-if-present
          workflow-name: "feature-update-regression"
      - run-update-jar-files:
          context: Slack
          requires:
            - run-update-feature
          post-steps:
            - save-this-job-client-logs:
                workflow-name: "feature-update-regression"
            - cleanup-rerun-testnet-if-present
          new-marker : "new marker string"
          workflow-name: "feature-update-regression"
      - rerun-accessory-tests:
          context: Slack
          requires:
            - run-update-jar-files
          post-steps:
            - save-this-job-client-logs:
                workflow-name: "feature-update-regression"
            - validate-feature-update-test-report:
                status: "Passed"
                workflow-name: "feature-update-regression"
            - cleanup-rerun-testnet-if-present
          workflow-name: "feature-update-regression"
      - cleanup-singlejob-testnet:
          context: Slack
          requires:
            - rerun-accessory-tests
          pre-steps:
            - attach_workspace:
                at: /

  nightly-freeze-restart:
    triggers:
      - schedule:
          cron: "0 5 * * *"
          filters:
            branches:
              only:
                - master
    jobs:
      - fast-build-artifact:
          context: Slack
          workflow-name: freeze restart
      - start-singlejob-testnet:
          context: Slack
          requires:
            - fast-build-artifact
          workflow-name: freeze restart
          infra-branch: hashgraph-hedera-services
      - run-umbrella-freeze-restart-test:
          context: Slack
          name: freeze-restart-first-round
          requires:
            - start-singlejob-testnet
          pre-steps:
            - attach_workspace:
                at: /
            - run: /repo/.circleci/scripts/echo-env.sh
            - ensure-testnet-for-reruns
          post-steps:
            - cleanup-rerun-testnet-if-present
          freeze-pattern-count: 1
          liveness-pattern-count: 3
          signed-state-pattern-count: 1
          workflow-name: freeze restart
      - run-umbrella-freeze-restart-test:
          context: Slack
          name: freeze-restart-second-round
          requires:
            - freeze-restart-first-round
          pre-steps:
            - attach_workspace:
                at: /
            - run: /repo/.circleci/scripts/echo-env.sh
            - ensure-testnet-for-reruns
          post-steps:
            - cleanup-rerun-testnet-if-present
          freeze-pattern-count: 2
          liveness-pattern-count: 5
          signed-state-pattern-count: 2
          workflow-name: freeze restart
      - run-umbrella-freeze-restart-test:
          context: Slack
          name: freeze-restart-third-round
          requires:
            - freeze-restart-second-round
          pre-steps:
            - attach_workspace:
                at: /
            - run: /repo/.circleci/scripts/echo-env.sh
            - ensure-testnet-for-reruns
          post-steps:
            - publish-platform-stats:
                source-desc: freeze restart
            - cleanup-rerun-testnet-if-present
          freeze-pattern-count: 3
          liveness-pattern-count: 7
          signed-state-pattern-count: 3
          workflow-name: freeze restart
      - cleanup-singlejob-testnet:
          context: Slack
          requires:
            - freeze-restart-third-round
          pre-steps:
            - attach_workspace:
                at: /

  daily-aws-summary:
    triggers:
      - schedule:
          cron: "15 14 * * *"
          filters:
            branches:
              only:
                - master
    jobs:
      - aws-summary:
          context: Slack

  nightly-comprehensive-functional-regression:
    triggers:
      - schedule:
          cron: "15 4 * * *"
          filters:
            branches:
              only:
                - master
    jobs:
      - fast-build-artifact:
          context: Slack
          workflow-name: "nightly-comprehensive-functional-regression"
      - start-singlejob-testnet:
          context: Slack
          requires:
            - fast-build-artifact
          workflow-name: "nightly-comprehensive-functional-regression"
      - run-comprehensive-functional-test:
          context: Slack
          requires:
            - start-singlejob-testnet
          pre-steps:
            - attach_workspace:
                at: /
            - ensure-testnet-for-reruns
          post-steps:
            - cleanup-rerun-testnet-if-present
          workflow-name: "nightly-comprehensive-functional-regression"

      - cleanup-singlejob-testnet:
          context: Slack
          requires:
            - run-comprehensive-functional-test
          pre-steps:
            - attach_workspace:
                at: /

  continuous-integration-gcp:
      jobs:
        - build-artifact:
            context: SonarCloud
            filters:
              branches:
                ignore:
                  - /.*-PERF/
            workflow-name: "Continuous integration"
        - build-platform-and-services:
            context: SonarCloud
            requires:
              - build-artifact
            filters:
              branches:
                ignore:
                  - /.*-PERF/
                  - 00995-D-regression-history
            workflow-name: "Continuous integration GCP"
        - run-continuous-integration-gcp:
            context: Slack
            requires:
              - build-platform-and-services
            pre-steps:
              - install-tools
              - attach_workspace:
                  at: /
            workflow-name: "Continuous Integration GCP"
            filters:
              branches:
                ignore:
                  - /.*-PERF/
                  - /.*-REGRESSION/

  continuous-integration:
    jobs:
      - build-artifact:
          context: SonarCloud
          filters:
            branches:
              ignore:
                - /.*-PERF/
                - /.*-REGRESSION/
                - 00995-D-regression-history
          workflow-name: "Continuous integration"
      - start-singlejob-testnet:
          context: Slack
          requires:
            - build-artifact
          workflow-name: "Continuous integration"
          infra-branch: hashgraph-hedera-services
      - run-token-scenarios:
          context: Slack
          requires:
            - start-singlejob-testnet
          pre-steps:
            - attach_workspace:
                at: /
            - ensure-testnet-for-reruns
          post-steps:
            - cleanup-rerun-testnet-if-present
          workflow-name: "Continuous integration"
      - run-file-scenarios:
          context: Slack
          requires:
            - run-token-scenarios
          pre-steps:
            - attach_workspace:
                at: /
            - ensure-testnet-for-reruns
          post-steps:
            - cleanup-rerun-testnet-if-present
          workflow-name: "Continuous integration"
      - run-consensus-and-crypto-scenarios:
          context: Slack
          requires:
            - run-file-scenarios
          pre-steps:
            - attach_workspace:
                at: /
            - run: /repo/.circleci/scripts/echo-env.sh
            - ensure-testnet-for-reruns
          post-steps:
            - cleanup-rerun-testnet-if-present
          workflow-name: "Continuous integration"
      - run-smart-contract-scenarios:
          context: Slack
          requires:
            - run-consensus-and-crypto-scenarios
          pre-steps:
            - attach_workspace:
                at: /
            - ensure-testnet-for-reruns
          post-steps:
            - send-report-to-slack:
                workflow-name: "Continuous integration"
                status: Passed
            - cleanup-rerun-testnet-if-present
          workflow-name: "Continuous integration"
      - cleanup-singlejob-testnet:
          context: Slack
          requires:
            - run-smart-contract-scenarios
          pre-steps:
            - attach_workspace:
                at: /
jobs:
  start-singlejob-testnet:
    parameters:
      infra-branch:
        description: Infrastructure branch to use
        type: string
        default: "hashgraph-hedera-services"
      workflow-name:
        type: string
        default: ""
    executor:
      name: ci-test-executor
      workflow-name:  << parameters.workflow-name >>
    steps:
      - start-testnet:
          infra-branch: << parameters.infra-branch >>
  cleanup-singlejob-testnet:
    executor: ci-test-executor
    steps:
      - cleanup-testnet
  start-multijob-testnet:
    executor: ci-test-executor
    steps:
      - attach_workspace:
          at: /
      - start-testnet:
          var-file: "regression.tfvars"
      - persist_to_workspace:
          root: /
          paths:
            - repo/.circleci
            - infrastructure

  build-artifact:
    parameters:
      sys-props:
        type: string
        description: System properties for mvn install
        default: ''
      mvn-args:
        type: string
        description: Args for mvn install
        default: ''
      workflow-name:
        type: string
        default: ""
    executor:
      name: build-executor
      workflow-name:  << parameters.workflow-name >>
    steps:
      - checkout
      - run:
          name: prepare log dir
          command: |
            mkdir -p /repo/test-clients/output
      - run:
          name: mvn install
          # use double quote otherwise the backslash of line continuation will be treated as part of mvn parameter
          command: |
            /repo/.circleci/scripts/trap-failure-report.sh \
              "mvn --no-transfer-progress -Dsonar.branch.name=${CIRCLE_BRANCH} -Dsonar.login=${SONAR_TOKEN} clean install sonar:sonar \
              | tee /repo/test-clients/output/hapi-client.log"
      - run:
          name: Save Unit Test Results
          command: |
            set -x
            JUNIT_PATH="${HOME}/junit"

            if [[ ! -d "${JUNIT_PATH}" ]]; then
              mkdir -pv "${JUNIT_PATH}"
            fi
            find . -type f -regex ".*/target/surefire-reports/.*xml" -exec cp -v {} "${JUNIT_PATH}" \;
          when: always
      - store_test_results:
          path: ~/junit
      - store_artifacts:
          path: ~/junit
      - run:
          name: Upload codecov
          command: |
            apt-get update
            apt-get install -y curl
            bash <(wget -O - https://codecov.io/bash)
      - run:
          name: Upload built artifacts to S3 (for Ansible download)
          command: |
            /repo/.circleci/scripts/trap-failure-report.sh \
               '/repo/.circleci/scripts/package-hapi-artifacts.sh hedera-node/data/lib'
            /repo/.circleci/scripts/trap-failure-report.sh \
               '/repo/.circleci/scripts/upload-dir-to-s3.sh \
                hedera-node/data lib SHA-${CIRCLE_SHA1}'
      - run:
          name: Reposition config for Ansible scripts
          command: |
            /repo/.circleci/scripts/trap-failure-report.sh \
                'mkdir -p /repo/HapiApp2.0'
            /repo/.circleci/scripts/trap-failure-report.sh \
                'cp /repo/hedera-node/log4j2.xml /repo/HapiApp2.0'
      - persist_to_workspace:
          root: /
          paths:
            - repo/.git
            - repo/.circleci
            - repo/hapiProto
            - repo/test-clients
            - repo/HapiApp2.0
            - root/.m2
            - repo/hedera-node

  fast-build-artifact:
    parameters:
      workflow-name:
        type: string
        default: ""
    executor:
      name: build-executor
      workflow-name:  << parameters.workflow-name >>
    steps:
      - checkout
      - cleanup-client-log-storage:
          workflow-name: << parameters.workflow-name >>
      - run:
          name: prepare log dir
          command: |
            mkdir -p /repo/test-clients/output
      - run:
          name: mvn install
          command: |
            /repo/.circleci/scripts/trap-failure-report.sh \
               'mvn --no-transfer-progress clean install -DskipTests | tee /repo/test-clients/output/hapi-client.log'
      - run:
          name: Upload built artifacts to S3 (for Ansible download)
          command: |
            /repo/.circleci/scripts/trap-failure-report.sh \
              '/repo/.circleci/scripts/package-hapi-artifacts.sh \
                     hedera-node/data/lib | tee -a /repo/test-clients/output/hapi-client.log'
            /repo/.circleci/scripts/trap-failure-report.sh \
              '/repo/.circleci/scripts/upload-dir-to-s3.sh \
                     hedera-node/data lib SHA-${CIRCLE_SHA1} | tee -a /repo/test-clients/output/hapi-client.log'
      - run:
          name: Reposition config for Ansible scripts
          command: |
            /repo/.circleci/scripts/trap-failure-report.sh \
               'mkdir -p /repo/HapiApp2.0'
            /repo/.circleci/scripts/trap-failure-report.sh \
               'cp /repo/hedera-node/log4j2.xml /repo/HapiApp2.0'
      - persist_to_workspace:
          root: /
          paths:
            - repo/.git
            - repo/.circleci
            - repo/hapiProto
            - repo/test-clients
            - repo/HapiApp2.0
            - root/.m2
            - repo/hedera-node

  run-update-node-tests:
    parameters:
      workflow-name:
        type: string
        default: ""
    executor:
      name: build-executor
      workflow-name: << parameters.workflow-name >>
    steps:
      - run-jrs-experiment:
          experiment-name: << parameters.workflow-name >>

      - run:
          name: Sync results of update node tests to AWS
          command: |
            cd /swirlds-platform/regression/results/5N_1C/Update/; find . -type d -name data -prune -exec rm -rf {} \;
            aws s3 sync /swirlds-platform/regression/results/5N_1C/Update/ s3://hedera-service-regression-jrs;
            tar -czvf /results.tar.gz  /swirlds-platform/regression/results/5N_1C/Update/*

      - store_artifacts:
          path: /results.tar.gz

  run-performance-regression:
    parameters:
      workflow-name:
        type: string
        default: ""
    executor:
      name: build-executor
      workflow-name:  << parameters.workflow-name >>
    steps:
      - run-jrs-experiment:
          experiment-name: << parameters.workflow-name >>

      - run:
          name: Sync results of performance regression to AWS
          command: |
            cd /swirlds-platform/regression/results/4N_4C/Performance/; find . -type d -name data -prune -exec rm -rf {} \;
            aws s3 sync /swirlds-platform/regression/results/4N_4C/Performance/ s3://hedera-service-regression-jrs;
            tar -czvf /results.tar.gz  /swirlds-platform/regression/results/4N_4C/Performance/*

      - store_artifacts:
          path: /results.tar.gz

  run-network-error-regression:
    parameters:
      workflow-name:
        type: string
        default: ""
    executor:
      name: build-executor
      workflow-name:  << parameters.workflow-name >>
    steps:
      - run-jrs-experiment:
          experiment-name: << parameters.workflow-name >>

      - run:
          name: Sync results of network error regression to AWS
          command: |
            cd /swirlds-platform/regression/results/4N_1C/NetError/; find . -type d -name data -prune -exec rm -rf {} \;
            aws s3 sync /swirlds-platform/regression/results/4N_1C/NetError/ s3://hedera-service-regression-jrs;
            tar -czvf /results.tar.gz  /swirlds-platform/regression/results/4N_1C/NetError/*

      - store_artifacts:
          path: /results.tar.gz

  run-testnet-migration-regression:
    parameters:
      workflow-name:
        type: string
        default: ""
    executor:
      name: build-executor
      workflow-name:  << parameters.workflow-name >>
    steps:
      - run:
          name: Modify Payer account for Public testnet Migration test
          command: |
            echo -n "$KEY_DevTestNetTreasury" > /repo/test-clients/src/main/resource/StartUpAccount.txt;

      - run:
          name: Run Public testnet Migration test
          command: |
            cd /repo ; mvn --no-transfer-progress clean install -DskipTests;
            cd /swirlds-platform/regression;
            source /root/.bashrc; source /root/google-cloud-sdk/completion.bash.inc; source /root/google-cloud-sdk/path.bash.inc;
            ./regression_services_circleci.sh configs/services/suites/daily/<< parameters.workflow-name >>.json /repo

      - run:
          name: Sync results of public testnet migration test to AWS
          command: |
            cd /swirlds-platform/regression/results/5N_1C/Migration/; find . -type d -name data -prune -exec rm -rf {} \;
            aws s3 sync /swirlds-platform/regression/results/5N_1C/Migration/ s3://hedera-service-regression-jrs;
            tar -czvf /results.tar.gz  /swirlds-platform/regression/results/5N_1C/Migration/*

      - store_artifacts:
          path: /results.tar.gz

  run-mainnet-migration-regression:
    parameters:
      workflow-name:
        type: string
        default: ""
    executor:
      name: build-executor
      workflow-name:  << parameters.workflow-name >>
    steps:
      - run:
          name: Modify Payer account for Mainnet Migration test
          command: |
            sed -i 's/default.payer=0.0.2/default.payer=0.0.950/g' /repo/test-clients/src/main/resource/spec-default.properties;
            echo -n "$KEY_950" > /repo/test-clients/src/main/resource/StartUpAccount.txt;

      - run:
          name: Run Mainnet Migration test
          command: |
            cd /repo ; mvn --no-transfer-progress clean install -DskipTests;
            cd /swirlds-platform/regression;
            ./regression_services_circleci.sh configs/services/daily/13N_13C/AWS-Services-Daily-MainnetMigration-13N-1C.json /repo

      - run:
          name: Sync results of mainnet migration test to AWS
          command: |
            cd /swirlds-platform/regression/results/; find . -type d -name data -prune -exec rm -rf {} \;
            aws s3 sync /swirlds-platform/regression/results/ s3://hedera-service-regression-jrs;
            tar -czvf /results.tar.gz  /swirlds-platform/regression/results/*

      - store_artifacts:
          path: /results.tar.gz

  run-software-update-regression:
    parameters:
      workflow-name:
        type: string
        default: ""
    executor:
      name: build-executor
      workflow-name:  << parameters.workflow-name >>
    steps:
      - run-jrs-experiment:
          experiment-name: << parameters.workflow-name >>

      - run:
          name: Sync results of software update regression to AWS
          command: |
            cd /swirlds-platform/regression/results/4N_1C/Restart/; find . -type d -name data -prune -exec rm -rf {} \;
            aws s3 sync /swirlds-platform/regression/results/4N_1C/Restart/ s3://hedera-service-regression-jrs;
            tar -czvf /results.tar.gz  /swirlds-platform/regression/results/4N_1C/Restart/*

      - store_artifacts:
          path: /results.tar.gz

  run-state-recover-regression:
    parameters:
      workflow-name:
        type: string
        default: ""
    executor:
      name: build-executor
      workflow-name: << parameters.workflow-name >>
    steps:
      - run-jrs-experiment:
          experiment-name: << parameters.workflow-name >>

      - run:
          name: Sync results of state recover regression to AWS
          command: |
            cd /swirlds-platform/regression/results/4N_1C/Recovery/; find . -type d -name data -prune -exec rm -rf {} \;
            aws s3 sync /swirlds-platform/regression/results/4N_1C/Recovery/ s3://hedera-service-regression-jrs;
            tar -czvf /results.tar.gz  /swirlds-platform/regression/results/4N_1C/Recovery/*

      - store_artifacts:
          path: /results.tar.gz

  run-start-from-saved-state-regression:
    parameters:
      workflow-name:
        type: string
        default: ""
    executor:
      name: build-executor
      workflow-name: << parameters.workflow-name >>
    steps:
      - run:
          name: Modify Payer account for Public testnet start from saved state test
          command: |
            echo -n "$KEY_DevTestNetTreasury" > /repo/test-clients/src/main/resource/StartUpAccount.txt;

      - run-jrs-experiment:
          experiment-name: << parameters.workflow-name >>

      - run:
          name: Sync results of software update regression to AWS
          command: |
            cd /swirlds-platform/regression/results/6N_6C/Performance/; find . -type d -name data -prune -exec rm -rf {} \;
            aws s3 sync /swirlds-platform/regression/results/6N_6C/Performance/ s3://hedera-service-regression-jrs;
            tar -czvf /results.tar.gz  /swirlds-platform/regression/results/6N_6C/Performance/*

      - store_artifacts:
          path: /results.tar.gz

  run-reconnect-regression:
    parameters:
      workflow-name:
        type: string
        default: ""
    executor:
      name: build-executor
      workflow-name: << parameters.workflow-name >>
    steps:
      - run-jrs-experiment:
          experiment-name: << parameters.workflow-name >>

      - run:
          name: Sync results of reconnect regression to AWS
          command: |
            cd /swirlds-platform/regression/results/4N_1C/Reconnect/; find . -type d -name data -prune -exec rm -rf {} \;
            aws s3 sync /swirlds-platform/regression/results/4N_1C/Reconnect/ s3://hedera-service-regression-jrs;
            tar -czvf /results.tar.gz  /swirlds-platform/regression/results/4N_1C/Reconnect/*

      - store_artifacts:
          path: /results.tar.gz

  run-continuous-integration-gcp:
    parameters:
      workflow-name:
        type: string
        default: ""
    executor:
      name: build-executor
      workflow-name: << parameters.workflow-name >>
    steps:
      - run:
          name: Run continuous integration tests
          no_output_timeout: 30m
          command: |
            cd /swirlds-platform/regression;
            source /root/.bashrc; source /root/google-cloud-sdk/completion.bash.inc; source /root/google-cloud-sdk/path.bash.inc;
            ./regression_services_circleci.sh configs/services/suites/ci/GCP-Commit-Services-Comp-Basic-4N-1C.json /repo $CIRCLE_USERNAME $CIRCLE_BUILD_URL

      - run:
          name: Sync results of continuous integration to circelCI job
          command: |
            tar -czvf /results.tar.gz  /swirlds-platform/regression/results/4N_1C/CI/*

      - store_artifacts:
          path: /results.tar.gz

  weekly-run-crypto-transfer-start-from-saved-state-regression:
    parameters:
      workflow-name:
        type: string
        default: ""
    executor:
      name: build-executor
      workflow-name: << parameters.workflow-name >>
    steps:
      - run:
          name: Modify Payer account for Public testnet start from saved state test
          command: |
            echo -n "$KEY_DevTestNetTreasury";    echo -n /repo/test-clients/src/main/resource/StartUpAccount.txt;
#            echo -n "$KEY_DevTestNetTreasury" > /repo/test-clients/src/main/resource/StartUpAccount.txt;
      - run:
          name: Run start from saved state regression tests
          no_output_timeout: 120m
          command: |
            cd /swirlds-platform/regression;
            source /root/.bashrc; source /root/google-cloud-sdk/completion.bash.inc; source /root/google-cloud-sdk/path.bash.inc;
            ./regression_services_circleci.sh configs/services/suites/weekly/<< parameters.workflow-name >>.json /repo

      - run:
          name: Sync results of software update regression to AWS
          command: |
            cd /swirlds-platform/regression/results/15N_15C/; find . -type d -name data -prune -exec rm -rf {} \;
            aws s3 sync /swirlds-platform/regression/results/15N_15C/ s3://hedera-service-regression-jrs;
            tar -czvf /results.tar.gz  /swirlds-platform/regression/results/15N_15C/*

      - store_artifacts:
          path: /results.tar.gz

  weekly-run-HCS-start-from-saved-state-regression:
    parameters:
      workflow-name:
        type: string
        default: ""
    executor:
      name: build-executor
      workflow-name: << parameters.workflow-name >>
    steps:
      - run:
          name: Modify Payer account for Public testnet start from saved state test
          command: |
            echo -n "$KEY_DevTestNetTreasury";    echo -n /repo/test-clients/src/main/resource/StartUpAccount.txt;
#            echo -n "$KEY_DevTestNetTreasury" > /repo/test-clients/src/main/resource/StartUpAccount.txt;
      - run:
          name: Run start from saved state regression tests
          no_output_timeout: 180m
          command: |
            cd /swirlds-platform/regression;
            source /root/.bashrc; source /root/google-cloud-sdk/completion.bash.inc; source /root/google-cloud-sdk/path.bash.inc;
            ./regression_services_circleci.sh configs/services/suites/weekly/<< parameters.workflow-name >>.json /repo

      - run:
          name: Sync results of software update regression to AWS
          command: |
            cd /swirlds-platform/regression/results/15N_15C/; find . -type d -name data -prune -exec rm -rf {} \;
            aws s3 sync /swirlds-platform/regression/results/15N_15C/ s3://hedera-service-regression-jrs;
            tar -czvf /results.tar.gz  /swirlds-platform/regression/results/15N_15C/*

      - store_artifacts:
          path: /results.tar.gz

  build-platform-and-services:
    parameters:
      workflow-name:
        type: string
        default: ""
    executor:
      name: build-executor
    steps:
      - attach_workspace:
          at: /
      - add_ssh_keys:
          fingerprints:
            - "96:47:c4:5c:e7:45:06:c5:26:a5:85:ef:41:22:2f:d6"
            - "14:21:e9:81:1f:ae:df:ec:11:60:4a:49:e0:b9:bb:58"
            - "e7:a6:3e:34:3e:d8:fe:64:2c:7f:b6:57:45:03:44:ac"
      - checkout
      - run:
          name: Build hedera-services repo
          command: |
                mvn --no-transfer-progress clean install -DskipTests
      - run:
          name: Checkout swirlds-platform repos and build
          command: |
            sed -i -e 's/Host services-jrs-regression/Host services-jrs-regression\n HostName github.com/g' ~/.ssh/config
            cd /; GIT_SSH_COMMAND="ssh -o UserKnownHostsFile=/dev/null -o StrictHostKeyChecking=no" \
            git clone ssh://git@services-jrs-regression/swirlds/swirlds-platform.git;
            cd /swirlds-platform;
            sed -i -e 's/github.com/services-jrs-regression/g' .gitmodules;
            git submodule update --init --recursive --checkout;
            cd regression;
            cd ..;
            mvn --no-transfer-progress clean install -DskipTests;

      - run:
          name: Save PEM file to keys folder
          command: |
            cp ~/.ssh/id_rsa_e7a63e343ed8fe642c7fb657450344ac /swirlds-platform/regression/keys/services-regression.pem

      - persist_to_workspace:
          root: /
          paths:
            - repo/
            - swirlds-platform/

  aws-summary:
    executor: ci-test-executor
    steps:
      - checkout
      - run:
          name: Summarize all AWS instances currently used by regions
          command: |
            /repo/.circleci/scripts/aws-summary.sh

  run-accessory-tests:
    parameters:
      runner:
        type: executor
        default: ci-test-executor
      workflow-name:
        type: string
        default: ""
    executor:
      name: ci-test-executor
      workflow-name:  << parameters.workflow-name >>
    steps:
      - attach_workspace:
          at: /
      - ensure-testnet-for-reruns
      - run:
          name:  Reset client log
          command: |
            cat /dev/null > /repo/test-clients/output/hapi-client.log
      - run: /repo/.circleci/scripts/echo-env.sh
      - accessory-test-common-steps

  rerun-accessory-tests:
    parameters:
      runner:
        type: executor
        default: ci-test-executor
      workflow-name:
        type: string
        default: ""
    executor:
      name: ci-test-executor
      workflow-name:  << parameters.workflow-name >>
    steps:
      - attach_workspace:
          at: /
      - ensure-testnet-for-reruns
      - run:
          name:  Reset client log
          command: |
            cat /dev/null > /repo/test-clients/output/hapi-client.log
      - run: /repo/.circleci/scripts/echo-env.sh
      - accessory-test-common-steps

  run-consensus-and-crypto-scenarios:
    parameters:
      runner:
        type: executor
        default: ci-test-executor
      workflow-name:
        type: string
        default: ""
    executor:
      name: ci-test-executor
      workflow-name:  << parameters.workflow-name >>
    steps:
      - run-eet-suites:
          dsl-args: "SignedTransactionBytesRecordsSuite"
      - run-eet-suites:
          dsl-args: "TopicCreateSpecs"
      - run-eet-suites:
          dsl-args: "TopicUpdateSpecs -TLS=on"
          node-terraform-index: 1
          node-account: 4
      - run-eet-suites:
          dsl-args: "TopicDeleteSpecs"
      - run-eet-suites:
          dsl-args: "SubmitMessageSpecs"
      - run-eet-suites:
          dsl-args: "HCSTopicFragmentationSuite -TLS=alternate"
      - run-eet-suites:
          dsl-args: "TopicGetInfoSpecs"
      - run-eet-suites:
          dsl-args: "BucketThrottlingSpec"
      - run-eet-suites:
          dsl-args: "ControlAccountsExemptForUpdates"
      - run-eet-suites:
          dsl-args: "CryptoTransferSuite"
      - run-eet-suites:
          dsl-args: "CryptoUpdateSuite -TLS=on"
      - run-eet-suites:
          dsl-args: "CryptoTransferSuite"
      - run-eet-suites:
          dsl-args: "CryptoRecordSanityChecks"
      - run-eet-suites:
          dsl-args: "SuperusersAreNeverThrottled"
      - run-eet-suites:
          dsl-args: "CannotDeleteSystemEntitiesSuite"

  run-token-scenarios:
    parameters:
      runner:
        type: executor
        default: ci-test-executor
      workflow-name:
        type: string
        default: ""
    executor:
      name: ci-test-executor
      workflow-name:  << parameters.workflow-name >>
    steps:
      - run-eet-suites:
          dsl-args: "TokenAssociationSpecs"
      - run-eet-suites:
          dsl-args: "TokenCreateSpecs"
      - run-eet-suites:
          dsl-args: "TokenUpdateSpecs"
      - run-eet-suites:
          dsl-args: "TokenDeleteSpecs"
      - run-eet-suites:
          dsl-args: "TokenManagementSpecs"
      - run-eet-suites:
          dsl-args: "TokenTransactSpecs"

  run-file-scenarios:
    parameters:
      runner:
        type: executor
        default: ci-test-executor
      workflow-name:
        type: string
        default: ""
    executor:
      name: ci-test-executor
      workflow-name:  << parameters.workflow-name >>
    steps:
      - run-eet-suites:
          dsl-args: "FileCreateSuite"
      - run-eet-suites:
          dsl-args: "FileAppendSuite"
      - run-eet-suites:
          dsl-args: "FileUpdateSuite"
      - run-eet-suites:
          dsl-args: "ProtectedFilesUpdateSuite"
      - run-eet-suites:
          dsl-args: "PermissionSemanticsSpec"
      - run-eet-suites:
          dsl-args: "ExchangeRateControlSuite"
      - run-eet-suites:
          dsl-args: "SysDelSysUndelSpec"
      - run-eet-suites:
          dsl-args: "ExchangeRateControlSuite"
      - run-eet-suites:
          dsl-args: "UpdateFailuresSpec"
      - run-eet-suites:
          dsl-args: "QueryFailuresSpec"
      - run-eet-suites:
          dsl-args: "FileRecordSanityChecks"
      - run-eet-suites:
          dsl-args: "FetchSystemFiles"
      - run:
          name: cat /repo/test-clients/remote-system-files/appProperties.txt
          command: |
            cat /repo/test-clients/remote-system-files/appProperties.txt

      - run-eet-suites:
          dsl-args: "VersionInfoSpec"

  run-smart-contract-scenarios:
    parameters:
      runner:
        type: executor
        default: ci-test-executor
      workflow-name:
        type: string
        default: ""
    executor:
      name: ci-test-executor
      workflow-name:  << parameters.workflow-name >>
    steps:
      - run-eet-suites:
          dsl-args: "NewOpInConstructorSpecs"
      - run-eet-suites:
          dsl-args: "MultipleSelfDestructsAreSafe"
      - postgres-get-counts
      - run-eet-suites:
          dsl-args: "ContractCallSuite -TLS=on"
      - postgres-verify-counts:
          expected-difference: 17
      - run-eet-suites:
          dsl-args: "ContractCallLocalSuite -TLS=on"
      - run-eet-suites:
          dsl-args: "ContractUpdateSuite -TLS=on"
      - run-eet-suites:
          dsl-args: "ContractDeleteSuite -TLS=on"
      - run-eet-suites:
          dsl-args: "ChildStorageSpecs -TLS=on"
      - run-eet-suites:
          dsl-args: "BigArraySpec -TLS=on"
      - run-eet-suites:
          dsl-args: "SmartContractInlineAssemblySpec -TLS=on"
      - run-eet-suites:
          dsl-args: "OCTokenSpec -TLS=on"
      - run-eet-suites:
          dsl-args: "CharacterizationSuite -TLS=on"
      - run-eet-suites:
          dsl-args: "SmartContractFailFirstSpec -TLS=on"
      - run-eet-suites:
          dsl-args: "SmartContractSelfDestructSpec -TLS=on"
      - run-eet-suites:
          dsl-args: "ChildStorageSpecs"
      - run-eet-suites:
          dsl-args: "-A DeprecatedContractKeySpecs"
      - run-eet-suites:
          dsl-args: "ThresholdRecordCreationSpecs"
      - run-eet-suites:
          dsl-args: "ContractRecordSanityChecks"
      - run-eet-suites:
          dsl-args: "ContractGetBytecodeSuite"

  run-umbrella-freeze-restart-test:
    parameters:
      freeze-pattern-count:
        description: How many repetitions of the freeze pattern should occur
        type: integer
        default: 1
      liveness-pattern-count:
        description: How many repetitions of the liveness pattern should occur
        type: integer
        default: 3
      signed-state-pattern-count:
        description: How many repetitions of the signed state pattern should occur
        type: integer
        default: 1
      workflow-name:
        type: string
        default: ""
    executor:
      name: ci-test-executor
      workflow-name:  << parameters.workflow-name >>
    steps:
      - run:
          name: Set log level to WARN
          command: /repo/.circleci/scripts/config-log4j-4reg.sh
      - run-umbrella-test
      - run-eet-suites:
          dsl-args: "OneOfEveryTxn"
      - run-eet-suites:
          dsl-args: "MigrationValidationPreSteps"
      - start-freeze:
          failure-log-pattern-sh: /repo/.circleci/scripts/frz-fail-pattern.sh
      - run-eet-suites:
          perf-run: true
          dsl-args: "UmbrellaRedux duration=2,unit=MINUTES,maxOpsPerSec=30,props=regression-mixed_ops.properties,maxPendingOps=50"
      - validate-thaw:
          freeze-pattern-count: << parameters.freeze-pattern-count >>
      - restart-with-validations:
          valid-ss-timeout-secs: 180
          active-status-timeout-secs: 180
          liveness-pattern-count: << parameters.liveness-pattern-count >>
          signed-state-pattern-count: << parameters.signed-state-pattern-count >>
      - run-eet-suites:
          dsl-args: "MigrationValidationPostSteps"
      - run-eet-suites:
          perf-run: true
          dsl-args: "UmbrellaRedux duration=1,unit=MINUTES,maxOpsPerSec=30,props=regression-mixed_ops.properties,maxPendingOps=50"
      - run:
          name: Set log level to INFO
          command: /repo/.circleci/scripts/config-log4j-4normal.sh
      - validate-record-streams


  run-update-feature:
    parameters:
      runner:
        type: executor
        default: ci-test-executor
      workflow-name:
        type: string
        default: ""
    executor:
      name: ci-test-executor
      workflow-name:  << parameters.workflow-name >>
    steps:
      - attach_workspace:
          at: /
      - run:
          name:  Reset client log
          command: |
            cat /dev/null > /repo/test-clients/output/hapi-client.log
      - ensure-testnet-for-reruns
      - run:
          name: Set environmental variable
          command: |
            /repo/.circleci/scripts/trap-failable-for-tf-cleanup.sh \
            '/repo/.circleci/scripts/append_bash_profile.sh'
      - run-eet-suites:
          dsl-args: "CryptoTransferSuite"
      - run:
          name: wait state is saved
          command: |
            sleep 60
      - run:
          name: Show java process
          command: |
            /repo/.circleci/scripts/trap-failable-for-tf-cleanup.sh \
            '/repo/.circleci/scripts/show_java_process.sh'
      - run-eet-suites:
          dsl-args: FreezeSuite
      - run:
          name: Show logs before HGCApp restart
          command: |
            /repo/.circleci/scripts/trap-failable-for-tf-cleanup.sh \
            '/repo/.circleci/scripts/show_logs.sh'
      - run:
          name: wait HGCApp restarted
          command: |
            sleep 300
      - run:
          name: Show java process
          command: |
            /repo/.circleci/scripts/trap-failable-for-tf-cleanup.sh \
            '/repo/.circleci/scripts/show_java_process.sh'
      - run:
          name: Show logs after HGCApp restart
          command: |
            /repo/.circleci/scripts/trap-failable-for-tf-cleanup.sh \
            '/repo/.circleci/scripts/show_logs.sh'
      - run-eet-suites:
          dsl-args: "CryptoRecordSanityChecks"
      - run:
          name: Scan new setttings message
          command: |
            /repo/.circleci/scripts/trap-failable-for-tf-cleanup.sh \
            '/repo/.circleci/scripts/scan-expected-logs.sh "ERROR: fakeParameter is not a valid setting name" swirlds.log'

  run-update-jar-files:
    parameters:
      runner:
        type: executor
        default: ci-test-executor
      new-marker:
        type: string
        description: New string to indicate the chang of source code and jar
        default: 'new version jar'
      workflow-name:
        type: string
        default: ""
    executor:
      name: ci-test-executor
      workflow-name:  << parameters.workflow-name >>
    steps:
      - attach_workspace:
          at: /
      - run:
          name:  Reset client log
          command: |
            cat /dev/null > /repo/test-clients/output/hapi-client.log
      - ensure-testnet-for-reruns
      - run:
          name: Set environmental variable
          command: |
            /repo/.circleci/scripts/trap-failable-for-tf-cleanup.sh \
            '/repo/.circleci/scripts/append_bash_profile.sh'
      - run:
          name: Scan old string before changing jar files
          command: |
            /repo/.circleci/scripts/trap-failable-for-tf-cleanup.sh \
            '/repo/.circleci/scripts/scan-expected-logs.sh "init finished" hgcaa.log'
      - run:
          name: Modify main.java and build new jars
          command: |
            /repo/.circleci/scripts/trap-failable-for-tf-cleanup.sh \
            '/repo/.circleci/scripts/build_new_jars.sh "<< parameters.new-marker >>"'
      - run:
          name: Show java process before freeze
          command: |
            /repo/.circleci/scripts/trap-failable-for-tf-cleanup.sh \
            '/repo/.circleci/scripts/show_java_process.sh'
      - run-eet-suites:
          dsl-args: "UpdateServerFiles"
      - run:
          name: wait HGCApp restarted
          no_output_timeout: 4m
          command: |
            sleep 200
      - run:
          name: Show java process
          command: |
            /repo/.circleci/scripts/trap-failable-for-tf-cleanup.sh \
            '/repo/.circleci/scripts/show_java_process.sh'
      - run:
          name: Show logs after HGCApp restart
          command: |
            /repo/.circleci/scripts/trap-failable-for-tf-cleanup.sh \
            '/repo/.circleci/scripts/show_logs.sh'
      - run:
          name: Scan new string after restarted
          command: |
            /repo/.circleci/scripts/trap-failable-for-tf-cleanup.sh \
            '/repo/.circleci/scripts/scan-expected-logs.sh "<< parameters.new-marker >>" hgcaa.log'

  run-network-sim:
    parameters:
      runner:
        type: executor
        default: ci-test-executor
      workflow-name:
        type: string
        default: ""
    executor:
      name: ci-test-executor
      workflow-name:  << parameters.workflow-name >> # "simulate network outage"
    steps:
      - attach_workspace:
          at: /
      - run:
          name: call script to block tcp ports
          command: |
            /repo/.circleci/scripts/trap-failable-for-tf-cleanup.sh \
            '/repo/.circleci/scripts/firewall_create_rules.sh'
      - run-eet-suites:
          dsl-args: "CryptoTransferLoadTest status.preResolve.pause.ms=8000"
          ci-properties-map: mins=50,tps=10,threads=3
      - run:
          name: call script to remove firewall rules
          command: |
            /repo/.circleci/scripts/trap-failable-for-tf-cleanup.sh \
            '/repo/.circleci/scripts/firewall_flush_rules.sh'
      - run:
          name: Show logs after HGCApp restart
          command: |
            /repo/.circleci/scripts/show_logs.sh

  run-comprehensive-functional-test:
    parameters:
      runner:
        type: executor
        default: ci-test-executor
      workflow-name:
        type: string
        default: ""
    executor:
      name: ci-test-executor
      workflow-name:  << parameters.workflow-name >>
    steps:
      - run-eet-suites:
          dsl-args: "BucketAndLegacyThrottlingSpec"
      - run-eet-suites:
          dsl-args: "ControlAccountsExemptForUpdates"
      - run-eet-suites:
          dsl-args: "TopicCreateSpecs"
      - run-eet-suites:
          dsl-args: "SubmitMessageSpecs"
      - run-eet-suites:
          dsl-args: "TopicUpdateSpecs"
      - run-eet-suites:
          dsl-args: "TopicGetInfoSpecs"
      - run-eet-suites:
          dsl-args: "CryptoCreateSuite -TLS=on"
      - run-eet-suites:
          dsl-args: "CryptoRecordSanityChecks -TLS=on"
      - run-eet-suites:
          dsl-args: "SignedTransactionBytesRecordsSuite -TLS=on"
      - run-eet-suites:
          dsl-args: "SuperusersAreNeverThrottled"
      - run-eet-suites:
          dsl-args: "FileRecordSanityChecks"
      - run-eet-suites:
          dsl-args: "VersionInfoSpec"
      - run-eet-suites:
          dsl-args: "PermissionSemanticsSpec"
      - run-eet-suites:
          dsl-args: "SysDelSysUndelSpec"
      - run-eet-suites:
          dsl-args: "NewOpInConstructorSpecs"
      - run-eet-suites:
          dsl-args: "MultipleSelfDestructsAreSafe"
      - run-eet-suites:
          dsl-args: "FetchSystemFiles"
      - run-eet-suites:
          dsl-args: "ChildStorageSpecs"
      - run-eet-suites:
          dsl-args: "DeprecatedContractKeySpecs"
      - run-eet-suites:
          dsl-args: "ThresholdRecordCreationSpecs"
      - run-eet-suites:
          dsl-args: "ContractRecordSanityChecks"
      - run-eet-suites:
          dsl-args: "TopicDeleteSpecs"
      - run-eet-suites:
          dsl-args: "ProtectedFilesUpdateSuite"
      - run-eet-suites:
          dsl-args: "TokenCreateSpecs"
      - run-eet-suites:
          dsl-args: "TokenUpdateSpecs"
      - run-eet-suites:
          dsl-args: "TokenDeleteSpecs"
      - run-eet-suites:
          dsl-args: "TokenTransactSpecs"
      - run-eet-suites:
          dsl-args: "TokenManagementSpecs"
      - run-eet-suites:
          dsl-args: "TokenAssociationSpecs"
      - run-eet-suites:
          dsl-args: "CannotDeleteSystemEntitiesSuite"
      - run-eet-suites:
          dsl-args: "UmbrellaRedux"



  ######################################################################################################################
  # Job Name:                     jrs_regression
  # Job Version:                  1.0
  # Target Operating Systems:     Ubuntu 18.04 (bionic), Ubuntu 20.04 (focal), CentOS 7, CentOS 8
  #
  # Parameters:
  #       runtime                 a CircleCI executor reference used to control the OpenJDK and other tool versions
  #
  #
  # Description:
  #
  #   Description goes here
  #
  #
  #
  # Executor Requirements:
  #   - git (>= 2.17.1)
  #   - wget (>= 1.19.4)
  #   - zip (>= 3.0)
  #   - unzip (>= 3.0)
  #   - gzip (>= 1.6)
  #   - tar (>= 1.29)
  #   - haveged (>= 1.9.1)
  #   - maven (>= 3.6.1)
  #   - openjdk (>= 12.0.2)
  #   - postgresql-server (>= 10.9)
  #   - gcloud-sdk (>= 323.0.0)
  #
  # References:
  #   - OpenJDK:          https://jdk.java.net/
  #   - Maven:            https://maven.apache.org/
  #
  ######################################################################################################################
  jrs-regression:
    parameters:
      runtime:
        type: string
        default: ci-test-executor
      config_file:
        type: string
      regression_path:
        type: string
        default: "regression"
      result_path:
        type: string
        default: "regression/results"
      result_bucket:
        type: string
        default: "hedera-services-jrs-test-results"
      summary_path:
        type: string
        default: "summaryHistory"
      summary_bucket:
        type: string
        default: "hedera-services-jrs-summary-history/summaryHistory"
      automated_run:
        type: boolean
        default: false
      slack_results_channel:
        type: string
        default: ""
      slack_summary_channel:
        type: string
        default: ""
      workflow-name:
        type: string
        default: ""
      hedera_services_path:
        type: string
        default: "/repo"
    executor:
      name: << parameters.runtime >>
      workflow-name:  << parameters.workflow-name >>
    steps:
      - gcp_import_credentials:
         username_variable: GCLOUD_SERVICE_ACCOUNT_NAME
         keyfile_variable: GCLOUD_SERVICE_KEY
         project_variable: GOOGLE_PROJECT_ID
      - add_ssh_keys:
          fingerprints:
            - "96:47:c4:5c:e7:45:06:c5:26:a5:85:ef:41:22:2f:d6"
            - "14:21:e9:81:1f:ae:df:ec:11:60:4a:49:e0:b9:bb:58"
            - "e7:a6:3e:34:3e:d8:fe:64:2c:7f:b6:57:45:03:44:ac"
      - when:
          condition: << parameters.automated_run >>
          steps:
            - run:
                name: setup env
                command: |
                  source /root/.bashrc; source /root/google-cloud-sdk/completion.bash.inc; source /root/google-cloud-sdk/path.bash.inc;
            - jrs_history_retrieve:
                bucket_name: << parameters.summary_bucket >>
                summary_path: << parameters.summary_path >>
      - jrs_regression_execute:
          config_file: << parameters.config_file >>
          regression_path: << parameters.regression_path >>
          slack_results_channel: << parameters.slack_results_channel >>
          slack_summary_channel: << parameters.slack_summary_channel >>
          hedera_services_path: << parameters.hedera_services_path >>
      - when:
          condition: << parameters.automated_run >>
          steps:
            - jrs_history_store:
                bucket_name: << parameters.summary_bucket >>
                summary_path: << parameters.summary_path >>
      - jrs_results_store:
          bucket_name: << parameters.result_bucket >>
          result_path: << parameters.result_path >>
      - store_artifacts:
          path: /results.tar.gz


  jrs-regression-recover:
    parameters:
      cloud:
        type: string
        default: "GCP"
      runtime:
        type: string
        default: ci-test-executor
    executor:
      name: << parameters.runtime >>
      workflow-name: << parameters.workflow-name >>
    steps:
      - jrs-regression-cmd:
          name: "<< parameters.cloud >>-Daily-Services-Recovery-4N-1C"
          context: Slack
          regression_path: /swirlds-platform/regression
          result_path: results/4N_1C/Recovery
          automated_run: true
          slack_results_channel: "hedera-regression-test"
          slack_summary_channel: "hedera-regression-test"
          config_file: "configs/services/suites/daily/<< parameters.cloud >>-Daily-Services-Recovery-4N-1C.json"
          workflow-name: "<< parameters.cloud >>-Daily-Services-Recovery-4N-1C"

  jrs-regression-restart:
    parameters:
      cloud:
        type: string
        default: "GCP"
      runtime:
        type: string
        default: ci-test-executor
      workflow-name:
        type: string
        default: ""
    executor:
      name: << parameters.runtime >>
      workflow-name: << parameters.workflow-name >>

    steps:
      - jrs-regression-cmd:
          name: "<< parameters.cloud >>-Daily-Services-Recovery-4N-1C"
          context: Slack
          regression_path: /swirlds-platform/regression
          result_path: results/4N_1C/Restart
          automated_run: true
          slack_results_channel: "hedera-regression-test"
          slack_summary_channel: "hedera-regression-test"
          config_file: "configs/services/suites/daily/<< parameters.cloud >>-Daily-Services-Recovery-4N-1C.json"
          workflow-name: "<< parameters.cloud >>-Daily-Services-Recovery-4N-1C"<|MERGE_RESOLUTION|>--- conflicted
+++ resolved
@@ -1377,35 +1377,6 @@
     working_directory: /repo
 
 workflows:
-<<<<<<< HEAD
-  AWS-Daily-Services-Crypto-Update-5N-1C:
-    triggers:
-      - schedule:
-          cron: "30 4 * * *"
-          filters:
-            branches:
-              only:
-                - Disable-master
-    jobs:
-      - build-platform-and-services
-      - jrs-regression:
-          name: "AWS-Daily-Services-Crypto-Update-5N-1C"
-          context: Slack
-          result_path: results/5N_1C/Update
-          automated_run: true
-          slack_results_channel: "hedera-regression-test"
-          slack_summary_channel: "hedera-regression-test"
-          config_file: "configs/services/suites/daily/AWS-Daily-Services-Crypto-Update-5N-1C.json"
-          workflow-name: "AWS-Daily-Services-Crypto-Update-5N-1C"
-          requires:
-            - build-platform-and-services
-          pre-steps:
-            - install-tools
-            - attach_workspace:
-                at: /
-
-=======
->>>>>>> 58049acd
   GCP-Daily-Services-Crypto-Update-5N-1C:
     triggers:
       - schedule:
@@ -1472,36 +1443,6 @@
                 at: /
           workflow-name: "GCP-Weekly-Services-HCS-Restart-Performance-15N-15C"
 
-<<<<<<< HEAD
-  AWS-Daily-Services-Comp-NetError-4N-1C:
-    triggers:
-      - schedule:
-          cron: "15 5 * * *"
-          filters:
-            branches:
-              only:
-                - Disable-master
-    jobs:
-      - build-platform-and-services
-      - jrs-regression:
-          name: "AWS-Daily-Services-Comp-NetError-4N-1C"
-          context: Slack
-          regression_path: /swirlds-platform/regression
-          result_path: results/4N_1C/NetError
-          automated_run: true
-          slack_results_channel: "hedera-regression-test"
-          slack_summary_channel: "hedera-regression-test"
-          config_file: "configs/services/suites/daily/AWS-Daily-Services-Comp-NetError-4N-1C.json"
-          workflow-name: "AWS-Daily-Services-Comp-NetError-4N-1C"
-          requires:
-            - build-platform-and-services
-          pre-steps:
-            - install-tools
-            - attach_workspace:
-                at: /
-
-=======
->>>>>>> 58049acd
   GCP-Daily-Services-Comp-NetError-4N-1C:
     triggers:
       - schedule:
@@ -1528,38 +1469,6 @@
             - install-tools
             - attach_workspace:
                 at: /
-
-<<<<<<< HEAD
-# This workflow will be running normally in master branch on a daily basis
-  AWS-Daily-Services-Crypto-Migration-5N-1C:
-    triggers:
-          - schedule:
-              cron: "30 5 * * *"
-              filters:
-                branches:
-                  only:
-                    - Disable-master
-    jobs:
-      - build-platform-and-services
-      - jrs-regression:
-          name: "AWS-Daily-Services-Crypto-Migration-5N-1C"
-          context: Slack
-          regression_path: /swirlds-platform/regression
-          result_path: results/5N_1C/Migration
-          automated_run: true
-          slack_results_channel: "hedera-regression-test"
-          slack_summary_channel: "hedera-regression-test"
-          config_file: "configs/services/suites/daily/AWS-Daily-Services-Crypto-Migration-5N-1C.json"
-          workflow-name: "AWS-Daily-Services-Crypto-Migration-5N-1C"
-          requires:
-            - build-platform-and-services
-          pre-steps:
-            - install-tools
-            - attach_workspace:
-                at: /
-=======
-  # This workflow will be running normally in master branch on a daily basis
->>>>>>> 58049acd
 
   # This workflow will be running normally in master branch on a daily basis
   GCP-Daily-Services-Crypto-Migration-5N-1C:
@@ -1612,7 +1521,6 @@
                 at: /
           workflow-name: "nightly-mainnet-migration-regression"
 
-<<<<<<< HEAD
 
   New-AWS-Daily-Services-Crypto-Restart-4N-1C:
     triggers:
@@ -1681,8 +1589,6 @@
             - attach_workspace:
                 at: /
 
-=======
->>>>>>> 58049acd
   GCP-Daily-Services-Crypto-Restart-4N-1C:
     triggers:
       - schedule:
@@ -1710,36 +1616,6 @@
             - attach_workspace:
                 at: /
 
-<<<<<<< HEAD
-  AWS-Daily-Services-Recovery-4N-1C:
-    triggers:
-      - schedule:
-          cron: "30 6 * * *"
-          filters:
-            branches:
-              only:
-                - Disable-master
-    jobs:
-      - build-platform-and-services
-      - jrs-regression:
-          name: "AWS-Daily-Services-Recovery-4N-1C"
-          context: Slack
-          regression_path: /swirlds-platform/regression
-          result_path: results/4N_1C/Recovery
-          automated_run: true
-          slack_results_channel: "hedera-regression-test"
-          slack_summary_channel: "hedera-regression-test"
-          config_file: "configs/services/suites/daily/AWS-Daily-Services-Recovery-4N-1C.json"
-          workflow-name: "AWS-Daily-Services-Recovery-4N-1C"
-          requires:
-            - build-platform-and-services
-          pre-steps:
-            - install-tools
-            - attach_workspace:
-                at: /
-
-=======
->>>>>>> 58049acd
   GCP-Daily-Services-Recovery-4N-1C:
     triggers:
       - schedule:
@@ -1887,37 +1763,6 @@
             - attach_workspace:
                 at: /
           workflow-name: "GCP-Daily-Services-Comp-Restart-HTS-Performance-6N-6C"
-<<<<<<< HEAD
-          test-name: "GCP-Daily-Services-Comp-Restart-HTS-Performance-6N-6C.json"
-
-  AWS-Daily-Services-Comp-Reconnect-4N-1C:
-    triggers:
-      - schedule:
-          cron: "0 7 * * *"
-          filters:
-            branches:
-              only:
-                - Disable-master
-    jobs:
-      - build-platform-and-services
-      - jrs-regression:
-          name: "AWS-Daily-Services-Comp-Reconnect-4N-1C"
-          context: Slack
-          regression_path: /swirlds-platform/regression
-          result_path: results/4N_1C/Reconnect
-          automated_run: true
-          slack_results_channel: "hedera-regression-test"
-          slack_summary_channel: "hedera-regression-test"
-          config_file: "configs/services/suites/daily/AWS-Daily-Services-Comp-Reconnect-4N-1C.json"
-          workflow-name: "AWS-Daily-Services-Comp-Reconnect-4N-1C"
-          requires:
-            - build-platform-and-services
-          pre-steps:
-            - install-tools
-            - attach_workspace:
-                at: /
-=======
->>>>>>> 58049acd
 
   GCP-Daily-Services-Comp-Reconnect-4N-1C:
     triggers:
