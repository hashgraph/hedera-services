--- conflicted
+++ resolved
@@ -765,11 +765,7 @@
             - run-network-sim
           pre-steps:
             - attach_workspace:
-<<<<<<< HEAD
-                at: /                      
-=======
                 at: /
->>>>>>> 9574cd87
   nightly-regression:
     triggers:
        - schedule:
