--- conflicted
+++ resolved
@@ -819,7 +819,6 @@
     working_directory: /repo
 
 workflows:
-<<<<<<< HEAD
   nightly-update-feature:
     triggers:
         - schedule:
@@ -858,10 +857,7 @@
             - ensure-testnet-for-reruns
           post-steps:
             - cleanup-testnet
-  nightly-simulate-network-outrage:
-=======
   nightly-simulate-network-outage:
->>>>>>> f3fc5b64
     triggers:
         - schedule:
             cron: "0 0,12 * * *"
@@ -1218,12 +1214,6 @@
             - run: /repo/.circleci/scripts/echo-env.sh
             - ensure-testnet-for-reruns
           post-steps:
-<<<<<<< HEAD
-            - cleanup-testnet
-      - cleanup-singlejob-testnet:
-          requires:
-            - run-umbrella-freeze-restart-test
-=======
             - cleanup-rerun-testnet-if-present
       - run-file-scenarios:
           requires:
@@ -1247,7 +1237,6 @@
       - cleanup-singlejob-testnet:
           requires:
             - run-smart-contract-scenarios
->>>>>>> f3fc5b64
           pre-steps:
             - attach_workspace:
                 at: /
