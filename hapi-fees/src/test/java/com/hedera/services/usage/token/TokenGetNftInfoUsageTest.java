--- conflicted
+++ resolved
@@ -35,13 +35,8 @@
 import static org.junit.Assert.assertEquals;
 
 class TokenGetNftInfoUsageTest {
-<<<<<<< HEAD
-	String memo = "Hope";
-	NftID id = IdUtils.asNftID("0.0.75231", 1);
-=======
 	private String memo = "Hope";
 	private NftID id = IdUtils.asNftID("0.0.75231", 1);
->>>>>>> f3dca3b2
 
 	private TokenGetNftInfoUsage subject;
 
