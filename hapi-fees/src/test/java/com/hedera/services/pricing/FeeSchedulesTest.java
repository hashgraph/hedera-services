package com.hedera.services.pricing;

/*-
 * ‌
 * Hedera Services API Fees
 * ​
 * Copyright (C) 2018 - 2021 Hedera Hashgraph, LLC
 * ​
 * Licensed under the Apache License, Version 2.0 (the "License");
 * you may not use this file except in compliance with the License.
 * You may obtain a copy of the License at
 *
 *      http://www.apache.org/licenses/LICENSE-2.0
 *
 * Unless required by applicable law or agreed to in writing, software
 * distributed under the License is distributed on an "AS IS" BASIS,
 * WITHOUT WARRANTIES OR CONDITIONS OF ANY KIND, either express or implied.
 * See the License for the specific language governing permissions and
 * limitations under the License.
 * ‍
 */

import com.fasterxml.jackson.core.JsonProcessingException;
import com.fasterxml.jackson.databind.ObjectMapper;
import com.hedera.services.usage.state.UsageAccumulator;
import com.hederahashgraph.api.proto.java.HederaFunctionality;
import com.hederahashgraph.api.proto.java.SubType;
import org.junit.jupiter.api.BeforeAll;
import org.junit.jupiter.api.Test;

import java.io.IOException;
import java.math.BigDecimal;
import java.math.MathContext;
import java.util.HashMap;
import java.util.LinkedHashMap;
import java.util.List;
import java.util.Map;

import static com.hedera.services.pricing.FeeSchedules.FEE_SCHEDULE_MULTIPLIER;
import static com.hedera.services.pricing.FeeSchedules.USD_TO_TINYCENTS;
import static com.hederahashgraph.api.proto.java.HederaFunctionality.ConsensusSubmitMessage;
<<<<<<< HEAD
import static com.hederahashgraph.api.proto.java.HederaFunctionality.TokenAccountWipe;
=======
import static com.hederahashgraph.api.proto.java.HederaFunctionality.TokenBurn;
>>>>>>> acc1b819
import static com.hederahashgraph.api.proto.java.HederaFunctionality.TokenFeeScheduleUpdate;
import static com.hederahashgraph.api.proto.java.HederaFunctionality.TokenMint;
import static com.hederahashgraph.api.proto.java.SubType.DEFAULT;
import static com.hederahashgraph.api.proto.java.SubType.TOKEN_NON_FUNGIBLE_UNIQUE;
import static java.math.MathContext.DECIMAL128;
import static java.math.RoundingMode.HALF_EVEN;
import static org.junit.jupiter.api.Assertions.assertEquals;

class FeeSchedulesTest {
	private static final double ALLOWED_DEVIATION = 0.00000001;

	private static final String FEE_SCHEDULE_FEES_KEY = "fees";
	private static final String FEE_SCHEDULE_TYPE_KEY = "subType";
	private static final String FEE_SCHEDULE_ENTRY_KEY = "transactionFeeSchedule";
	private static final String FEE_SCHEDULE_FUNCTION_KEY = "hederaFunctionality";

	private static FeeSchedules subject = new FeeSchedules();
	private static AssetsLoader assetsLoader = new AssetsLoader();
	private static BaseOperationUsage baseOperationUsage = new BaseOperationUsage();

	private static Map<HederaFunctionality, Map<SubType, BigDecimal>> canonicalTotalPricesInUsd = null;

	@BeforeAll
	static void setup() {
		try {
			canonicalTotalPricesInUsd = assetsLoader.loadCanonicalPrices();
		} catch (Exception e) {
			e.printStackTrace();
		}
		return;
	}

	@Test
	void computesExpectedPriceForUniqueTokenMint() throws IOException {
		// setup:
		final var expectedTotalBasePrice = canonicalTotalPricesInUsd.get(TokenMint).get(TOKEN_NON_FUNGIBLE_UNIQUE);
		final var desired = "{\n" +
				"  \"transactionFeeSchedule\" : {\n" +
				"    \"hederaFunctionality\" : \"TokenMint\",\n" +
				"    \"fees\" : [ {\n" +
				"      \"subType\" : \"TOKEN_NON_FUNGIBLE_UNIQUE\",\n" +
				"      \"nodedata\" : {\n" +
				"        \"constant\" : 72128810,\n" +
				"        \"bpt\" : 115312,\n" +
				"        \"vpt\" : 288280880,\n" +
				"        \"rbh\" : 77,\n" +
				"        \"sbh\" : 6,\n" +
				"        \"gas\" : 769,\n" +
				"        \"bpr\" : 115312,\n" +
				"        \"sbpr\" : 2883,\n" +
				"        \"min\" : 0,\n" +
				"        \"max\" : 1000000000000000\n" +
				"      },\n" +
				"      \"networkdata\" : {\n" +
				"        \"constant\" : 1442576193,\n" +
				"        \"bpt\" : 2306247,\n" +
				"        \"vpt\" : 5765617594,\n" +
				"        \"rbh\" : 1537,\n" +
				"        \"sbh\" : 115,\n" +
				"        \"gas\" : 15375,\n" +
				"        \"bpr\" : 2306247,\n" +
				"        \"sbpr\" : 57656,\n" +
				"        \"min\" : 0,\n" +
				"        \"max\" : 1000000000000000\n" +
				"      },\n" +
				"      \"servicedata\" : {\n" +
				"        \"constant\" : 1442576193,\n" +
				"        \"bpt\" : 2306247,\n" +
				"        \"vpt\" : 5765617594,\n" +
				"        \"rbh\" : 1537,\n" +
				"        \"sbh\" : 115,\n" +
				"        \"gas\" : 15375,\n" +
				"        \"bpr\" : 2306247,\n" +
				"        \"sbpr\" : 57656,\n" +
				"        \"min\" : 0,\n" +
				"        \"max\" : 1000000000000000\n" +
				"      }\n" +
				"    } ]\n" +
				"  }\n" +
				"}";

		// given:
		Map<ResourceProvider, Map<UsableResource, Long>> computedResourcePrices =
				subject.canonicalPricesFor(TokenMint, TOKEN_NON_FUNGIBLE_UNIQUE);
		final var canonicalUsage = baseOperationUsage.baseUsageFor(TokenMint, TOKEN_NON_FUNGIBLE_UNIQUE);
		final var jsonRepr = reprAsSingleFeeScheduleEntry(TokenMint, TOKEN_NON_FUNGIBLE_UNIQUE, computedResourcePrices);

		// when:
		final var actualBasePrice = feeInUsd(computedResourcePrices, canonicalUsage);

		// then:
		assertEquals(expectedTotalBasePrice.doubleValue(), actualBasePrice.doubleValue(), ALLOWED_DEVIATION);
		assertEquals(desired, jsonRepr);
	}

	@Test
<<<<<<< HEAD
	void computesExpectedPriceForUniqueTokenWipe() throws IOException {
		// setup:
		final var expectedTotalBasePrice = canonicalTotalPricesInUsd.get(TokenAccountWipe).get(TOKEN_NON_FUNGIBLE_UNIQUE);
		final var desired = "{\n" +
				"  \"transactionFeeSchedule\" : {\n" +
				"    \"hederaFunctionality\" : \"TokenAccountWipe\",\n" +
=======
	void computesExpectedPriceForUniqueTokenBurn() throws IOException {
		// setup:
		final var canonicalTotalPricesInUsd = assetsLoader.loadCanonicalPrices();
		final var expectedTotalBasePrice = canonicalTotalPricesInUsd.get(TokenBurn).get(TOKEN_NON_FUNGIBLE_UNIQUE);

		final var desiredJson = "{\n" +
				"  \"transactionFeeSchedule\" : {\n" +
				"    \"hederaFunctionality\" : \"TokenBurn\",\n" +
>>>>>>> acc1b819
				"    \"fees\" : [ {\n" +
				"      \"subType\" : \"TOKEN_NON_FUNGIBLE_UNIQUE\",\n" +
				"      \"nodedata\" : {\n" +
				"        \"constant\" : 76366243,\n" +
				"        \"bpt\" : 122087,\n" +
				"        \"vpt\" : 305216845,\n" +
				"        \"rbh\" : 81,\n" +
				"        \"sbh\" : 6,\n" +
				"        \"gas\" : 814,\n" +
				"        \"bpr\" : 122087,\n" +
				"        \"sbpr\" : 3052,\n" +
				"        \"min\" : 0,\n" +
				"        \"max\" : 1000000000000000\n" +
				"      },\n" +
				"      \"networkdata\" : {\n" +
				"        \"constant\" : 1527324859,\n" +
				"        \"bpt\" : 2441735,\n" +
				"        \"vpt\" : 6104336894,\n" +
				"        \"rbh\" : 1628,\n" +
				"        \"sbh\" : 122,\n" +
				"        \"gas\" : 16278,\n" +
				"        \"bpr\" : 2441735,\n" +
				"        \"sbpr\" : 61043,\n" +
				"        \"min\" : 0,\n" +
				"        \"max\" : 1000000000000000\n" +
				"      },\n" +
				"      \"servicedata\" : {\n" +
				"        \"constant\" : 1527324859,\n" +
				"        \"bpt\" : 2441735,\n" +
				"        \"vpt\" : 6104336894,\n" +
				"        \"rbh\" : 1628,\n" +
				"        \"sbh\" : 122,\n" +
				"        \"gas\" : 16278,\n" +
				"        \"bpr\" : 2441735,\n" +
				"        \"sbpr\" : 61043,\n" +
				"        \"min\" : 0,\n" +
				"        \"max\" : 1000000000000000\n" +
				"      }\n" +
				"    } ]\n" +
				"  }\n" +
				"}";
		// given:
<<<<<<< HEAD

		Map<ResourceProvider, Map<UsableResource, Long>> computedPrices =
				subject.canonicalPricesFor(TokenAccountWipe, TOKEN_NON_FUNGIBLE_UNIQUE);

		// and:
		final var canonicalUsage = baseOperationUsage.baseUsageFor(TokenAccountWipe, TOKEN_NON_FUNGIBLE_UNIQUE);
		final var jsonRepr = reprAsSingleFeeScheduleEntry(TokenAccountWipe, TOKEN_NON_FUNGIBLE_UNIQUE, computedPrices);

		// when:
		final var actualBasePrice = feeInUsd(computedPrices, canonicalUsage);

		// then:
		assertEquals(expectedTotalBasePrice.doubleValue(), actualBasePrice.doubleValue(), ALLOWED_DEVIATION);
		assertEquals(desired, jsonRepr);
	}

=======
		Map<ResourceProvider, Map<UsableResource, Long>> computedResourcePrices =
				subject.canonicalPricesFor(TokenBurn, TOKEN_NON_FUNGIBLE_UNIQUE);
		// and:
		final var canonicalUsage = baseOperationUsage.baseUsageFor(TokenBurn, TOKEN_NON_FUNGIBLE_UNIQUE);
		final var jsonRepr = reprAsSingleFeeScheduleEntry(
				TokenBurn, TOKEN_NON_FUNGIBLE_UNIQUE, computedResourcePrices);
		//System.out.println(jsonRepr);

		// when:
		final var actualBasePrice = feeInUsd(computedResourcePrices, canonicalUsage);
		System.out.println(actualBasePrice);

		// then:
		assertEquals(expectedTotalBasePrice.doubleValue(), actualBasePrice.doubleValue(), 0);
		assertEquals(desiredJson, jsonRepr);
	}


>>>>>>> acc1b819
	@Test
	void computesExpectedPriceForFeeScheduleUpdate() throws IOException {
		// setup:
		final var expectedBasePrice = canonicalTotalPricesInUsd.get(TokenFeeScheduleUpdate).get(DEFAULT);
		final var desired = "{\n" +
				"  \"transactionFeeSchedule\" : {\n" +
				"    \"hederaFunctionality\" : \"TokenFeeScheduleUpdate\",\n" +
				"    \"fees\" : [ {\n" +
				"      \"nodedata\" : {\n" +
				"        \"constant\" : 74741325,\n" +
				"        \"bpt\" : 119489,\n" +
				"        \"vpt\" : 298722453,\n" +
				"        \"rbh\" : 80,\n" +
				"        \"sbh\" : 6,\n" +
				"        \"gas\" : 797,\n" +
				"        \"bpr\" : 119489,\n" +
				"        \"sbpr\" : 2987,\n" +
				"        \"min\" : 0,\n" +
				"        \"max\" : 1000000000000000\n" +
				"      },\n" +
				"      \"networkdata\" : {\n" +
				"        \"constant\" : 1494826501,\n" +
				"        \"bpt\" : 2389780,\n" +
				"        \"vpt\" : 5974449055,\n" +
				"        \"rbh\" : 1593,\n" +
				"        \"sbh\" : 119,\n" +
				"        \"gas\" : 15932,\n" +
				"        \"bpr\" : 2389780,\n" +
				"        \"sbpr\" : 59744,\n" +
				"        \"min\" : 0,\n" +
				"        \"max\" : 1000000000000000\n" +
				"      },\n" +
				"      \"servicedata\" : {\n" +
				"        \"constant\" : 1494826501,\n" +
				"        \"bpt\" : 2389780,\n" +
				"        \"vpt\" : 5974449055,\n" +
				"        \"rbh\" : 1593,\n" +
				"        \"sbh\" : 119,\n" +
				"        \"gas\" : 15932,\n" +
				"        \"bpr\" : 2389780,\n" +
				"        \"sbpr\" : 59744,\n" +
				"        \"min\" : 0,\n" +
				"        \"max\" : 1000000000000000\n" +
				"      }\n" +
				"    } ]\n" +
				"  }\n" +
				"}";

		// given:
		Map<ResourceProvider, Map<UsableResource, Long>> computedPrices =
				subject.canonicalPricesFor(TokenFeeScheduleUpdate, DEFAULT);
		// and:
		final var canonicalUsage = baseOperationUsage.baseUsageFor(TokenFeeScheduleUpdate, DEFAULT);
		final var jsonRepr = reprAsSingleFeeScheduleEntry(TokenFeeScheduleUpdate, DEFAULT, computedPrices);

		// when:
		final var actualBasePrice = feeInUsd(computedPrices, canonicalUsage);

		// then:
		assertEquals(expectedBasePrice.doubleValue(), actualBasePrice.doubleValue());
		assertEquals(desired, jsonRepr);
	}

	@Test
	void computesExpectedPriceForSubmitMessage() throws IOException {
		// setup:
		final var expectedBasePrice = canonicalTotalPricesInUsd.get(ConsensusSubmitMessage).get(DEFAULT);

		// given:
		Map<ResourceProvider, Map<UsableResource, Long>> computedPrices =
				subject.canonicalPricesFor(ConsensusSubmitMessage, DEFAULT);
		// and:
		final var canonicalUsage = baseOperationUsage.baseUsageFor(ConsensusSubmitMessage, DEFAULT);

		// when:
		final var actualBasePrice = feeInUsd(computedPrices, canonicalUsage);

		// then:
		assertEquals(expectedBasePrice.doubleValue(), actualBasePrice.doubleValue());
	}


	private String reprAsSingleFeeScheduleEntry(
			HederaFunctionality function,
			SubType type,
			Map<ResourceProvider, Map<UsableResource, Long>> prices
	) throws JsonProcessingException {
		final Map<String, Object> transactionFeeSchedule = new HashMap<>();

		final Map<String, Object> details = new LinkedHashMap<>();
		details.put(FEE_SCHEDULE_FUNCTION_KEY, function.toString());
		final Map<String, Object> scopedPrices = new LinkedHashMap<>();
		if (type != DEFAULT) {
			scopedPrices.put(FEE_SCHEDULE_TYPE_KEY, type.toString());
		}
		for (var provider : ResourceProvider.class.getEnumConstants()) {
			final Map<String, Long> constrainedPrices = new LinkedHashMap<>();
			final var providerPrices = prices.get(provider);
			for (var resource : UsableResource.class.getEnumConstants()) {
				final var price = providerPrices.get(resource);
				constrainedPrices.put(resource.toString().toLowerCase(), price);
			}
			constrainedPrices.put("min", 0L);
			constrainedPrices.put("max", 1000000000000000L);
			scopedPrices.put(provider.jsonKey(), constrainedPrices);
		}
		final List<Map<String, Object>> allScopedPrices = List.of(scopedPrices);
		details.put(FEE_SCHEDULE_FEES_KEY, allScopedPrices);
		transactionFeeSchedule.put(FEE_SCHEDULE_ENTRY_KEY, details);

		final var om = new ObjectMapper();
		return om.writerWithDefaultPrettyPrinter().writeValueAsString(transactionFeeSchedule);
	}

	private BigDecimal feeInUsd(Map<ResourceProvider, Map<UsableResource, Long>> prices, UsageAccumulator usage) {
		var sum = BigDecimal.ZERO;
		for (var provider : ResourceProvider.class.getEnumConstants()) {
			final var providerPrices = prices.get(provider);
			for (var resource : UsableResource.class.getEnumConstants()) {
				final var bdPrice = BigDecimal.valueOf(providerPrices.get(resource));
				final var bdUsage = BigDecimal.valueOf(usage.get(provider, resource));
				sum = sum.add(bdPrice.multiply(bdUsage));
			}
		}
		return sum
				.divide(FEE_SCHEDULE_MULTIPLIER, DECIMAL128)
				.divide(USD_TO_TINYCENTS, new MathContext(5, HALF_EVEN));
	}
}<|MERGE_RESOLUTION|>--- conflicted
+++ resolved
@@ -39,11 +39,8 @@
 import static com.hedera.services.pricing.FeeSchedules.FEE_SCHEDULE_MULTIPLIER;
 import static com.hedera.services.pricing.FeeSchedules.USD_TO_TINYCENTS;
 import static com.hederahashgraph.api.proto.java.HederaFunctionality.ConsensusSubmitMessage;
-<<<<<<< HEAD
 import static com.hederahashgraph.api.proto.java.HederaFunctionality.TokenAccountWipe;
-=======
 import static com.hederahashgraph.api.proto.java.HederaFunctionality.TokenBurn;
->>>>>>> acc1b819
 import static com.hederahashgraph.api.proto.java.HederaFunctionality.TokenFeeScheduleUpdate;
 import static com.hederahashgraph.api.proto.java.HederaFunctionality.TokenMint;
 import static com.hederahashgraph.api.proto.java.SubType.DEFAULT;
@@ -140,23 +137,12 @@
 	}
 
 	@Test
-<<<<<<< HEAD
 	void computesExpectedPriceForUniqueTokenWipe() throws IOException {
 		// setup:
 		final var expectedTotalBasePrice = canonicalTotalPricesInUsd.get(TokenAccountWipe).get(TOKEN_NON_FUNGIBLE_UNIQUE);
 		final var desired = "{\n" +
 				"  \"transactionFeeSchedule\" : {\n" +
 				"    \"hederaFunctionality\" : \"TokenAccountWipe\",\n" +
-=======
-	void computesExpectedPriceForUniqueTokenBurn() throws IOException {
-		// setup:
-		final var canonicalTotalPricesInUsd = assetsLoader.loadCanonicalPrices();
-		final var expectedTotalBasePrice = canonicalTotalPricesInUsd.get(TokenBurn).get(TOKEN_NON_FUNGIBLE_UNIQUE);
-
-		final var desiredJson = "{\n" +
-				"  \"transactionFeeSchedule\" : {\n" +
-				"    \"hederaFunctionality\" : \"TokenBurn\",\n" +
->>>>>>> acc1b819
 				"    \"fees\" : [ {\n" +
 				"      \"subType\" : \"TOKEN_NON_FUNGIBLE_UNIQUE\",\n" +
 				"      \"nodedata\" : {\n" +
@@ -199,7 +185,6 @@
 				"  }\n" +
 				"}";
 		// given:
-<<<<<<< HEAD
 
 		Map<ResourceProvider, Map<UsableResource, Long>> computedPrices =
 				subject.canonicalPricesFor(TokenAccountWipe, TOKEN_NON_FUNGIBLE_UNIQUE);
@@ -216,7 +201,57 @@
 		assertEquals(desired, jsonRepr);
 	}
 
-=======
+	@Test
+	void computesExpectedPriceForUniqueTokenBurn() throws IOException {
+		// setup:
+		final var canonicalTotalPricesInUsd = assetsLoader.loadCanonicalPrices();
+		final var expectedTotalBasePrice = canonicalTotalPricesInUsd.get(TokenBurn).get(TOKEN_NON_FUNGIBLE_UNIQUE);
+
+		final var desiredJson = "{\n" +
+				"  \"transactionFeeSchedule\" : {\n" +
+				"    \"hederaFunctionality\" : \"TokenBurn\",\n" +
+				"    \"fees\" : [ {\n" +
+				"      \"subType\" : \"TOKEN_NON_FUNGIBLE_UNIQUE\",\n" +
+				"      \"nodedata\" : {\n" +
+				"        \"constant\" : 76366243,\n" +
+				"        \"bpt\" : 122087,\n" +
+				"        \"vpt\" : 305216845,\n" +
+				"        \"rbh\" : 81,\n" +
+				"        \"sbh\" : 6,\n" +
+				"        \"gas\" : 814,\n" +
+				"        \"bpr\" : 122087,\n" +
+				"        \"sbpr\" : 3052,\n" +
+				"        \"min\" : 0,\n" +
+				"        \"max\" : 1000000000000000\n" +
+				"      },\n" +
+				"      \"networkdata\" : {\n" +
+				"        \"constant\" : 1527324859,\n" +
+				"        \"bpt\" : 2441735,\n" +
+				"        \"vpt\" : 6104336894,\n" +
+				"        \"rbh\" : 1628,\n" +
+				"        \"sbh\" : 122,\n" +
+				"        \"gas\" : 16278,\n" +
+				"        \"bpr\" : 2441735,\n" +
+				"        \"sbpr\" : 61043,\n" +
+				"        \"min\" : 0,\n" +
+				"        \"max\" : 1000000000000000\n" +
+				"      },\n" +
+				"      \"servicedata\" : {\n" +
+				"        \"constant\" : 1527324859,\n" +
+				"        \"bpt\" : 2441735,\n" +
+				"        \"vpt\" : 6104336894,\n" +
+				"        \"rbh\" : 1628,\n" +
+				"        \"sbh\" : 122,\n" +
+				"        \"gas\" : 16278,\n" +
+				"        \"bpr\" : 2441735,\n" +
+				"        \"sbpr\" : 61043,\n" +
+				"        \"min\" : 0,\n" +
+				"        \"max\" : 1000000000000000\n" +
+				"      }\n" +
+				"    } ]\n" +
+				"  }\n" +
+				"}";
+		// given:
 		Map<ResourceProvider, Map<UsableResource, Long>> computedResourcePrices =
 				subject.canonicalPricesFor(TokenBurn, TOKEN_NON_FUNGIBLE_UNIQUE);
 		// and:
@@ -234,8 +269,6 @@
 		assertEquals(desiredJson, jsonRepr);
 	}
 
-
->>>>>>> acc1b819
 	@Test
 	void computesExpectedPriceForFeeScheduleUpdate() throws IOException {
 		// setup:
