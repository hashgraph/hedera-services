package com.hedera.services.usage.crypto;

/*-
 * ‌
 * Hedera Services API Fees
 * ​
 * Copyright (C) 2018 - 2021 Hedera Hashgraph, LLC
 * ​
 * Licensed under the Apache License, Version 2.0 (the "License");
 * you may not use this file except in compliance with the License.
 * You may obtain a copy of the License at
 *
 *      http://www.apache.org/licenses/LICENSE-2.0
 *
 * Unless required by applicable law or agreed to in writing, software
 * distributed under the License is distributed on an "AS IS" BASIS,
 * WITHOUT WARRANTIES OR CONDITIONS OF ANY KIND, either express or implied.
 * See the License for the specific language governing permissions and
 * limitations under the License.
 * ‍
 */

import com.hedera.services.usage.BaseTransactionMeta;
import com.hedera.services.usage.EstimatorFactory;
import com.hedera.services.usage.QueryUsage;
import com.hedera.services.usage.SigUsage;
import com.hedera.services.usage.TxnUsageEstimator;
import com.hedera.services.usage.state.UsageAccumulator;
import com.hederahashgraph.api.proto.java.CryptoCreateTransactionBody;
import com.hederahashgraph.api.proto.java.FeeData;
import com.hederahashgraph.api.proto.java.Query;
import com.hederahashgraph.api.proto.java.ResponseType;
import com.hederahashgraph.api.proto.java.TransactionBody;

import java.nio.charset.StandardCharsets;
import java.util.function.Function;

import static com.hedera.services.usage.SingletonEstimatorUtils.ESTIMATOR_UTILS;
import static com.hedera.services.usage.SingletonUsageProperties.USAGE_PROPERTIES;
import static com.hedera.services.usage.TxnUsage.keySizeIfPresent;
import static com.hedera.services.usage.crypto.entities.CryptoEntitySizes.CRYPTO_ENTITY_SIZES;
import static com.hedera.services.usage.token.entities.TokenEntitySizes.TOKEN_ENTITY_SIZES;
import static com.hederahashgraph.fee.FeeBuilder.BASIC_ENTITY_ID_SIZE;
import static com.hederahashgraph.fee.FeeBuilder.BOOL_SIZE;
import static com.hederahashgraph.fee.FeeBuilder.LONG_SIZE;
import static com.hederahashgraph.fee.FeeBuilder.getAccountKeyStorageSize;

public class CryptoOpsUsage {
	private static final long LONG_BASIC_ENTITY_ID_SIZE = BASIC_ENTITY_ID_SIZE;
	private static final long LONG_ACCOUNT_AMOUNT_BYTES = USAGE_PROPERTIES.accountAmountBytes();

	static EstimatorFactory txnEstimateFactory = TxnUsageEstimator::new;
	static Function<ResponseType, QueryUsage> queryEstimateFactory = QueryUsage::new;

	public void cryptoTransferUsage(
			SigUsage sigUsage,
			CryptoTransferMeta xferMeta,
			BaseTransactionMeta baseMeta,
			UsageAccumulator accumulator
	) {
		accumulator.resetForTransaction(baseMeta, sigUsage);

		final int totalXfers = baseMeta.getNumExplicitTransfers() + xferMeta.getCustomFeeHbarTransfers();
		final int totalTokensXfers = xferMeta.getNumTokenTransfers() + xferMeta.getCustomFeeTokenTransfers();
		final int totalTokensInvolved = xferMeta.getNumTokensInvolved() + xferMeta.getCustomFeeTokensInvolved();

		final int tokenMultiplier = xferMeta.getTokenMultiplier();

		final int weightedTokensInvolved = tokenMultiplier * totalTokensInvolved;

		final int weightedTokenXfers = tokenMultiplier * totalTokensXfers;
		long incBpt = weightedTokensInvolved * LONG_BASIC_ENTITY_ID_SIZE;
		incBpt += (weightedTokenXfers + totalXfers) * LONG_ACCOUNT_AMOUNT_BYTES;
		accumulator.addBpt(incBpt);

<<<<<<< HEAD
		long incRb = numXfers * LONG_ACCOUNT_AMOUNT_BYTES;
		incRb += TOKEN_ENTITY_SIZES.bytesUsedToRecordTokenTransfers(weightedTokensInvolved, weightedTokenXfers, 0);
=======
		long incRb = totalXfers * LONG_ACCOUNT_AMOUNT_BYTES;
		incRb += TOKEN_ENTITY_SIZES.bytesUsedToRecordTokenTransfers(weightedTokensInvolved, weightedTokenXfers);
>>>>>>> 10fae20f
		accumulator.addRbs(incRb * USAGE_PROPERTIES.legacyReceiptStorageSecs());
	}

	public FeeData cryptoInfoUsage(Query cryptoInfoReq, ExtantCryptoContext ctx) {
		var op = cryptoInfoReq.getCryptoGetInfo();

		var estimate = queryEstimateFactory.apply(op.getHeader().getResponseType());
		estimate.updateTb(BASIC_ENTITY_ID_SIZE);
		long extraRb = 0;
		extraRb += ctx.currentMemo().getBytes(StandardCharsets.UTF_8).length;
		extraRb += getAccountKeyStorageSize(ctx.currentKey());
		if (ctx.currentlyHasProxy()) {
			extraRb += BASIC_ENTITY_ID_SIZE;
		}
		extraRb += ctx.currentNumTokenRels() * TOKEN_ENTITY_SIZES.bytesUsedPerAccountRelationship();
		estimate.updateRb(CRYPTO_ENTITY_SIZES.fixedBytesInAccountRepr() + extraRb);

		return estimate.get();
	}

	public long cryptoAutoRenewRb(ExtantCryptoContext ctx) {
		return CRYPTO_ENTITY_SIZES.fixedBytesInAccountRepr()
				+ ctx.currentNonBaseRb()
				+ ctx.currentNumTokenRels() * CRYPTO_ENTITY_SIZES.bytesInTokenAssocRepr();
	}

	public FeeData cryptoUpdateUsage(TransactionBody cryptoUpdate, SigUsage sigUsage, ExtantCryptoContext ctx) {
		var op = cryptoUpdate.getCryptoUpdateAccount();

		long keyBytesUsed = op.hasKey() ? getAccountKeyStorageSize(op.getKey()) : 0;
		long msgBytesUsed = BASIC_ENTITY_ID_SIZE
				+ op.getMemo().getValueBytes().size()
				+ keyBytesUsed
				+ (op.hasExpirationTime() ? LONG_SIZE : 0)
				+ (op.hasAutoRenewPeriod() ? LONG_SIZE : 0)
				+ (op.hasProxyAccountID() ? BASIC_ENTITY_ID_SIZE : 0);
		var estimate = txnEstimateFactory.get(sigUsage, cryptoUpdate, ESTIMATOR_UTILS);
		estimate.addBpt(msgBytesUsed);

		long newVariableBytes = 0;
		newVariableBytes += !op.hasMemo()
				? ctx.currentMemo().getBytes(StandardCharsets.UTF_8).length
				: op.getMemo().getValueBytes().size();
		newVariableBytes += !op.hasKey() ? getAccountKeyStorageSize(ctx.currentKey()) : keyBytesUsed;
		newVariableBytes += (op.hasProxyAccountID() || ctx.currentlyHasProxy()) ? BASIC_ENTITY_ID_SIZE : 0;

		long tokenRelBytes = ctx.currentNumTokenRels() * CRYPTO_ENTITY_SIZES.bytesInTokenAssocRepr();
		long sharedFixedBytes = CRYPTO_ENTITY_SIZES.fixedBytesInAccountRepr() + tokenRelBytes;
		long newLifetime = ESTIMATOR_UTILS.relativeLifetime(cryptoUpdate, op.getExpirationTime().getSeconds());
		long oldLifetime = ESTIMATOR_UTILS.relativeLifetime(cryptoUpdate, ctx.currentExpiry());
		long rbsDelta = ESTIMATOR_UTILS.changeInBsUsage(
				cryptoAutoRenewRb(ctx),
				oldLifetime,
				sharedFixedBytes + newVariableBytes,
				newLifetime);
		if (rbsDelta > 0) {
			estimate.addRbs(rbsDelta);
		}

		return estimate.get();
	}

	public FeeData cryptoCreateUsage(TransactionBody cryptoCreation, SigUsage sigUsage) {
		var op = cryptoCreation.getCryptoCreateAccount();

		long variableBytes = 0;
		variableBytes += op.getMemoBytes().size();
		variableBytes += keySizeIfPresent(op, CryptoCreateTransactionBody::hasKey, CryptoCreateTransactionBody::getKey);
		if (op.hasProxyAccountID()) {
			variableBytes += BASIC_ENTITY_ID_SIZE;
		}

		var lifetime = op.getAutoRenewPeriod().getSeconds();

		var estimate = txnEstimateFactory.get(sigUsage, cryptoCreation, ESTIMATOR_UTILS);
		/* Variable bytes plus two additional longs for balance and auto-renew period;
		   plus a boolean for receiver sig required. */
		estimate.addBpt(variableBytes + 2 * LONG_SIZE + BOOL_SIZE);
		estimate.addRbs((CRYPTO_ENTITY_SIZES.fixedBytesInAccountRepr() + variableBytes) * lifetime);
		estimate.addNetworkRbs(BASIC_ENTITY_ID_SIZE * USAGE_PROPERTIES.legacyReceiptStorageSecs());

		return estimate.get();
	}
}<|MERGE_RESOLUTION|>--- conflicted
+++ resolved
@@ -73,13 +73,8 @@
 		incBpt += (weightedTokenXfers + totalXfers) * LONG_ACCOUNT_AMOUNT_BYTES;
 		accumulator.addBpt(incBpt);
 
-<<<<<<< HEAD
-		long incRb = numXfers * LONG_ACCOUNT_AMOUNT_BYTES;
+		long incRb = totalXfers * LONG_ACCOUNT_AMOUNT_BYTES;
 		incRb += TOKEN_ENTITY_SIZES.bytesUsedToRecordTokenTransfers(weightedTokensInvolved, weightedTokenXfers, 0);
-=======
-		long incRb = totalXfers * LONG_ACCOUNT_AMOUNT_BYTES;
-		incRb += TOKEN_ENTITY_SIZES.bytesUsedToRecordTokenTransfers(weightedTokensInvolved, weightedTokenXfers);
->>>>>>> 10fae20f
 		accumulator.addRbs(incRb * USAGE_PROPERTIES.legacyReceiptStorageSecs());
 	}
 
