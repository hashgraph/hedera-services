--- conflicted
+++ resolved
@@ -9,9 +9,9 @@
  * Licensed under the Apache License, Version 2.0 (the "License");
  * you may not use this file except in compliance with the License.
  * You may obtain a copy of the License at
- *
+ * 
  *      http://www.apache.org/licenses/LICENSE-2.0
- *
+ * 
  * Unless required by applicable law or agreed to in writing, software
  * distributed under the License is distributed on an "AS IS" BASIS,
  * WITHOUT WARRANTIES OR CONDITIONS OF ANY KIND, either express or implied.
@@ -61,11 +61,7 @@
 			}
 			usageEstimator.addBpt(bytesToAdd);
 			usageEstimator.addRbs(bytesToAdd);
-<<<<<<< HEAD
 			var tokenSize = op.getMetadataCount();
-=======
-			var tokenSize = op.getMetadataList().size();
->>>>>>> 13ac3be5
 			usageEstimator.addRbs(tokenEntitySizes.bytesUsedForUniqueTokenTransfers(tokenSize));
 			addTokenTransfersRecordRb(1, 0, tokenSize);
 		} else if (currentSubType == SubType.TOKEN_FUNGIBLE_COMMON) {
@@ -74,10 +70,6 @@
 		}
 
 		addEntityBpt();
-<<<<<<< HEAD
-=======
-
->>>>>>> 13ac3be5
 		return usageEstimator.get(currentSubType);
 	}
 }