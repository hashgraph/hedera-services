--- conflicted
+++ resolved
@@ -21,10 +21,6 @@
   repositories {
     gradlePluginPortal()
     mavenCentral()
-<<<<<<< HEAD
-    mavenLocal()
-=======
->>>>>>> c39f1a45
     maven { url = uri("https://oss.sonatype.org/content/repositories/snapshots") }
   }
 }
