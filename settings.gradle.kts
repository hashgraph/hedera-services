--- conflicted
+++ resolved
@@ -225,10 +225,6 @@
                     "mockito-jupiter",
                     "hamcrest",
                     "awaitility",
-<<<<<<< HEAD
-                    "google-truth",
-=======
->>>>>>> d390ba41
                     "assertj-core"
                 )
             )
