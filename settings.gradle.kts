--- conflicted
+++ resolved
@@ -112,11 +112,7 @@
             version("netty-version", "4.1.66.Final")
             version("protobuf-java-version", "3.19.4")
             version("slf4j-version", "2.0.3")
-<<<<<<< HEAD
-            version("swirlds-version", "0.33.0-adhoc.xe9a470ae")
-=======
             version("swirlds-version", "0.35.0-alpha.0")
->>>>>>> 144d8414
             version("tuweni-version", "2.2.0")
             version("jna-version", "5.12.1")
             version("jsr305-version", "3.0.2")
