/*
 * Copyright (C) 2022-2023 Hedera Hashgraph, LLC
 *
 * Licensed under the Apache License, Version 2.0 (the "License");
 * you may not use this file except in compliance with the License.
 * You may obtain a copy of the License at
 *
 *      http://www.apache.org/licenses/LICENSE-2.0
 *
 * Unless required by applicable law or agreed to in writing, software
 * distributed under the License is distributed on an "AS IS" BASIS,
 * WITHOUT WARRANTIES OR CONDITIONS OF ANY KIND, either express or implied.
 * See the License for the specific language governing permissions and
 * limitations under the License.
 */

import me.champeau.gradle.igp.gitRepositories

// Add local maven build directory to plugin repos
pluginManagement {
<<<<<<< HEAD
    repositories {
        gradlePluginPortal()
        mavenCentral()
        mavenLocal()
        maven { url = uri("https://oss.sonatype.org/content/repositories/snapshots") }
    }
=======
  repositories {
    gradlePluginPortal()
    mavenCentral()
    maven { url = uri("https://oss.sonatype.org/content/repositories/snapshots") }
  }
>>>>>>> 5e6d2e66
}

plugins {
    id("com.gradle.enterprise").version("3.11.4")
    // Use GIT plugin to clone HAPI protobuf files
    // See documentation https://melix.github.io/includegit-gradle-plugin/latest/index.html
    id("me.champeau.includegit").version("0.1.6")
}

include(":hedera-node")

include(":hedera-node:hedera-networkadmin-service")

include(":hedera-node:hedera-networkadmin-service-impl")

include(":hedera-node:hedera-consensus-service")

include(":hedera-node:hedera-consensus-service-impl")

include(":hedera-node:hedera-file-service")

include(":hedera-node:hedera-file-service-impl")

include(":hedera-node:hedera-schedule-service")

include(":hedera-node:hedera-schedule-service-impl")

include(":hedera-node:hedera-smart-contract-service")

include(":hedera-node:hedera-smart-contract-service-impl")

include(":hedera-node:hedera-token-service")

include(":hedera-node:hedera-token-service-impl")

include(":hedera-node:hedera-util-service")

include(":hedera-node:hedera-util-service-impl")

include(":hedera-node:hapi-utils")

include(":hedera-node:hapi-fees")

include(":hedera-node:hapi")

include(":hedera-node:hedera-config")

include(":hedera-node:hedera-app")

include(":hedera-node:hedera-app-spi")

include(":hedera-node:hedera-evm")

include(":hedera-node:hedera-evm-impl")

include(":hedera-node:hedera-mono-service")

include(":hedera-node:cli-clients")

include(":hedera-node:test-clients")

// Enable Gradle Build Scan
gradleEnterprise {
    buildScan {
        termsOfServiceUrl = "https://gradle.com/terms-of-service"
        termsOfServiceAgree = "yes"
    }
}

gitRepositories {
    checkoutsDirectory.set(file(rootProject.projectDir.absolutePath + "/hedera-node/hapi/"))
    include("hedera-protobufs") {
        uri.set("https://github.com/hashgraph/hedera-protobufs.git")
        // choose tag or branch of HAPI you would like to test with
        // this looks for a tag in hedera-protobufs repo
        // This version needs to match tha HAPI version below in versionCatalogs
        tag.set("add-pbj-types-for-state")
        // do not load project from repo
        autoInclude.set(false)
    }
}

// Define the library catalogs available for projects to make use of
dependencyResolutionManagement {
    @Suppress("UnstableApiUsage")
    versionCatalogs {
        // The libs of this catalog are the **ONLY** ones that are authorized to be part of the runtime
        // distribution. These libs can be depended on during compilation, or bundled as part of
        // runtime.
        create("libs") {
            // The HAPI API version to use, this need to match the tag set on gitRepositories above
            version("hapi-version", "0.38.1-allowance-SNAPSHOT")

            // Definition of version numbers for all libraries
            version("pbj-version", "0.5.2")
            version("besu-version", "23.1.2")
            version("besu-native-version", "0.6.1")
            version("bouncycastle-version", "1.70")
            version("caffeine-version", "3.0.6")
            version("eclipse-collections-version", "10.4.0")
            version("commons-codec-version", "1.15")
            version("commons-io-version", "2.11.0")
            version("commons-collections4-version", "4.4")
            version("commons-lang3-version", "3.12.0")
            version("dagger-version", "2.42")
            version("eddsa-version", "0.3.0")
            version("grpc-version", "1.50.2")
            version("guava-version", "31.1-jre")
            version("headlong-version", "6.1.1")
            version("helidon-version", "3.0.2")
            version("jackson-version", "2.13.3")
            version("javax-annotation-version", "1.3.2")
            version("javax-inject-version", "1")
            version("jetbrains-annotation-version", "16.0.2")
            version("log4j-version", "2.17.2")
            version("netty-version", "4.1.66.Final")
            version("protobuf-java-version", "3.19.4")
            version("slf4j-version", "2.0.3")
            version("swirlds-version", "0.39.0-adhoc.xa9477c7f")
            version("tuweni-version", "2.2.0")
            version("jna-version", "5.12.1")
            version("jsr305-version", "3.0.2")
            version("spotbugs-version", "4.7.3")
            version("helidon-grpc-version", "3.0.2")

            plugin("pbj", "com.hedera.pbj.pbj-compiler").versionRef("pbj-version")

            // List of bundles provided for us. When applicable, favor using these over individual
            // libraries.
            // Use when you need to use Besu
            bundle(
                    "besu",
                    listOf("besu-bls12-381", "besu-evm", "besu-datatypes", "besu-secp256k1", "tuweni-units"))
            // Use when you need to use bouncy castle
            bundle("bouncycastle", listOf("bouncycastle-bcprov-jdk15on", "bouncycastle-bcpkix-jdk15on"))
            // Use when you need to make use of dependency injection.
            bundle("di", listOf("javax-inject", "dagger-api"))
            // Use when you need a grpc server
            bundle("helidon", listOf("helidon-server", "helidon-grpc-server", "helidon-io-grpc"))
            // Use when you need logging
            bundle("logging", listOf("log4j-api", "log4j-core", "log4j-slf4j", "slf4j-api"))
            // Use when you need to depend upon netty
            bundle("netty", listOf("netty-handler", "netty-transport-native-epoll"))
            // Use when you depend upon all or swirlds
            bundle(
                    "swirlds",
                    listOf(
                            "swirlds-common",
                            "swirlds-platform-core",
                            "swirlds-fchashmap",
                            "swirlds-merkle",
                            "swirlds-fcqueue",
                            "swirlds-jasperdb",
                            "swirlds-virtualmap",
                            "swirlds-test-framework",
                            "swirlds-cli"))

            // Define the individual libraries
            library("pbj-runtime", "com.hedera.pbj", "pbj-runtime").versionRef("pbj-version")
            library("besu-bls12-381", "org.hyperledger.besu", "bls12-381")
                    .versionRef("besu-native-version")
            library("besu-secp256k1", "org.hyperledger.besu", "secp256k1")
                    .versionRef("besu-native-version")
            library("besu-evm", "org.hyperledger.besu", "evm").versionRef("besu-version")
            library("besu-datatypes", "org.hyperledger.besu", "besu-datatypes").versionRef("besu-version")
            library("bouncycastle-bcprov-jdk15on", "org.bouncycastle", "bcprov-jdk15on")
                    .versionRef("bouncycastle-version")
            library("bouncycastle-bcpkix-jdk15on", "org.bouncycastle", "bcpkix-jdk15on")
                    .versionRef("bouncycastle-version")
            library("caffeine", "com.github.ben-manes.caffeine", "caffeine")
                    .versionRef("caffeine-version")
            library("eclipse-collections", "org.eclipse.collections", "eclipse-collections")
                    .versionRef("eclipse-collections-version")
            library("commons-collections4", "org.apache.commons", "commons-collections4")
                    .versionRef("commons-collections4-version")
            library("commons-codec", "commons-codec", "commons-codec").versionRef("commons-codec-version")
            library("commons-io", "commons-io", "commons-io").versionRef("commons-io-version")
            library("commons-lang3", "org.apache.commons", "commons-lang3")
                    .versionRef("commons-lang3-version")
            library("dagger-api", "com.google.dagger", "dagger").versionRef("dagger-version")
            library("dagger-compiler", "com.google.dagger", "dagger-compiler")
                    .versionRef("dagger-version")
            library("eddsa", "net.i2p.crypto", "eddsa").versionRef("eddsa-version")
            library("grpc-stub", "io.grpc", "grpc-stub").versionRef("grpc-version")
            library("grpc-protobuf", "io.grpc", "grpc-protobuf").versionRef("grpc-version")
            library("grpc-netty", "io.grpc", "grpc-netty").versionRef("grpc-version")
            library("guava", "com.google.guava", "guava").versionRef("guava-version")
            library("hapi", "com.hedera.hashgraph", "hedera-protobuf-java-api").versionRef("hapi-version")
            library("headlong", "com.esaulpaugh", "headlong").versionRef("headlong-version")
            library("helidon-server", "io.helidon.webserver", "helidon-webserver-http2")
                    .versionRef("helidon-version")
            library("helidon-grpc-server", "io.helidon.grpc", "helidon-grpc-server")
                    .versionRef("helidon-version")
            library("helidon-io-grpc", "io.helidon.grpc", "io.grpc").versionRef("helidon-version")
            library("jackson", "com.fasterxml.jackson.core", "jackson-databind")
                    .versionRef("jackson-version")
            library("javax-annotation", "javax.annotation", "javax.annotation-api")
                    .versionRef("javax-annotation-version")
            library("javax-inject", "javax.inject", "javax.inject").versionRef("javax-inject-version")
            library("jetbrains-annotation", "org.jetbrains", "annotations")
                    .versionRef("jetbrains-annotation-version")
            library("jsr305-annotation", "com.google.code.findbugs", "jsr305")
                    .versionRef("jsr305-version")
            library("log4j-api", "org.apache.logging.log4j", "log4j-api").versionRef("log4j-version")
            library("log4j-core", "org.apache.logging.log4j", "log4j-core").versionRef("log4j-version")
            library("log4j-slf4j", "org.apache.logging.log4j", "log4j-slf4j-impl")
                    .versionRef("log4j-version")
            library("netty-transport-native-epoll", "io.netty", "netty-transport-native-epoll")
                    .versionRef("netty-version")
            library("netty-handler", "io.netty", "netty-handler").versionRef("netty-version")
            library("protobuf-java", "com.google.protobuf", "protobuf-java")
                    .versionRef("protobuf-java-version")
            library("swirlds-common", "com.swirlds", "swirlds-common").versionRef("swirlds-version")
            library("swirlds-config", "com.swirlds", "swirlds-config-api").versionRef("swirlds-version")
            library("swirlds-config-impl", "com.swirlds", "swirlds-config-impl")
                    .versionRef("swirlds-version")
            library("slf4j-api", "org.slf4j", "slf4j-api").versionRef("slf4j-version")
            library("slf4j-simple", "org.slf4j", "slf4j-api").versionRef("slf4j-version")
            library("swirlds-platform-core", "com.swirlds", "swirlds-platform-core")
                    .versionRef("swirlds-version")
            library("swirlds-fchashmap", "com.swirlds", "swirlds-fchashmap").versionRef("swirlds-version")
            library("swirlds-merkle", "com.swirlds", "swirlds-merkle").versionRef("swirlds-version")
            library("swirlds-fcqueue", "com.swirlds", "swirlds-fcqueue").versionRef("swirlds-version")
            library("swirlds-jasperdb", "com.swirlds", "swirlds-jasperdb").versionRef("swirlds-version")
            library("swirlds-virtualmap", "com.swirlds", "swirlds-virtualmap")
                    .versionRef("swirlds-version")
            library("swirlds-test-framework", "com.swirlds", "swirlds-test-framework")
                    .versionRef("swirlds-version")
            library("swirlds-cli", "com.swirlds", "swirlds-cli").versionRef("swirlds-version")
            library("tuweni-units", "org.apache.tuweni", "tuweni-units").versionRef("tuweni-version")
            library("jna", "net.java.dev.jna", "jna").versionRef("jna-version")
            library("spotbugs-annotations", "com.github.spotbugs", "spotbugs-annotations")
                    .versionRef("spotbugs-version")
        }

        // The libs of this catalog can be used for test or build uses.
        create("testLibs") {
            version("awaitility-version", "4.2.0")
            version("besu-internal-version", "22.1.1")
            version("commons-collections4-version", "4.4")
            version("hamcrest-version", "2.2")
            version("json-version", "20210307")
            version("junit5-version", "5.9.0")
            version("junit-pioneer-version", "2.0.1")
            version("helidon-version", "3.0.2")
            version("mockito-version", "4.6.1")
            version("picocli-version", "4.6.3")
            version("snakeyaml-version", "1.26")
            version("testcontainers-version", "1.17.2")
            version("classgraph-version", "4.8.65")
            version("assertj-version", "3.23.1")
            version("system-stubs-version", "2.0.2")

            bundle("junit5", listOf("junit-jupiter-api", "junit-jupiter-params", "junit-jupiter"))
            bundle("mockito", listOf("mockito-inline", "mockito-jupiter"))
            bundle("testcontainers", listOf("testcontainers-core", "testcontainers-junit"))

            bundle(
                    "testing",
                    listOf(
                            "junit-jupiter",
                            "junit-jupiter-api",
                            "junit-jupiter-params",
                            "junit-pioneer",
                            "mockito-inline",
                            "mockito-jupiter",
                            "hamcrest",
                            "awaitility",
                            "assertj-core"))

            library("awaitility", "org.awaitility", "awaitility").versionRef("awaitility-version")
            library("besu-internal", "org.hyperledger.besu.internal", "crypto")
                    .versionRef("besu-internal-version")
            library("commons-collections4", "org.apache.commons", "commons-collections4")
                    .versionRef("commons-collections4-version")
            library("hamcrest", "org.hamcrest", "hamcrest").versionRef("hamcrest-version")
            library("helidon-grpc-client", "io.helidon.grpc", "helidon-grpc-client")
                    .versionRef("helidon-version")
            library("json", "org.json", "json").versionRef("json-version")
            library("junit-jupiter", "org.junit.jupiter", "junit-jupiter").versionRef("junit5-version")
            library("junit-jupiter-api", "org.junit.jupiter", "junit-jupiter-api")
                    .versionRef("junit5-version")
            library("junit-jupiter-params", "org.junit.jupiter", "junit-jupiter-params")
                    .versionRef("junit5-version")
            library("junit-pioneer", "org.junit-pioneer", "junit-pioneer")
                    .versionRef("junit-pioneer-version")
            library("mockito-inline", "org.mockito", "mockito-inline").versionRef("mockito-version")
            library("mockito-jupiter", "org.mockito", "mockito-junit-jupiter")
                    .versionRef("mockito-version")
            library("picocli", "info.picocli", "picocli").versionRef("picocli-version")
            library("snakeyaml", "org.yaml", "snakeyaml").versionRef("snakeyaml-version")
            library("testcontainers-core", "org.testcontainers", "testcontainers")
                    .versionRef("testcontainers-version")
            library("testcontainers-junit", "org.testcontainers", "junit-jupiter")
                    .versionRef("testcontainers-version")
            library("classgraph", "io.github.classgraph", "classgraph").versionRef("classgraph-version")
            library("assertj-core", "org.assertj", "assertj-core").versionRef("assertj-version")
            library("system-stubs-jupiter", "uk.org.webcompere", "system-stubs-jupiter").versionRef("system-stubs-version")
            library("system-stubs-core", "uk.org.webcompere", "system-stubs-core").versionRef("system-stubs-version")

        }
    }
}<|MERGE_RESOLUTION|>--- conflicted
+++ resolved
@@ -18,20 +18,11 @@
 
 // Add local maven build directory to plugin repos
 pluginManagement {
-<<<<<<< HEAD
-    repositories {
-        gradlePluginPortal()
-        mavenCentral()
-        mavenLocal()
-        maven { url = uri("https://oss.sonatype.org/content/repositories/snapshots") }
-    }
-=======
   repositories {
     gradlePluginPortal()
     mavenCentral()
     maven { url = uri("https://oss.sonatype.org/content/repositories/snapshots") }
   }
->>>>>>> 5e6d2e66
 }
 
 plugins {
