/*
 * Copyright (C) 2022-2023 Hedera Hashgraph, LLC
 *
 * Licensed under the Apache License, Version 2.0 (the "License");
 * you may not use this file except in compliance with the License.
 * You may obtain a copy of the License at
 *
 *      http://www.apache.org/licenses/LICENSE-2.0
 *
 * Unless required by applicable law or agreed to in writing, software
 * distributed under the License is distributed on an "AS IS" BASIS,
 * WITHOUT WARRANTIES OR CONDITIONS OF ANY KIND, either express or implied.
 * See the License for the specific language governing permissions and
 * limitations under the License.
 */

pluginManagement { includeBuild("build-logic") }

plugins { id("com.hedera.hashgraph.settings") }

// "BOM" with versions of 3rd party dependencies
include("hedera-dependency-versions")

// Hedera Node projects
include(":app", "hedera-node/hedera-app")

include(":app-hapi-fees", "hedera-node/hapi-fees")

include(":app-hapi-utils", "hedera-node/hapi-utils")

include(":app-service-consensus", "hedera-node/hedera-consensus-service")

include(":app-service-consensus-impl", "hedera-node/hedera-consensus-service-impl")

include(":app-service-contract", "hedera-node/hedera-smart-contract-service")

include(":app-service-contract-impl", "hedera-node/hedera-smart-contract-service-impl")

include(":app-service-evm", "hedera-node/hedera-evm")

include(":app-service-evm-impl", "hedera-node/hedera-evm-impl")

include(":app-service-file", "hedera-node/hedera-file-service")

include(":app-service-file-impl", "hedera-node/hedera-file-service-impl")

include(":app-service-mono", "hedera-node/hedera-mono-service")

include(":app-service-network-admin", "hedera-node/hedera-network-admin-service")

include(":app-service-network-admin-impl", "hedera-node/hedera-network-admin-service-impl")

include(":app-service-schedule", "hedera-node/hedera-schedule-service")

include(":app-service-schedule-impl", "hedera-node/hedera-schedule-service-impl")

include(":app-service-token", "hedera-node/hedera-token-service")

include(":app-service-token-impl", "hedera-node/hedera-token-service-impl")

include(":app-service-util", "hedera-node/hedera-util-service")

include(":app-service-util-impl", "hedera-node/hedera-util-service-impl")

include(":app-spi", "hedera-node/hedera-app-spi")

include(":config", "hedera-node/hedera-config")

include(":hapi", "hedera-node/hapi")

include(":services-cli", "hedera-node/cli-clients")

include(":test-clients", "hedera-node/test-clients")

// Platform SDK projects
include(":swirlds-platform", "platform-sdk")

include(":swirlds", "platform-sdk/swirlds")

include(":swirlds-base", "platform-sdk/swirlds-base")

include(":swirlds-logging", "platform-sdk/swirlds-logging")

include(":swirlds-common", "platform-sdk/swirlds-common")

include(":swirlds-config-api", "platform-sdk/swirlds-config-api")

include(":swirlds-config-processor", "platform-sdk/swirlds-config-processor")

include(":swirlds-config-impl", "platform-sdk/swirlds-config-impl")

include(":swirlds-metrics-api", "platform-sdk/swirlds-metrics-api")

include(":swirlds-config-extensions", "platform-sdk/swirlds-config-extensions")

include(":swirlds-fchashmap", "platform-sdk/swirlds-fchashmap")

include(":swirlds-fcqueue", "platform-sdk/swirlds-fcqueue")

include(":swirlds-merkle", "platform-sdk/swirlds-merkle")

include(":swirlds-merkledb", "platform-sdk/swirlds-jasperdb")

include(":swirlds-virtualmap", "platform-sdk/swirlds-virtualmap")

include(":swirlds-platform-core", "platform-sdk/swirlds-platform-core")

include(":swirlds-cli", "platform-sdk/swirlds-cli")

include(":swirlds-benchmarks", "platform-sdk/swirlds-benchmarks")

include(":swirlds-platform-test", "platform-sdk/swirlds-unit-tests/core/swirlds-platform-test")

// Platform demo/test applications
includeAllProjects("platform-sdk/platform-apps/demos")

includeAllProjects("platform-sdk/platform-apps/tests")

fun include(name: String, path: String) {
    include(name)
    project(name).projectDir = File(rootDir, path)
}

fun includeAllProjects(containingFolder: String) {
    File(rootDir, containingFolder).listFiles()?.forEach { folder ->
        if (File(folder, "build.gradle.kts").exists()) {
            val name = ":${folder.name}"
            include(name)
            project(name).projectDir = folder
        }
    }
}

// The HAPI API version to use for Protobuf sources.
<<<<<<< HEAD
val hapiProtoVersion = "0.45.0-hip-796-SNAPSHOT"
=======
val hapiProtoVersion = "0.47.0"
>>>>>>> 98d1e45d

dependencyResolutionManagement {
    // Protobuf tool versions
    versionCatalogs.create("libs") {
        version("google-proto", "3.19.4")
        version("grpc-proto", "1.45.1")
        version("hapi-proto", hapiProtoVersion)

        plugin("pbj", "com.hedera.pbj.pbj-compiler").version("0.7.19")
    }
}<|MERGE_RESOLUTION|>--- conflicted
+++ resolved
@@ -132,11 +132,7 @@
 }
 
 // The HAPI API version to use for Protobuf sources.
-<<<<<<< HEAD
-val hapiProtoVersion = "0.45.0-hip-796-SNAPSHOT"
-=======
 val hapiProtoVersion = "0.47.0"
->>>>>>> 98d1e45d
 
 dependencyResolutionManagement {
     // Protobuf tool versions
