--- conflicted
+++ resolved
@@ -61,11 +61,7 @@
         because("com.fasterxml.jackson.databind")
     }
     api("com.fasterxml.jackson.dataformat:jackson-dataformat-yaml:$jackson") {
-<<<<<<< HEAD
-        because("com.fasterxml.jackson.dataformat")
-=======
         because("com.fasterxml.jackson.dataformat.yaml")
->>>>>>> 84fb83b7
     }
     api("com.github.ben-manes.caffeine:caffeine:3.1.8") { because("com.github.benmanes.caffeine") }
     api("com.github.docker-java:docker-java-api:3.2.13") { because("com.github.dockerjava.api") }
