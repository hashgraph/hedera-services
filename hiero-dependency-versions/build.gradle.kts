/*
 * Copyright (C) 2025 Hedera Hashgraph, LLC
 *
 * Licensed under the Apache License, Version 2.0 (the "License");
 * you may not use this file except in compliance with the License.
 * You may obtain a copy of the License at
 *
 *      http://www.apache.org/licenses/LICENSE-2.0
 *
 * Unless required by applicable law or agreed to in writing, software
 * distributed under the License is distributed on an "AS IS" BASIS,
 * WITHOUT WARRANTIES OR CONDITIONS OF ANY KIND, either express or implied.
 * See the License for the specific language governing permissions and
 * limitations under the License.
 */

plugins {
    id("org.hiero.gradle.base.lifecycle")
    id("org.hiero.gradle.base.jpms-modules")
    id("org.hiero.gradle.check.spotless")
    id("org.hiero.gradle.check.spotless-kotlin")
}

dependencies {
    api(enforcedPlatform("io.netty:netty-bom:4.1.110.Final"))

    // forward logging from modules using SLF4J (e.g. 'org.hyperledger.besu.evm') to Log4J
    runtime("org.apache.logging.log4j:log4j-slf4j2-impl") {
        because("org.apache.logging.log4j.slf4j2.impl")
    }
}

val autoService = "1.1.1"
val besu = "24.3.3"
val bouncycastle = "1.79"
val dagger = "2.55"
val eclipseCollections = "11.1.0"
val grpc = "1.69.0"
val hederaCryptography = "0.1.1-SNAPSHOT"
val helidon = "4.1.6"
val jackson = "2.18.2"
val junit5 = "5.10.3!!" // no updates beyond 5.10.3 until #17125 is resolved
val log4j = "2.21.1"
<<<<<<< HEAD
val mockito = "5.8.0"
val protobuf = "4.29.3"
=======
val mockito = "5.15.2"
val protobuf = "4.28.2"
>>>>>>> 0e06fcac
val testContainers = "1.20.4"
val tuweni = "2.4.2"
val webcompare = "2.1.7"

dependencies.constraints {
    api("io.helidon.common:helidon-common:$helidon") { because("io.helidon.common") }
    api("io.helidon.webclient:helidon-webclient:$helidon") { because("io.helidon.webclient") }
    api("io.helidon.webclient:helidon-webclient-grpc:$helidon") {
        because("io.helidon.webclient.grpc")
    }
    api("org.awaitility:awaitility:4.2.0") { because("awaitility") }
    api("com.fasterxml.jackson.core:jackson-core:$jackson") {
        because("com.fasterxml.jackson.core")
    }
    api("com.fasterxml.jackson.core:jackson-databind:$jackson") {
        because("com.fasterxml.jackson.databind")
    }
    api("com.fasterxml.jackson.dataformat:jackson-dataformat-yaml:$jackson") {
        because("com.fasterxml.jackson.dataformat.yaml")
    }
    api("com.github.ben-manes.caffeine:caffeine:3.1.8") { because("com.github.benmanes.caffeine") }
    api("com.github.docker-java:docker-java-api:3.2.13") { because("com.github.dockerjava.api") }
    api("com.github.spotbugs:spotbugs-annotations:4.9.0") {
        because("com.github.spotbugs.annotations")
    }
    api("com.google.auto.service:auto-service-annotations:$autoService") {
        because("com.google.auto.service")
    }
    api("com.google.auto.service:auto-service:$autoService") {
        because("com.google.auto.service.processor")
    }
    api("com.google.guava:guava:33.4.0-jre") { because("com.google.common") }
    api("com.google.j2objc:j2objc-annotations:3.0.0") { because("com.google.j2objc.annotations") }
    api("com.google.jimfs:jimfs:1.3.0") { because("com.google.common.jimfs") }
    api("com.google.protobuf:protobuf-java:$protobuf") { because("com.google.protobuf") }
    api("com.google.protobuf:protobuf-java-util:$protobuf") { because("com.google.protobuf.util") }
    api("com.hedera.pbj:pbj-runtime:0.9.2") { because("com.hedera.pbj.runtime") }
    api("com.squareup:javapoet:1.13.0") { because("com.squareup.javapoet") }
    api("net.java.dev.jna:jna:5.12.1") { because("com.sun.jna") }
    api("com.google.dagger:dagger:$dagger") { because("dagger") }
    api("com.google.dagger:dagger-compiler:$dagger") { because("dagger.compiler") }
    api("io.grpc:grpc-netty:$grpc") { because("io.grpc.netty") }
    api("io.grpc:grpc-protobuf:$grpc") { because("io.grpc.protobuf") }
    api("io.grpc:grpc-stub:$grpc") { because("io.grpc.stub") }
    api("com.esaulpaugh:headlong:12.3.3") { because("com.esaulpaugh.headlong") }
    api("info.picocli:picocli:4.7.6") { because("info.picocli") }
    api("io.github.classgraph:classgraph:4.8.179") { because("io.github.classgraph") }
    api("io.perfmark:perfmark-api:0.27.0") { because("io.perfmark") }
    api("io.prometheus:simpleclient:0.16.0") { because("io.prometheus.simpleclient") }
    api("io.prometheus:simpleclient_httpserver:0.16.0") {
        because("io.prometheus.simpleclient.httpserver")
    }
    api("jakarta.inject:jakarta.inject-api:2.0.1") { because("jakarta.inject") }
    api("javax.inject:javax.inject:1") { because("javax.inject") }
    api("com.goterl:lazysodium-java:5.1.4") { because("lazysodium.java") }
    api("net.i2p.crypto:eddsa:0.3.0") { because("net.i2p.crypto.eddsa") }
    api("org.antlr:antlr4-runtime:4.13.2") { because("org.antlr.antlr4.runtime") }
    api("commons-codec:commons-codec:1.17.1") { because("org.apache.commons.codec") }
    api("org.apache.commons:commons-collections4:4.4") {
        because("org.apache.commons.collections4")
    }
    api("commons-io:commons-io:2.18.0") { because("org.apache.commons.io") }
    api("org.apache.commons:commons-lang3:3.17.0") { because("org.apache.commons.lang3") }
    api("org.apache.commons:commons-compress:1.26.0") { because("org.apache.commons.compress") }
    api("org.apache.logging.log4j:log4j-api:$log4j") { because("org.apache.logging.log4j") }
    api("org.apache.logging.log4j:log4j-core:$log4j") { because("org.apache.logging.log4j.core") }
    api("org.apache.logging.log4j:log4j-slf4j2-impl:$log4j") {
        because("org.apache.logging.log4j.slf4j2.impl")
    }
    api("org.assertj:assertj-core:3.27.3") { because("org.assertj.core") }
    api("org.bouncycastle:bcpkix-jdk18on:$bouncycastle") { because("org.bouncycastle.pkix") }
    api("org.bouncycastle:bcprov-jdk18on:$bouncycastle") { because("org.bouncycastle.provider") }
    api("org.eclipse.collections:eclipse-collections-api:$eclipseCollections") {
        because("org.eclipse.collections.api")
    }
    api("org.eclipse.collections:eclipse-collections:$eclipseCollections") {
        because("org.eclipse.collections.impl")
    }
    api("org.hyperledger.besu:besu-datatypes:$besu") { because("org.hyperledger.besu.datatypes") }
    api("org.hyperledger.besu:evm:$besu") { because("org.hyperledger.besu.evm") }
    api("org.hyperledger.besu:secp256k1:0.8.2") {
        because("org.hyperledger.besu.nativelib.secp256k1")
    }
    api("org.jetbrains:annotations:26.0.1") { because("org.jetbrains.annotations") }
    api("org.json:json:20250107") { because("org.json") }
    api("org.junit.jupiter:junit-jupiter-api:$junit5") { because("org.junit.jupiter.api") }
    api("org.junit.jupiter:junit-jupiter-engine:$junit5") { because("org.junit.jupiter.engine") }
    api("org.junit-pioneer:junit-pioneer:2.3.0") { because("org.junitpioneer") }
    api("org.mockito:mockito-core:$mockito") { because("org.mockito") }
    api("org.mockito:mockito-junit-jupiter:$mockito") { because("org.mockito.junit.jupiter") }
    api("org.opentest4j:opentest4j:1.2.0") { because("org.opentest4j") }
    api("org.testcontainers:testcontainers:$testContainers") { because("org.testcontainers") }
    api("org.testcontainers:junit-jupiter:$testContainers") {
        because("org.testcontainers.junit.jupiter")
    }
    api("org.yaml:snakeyaml:2.3") { because("org.yaml.snakeyaml") }
    api("io.tmio:tuweni-bytes:$tuweni") { because("tuweni.bytes") }
    api("io.tmio:tuweni-units:$tuweni") { because("tuweni.units") }
    api("uk.org.webcompere:system-stubs-core:$webcompare") {
        because("uk.org.webcompere.systemstubs.core")
    }
    api("uk.org.webcompere:system-stubs-jupiter:$webcompare") {
        because("uk.org.webcompere.systemstubs.jupiter")
    }
    api("com.google.protobuf:protoc:$protobuf")
    api("io.grpc:protoc-gen-grpc-java:1.69.0")

    api("com.hedera.cryptography:hedera-cryptography-pairings-api:$hederaCryptography") {
        because("com.hedera.cryptography.pairings.api")
    }
    api("com.hedera.cryptography:hedera-cryptography-altbn128:$hederaCryptography") {
        because("com.hedera.cryptography.altbn128")
    }
    api("com.hedera.cryptography:hedera-cryptography-bls:$hederaCryptography") {
        because("com.hedera.cryptography.bls")
    }
    api("com.hedera.cryptography:hedera-cryptography-tss:$hederaCryptography") {
        because("com.hedera.cryptography.tss")
    }
}<|MERGE_RESOLUTION|>--- conflicted
+++ resolved
@@ -41,13 +41,8 @@
 val jackson = "2.18.2"
 val junit5 = "5.10.3!!" // no updates beyond 5.10.3 until #17125 is resolved
 val log4j = "2.21.1"
-<<<<<<< HEAD
-val mockito = "5.8.0"
+val mockito = "5.15.2"
 val protobuf = "4.29.3"
-=======
-val mockito = "5.15.2"
-val protobuf = "4.28.2"
->>>>>>> 0e06fcac
 val testContainers = "1.20.4"
 val tuweni = "2.4.2"
 val webcompare = "2.1.7"
