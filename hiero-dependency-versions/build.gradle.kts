/*
 * Copyright (C) 2025 Hedera Hashgraph, LLC
 *
 * Licensed under the Apache License, Version 2.0 (the "License");
 * you may not use this file except in compliance with the License.
 * You may obtain a copy of the License at
 *
 *      http://www.apache.org/licenses/LICENSE-2.0
 *
 * Unless required by applicable law or agreed to in writing, software
 * distributed under the License is distributed on an "AS IS" BASIS,
 * WITHOUT WARRANTIES OR CONDITIONS OF ANY KIND, either express or implied.
 * See the License for the specific language governing permissions and
 * limitations under the License.
 */

plugins {
    id("org.hiero.gradle.base.lifecycle")
    id("org.hiero.gradle.base.jpms-modules")
    id("org.hiero.gradle.check.spotless")
    id("org.hiero.gradle.check.spotless-kotlin")
}

dependencies {
    api(platform("io.netty:netty-bom:4.1.117.Final"))

    // forward logging from modules using SLF4J (e.g. 'org.hyperledger.besu.evm') to Log4J
    runtime("org.apache.logging.log4j:log4j-slf4j2-impl") {
        because("org.apache.logging.log4j.slf4j2.impl")
    }
}

val autoService = "1.1.1"
val besu = "24.3.3"
val bouncycastle = "1.80"
val dagger = "2.55"
val eclipseCollections = "11.1.0"
val grpc = "1.70.0"
val hederaCryptography = "0.1.1-SNAPSHOT"
val helidon = "4.1.6"
val jackson = "2.18.2"
<<<<<<< HEAD
val junit5 = "5.10.2"
val log4j = "2.21.1"
val mockito = "5.8.0"
=======
val junit5 = "5.10.3!!" // no updates beyond 5.10.3 until #17125 is resolved
val log4j = "2.24.3"
val mockito = "5.15.2"
>>>>>>> ace6e545
val protobuf = "4.28.2"
val testContainers = "1.20.4"
val tuweni = "2.4.2"
val webcompare = "2.1.7"

dependencies.constraints {
    api("io.helidon.common:helidon-common:$helidon") { because("io.helidon.common") }
    api("io.helidon.webclient:helidon-webclient:$helidon") { because("io.helidon.webclient") }
    api("io.helidon.webclient:helidon-webclient-grpc:$helidon") {
        because("io.helidon.webclient.grpc")
    }
    api("org.awaitility:awaitility:4.2.0") { because("awaitility") }
    api("com.fasterxml.jackson.core:jackson-core:$jackson") {
        because("com.fasterxml.jackson.core")
    }
    api("com.fasterxml.jackson.core:jackson-databind:$jackson") {
        because("com.fasterxml.jackson.databind")
    }
    api("com.fasterxml.jackson.dataformat:jackson-dataformat-yaml:$jackson") {
        because("com.fasterxml.jackson.dataformat.yaml")
    }
    api("com.github.ben-manes.caffeine:caffeine:3.1.8") { because("com.github.benmanes.caffeine") }
<<<<<<< HEAD
    api("com.github.docker-java:docker-java-api:3.2.13") { because("com.github.dockerjava.api") }
=======
    api("com.github.docker-java:docker-java-api:3.4.1") { because("com.github.dockerjava.api") }
>>>>>>> ace6e545
    api("com.github.spotbugs:spotbugs-annotations:4.9.0") {
        because("com.github.spotbugs.annotations")
    }
    api("com.google.auto.service:auto-service-annotations:$autoService") {
        because("com.google.auto.service")
    }
    api("com.google.auto.service:auto-service:$autoService") {
        because("com.google.auto.service.processor")
    }
    api("com.google.guava:guava:33.4.0-jre") { because("com.google.common") }
    api("com.google.j2objc:j2objc-annotations:3.0.0") { because("com.google.j2objc.annotations") }
    api("com.google.jimfs:jimfs:1.3.0") { because("com.google.common.jimfs") }
    api("com.google.protobuf:protobuf-java:$protobuf") { because("com.google.protobuf") }
    api("com.google.protobuf:protobuf-java-util:$protobuf") { because("com.google.protobuf.util") }
    api("com.hedera.pbj:pbj-runtime:0.9.16") { because("com.hedera.pbj.runtime") }
    api("com.squareup:javapoet:1.13.0") { because("com.squareup.javapoet") }
    api("net.java.dev.jna:jna:5.12.1") { because("com.sun.jna") }
    api("com.google.dagger:dagger:$dagger") { because("dagger") }
    api("com.google.dagger:dagger-compiler:$dagger") { because("dagger.compiler") }
    api("io.grpc:grpc-netty:$grpc") { because("io.grpc.netty") }
    api("io.grpc:grpc-protobuf:$grpc") { because("io.grpc.protobuf") }
    api("io.grpc:grpc-stub:$grpc") { because("io.grpc.stub") }
    api("com.esaulpaugh:headlong:12.3.3") { because("com.esaulpaugh.headlong") }
    api("info.picocli:picocli:4.7.6") { because("info.picocli") }
    api("io.github.classgraph:classgraph:4.8.179") { because("io.github.classgraph") }
    api("io.perfmark:perfmark-api:0.27.0") { because("io.perfmark") }
    api("io.prometheus:simpleclient:0.16.0") { because("io.prometheus.simpleclient") }
    api("io.prometheus:simpleclient_httpserver:0.16.0") {
        because("io.prometheus.simpleclient.httpserver")
    }
    api("jakarta.inject:jakarta.inject-api:2.0.1") { because("jakarta.inject") }
    api("javax.inject:javax.inject:1") { because("javax.inject") }
    api("com.goterl:lazysodium-java:5.1.4") { because("lazysodium.java") }
    api("net.i2p.crypto:eddsa:0.3.0") { because("net.i2p.crypto.eddsa") }
    api("org.antlr:antlr4-runtime:4.13.2") { because("org.antlr.antlr4.runtime") }
    api("commons-codec:commons-codec:1.17.1") { because("org.apache.commons.codec") }
    api("org.apache.commons:commons-collections4:4.4") {
        because("org.apache.commons.collections4")
    }
    api("commons-io:commons-io:2.18.0") { because("org.apache.commons.io") }
    api("org.apache.commons:commons-lang3:3.17.0") { because("org.apache.commons.lang3") }
    api("org.apache.commons:commons-compress:1.26.0") { because("org.apache.commons.compress") }
    api("org.apache.logging.log4j:log4j-api:$log4j") { because("org.apache.logging.log4j") }
    api("org.apache.logging.log4j:log4j-core:$log4j") { because("org.apache.logging.log4j.core") }
    api("org.apache.logging.log4j:log4j-slf4j2-impl:$log4j") {
        because("org.apache.logging.log4j.slf4j2.impl")
    }
    api("org.assertj:assertj-core:3.27.3") { because("org.assertj.core") }
    api("org.bouncycastle:bcpkix-jdk18on:$bouncycastle") { because("org.bouncycastle.pkix") }
    api("org.bouncycastle:bcprov-jdk18on:$bouncycastle") { because("org.bouncycastle.provider") }
    api("org.eclipse.collections:eclipse-collections-api:$eclipseCollections") {
        because("org.eclipse.collections.api")
    }
    api("org.eclipse.collections:eclipse-collections:$eclipseCollections") {
        because("org.eclipse.collections.impl")
    }
    api("org.hyperledger.besu:besu-datatypes:$besu") { because("org.hyperledger.besu.datatypes") }
    api("org.hyperledger.besu:evm:$besu") { because("org.hyperledger.besu.evm") }
    api("org.hyperledger.besu:secp256k1:0.8.2") {
        because("org.hyperledger.besu.nativelib.secp256k1")
    }
    api("org.jetbrains:annotations:26.0.1") { because("org.jetbrains.annotations") }
    api("org.json:json:20250107") { because("org.json") }
    api("org.junit.jupiter:junit-jupiter-api:$junit5") { because("org.junit.jupiter.api") }
    api("org.junit.jupiter:junit-jupiter-engine:$junit5") { because("org.junit.jupiter.engine") }
    api("org.junit-pioneer:junit-pioneer:2.3.0") { because("org.junitpioneer") }
    api("org.mockito:mockito-core:$mockito") { because("org.mockito") }
    api("org.mockito:mockito-junit-jupiter:$mockito") { because("org.mockito.junit.jupiter") }
    api("org.opentest4j:opentest4j:1.3.0") { because("org.opentest4j") }
    api("org.testcontainers:testcontainers:$testContainers") { because("org.testcontainers") }
    api("org.testcontainers:junit-jupiter:$testContainers") {
        because("org.testcontainers.junit.jupiter")
    }
    api("org.yaml:snakeyaml:2.3") { because("org.yaml.snakeyaml") }
    api("io.tmio:tuweni-bytes:$tuweni") { because("tuweni.bytes") }
    api("io.tmio:tuweni-units:$tuweni") { because("tuweni.units") }
    api("uk.org.webcompere:system-stubs-core:$webcompare") {
        because("uk.org.webcompere.systemstubs.core")
    }
    api("uk.org.webcompere:system-stubs-jupiter:$webcompare") {
        because("uk.org.webcompere.systemstubs.jupiter")
    }
    api("com.google.protobuf:protoc:3.25.4")
    api("io.grpc:protoc-gen-grpc-java:$grpc")

    api("com.hedera.cryptography:hedera-cryptography-pairings-api:$hederaCryptography") {
        because("com.hedera.cryptography.pairings.api")
    }
    api("com.hedera.cryptography:hedera-cryptography-altbn128:$hederaCryptography") {
        because("com.hedera.cryptography.altbn128")
    }
    api("com.hedera.cryptography:hedera-cryptography-bls:$hederaCryptography") {
        because("com.hedera.cryptography.bls")
    }
    api("com.hedera.cryptography:hedera-cryptography-tss:$hederaCryptography") {
        because("com.hedera.cryptography.tss")
    }
}<|MERGE_RESOLUTION|>--- conflicted
+++ resolved
@@ -39,15 +39,9 @@
 val hederaCryptography = "0.1.1-SNAPSHOT"
 val helidon = "4.1.6"
 val jackson = "2.18.2"
-<<<<<<< HEAD
 val junit5 = "5.10.2"
 val log4j = "2.21.1"
 val mockito = "5.8.0"
-=======
-val junit5 = "5.10.3!!" // no updates beyond 5.10.3 until #17125 is resolved
-val log4j = "2.24.3"
-val mockito = "5.15.2"
->>>>>>> ace6e545
 val protobuf = "4.28.2"
 val testContainers = "1.20.4"
 val tuweni = "2.4.2"
@@ -70,11 +64,7 @@
         because("com.fasterxml.jackson.dataformat.yaml")
     }
     api("com.github.ben-manes.caffeine:caffeine:3.1.8") { because("com.github.benmanes.caffeine") }
-<<<<<<< HEAD
     api("com.github.docker-java:docker-java-api:3.2.13") { because("com.github.dockerjava.api") }
-=======
-    api("com.github.docker-java:docker-java-api:3.4.1") { because("com.github.dockerjava.api") }
->>>>>>> ace6e545
     api("com.github.spotbugs:spotbugs-annotations:4.9.0") {
         because("com.github.spotbugs.annotations")
     }
