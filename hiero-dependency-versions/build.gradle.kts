// SPDX-License-Identifier: Apache-2.0
plugins {
    id("org.hiero.gradle.base.lifecycle")
    id("org.hiero.gradle.base.jpms-modules")
    id("org.hiero.gradle.check.spotless")
    id("org.hiero.gradle.check.spotless-kotlin")
}

dependencies {
    api(enforcedPlatform("io.netty:netty-bom:4.1.110.Final"))

    // forward logging from modules using SLF4J (e.g. 'org.hyperledger.besu.evm') to Log4J
    runtime("org.apache.logging.log4j:log4j-slf4j2-impl") {
        because("org.apache.logging.log4j.slf4j2.impl")
    }
}

val autoService = "1.1.1"
val besu = "24.3.3"
val bouncycastle = "1.79"
val dagger = "2.42"
val eclipseCollections = "10.4.0"
val grpc = "1.64.0"
val hederaCryptography = "0.1.1-SNAPSHOT"
val helidon = "4.1.1"
val jackson = "2.16.0"
val junit5 = "5.10.2"
val log4j = "2.21.1"
val mockito = "5.8.0"
val protobuf = "4.28.2"
val testContainers = "1.17.2"
val tuweni = "2.4.2"
val webcompare = "2.1.5"

dependencies.constraints {
    api("io.helidon.common:helidon-common:$helidon") { because("io.helidon.common") }
    api("io.helidon.webclient:helidon-webclient:$helidon") { because("io.helidon.webclient") }
    api("io.helidon.webclient:helidon-webclient-grpc:$helidon") {
        because("io.helidon.webclient.grpc")
    }
    api("org.awaitility:awaitility:4.2.0") { because("awaitility") }
    api("com.fasterxml.jackson.core:jackson-core:$jackson") {
        because("com.fasterxml.jackson.core")
    }
    api("com.fasterxml.jackson.core:jackson-databind:$jackson") {
        because("com.fasterxml.jackson.databind")
    }
    api("com.github.ben-manes.caffeine:caffeine:3.1.1") { because("com.github.benmanes.caffeine") }
    api("com.github.docker-java:docker-java-api:3.2.13") { because("com.github.dockerjava.api") }
    api("com.github.spotbugs:spotbugs-annotations:4.7.3") {
        because("com.github.spotbugs.annotations")
    }
    api("com.google.auto.service:auto-service-annotations:$autoService") {
        because("com.google.auto.service")
    }
    api("com.google.auto.service:auto-service:$autoService") {
        because("com.google.auto.service.processor")
    }
    api("com.google.guava:guava:33.3.1-jre") { because("com.google.common") }
    api("com.google.j2objc:j2objc-annotations:3.0.0") { because("com.google.j2objc.annotations") }
    api("com.google.jimfs:jimfs:1.2") { because("com.google.jimfs") }
    api("com.google.protobuf:protobuf-java:$protobuf") { because("com.google.protobuf") }
    api("com.google.protobuf:protobuf-java-util:$protobuf") { because("com.google.protobuf.util") }
    api("com.hedera.pbj:pbj-runtime:0.9.2") { because("com.hedera.pbj.runtime") }
    api("com.squareup:javapoet:1.13.0") { because("com.squareup.javapoet") }
    api("net.java.dev.jna:jna:5.12.1") { because("com.sun.jna") }
<<<<<<< HEAD
    api("com.google.dagger:dagger:2.42") { because("dagger") }
    api("com.google.dagger:dagger-compiler:2.42") { because("dagger.compiler") }
    api("io.grpc:grpc-netty:1.64.0") { because("io.grpc.netty") }
    api("io.grpc:grpc-protobuf:1.64.0") { because("io.grpc.protobuf") }
    api("io.grpc:grpc-stub:1.64.0") { because("io.grpc.stub") }
    api("com.esaulpaugh:headlong:12.3.3") { because("com.esaulpaugh.headlong") }
=======
    api("com.google.dagger:dagger:$dagger") { because("dagger") }
    api("com.google.dagger:dagger-compiler:$dagger") { because("dagger.compiler") }
    api("io.grpc:grpc-netty:$grpc") { because("io.grpc.netty") }
    api("io.grpc:grpc-protobuf:$grpc") { because("io.grpc.protobuf") }
    api("io.grpc:grpc-stub:$grpc") { because("io.grpc.stub") }
    api("com.esaulpaugh:headlong:6.1.1") { because("com.esaulpaugh.headlong") }
>>>>>>> 0bb55fe8
    api("info.picocli:picocli:4.6.3") { because("info.picocli") }
    api("io.github.classgraph:classgraph:4.8.65") { because("io.github.classgraph") }
    api("io.perfmark:perfmark-api:0.25.0") { because("io.perfmark") }
    api("io.prometheus:simpleclient:0.16.0") { because("io.prometheus.simpleclient") }
    api("io.prometheus:simpleclient_httpserver:0.16.0") {
        because("io.prometheus.simpleclient.httpserver")
    }
    api("jakarta.inject:jakarta.inject-api:2.0.1") { because("jakarta.inject") }
    api("javax.inject:javax.inject:1") { because("javax.inject") }
    api("com.goterl:lazysodium-java:5.1.4") { because("lazysodium.java") }
    api("net.i2p.crypto:eddsa:0.3.0") { because("net.i2p.crypto.eddsa") }
    api("org.antlr:antlr4-runtime:4.13.1") { because("org.antlr.antlr4.runtime") }
    api("commons-codec:commons-codec:1.15") { because("org.apache.commons.codec") }
    api("org.apache.commons:commons-collections4:4.4") {
        because("org.apache.commons.collections4")
    }
    api("commons-io:commons-io:2.15.1") { because("org.apache.commons.io") }
    api("org.apache.commons:commons-lang3:3.14.0") { because("org.apache.commons.lang3") }
    api("org.apache.commons:commons-compress:1.26.0") { because("org.apache.commons.compress") }
    api("org.apache.logging.log4j:log4j-api:$log4j") { because("org.apache.logging.log4j") }
    api("org.apache.logging.log4j:log4j-core:$log4j") { because("org.apache.logging.log4j.core") }
    api("org.apache.logging.log4j:log4j-slf4j2-impl:$log4j") {
        because("org.apache.logging.log4j.slf4j2.impl")
    }
    api("org.assertj:assertj-core:3.23.1") { because("org.assertj.core") }
    api("org.bouncycastle:bcpkix-jdk18on:$bouncycastle") { because("org.bouncycastle.pkix") }
    api("org.bouncycastle:bcprov-jdk18on:$bouncycastle") { because("org.bouncycastle.provider") }
    api("org.eclipse.collections:eclipse-collections-api:$eclipseCollections") {
        because("org.eclipse.collections.api")
    }
    api("org.eclipse.collections:eclipse-collections:$eclipseCollections") {
        because("org.eclipse.collections.impl")
    }
    api("org.hamcrest:hamcrest:2.2") { because("org.hamcrest") }
    api("org.hyperledger.besu:besu-datatypes:$besu") { because("org.hyperledger.besu.datatypes") }
    api("org.hyperledger.besu:evm:$besu") { because("org.hyperledger.besu.evm") }
    api("org.hyperledger.besu:secp256k1:0.8.2") {
        because("org.hyperledger.besu.nativelib.secp256k1")
    }
    api("org.json:json:20231013") { because("org.json") }
    api("org.junit.jupiter:junit-jupiter-api:$junit5") { because("org.junit.jupiter.api") }
    api("org.junit.jupiter:junit-jupiter-engine:$junit5") { because("org.junit.jupiter.engine") }
    api("org.junit-pioneer:junit-pioneer:2.0.1") { because("org.junitpioneer") }
    api("org.mockito:mockito-core:$mockito") { because("org.mockito") }
    api("org.mockito:mockito-junit-jupiter:$mockito") { because("org.mockito.junit.jupiter") }
    api("org.opentest4j:opentest4j:1.2.0") { because("org.opentest4j") }
    api("org.testcontainers:testcontainers:$testContainers") { because("org.testcontainers") }
    api("org.testcontainers:junit-jupiter:$testContainers") {
        because("org.testcontainers.junit.jupiter")
    }
    api("org.yaml:snakeyaml:2.2") { because("org.yaml.snakeyaml") }
    api("io.tmio:tuweni-bytes:$tuweni") { because("tuweni.bytes") }
    api("io.tmio:tuweni-units:$tuweni") { because("tuweni.units") }
    api("uk.org.webcompere:system-stubs-core:$webcompare") {
        because("uk.org.webcompere.systemstubs.core")
    }
    api("uk.org.webcompere:system-stubs-jupiter:$webcompare") {
        because("uk.org.webcompere.systemstubs.jupiter")
    }
    api("com.google.protobuf:protoc:3.25.4")
    api("io.grpc:protoc-gen-grpc-java:1.66.0")

    api("com.hedera.cryptography:hedera-cryptography-pairings-api:$hederaCryptography") {
        because("com.hedera.cryptography.pairings.api")
    }
    api("com.hedera.cryptography:hedera-cryptography-altbn128:$hederaCryptography") {
        because("com.hedera.cryptography.altbn128")
    }
    api("com.hedera.cryptography:hedera-cryptography-bls:$hederaCryptography") {
        because("com.hedera.cryptography.bls")
    }
    api("com.hedera.cryptography:hedera-cryptography-tss:$hederaCryptography") {
        because("com.hedera.cryptography.tss")
    }
}<|MERGE_RESOLUTION|>--- conflicted
+++ resolved
@@ -1,4 +1,19 @@
-// SPDX-License-Identifier: Apache-2.0
+/*
+ * Copyright (C) 2024 Hedera Hashgraph, LLC
+ *
+ * Licensed under the Apache License, Version 2.0 (the "License");
+ * you may not use this file except in compliance with the License.
+ * You may obtain a copy of the License at
+ *
+ *      http://www.apache.org/licenses/LICENSE-2.0
+ *
+ * Unless required by applicable law or agreed to in writing, software
+ * distributed under the License is distributed on an "AS IS" BASIS,
+ * WITHOUT WARRANTIES OR CONDITIONS OF ANY KIND, either express or implied.
+ * See the License for the specific language governing permissions and
+ * limitations under the License.
+ */
+
 plugins {
     id("org.hiero.gradle.base.lifecycle")
     id("org.hiero.gradle.base.jpms-modules")
@@ -64,21 +79,12 @@
     api("com.hedera.pbj:pbj-runtime:0.9.2") { because("com.hedera.pbj.runtime") }
     api("com.squareup:javapoet:1.13.0") { because("com.squareup.javapoet") }
     api("net.java.dev.jna:jna:5.12.1") { because("com.sun.jna") }
-<<<<<<< HEAD
-    api("com.google.dagger:dagger:2.42") { because("dagger") }
-    api("com.google.dagger:dagger-compiler:2.42") { because("dagger.compiler") }
-    api("io.grpc:grpc-netty:1.64.0") { because("io.grpc.netty") }
-    api("io.grpc:grpc-protobuf:1.64.0") { because("io.grpc.protobuf") }
-    api("io.grpc:grpc-stub:1.64.0") { because("io.grpc.stub") }
-    api("com.esaulpaugh:headlong:12.3.3") { because("com.esaulpaugh.headlong") }
-=======
     api("com.google.dagger:dagger:$dagger") { because("dagger") }
     api("com.google.dagger:dagger-compiler:$dagger") { because("dagger.compiler") }
     api("io.grpc:grpc-netty:$grpc") { because("io.grpc.netty") }
     api("io.grpc:grpc-protobuf:$grpc") { because("io.grpc.protobuf") }
     api("io.grpc:grpc-stub:$grpc") { because("io.grpc.stub") }
-    api("com.esaulpaugh:headlong:6.1.1") { because("com.esaulpaugh.headlong") }
->>>>>>> 0bb55fe8
+    api("com.esaulpaugh:headlong:12.3.3") { because("com.esaulpaugh.headlong") }
     api("info.picocli:picocli:4.6.3") { because("info.picocli") }
     api("io.github.classgraph:classgraph:4.8.65") { because("io.github.classgraph") }
     api("io.perfmark:perfmark-api:0.25.0") { because("io.perfmark") }
