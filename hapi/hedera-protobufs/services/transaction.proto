/**
 * # Transaction
 * A (mostly legacy) wrapper around the bytes of a
 * serialized `SignedTransaction` message.
 *
 * ### Keywords
 * The key words "MUST", "MUST NOT", "REQUIRED", "SHALL", "SHALL NOT",
 * "SHOULD", "SHOULD NOT", "RECOMMENDED", "MAY", and "OPTIONAL" in this
 * document are to be interpreted as described in
 * [RFC2119](https://www.ietf.org/rfc/rfc2119) and clarified in
 * [RFC8174](https://www.ietf.org/rfc/rfc8174).
 */
syntax = "proto3";

package proto;

/*
 * Copyright (C) 2018-2024 Hedera Hashgraph, LLC
 *
 * Licensed under the Apache License, Version 2.0 (the "License");
 * you may not use this file except in compliance with the License.
 * You may obtain a copy of the License at
 *
 *      http://www.apache.org/licenses/LICENSE-2.0
 *
 * Unless required by applicable law or agreed to in writing, software
 * distributed under the License is distributed on an "AS IS" BASIS,
 * WITHOUT WARRANTIES OR CONDITIONS OF ANY KIND, either express or implied.
 * See the License for the specific language governing permissions and
 * limitations under the License.
 */

option java_package = "com.hederahashgraph.api.proto.java";
option java_multiple_files = true;

import "basic_types.proto";
<<<<<<< HEAD
=======

>>>>>>> efcd30eb
import "system_delete.proto";
import "system_undelete.proto";
import "freeze.proto";

import "contract_call.proto";
import "contract_create.proto";
import "contract_update.proto";

import "crypto_add_live_hash.proto";
import "crypto_create.proto";
import "crypto_delete.proto";
import "crypto_delete_live_hash.proto";
import "crypto_transfer.proto";
import "crypto_update.proto";
import "crypto_approve_allowance.proto";
import "crypto_delete_allowance.proto";

import "ethereum_transaction.proto";

import "file_append.proto";
import "file_create.proto";
import "file_delete.proto";
import "file_update.proto";

import "duration.proto";
import "contract_delete.proto";

import "consensus_create_topic.proto";
import "consensus_update_topic.proto";
import "consensus_delete_topic.proto";
import "consensus_submit_message.proto";

import "unchecked_submit.proto";

import "token_create.proto";
import "token_freeze_account.proto";
import "token_unfreeze_account.proto";
import "token_grant_kyc.proto";
import "token_revoke_kyc.proto";
import "token_delete.proto";
import "token_update.proto";
import "token_mint.proto";
import "token_burn.proto";
import "token_wipe_account.proto";
import "token_associate.proto";
import "token_dissociate.proto";
import "token_fee_schedule_update.proto";
import "token_pause.proto";
import "token_unpause.proto";
import "token_update_nfts.proto";
import "token_reject.proto";
import "token_airdrop.proto";
import "token_cancel_airdrop.proto";
import "token_claim_airdrop.proto";

import "schedule_create.proto";
import "schedule_delete.proto";
import "schedule_sign.proto";

import "node_stake_update.proto";
import "util_prng.proto";

import "node_create.proto";
import "node_update.proto";
import "node_delete.proto";

import "event/state_signature_transaction.proto";

/**
 * A wrapper around signed transaction bytes.<br/>
 * This was originally a transaction with body, signatures, and/or bytes,
 * but is not only a wrapper around a byte array containing signed transction
 * bytes.
 *
 * The `signedTransactionBytes` field is REQUIRED and MUST contain a valid,
 * serialized, `SignedTransaction` message.<br/>
 * All other fields are deprecated and MUST NOT be set.
 *
 * #### Additional Notes
 * The four deprecated fields will be removed and reserved in a future release.
 */
message Transaction {
    // <<<pbj.java_package = "com.hedera.hapi.node.base">>> This comment is special code for setting PBJ Compiler java package
    /**
     * Replaced with `signedTransactionBytes`.<br/>
     * The body of the transaction.
     */
    TransactionBody body = 1 [deprecated = true];

    /**
     * Replaced with `signedTransactionBytes`.<br/>
     * The signatures on the body.
     */
    SignatureList sigs = 2 [deprecated = true];

    /**
     * Replaced with `signedTransactionBytes`.<br/>
     * The signatures on the body with a newer format.
     */
    SignatureMap sigMap = 3 [deprecated = true];

    /**
     * Replaced with `signedTransactionBytes`.<br/>
     * TransactionBody serialized into bytes.
     */
    bytes bodyBytes = 4 [deprecated = true];

    /**
     * A valid, serialized, `SignedTransaction` message.
     * <p>
     * This field MUST be present.
     * This field MUST NOT exceed the current network transaction size limit
     * (currently 6144 bytes).
     */
    bytes signedTransactionBytes = 5;
}

/**
 * A transaction body.
 *
 * Every transaction is structured as a signed byte array. That byte array
 * is a serialized `TransactionBody`.  The transaction body contains the full
 * content of the transaction, while the `SignedTransaction` includes a
 * signature map for signatures authenticating that byte array, and that is
 * serialized and transmitted wrapped in a `Transaction` message.<br/>
 * The bulk of this message is a `oneof` block which offers the option for
 * any one of the transaction messages for the network.
 * This message also includes several additional fields to specify
 * various parameters required to process a transaction.
 */
message TransactionBody {
<<<<<<< HEAD
=======
    // <<<pbj.java_package = "com.hedera.hapi.node.transaction">>> This comment is special code for setting PBJ Compiler java package
>>>>>>> efcd30eb
    reserved 30, 61, 62, 63, 64;

    reserved "tssMessage", "tssVote", "tssShareSignature", "tssEncryptionKey";

    /**
     * A transaction identifier.<br/>
     * Each transaction is uniquely identified by its transaction
     * identifier.
     * <p>
     * Each transaction identifier MUST be unique.<br/>
     * Multiple transactions MAY be submitted with the same transaction
     * identifier, but all except the first SHALL be rejected as duplicate
     * transactions.<br/>
     * This identifier MUST specify a `payer` account to be charged
     * all fees associated with the transaction.<br/>
     * This identifier MUST specify a "valid start time".<br/>
     * The "valid start time" MUST be strictly _earlier_ than the current
     * network consensus time.<br/>
     * The "valid start time" MUST NOT be more than the current network
     * configuration value for `transaction.maxValidDuration` seconds
     * before the current network consensus time.<br/>
     * This identifier MUST NOT set the `scheduled` flag.<br/>
     * This identifier MUST NOT set a nonce value.
     */
    TransactionID transactionID = 1;

    /**
     * A node account identifier.
     * <p>
     * This MUST identify the account of the consensus node to which
     * this transaction is submitted.
     */
    AccountID nodeAccountID = 2;

    /**
     * A maximum transaction fee, in tinybar.
     * <p>
     * The network SHALL NOT charge a transaction fee that exceeds this
     * amount.<br/>
     * The network MAY charge up to this amount, and reject the transaction,
     * if the amount offered is insufficient to cover the required fees.<br/>
     * The network MAY charge a minimum fee equal to 80% of the amount offered
     * if the amount offered is much larger than the required fees.
     */
    uint64 transactionFee = 3;

    /**
     * A maximum duration in which to execute this transaction.
     * <p>
     * This transaction SHALL be rejected as expired if the valid start time,
     * extended by this duration, is less than the current network consensus
     * time when the transaction is submitted.<br/>
     * This transaction SHALL be rejected with an invalid duration if this
     * value is greater than the current network configuration value for
     * `transaction.maxValidDuration`.
     */
    Duration transactionValidDuration = 4;

    /**
     * Records are always generated.<br/>
     * Obsolete option to not generate a record.
     * <p>
     * This flag SHALL be ignored. Every transaction SHALL generate a record,
     * or block stream equivalent.
     */
    bool generateRecord = 5 [deprecated = true];

    /**
     * A short description for this transaction.
     * <p>
     * This value, if set, MUST NOT exceed `transaction.maxMemoUtf8Bytes`
     * (default 100) bytes when encoded as UTF-8.
     */
    string memo = 6;
<<<<<<< HEAD
    /**
* The <b>entire public key</b> of the trusted batch assembler.
*
* Only Ed25519 and ECDSA(secp256k1) keys and hence signatures are currently supported.
*/
    Key batchKey = 66;
=======

>>>>>>> efcd30eb
    // The fields here are ordered in strictly ascending field ordinal
    // order due to limitations in PBJ.
    oneof data {
        /**
         * Call a function defined on a smart contract.
         */
        ContractCallTransactionBody contractCall = 7;

        /**
         * Create a smart contract.
         */
        ContractCreateTransactionBody contractCreateInstance = 8;

        /**
         * Update a smart contract.
         */
        ContractUpdateTransactionBody contractUpdateInstance = 9;

        /**
         * An obsolete, and unsupported, operation to add a "live hash" to
         * an account.
         */
        CryptoAddLiveHashTransactionBody cryptoAddLiveHash = 10 [deprecated = true];

        /**
         * Create a new Hedera account.
         */
        CryptoCreateTransactionBody cryptoCreateAccount = 11;

        /**
         * Delete an Hedera account.<br/>
         * This will mark the account as deleted, and transfer all remaining
         * HBAR to a receiver account.
         */
        CryptoDeleteTransactionBody cryptoDelete = 12;

        /**
         * An obsolete, and unsupported, operation to remove a "live hash" from
         * an account.
         */
        CryptoDeleteLiveHashTransactionBody cryptoDeleteLiveHash = 13 [deprecated = true];

        /**
         * Transfer HBAR between accounts.
         */
        CryptoTransferTransactionBody cryptoTransfer = 14;

        /**
         * Modify an Hedera account.
         */
        CryptoUpdateTransactionBody cryptoUpdateAccount = 15;

        /**
         * Append data to the end of a file.
         */
        FileAppendTransactionBody fileAppend = 16;

        /**
         * Create a new file.
         */
        FileCreateTransactionBody fileCreate = 17;

        /**
         * Delete a file.<br/>
         * This will remove the content of the file, and mark the file as
         * deleted.
         */
        FileDeleteTransactionBody fileDelete = 18;

        /**
         * Modify a file.<br/>
         * This may modify any metadata, and/or _replace_ the content.
         */
        FileUpdateTransactionBody fileUpdate = 19;

        /**
         * Delete a file as an Hedera administrative function.<br/>
         * This is a privileged operation.
         */
        SystemDeleteTransactionBody systemDelete = 20;

        /**
         * Restore a file deleted via `systemDelete`.<br/>
         * This is a privileged operation.
         */
        SystemUndeleteTransactionBody systemUndelete = 21;

        /**
         * Delete a smart contract and transfer remaining balance
         * to a specified account.
         */
        ContractDeleteTransactionBody contractDeleteInstance = 22;

        /**
         * Freeze the network.<br/>
         * This is actually several possible operations, and the caller
         * should examine the "freeze service" for more detail.<br/>
         * This is a privileged operation.
         */
        FreezeTransactionBody freeze = 23;

        /**
         * Create a topic.
         */
        ConsensusCreateTopicTransactionBody consensusCreateTopic = 24;

        /**
         * Update a topic.
         */
        ConsensusUpdateTopicTransactionBody consensusUpdateTopic = 25;

        /**
         * Delete a topic.
         */
        ConsensusDeleteTopicTransactionBody consensusDeleteTopic = 26;

        /**
         * Submit a message to a topic.<br/>
         * A message may be "chunked", and submitted in parts, if the total
         * message size exceeds the limit for a single transaction.
         */
        ConsensusSubmitMessageTransactionBody consensusSubmitMessage = 27;

        /**
         * Unsupported system transaction.
         * <p>
         * This transaction MAY be implemented in testing networks, but
         * SHALL NOT be enabled or supported in production environments.<br/>
         * Clients MUST NOT call this method, and any such transaction SHALL
         * be rejected.<br/>
         * A network MAY choose to charge punitive fees for attempting to
         * execute an `uncheckedSubmit`.
         */
        UncheckedSubmitBody uncheckedSubmit = 28;

        /**
         * Create a new Hedera token.
         */
        TokenCreateTransactionBody tokenCreation = 29;

        /**
         * Freeze an account with respect to a token.<br/>
         * A frozen account cannot transact in that token until unfrozen.
         */
        TokenFreezeAccountTransactionBody tokenFreeze = 31;

        /**
         * Unfreeze an account with respect to a token.
         */
        TokenUnfreezeAccountTransactionBody tokenUnfreeze = 32;

        /**
         * Grant KYC to an account with respect to a token.<br/>
         * KYC is generally a "know your customer" assertion that a
         * responsible entity has sufficient information to positively
         * identify the account holder to relevant authorities.
         */
        TokenGrantKycTransactionBody tokenGrantKyc = 33;

        /**
         * Revoke KYC from an account with respect to a token.
         */
        TokenRevokeKycTransactionBody tokenRevokeKyc = 34;

        /**
         * Delete an Hedera token.<br/>
         * The token will be marked deleted.
         */
        TokenDeleteTransactionBody tokenDeletion = 35;

        /**
         * Update an Hedera token.<br/>
         * Depending on what fields are to be modified, the signature
         * requirements will vary. See `TokenUpdateTransactionBody` for
         * further detail.
         */
        TokenUpdateTransactionBody tokenUpdate = 36;

        /**
         * Mint new tokens.<br/>
         * All minted tokens will be delivered to the treasury account for
         * the token type. The "mint key" for the token must sign this
         * transaction.
         */
        TokenMintTransactionBody tokenMint = 37;

        /**
         * Burn tokens from the treasury account.<br/>
         * The "burn key" for the token must sign this transaction.
         */
        TokenBurnTransactionBody tokenBurn = 38;

        /**
         * Wipe tokens from an account.<br/>
         * This will remove a specified amount of fungible/common tokens or
         * a specified list of non-fungible/unique serial numbered tokens
         * of a given token type from an Hedera account. The removed tokens
         * are _burned_ as if by a `tokenBurn` transaction.<br/>
         * The "wipe key" for the token must sign this transaction.
         */
        TokenWipeAccountTransactionBody tokenWipe = 39;

        /**
         * Associate tokens to an account.
         */
        TokenAssociateTransactionBody tokenAssociate = 40;

        /**
         * Dissociate tokens from an account.
         */
        TokenDissociateTransactionBody tokenDissociate = 41;

        /**
         * Create a schedule.<br/>
         * A schedule is a request to execute a specific transaction, included
         * in the create body, in the future. The scheduled transaction may
         * execute as soon as all signature requirements are met with the
         * schedule create or a subsequent schedule sign transaction.
         * A schedule may, alternatively, execute on expiration if
         * long-term schedules are enabled and the schedule meets signature
         * requirements at that time.
         */
        ScheduleCreateTransactionBody scheduleCreate = 42;

        /**
         * Delete a schedule.<br/>
         * The schedule will be marked as deleted.
         */
        ScheduleDeleteTransactionBody scheduleDelete = 43;

        /**
         * Sign a schedule.<br/>
         * Add one or more cryptographic keys to the list of keys that have
         * signed a schedule, and which may serve to meet the signature
         * requirements for the scheduled transaction.
         */
        ScheduleSignTransactionBody scheduleSign = 44;

        /**
         * Update the custom fee schedule for a token.<br/>
         * This transaction must be signed by the "fee schedule key"
         * for the token.
         */
        TokenFeeScheduleUpdateTransactionBody token_fee_schedule_update = 45;

        /**
         * Pause a Token.
         * <p>
         * This transaction MUST be signed by the "pause key" for the token.
         */
        TokenPauseTransactionBody token_pause = 46;

        /**
         * Unpause a Token.
         * <p>
         * This transaction MUST be signed by the "pause key" for the token.
         */
        TokenUnpauseTransactionBody token_unpause = 47;

        /**
         * Add one or more approved allowances for spenders to transfer the
         * paying account's hbar or tokens.
         */
        CryptoApproveAllowanceTransactionBody cryptoApproveAllowance = 48;

        /**
         * Delete one or more approvals for spenders to transfer the
         * paying account's hbar or tokens.
         */
        CryptoDeleteAllowanceTransactionBody cryptoDeleteAllowance = 49;

        /**
         * Perform an Ethereum encoded transaction.
         */
        EthereumTransactionBody ethereumTransaction = 50;

        /**
         * Update the staking information.<br/>
         * This internal transaction is performed at the end of a staking
         * period to complete staking calculations and indicate that new
         * staking period has started.
         */
        NodeStakeUpdateTransactionBody node_stake_update = 51;

        /**
         * Provide a deterministic pseudorandom number based on network state.
         */
        UtilPrngTransactionBody util_prng = 52;

        /**
         * Update one or more non-fungible/unique tokens.<br/>
         * This will update metadata for one or more serial numbers within
         * a collection (token type).
         */
        TokenUpdateNftsTransactionBody token_update_nfts = 53;

        /**
         * Create a new node in the network address book.<br/>
         * This is a privileged operation.
         * <p>
         * This transaction SHALL create a new consensus node record and add
         * that record to the network address book.
         */
        com.hedera.hapi.node.addressbook.NodeCreateTransactionBody nodeCreate = 54;

        /**
         * Update a node in the network address book.<br/>
         * This is a privileged operation.
         * <p>
         * This transaction SHALL update an existing consensus node record in
         * the network address book.
         */
        com.hedera.hapi.node.addressbook.NodeUpdateTransactionBody nodeUpdate = 55;

        /**
         * Delete a node from the network address book.<br/>
         * This is a privileged operation.
         * <p>
         * This transaction SHALL mark an existing consensus node record as
         * deleted and remove that node from the network address book.
         */
        com.hedera.hapi.node.addressbook.NodeDeleteTransactionBody nodeDelete = 56;

        /**
         * Reject and return a token to treasury.<br/>
         * This transaction will transfer one or more tokens or token
         * balances held by the requesting account to the treasury
         * for each token type.
         * <p>
         * Each transfer MUST be one of the following:
         * <ul>
         *   <li>A single non-fungible/unique token.</li>
         *   <li>The full balance held for a fungible/common
         *       token type.</li>
         * </ul>
         * When complete, the requesting account SHALL NOT hold the
         * rejected tokens.<br/>
         * Custom fees and royalties defined for the tokens rejected
         * SHALL NOT be charged for this transaction.
         */
        TokenRejectTransactionBody tokenReject = 57;

        /**
         * "Airdrop" tokens.<br/>
         * This transaction sends tokens from one or more "sender" accounts
         * to one or more "recipient" accounts.
         * <p>
         * If a recipient account cannot immediately receive the token(s) sent,
         * a "pending" airdrop SHALL be created and MUST be claimed.
         */
        TokenAirdropTransactionBody tokenAirdrop = 58;

        /**
        * Cancel one or more "pending" airdrops that are not yet claimed.
        */
        TokenCancelAirdropTransactionBody tokenCancelAirdrop = 59;

        /**
        * Claim one or more "pending" airdrops.
         */
        TokenClaimAirdropTransactionBody tokenClaimAirdrop = 60;

        /**
         * A transaction body for signature of a state root hash gossiped to other nodes
         */
        com.hedera.hapi.platform.event.StateSignatureTransaction state_signature_transaction = 65;
<<<<<<< HEAD

        AtomicBatchTransactionBody atomicBatch = 67;
    }
}

/**
 * Create an atomic batch.
 */
message AtomicBatchTransactionBody {
    repeated Transaction transactions = 1;
=======
    }
>>>>>>> efcd30eb
}<|MERGE_RESOLUTION|>--- conflicted
+++ resolved
@@ -34,10 +34,7 @@
 option java_multiple_files = true;
 
 import "basic_types.proto";
-<<<<<<< HEAD
-=======
-
->>>>>>> efcd30eb
+
 import "system_delete.proto";
 import "system_undelete.proto";
 import "freeze.proto";
@@ -169,10 +166,6 @@
  * various parameters required to process a transaction.
  */
 message TransactionBody {
-<<<<<<< HEAD
-=======
-    // <<<pbj.java_package = "com.hedera.hapi.node.transaction">>> This comment is special code for setting PBJ Compiler java package
->>>>>>> efcd30eb
     reserved 30, 61, 62, 63, 64;
 
     reserved "tssMessage", "tssVote", "tssShareSignature", "tssEncryptionKey";
@@ -247,16 +240,12 @@
      * (default 100) bytes when encoded as UTF-8.
      */
     string memo = 6;
-<<<<<<< HEAD
     /**
 * The <b>entire public key</b> of the trusted batch assembler.
 *
 * Only Ed25519 and ECDSA(secp256k1) keys and hence signatures are currently supported.
 */
     Key batchKey = 66;
-=======
-
->>>>>>> efcd30eb
     // The fields here are ordered in strictly ascending field ordinal
     // order due to limitations in PBJ.
     oneof data {
@@ -623,7 +612,6 @@
          * A transaction body for signature of a state root hash gossiped to other nodes
          */
         com.hedera.hapi.platform.event.StateSignatureTransaction state_signature_transaction = 65;
-<<<<<<< HEAD
 
         AtomicBatchTransactionBody atomicBatch = 67;
     }
@@ -634,7 +622,4 @@
  */
 message AtomicBatchTransactionBody {
     repeated Transaction transactions = 1;
-=======
-    }
->>>>>>> efcd30eb
 }