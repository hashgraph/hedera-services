syntax = "proto3";

package proto;

/*
 * Copyright (C) 2018-2024 Hedera Hashgraph, LLC
 *
 * Licensed under the Apache License, Version 2.0 (the "License");
 * you may not use this file except in compliance with the License.
 * You may obtain a copy of the License at
 *
 *      http://www.apache.org/licenses/LICENSE-2.0
 *
 * Unless required by applicable law or agreed to in writing, software
 * distributed under the License is distributed on an "AS IS" BASIS,
 * WITHOUT WARRANTIES OR CONDITIONS OF ANY KIND, either express or implied.
 * See the License for the specific language governing permissions and
 * limitations under the License.
 */

option java_package = "com.hederahashgraph.api.proto.java";
// <<<pbj.java_package = "com.hedera.hapi.node.base">>> This comment is special code for setting PBJ Compiler java package
option java_multiple_files = true;

/**
 * UNDOCUMENTED
 */
enum ResponseCodeEnum {
    /**
     * The transaction passed the precheck validations.
     */
    OK = 0;

    /**
     * For any error not handled by specific error codes listed below.
     */
    INVALID_TRANSACTION = 1;

    /**
     * Payer account does not exist.
     */
    PAYER_ACCOUNT_NOT_FOUND = 2;

    /**
     * Node Account provided does not match the node account of the node the transaction was submitted
     * to.
     */
    INVALID_NODE_ACCOUNT = 3;

    /**
     * Pre-Check error when TransactionValidStart + transactionValidDuration is less than current
     * consensus time.
     */
    TRANSACTION_EXPIRED = 4;

    /**
     * Transaction start time is greater than current consensus time
     */
    INVALID_TRANSACTION_START = 5;

    /**
     * The given transactionValidDuration was either non-positive, or greater than the maximum
     * valid duration of 180 secs.
     *
     */
    INVALID_TRANSACTION_DURATION = 6;

    /**
     * The transaction signature is not valid
     */
    INVALID_SIGNATURE = 7;

    /**
     * Transaction memo size exceeded 100 bytes
     */
    MEMO_TOO_LONG = 8;

    /**
     * The fee provided in the transaction is insufficient for this type of transaction
     */
    INSUFFICIENT_TX_FEE = 9;

    /**
     * The payer account has insufficient cryptocurrency to pay the transaction fee
     */
    INSUFFICIENT_PAYER_BALANCE = 10;

    /**
     * This transaction ID is a duplicate of one that was submitted to this node or reached consensus
     * in the last 180 seconds (receipt period)
     */
    DUPLICATE_TRANSACTION = 11;

    /**
     * If API is throttled out
     */
    BUSY = 12;

    /**
     * The API is not currently supported
     */
    NOT_SUPPORTED = 13;

    /**
     * The file id is invalid or does not exist
     */
    INVALID_FILE_ID = 14;

    /**
     * The account id is invalid or does not exist
     */
    INVALID_ACCOUNT_ID = 15;

    /**
     * The contract id is invalid or does not exist
     */
    INVALID_CONTRACT_ID = 16;

    /**
     * Transaction id is not valid
     */
    INVALID_TRANSACTION_ID = 17;

    /**
     * Receipt for given transaction id does not exist
     */
    RECEIPT_NOT_FOUND = 18;

    /**
     * Record for given transaction id does not exist
     */
    RECORD_NOT_FOUND = 19;

    /**
     * The solidity id is invalid or entity with this solidity id does not exist
     */
    INVALID_SOLIDITY_ID = 20;

    /**
     * The responding node has submitted the transaction to the network. Its final status is still
     * unknown.
     */
    UNKNOWN = 21;

    /**
     * The transaction succeeded
     */
    SUCCESS = 22;

    /**
     * There was a system error and the transaction failed because of invalid request parameters.
     */
    FAIL_INVALID = 23;

    /**
     * There was a system error while performing fee calculation, reserved for future.
     */
    FAIL_FEE = 24;

    /**
     * There was a system error while performing balance checks, reserved for future.
     */
    FAIL_BALANCE = 25;

    /**
     * Key not provided in the transaction body
     */
    KEY_REQUIRED = 26;

    /**
     * Unsupported algorithm/encoding used for keys in the transaction
     */
    BAD_ENCODING = 27;

    /**
     * When the account balance is not sufficient for the transfer
     */
    INSUFFICIENT_ACCOUNT_BALANCE = 28;

    /**
     * During an update transaction when the system is not able to find the Users Solidity address
     */
    INVALID_SOLIDITY_ADDRESS = 29;

    /**
     * Not enough gas was supplied to execute transaction
     */
    INSUFFICIENT_GAS = 30;

    /**
     * contract byte code size is over the limit
     */
    CONTRACT_SIZE_LIMIT_EXCEEDED = 31;

    /**
     * local execution (query) is requested for a function which changes state
     */
    LOCAL_CALL_MODIFICATION_EXCEPTION = 32;

    /**
     * Contract REVERT OPCODE executed
     */
    CONTRACT_REVERT_EXECUTED = 33;

    /**
     * For any contract execution related error not handled by specific error codes listed above.
     */
    CONTRACT_EXECUTION_EXCEPTION = 34;

    /**
     * In Query validation, account with +ve(amount) value should be Receiving node account, the
     * receiver account should be only one account in the list
     */
    INVALID_RECEIVING_NODE_ACCOUNT = 35;

    /**
     * Header is missing in Query request
     */
    MISSING_QUERY_HEADER = 36;

    /**
     * The update of the account failed
     */
    ACCOUNT_UPDATE_FAILED = 37;

    /**
     * Provided key encoding was not supported by the system
     */
    INVALID_KEY_ENCODING = 38;

    /**
     * null solidity address
     */
    NULL_SOLIDITY_ADDRESS = 39;

    /**
     * update of the contract failed
     */
    CONTRACT_UPDATE_FAILED = 40;

    /**
     * the query header is invalid
     */
    INVALID_QUERY_HEADER = 41;

    /**
     * Invalid fee submitted
     */
    INVALID_FEE_SUBMITTED = 42;

    /**
     * Payer signature is invalid
     */
    INVALID_PAYER_SIGNATURE = 43;

    /**
     * The keys were not provided in the request.
     */
    KEY_NOT_PROVIDED = 44;

    /**
     * Expiration time provided in the transaction was invalid.
     */
    INVALID_EXPIRATION_TIME = 45;

    /**
     * WriteAccess Control Keys are not provided for the file
     */
    NO_WACL_KEY = 46;

    /**
     * The contents of file are provided as empty.
     */
    FILE_CONTENT_EMPTY = 47;

    /**
     * The crypto transfer credit and debit do not sum equal to 0
     */
    INVALID_ACCOUNT_AMOUNTS = 48;

    /**
     * Transaction body provided is empty
     */
    EMPTY_TRANSACTION_BODY = 49;

    /**
     * Invalid transaction body provided
     */
    INVALID_TRANSACTION_BODY = 50;

    /**
     * the type of key (base ed25519 key, KeyList, or ThresholdKey) does not match the type of
     * signature (base ed25519 signature, SignatureList, or ThresholdKeySignature)
     */
    INVALID_SIGNATURE_TYPE_MISMATCHING_KEY = 51;

    /**
     * the number of key (KeyList, or ThresholdKey) does not match that of signature (SignatureList,
     * or ThresholdKeySignature). e.g. if a keyList has 3 base keys, then the corresponding
     * signatureList should also have 3 base signatures.
     */
    INVALID_SIGNATURE_COUNT_MISMATCHING_KEY = 52;

    /**
     * the livehash body is empty
     */
    EMPTY_LIVE_HASH_BODY = 53;

    /**
     * the livehash data is missing
     */
    EMPTY_LIVE_HASH = 54;

    /**
     * the keys for a livehash are missing
     */
    EMPTY_LIVE_HASH_KEYS = 55;

    /**
     * the livehash data is not the output of a SHA-384 digest
     */
    INVALID_LIVE_HASH_SIZE = 56;

    /**
     * the query body is empty
     */
    EMPTY_QUERY_BODY = 57;

    /**
     * the crypto livehash query is empty
     */
    EMPTY_LIVE_HASH_QUERY = 58;

    /**
     * the livehash is not present
     */
    LIVE_HASH_NOT_FOUND = 59;

    /**
     * the account id passed has not yet been created.
     */
    ACCOUNT_ID_DOES_NOT_EXIST = 60;

    /**
     * the livehash already exists for a given account
     */
    LIVE_HASH_ALREADY_EXISTS = 61;

    /**
     * File WACL keys are invalid
     */
    INVALID_FILE_WACL = 62;

    /**
     * Serialization failure
     */
    SERIALIZATION_FAILED = 63;

    /**
     * The size of the Transaction is greater than transactionMaxBytes
     */
    TRANSACTION_OVERSIZE = 64;

    /**
     * The Transaction has more than 50 levels
     */
    TRANSACTION_TOO_MANY_LAYERS = 65;

    /**
     * Contract is marked as deleted
     */
    CONTRACT_DELETED = 66;

    /**
     * the platform node is either disconnected or lagging behind.
     */
    PLATFORM_NOT_ACTIVE = 67;

    /**
     * one public key matches more than one prefixes on the signature map
     */
    KEY_PREFIX_MISMATCH = 68;

    /**
     * transaction not created by platform due to large backlog
     */
    PLATFORM_TRANSACTION_NOT_CREATED = 69;

    /**
     * auto renewal period is not a positive number of seconds
     */
    INVALID_RENEWAL_PERIOD = 70;

    /**
     * the response code when a smart contract id is passed for a crypto API request
     */
    INVALID_PAYER_ACCOUNT_ID = 71;

    /**
     * the account has been marked as deleted
     */
    ACCOUNT_DELETED = 72;

    /**
     * the file has been marked as deleted
     */
    FILE_DELETED = 73;

    /**
     * same accounts repeated in the transfer account list
     */
    ACCOUNT_REPEATED_IN_ACCOUNT_AMOUNTS = 74;

    /**
     * attempting to set negative balance value for crypto account
     */
    SETTING_NEGATIVE_ACCOUNT_BALANCE = 75;

    /**
     * when deleting smart contract that has crypto balance either transfer account or transfer smart
     * contract is required
     */
    OBTAINER_REQUIRED = 76;

    /**
     * when deleting smart contract that has crypto balance you can not use the same contract id as
     * transferContractId as the one being deleted
     */
    OBTAINER_SAME_CONTRACT_ID = 77;

    /**
     * transferAccountId or transferContractId specified for contract delete does not exist
     */
    OBTAINER_DOES_NOT_EXIST = 78;

    /**
     * attempting to modify (update or delete a immutable smart contract, i.e. one created without a
     * admin key)
     */
    MODIFYING_IMMUTABLE_CONTRACT = 79;

    /**
     * Unexpected exception thrown by file system functions
     */
    FILE_SYSTEM_EXCEPTION = 80;

    /**
     * the duration is not a subset of [MINIMUM_AUTORENEW_DURATION,MAXIMUM_AUTORENEW_DURATION]
     */
    AUTORENEW_DURATION_NOT_IN_RANGE = 81;

    /**
     * Decoding the smart contract binary to a byte array failed. Check that the input is a valid hex
     * string.
     */
    ERROR_DECODING_BYTESTRING = 82;

    /**
     * File to create a smart contract was of length zero
     */
    CONTRACT_FILE_EMPTY = 83;

    /**
     * Bytecode for smart contract is of length zero
     */
    CONTRACT_BYTECODE_EMPTY = 84;

    /**
     * Attempt to set negative initial balance
     */
    INVALID_INITIAL_BALANCE = 85;

    /**
     * [Deprecated]. attempt to set negative receive record threshold
     */
    INVALID_RECEIVE_RECORD_THRESHOLD = 86 [deprecated = true];

    /**
     * [Deprecated]. attempt to set negative send record threshold
     */
    INVALID_SEND_RECORD_THRESHOLD = 87 [deprecated = true];

    /**
     * Special Account Operations should be performed by only Genesis account, return this code if it
     * is not Genesis Account
     */
    ACCOUNT_IS_NOT_GENESIS_ACCOUNT = 88;

    /**
     * The fee payer account doesn't have permission to submit such Transaction
     */
    PAYER_ACCOUNT_UNAUTHORIZED = 89;

    /**
     * FreezeTransactionBody is invalid
     */
    INVALID_FREEZE_TRANSACTION_BODY = 90;

    /**
     * FreezeTransactionBody does not exist
     */
    FREEZE_TRANSACTION_BODY_NOT_FOUND = 91;

    /**
     * Exceeded the number of accounts (both from and to) allowed for crypto transfer list
     */
    TRANSFER_LIST_SIZE_LIMIT_EXCEEDED = 92;

    /**
     * Smart contract result size greater than specified maxResultSize
     */
    RESULT_SIZE_LIMIT_EXCEEDED = 93;

    /**
     * The payer account is not a special account(account 0.0.55)
     */
    NOT_SPECIAL_ACCOUNT = 94;

    /**
     * Negative gas was offered in smart contract call
     */
    CONTRACT_NEGATIVE_GAS = 95;

    /**
     * Negative value / initial balance was specified in a smart contract call / create
     */
    CONTRACT_NEGATIVE_VALUE = 96;

    /**
     * Failed to update fee file
     */
    INVALID_FEE_FILE = 97;

    /**
     * Failed to update exchange rate file
     */
    INVALID_EXCHANGE_RATE_FILE = 98;

    /**
     * Payment tendered for contract local call cannot cover both the fee and the gas
     */
    INSUFFICIENT_LOCAL_CALL_GAS = 99;

    /**
     * Entities with Entity ID below 1000 are not allowed to be deleted
     */
    ENTITY_NOT_ALLOWED_TO_DELETE = 100;

    /**
     * Violating one of these rules: 1) treasury account can update all entities below 0.0.1000, 2)
     * account 0.0.50 can update all entities from 0.0.51 - 0.0.80, 3) Network Function Master Account
     * A/c 0.0.50 - Update all Network Function accounts & perform all the Network Functions listed
     * below, 4) Network Function Accounts: i) A/c 0.0.55 - Update Address Book files (0.0.101/102),
     * ii) A/c 0.0.56 - Update Fee schedule (0.0.111), iii) A/c 0.0.57 - Update Exchange Rate
     * (0.0.112).
     */
    AUTHORIZATION_FAILED = 101;

    /**
     * Fee Schedule Proto uploaded but not valid (append or update is required)
     */
    FILE_UPLOADED_PROTO_INVALID = 102;

    /**
     * Fee Schedule Proto uploaded but not valid (append or update is required)
     */
    FILE_UPLOADED_PROTO_NOT_SAVED_TO_DISK = 103;

    /**
     * Fee Schedule Proto File Part uploaded
     */
    FEE_SCHEDULE_FILE_PART_UPLOADED = 104;

    /**
     * The change on Exchange Rate exceeds Exchange_Rate_Allowed_Percentage
     */
    EXCHANGE_RATE_CHANGE_LIMIT_EXCEEDED = 105;

    /**
     * Contract permanent storage exceeded the currently allowable limit
     */
    MAX_CONTRACT_STORAGE_EXCEEDED = 106;

    /**
     * Transfer Account should not be same as Account to be deleted
     */
    TRANSFER_ACCOUNT_SAME_AS_DELETE_ACCOUNT = 107;

    TOTAL_LEDGER_BALANCE_INVALID = 108;
    /**
     * The expiration date/time on a smart contract may not be reduced
     */
    EXPIRATION_REDUCTION_NOT_ALLOWED = 110;

    /**
     * Gas exceeded currently allowable gas limit per transaction
     */
    MAX_GAS_LIMIT_EXCEEDED = 111;

    /**
     * File size exceeded the currently allowable limit
     */
    MAX_FILE_SIZE_EXCEEDED = 112;

    /**
     * When a valid signature is not provided for operations on account with receiverSigRequired=true
     */
    RECEIVER_SIG_REQUIRED = 113;

    /**
     * The Topic ID specified is not in the system.
     */
    INVALID_TOPIC_ID = 150;

    /**
     * A provided admin key was invalid. Verify the bytes for an Ed25519 public key are exactly 32 bytes; and the bytes for a compressed ECDSA(secp256k1) key are exactly 33 bytes, with the first byte either 0x02 or 0x03..
     */
    INVALID_ADMIN_KEY = 155;

    /**
     * A provided submit key was invalid.
     */
    INVALID_SUBMIT_KEY = 156;

    /**
     * An attempted operation was not authorized (ie - a deleteTopic for a topic with no adminKey).
     */
    UNAUTHORIZED = 157;

    /**
     * A ConsensusService message is empty.
     */
    INVALID_TOPIC_MESSAGE = 158;

    /**
     * The autoRenewAccount specified is not a valid, active account.
     */
    INVALID_AUTORENEW_ACCOUNT = 159;

    /**
     * An adminKey was not specified on the topic, so there must not be an autoRenewAccount.
     */
    AUTORENEW_ACCOUNT_NOT_ALLOWED = 160;

    /**
     * The topic has expired, was not automatically renewed, and is in a 7 day grace period before the
     * topic will be deleted unrecoverably. This error response code will not be returned until
     * autoRenew functionality is supported by HAPI.
     */
    TOPIC_EXPIRED = 162;

    INVALID_CHUNK_NUMBER = 163; // chunk number must be from 1 to total (chunks) inclusive.
    INVALID_CHUNK_TRANSACTION_ID = 164; // For every chunk, the payer account that is part of initialTransactionID must match the Payer Account of this transaction. The entire initialTransactionID should match the transactionID of the first chunk, but this is not checked or enforced by Hedera except when the chunk number is 1.
    ACCOUNT_FROZEN_FOR_TOKEN = 165; // Account is frozen and cannot transact with the token
    TOKENS_PER_ACCOUNT_LIMIT_EXCEEDED = 166; // An involved account already has more than <tt>tokens.maxPerAccount</tt> associations with non-deleted tokens.
    INVALID_TOKEN_ID = 167; // The token is invalid or does not exist
    INVALID_TOKEN_DECIMALS = 168; // Invalid token decimals
    INVALID_TOKEN_INITIAL_SUPPLY = 169; // Invalid token initial supply
    INVALID_TREASURY_ACCOUNT_FOR_TOKEN = 170; // Treasury Account does not exist or is deleted
    INVALID_TOKEN_SYMBOL = 171; // Token Symbol is not UTF-8 capitalized alphabetical string
    TOKEN_HAS_NO_FREEZE_KEY = 172; // Freeze key is not set on token
    TRANSFERS_NOT_ZERO_SUM_FOR_TOKEN = 173; // Amounts in transfer list are not net zero
    MISSING_TOKEN_SYMBOL = 174; // A token symbol was not provided
    TOKEN_SYMBOL_TOO_LONG = 175; // The provided token symbol was too long
    ACCOUNT_KYC_NOT_GRANTED_FOR_TOKEN = 176; // KYC must be granted and account does not have KYC granted
    TOKEN_HAS_NO_KYC_KEY = 177; // KYC key is not set on token
    INSUFFICIENT_TOKEN_BALANCE = 178; // Token balance is not sufficient for the transaction
    TOKEN_WAS_DELETED = 179; // Token transactions cannot be executed on deleted token
    TOKEN_HAS_NO_SUPPLY_KEY = 180; // Supply key is not set on token
    TOKEN_HAS_NO_WIPE_KEY = 181; // Wipe key is not set on token
    INVALID_TOKEN_MINT_AMOUNT = 182; // The requested token mint amount would cause an invalid total supply
    INVALID_TOKEN_BURN_AMOUNT = 183; // The requested token burn amount would cause an invalid total supply
    TOKEN_NOT_ASSOCIATED_TO_ACCOUNT = 184; // A required token-account relationship is missing
    CANNOT_WIPE_TOKEN_TREASURY_ACCOUNT = 185; // The target of a wipe operation was the token treasury account
    INVALID_KYC_KEY = 186; // The provided KYC key was invalid.
    INVALID_WIPE_KEY = 187; // The provided wipe key was invalid.
    INVALID_FREEZE_KEY = 188; // The provided freeze key was invalid.
    INVALID_SUPPLY_KEY = 189; // The provided supply key was invalid.
    MISSING_TOKEN_NAME = 190; // Token Name is not provided
    TOKEN_NAME_TOO_LONG = 191; // Token Name is too long
    INVALID_WIPING_AMOUNT = 192; // The provided wipe amount must not be negative, zero or bigger than the token holder balance
    TOKEN_IS_IMMUTABLE = 193; // Token does not have Admin key set, thus update/delete transactions cannot be performed
    TOKEN_ALREADY_ASSOCIATED_TO_ACCOUNT = 194; // An <tt>associateToken</tt> operation specified a token already associated to the account
    TRANSACTION_REQUIRES_ZERO_TOKEN_BALANCES = 195; // An attempted operation is invalid until all token balances for the target account are zero
    ACCOUNT_IS_TREASURY = 196; // An attempted operation is invalid because the account is a treasury
    TOKEN_ID_REPEATED_IN_TOKEN_LIST = 197; // Same TokenIDs present in the token list
    TOKEN_TRANSFER_LIST_SIZE_LIMIT_EXCEEDED = 198; // Exceeded the number of token transfers (both from and to) allowed for token transfer list
    EMPTY_TOKEN_TRANSFER_BODY = 199; // TokenTransfersTransactionBody has no TokenTransferList
    EMPTY_TOKEN_TRANSFER_ACCOUNT_AMOUNTS = 200; // TokenTransfersTransactionBody has a TokenTransferList with no AccountAmounts

    /**
     * The Scheduled entity does not exist; or has now expired, been deleted, or been executed
     */
    INVALID_SCHEDULE_ID = 201;

    /**
     * The Scheduled entity cannot be modified. Admin key not set
     */
    SCHEDULE_IS_IMMUTABLE = 202;

    /**
     * The provided Scheduled Payer does not exist
     */
    INVALID_SCHEDULE_PAYER_ID = 203;

    /**
     * The Schedule Create Transaction TransactionID account does not exist
     */
    INVALID_SCHEDULE_ACCOUNT_ID = 204;

    /**
     * The provided sig map did not contain any new valid signatures from required signers of the scheduled transaction
     */
    NO_NEW_VALID_SIGNATURES = 205;

    /**
     * The required signers for a scheduled transaction cannot be resolved, for example because they do not exist or have been deleted
     */
    UNRESOLVABLE_REQUIRED_SIGNERS = 206;

    /**
     * Only whitelisted transaction types may be scheduled
     */
    SCHEDULED_TRANSACTION_NOT_IN_WHITELIST = 207;

    /**
     * At least one of the signatures in the provided sig map did not represent a valid signature for any required signer
     */
    SOME_SIGNATURES_WERE_INVALID = 208;

    /**
     * The scheduled field in the TransactionID may not be set to true
     */
    TRANSACTION_ID_FIELD_NOT_ALLOWED = 209;

    /**
     * A schedule already exists with the same identifying fields of an attempted ScheduleCreate (that is, all fields other than scheduledPayerAccountID)
     */
    IDENTICAL_SCHEDULE_ALREADY_CREATED = 210;

    /**
     * A string field in the transaction has a UTF-8 encoding with the prohibited zero byte
     */
    INVALID_ZERO_BYTE_IN_STRING = 211;

    /**
     * A schedule being signed or deleted has already been deleted
     */
    SCHEDULE_ALREADY_DELETED = 212;

    /**
     * A schedule being signed or deleted has already been executed
     */
    SCHEDULE_ALREADY_EXECUTED = 213;

    /**
     * ConsensusSubmitMessage request's message size is larger than allowed.
     */
    MESSAGE_SIZE_TOO_LARGE = 214;

    /**
     * An operation was assigned to more than one throttle group in a given bucket
     */
    OPERATION_REPEATED_IN_BUCKET_GROUPS = 215;

    /**
     * The capacity needed to satisfy all opsPerSec groups in a bucket overflowed a signed 8-byte integral type
     */
    BUCKET_CAPACITY_OVERFLOW = 216;

    /**
     * Given the network size in the address book, the node-level capacity for an operation would never be enough to accept a single request; usually means a bucket burstPeriod should be increased
     */
    NODE_CAPACITY_NOT_SUFFICIENT_FOR_OPERATION = 217;

    /**
     * A bucket was defined without any throttle groups
     */
    BUCKET_HAS_NO_THROTTLE_GROUPS = 218;

    /**
     * A throttle group was granted zero opsPerSec
     */
    THROTTLE_GROUP_HAS_ZERO_OPS_PER_SEC = 219;

    /**
     * The throttle definitions file was updated, but some supported operations were not assigned a bucket
     */
    SUCCESS_BUT_MISSING_EXPECTED_OPERATION = 220;

    /**
     * The new contents for the throttle definitions system file were not valid protobuf
     */
    UNPARSEABLE_THROTTLE_DEFINITIONS = 221;

    /**
     * The new throttle definitions system file were invalid, and no more specific error could be divined
     */
    INVALID_THROTTLE_DEFINITIONS = 222;

    /**
     * The transaction references an account which has passed its expiration without renewal funds available, and currently remains in the ledger only because of the grace period given to expired entities
     */
    ACCOUNT_EXPIRED_AND_PENDING_REMOVAL = 223;

    /**
     * Invalid token max supply
     */
    INVALID_TOKEN_MAX_SUPPLY = 224;

    /**
     * Invalid token nft serial number
     */
    INVALID_TOKEN_NFT_SERIAL_NUMBER = 225;

    /**
     * Invalid nft id
     */
    INVALID_NFT_ID = 226;

    /**
     * Nft metadata is too long
     */
    METADATA_TOO_LONG = 227;

    /**
     * Repeated operations count exceeds the limit
     */
    BATCH_SIZE_LIMIT_EXCEEDED = 228;

    /**
     * The range of data to be gathered is out of the set boundaries
     */
    INVALID_QUERY_RANGE = 229;

    /**
     * A custom fractional fee set a denominator of zero
     */
    FRACTION_DIVIDES_BY_ZERO = 230;

    /**
     * The transaction payer could not afford a custom fee
     */
    INSUFFICIENT_PAYER_BALANCE_FOR_CUSTOM_FEE = 231 [deprecated = true];

    /**
     * More than 10 custom fees were specified
     */
    CUSTOM_FEES_LIST_TOO_LONG = 232;

    /**
     * Any of the feeCollector accounts for customFees is invalid
     */
    INVALID_CUSTOM_FEE_COLLECTOR = 233;

    /**
     * Any of the token Ids in customFees is invalid
     */
    INVALID_TOKEN_ID_IN_CUSTOM_FEES = 234;

    /**
     * Any of the token Ids in customFees are not associated to feeCollector
     */
    TOKEN_NOT_ASSOCIATED_TO_FEE_COLLECTOR = 235;

    /**
     * A token cannot have more units minted due to its configured supply ceiling
     */
    TOKEN_MAX_SUPPLY_REACHED = 236;

    /**
     * The transaction attempted to move an NFT serial number from an account other than its owner
     */
    SENDER_DOES_NOT_OWN_NFT_SERIAL_NO = 237;

    /**
     * A custom fee schedule entry did not specify either a fixed or fractional fee
     */
    CUSTOM_FEE_NOT_FULLY_SPECIFIED = 238;

    /**
     * Only positive fees may be assessed at this time
     */
    CUSTOM_FEE_MUST_BE_POSITIVE = 239;

    /**
     * Fee schedule key is not set on token
     */
    TOKEN_HAS_NO_FEE_SCHEDULE_KEY = 240;

    /**
     * A fractional custom fee exceeded the range of a 64-bit signed integer
     */
    CUSTOM_FEE_OUTSIDE_NUMERIC_RANGE = 241;

    /**
     * A royalty cannot exceed the total fungible value exchanged for an NFT
     */
    ROYALTY_FRACTION_CANNOT_EXCEED_ONE = 242;

    /**
     * Each fractional custom fee must have its maximum_amount, if specified, at least its minimum_amount
     */
    FRACTIONAL_FEE_MAX_AMOUNT_LESS_THAN_MIN_AMOUNT = 243;

    /**
     * A fee schedule update tried to clear the custom fees from a token whose fee schedule was already empty
     */
    CUSTOM_SCHEDULE_ALREADY_HAS_NO_FEES = 244;

    /**
     * Only tokens of type FUNGIBLE_COMMON can be used to as fee schedule denominations
     */
    CUSTOM_FEE_DENOMINATION_MUST_BE_FUNGIBLE_COMMON = 245;

    /**
     * Only tokens of type FUNGIBLE_COMMON can have fractional fees
     */
    CUSTOM_FRACTIONAL_FEE_ONLY_ALLOWED_FOR_FUNGIBLE_COMMON = 246;

    /**
     * The provided custom fee schedule key was invalid
     */
    INVALID_CUSTOM_FEE_SCHEDULE_KEY = 247;

    /**
     * The requested token mint metadata was invalid
     */
    INVALID_TOKEN_MINT_METADATA = 248;

    /**
     * The requested token burn metadata was invalid
     */
    INVALID_TOKEN_BURN_METADATA = 249;

    /**
     * The treasury for a unique token cannot be changed until it owns no NFTs
     */
    CURRENT_TREASURY_STILL_OWNS_NFTS = 250;

    /**
     * An account cannot be dissociated from a unique token if it owns NFTs for the token
     */
    ACCOUNT_STILL_OWNS_NFTS = 251;

    /**
     * A NFT can only be burned when owned by the unique token's treasury
     */
    TREASURY_MUST_OWN_BURNED_NFT = 252;

    /**
     * An account did not own the NFT to be wiped
     */
    ACCOUNT_DOES_NOT_OWN_WIPED_NFT = 253;

    /**
     * An AccountAmount token transfers list referenced a token type other than FUNGIBLE_COMMON
     */
    ACCOUNT_AMOUNT_TRANSFERS_ONLY_ALLOWED_FOR_FUNGIBLE_COMMON = 254;

    /**
     * All the NFTs allowed in the current price regime have already been minted
     */
    MAX_NFTS_IN_PRICE_REGIME_HAVE_BEEN_MINTED = 255;

    /**
     * The payer account has been marked as deleted
     */
    PAYER_ACCOUNT_DELETED = 256;

    /**
     * The reference chain of custom fees for a transferred token exceeded the maximum length of 2
     */
    CUSTOM_FEE_CHARGING_EXCEEDED_MAX_RECURSION_DEPTH = 257;

    /**
     * More than 20 balance adjustments were to satisfy a CryptoTransfer and its implied custom fee payments
     */
    CUSTOM_FEE_CHARGING_EXCEEDED_MAX_ACCOUNT_AMOUNTS = 258;

    /**
     * The sender account in the token transfer transaction could not afford a custom fee
     */
    INSUFFICIENT_SENDER_ACCOUNT_BALANCE_FOR_CUSTOM_FEE = 259;

    /**
     * Currently no more than 4,294,967,295 NFTs may be minted for a given unique token type
     */
    SERIAL_NUMBER_LIMIT_REACHED = 260;

    /**
     * Only tokens of type NON_FUNGIBLE_UNIQUE can have royalty fees
     */
    CUSTOM_ROYALTY_FEE_ONLY_ALLOWED_FOR_NON_FUNGIBLE_UNIQUE = 261;

    /**
     * The account has reached the limit on the automatic associations count.
     */
    NO_REMAINING_AUTOMATIC_ASSOCIATIONS = 262;

    /**
     * Already existing automatic associations are more than the new maximum automatic associations.
     */
    EXISTING_AUTOMATIC_ASSOCIATIONS_EXCEED_GIVEN_LIMIT = 263;

    /**
     * Cannot set the number of automatic associations for an account more than the maximum allowed
     * token associations <tt>tokens.maxPerAccount</tt>.
     */
    REQUESTED_NUM_AUTOMATIC_ASSOCIATIONS_EXCEEDS_ASSOCIATION_LIMIT = 264;

    /**
     * Token is paused. This Token cannot be a part of any kind of Transaction until unpaused.
     */
    TOKEN_IS_PAUSED = 265;

    /**
     * Pause key is not set on token
     */
    TOKEN_HAS_NO_PAUSE_KEY = 266;

    /**
     * The provided pause key was invalid
     */
    INVALID_PAUSE_KEY = 267;

    /**
     * The update file in a freeze transaction body must exist.
     */
    FREEZE_UPDATE_FILE_DOES_NOT_EXIST = 268;

    /**
     * The hash of the update file in a freeze transaction body must match the in-memory hash.
     */
    FREEZE_UPDATE_FILE_HASH_DOES_NOT_MATCH = 269;

    /**
     * A FREEZE_UPGRADE transaction was handled with no previous update prepared.
     */
    NO_UPGRADE_HAS_BEEN_PREPARED = 270;

    /**
     * A FREEZE_ABORT transaction was handled with no scheduled freeze.
     */
    NO_FREEZE_IS_SCHEDULED = 271;

    /**
     * The update file hash when handling a FREEZE_UPGRADE transaction differs from the file
     * hash at the time of handling the PREPARE_UPGRADE transaction.
     */
    UPDATE_FILE_HASH_CHANGED_SINCE_PREPARE_UPGRADE = 272;

    /**
     * The given freeze start time was in the (consensus) past.
     */
    FREEZE_START_TIME_MUST_BE_FUTURE = 273;

    /**
     * The prepared update file cannot be updated or appended until either the upgrade has
     * been completed, or a FREEZE_ABORT has been handled.
     */
    PREPARED_UPDATE_FILE_IS_IMMUTABLE = 274;

    /**
     * Once a freeze is scheduled, it must be aborted before any other type of freeze can
     * can be performed.
     */
    FREEZE_ALREADY_SCHEDULED = 275;

    /**
     * If an NMT upgrade has been prepared, the following operation must be a FREEZE_UPGRADE.
     * (To issue a FREEZE_ONLY, submit a FREEZE_ABORT first.)
     */
    FREEZE_UPGRADE_IN_PROGRESS = 276;

    /**
     * If an NMT upgrade has been prepared, the subsequent FREEZE_UPGRADE transaction must
     * confirm the id of the file to be used in the upgrade.
     */
    UPDATE_FILE_ID_DOES_NOT_MATCH_PREPARED = 277;

    /**
     * If an NMT upgrade has been prepared, the subsequent FREEZE_UPGRADE transaction must
     * confirm the hash of the file to be used in the upgrade.
     */
    UPDATE_FILE_HASH_DOES_NOT_MATCH_PREPARED = 278;

    /**
     * Consensus throttle did not allow execution of this transaction. System is throttled at
     * consensus level.
     */
    CONSENSUS_GAS_EXHAUSTED = 279;

    /**
     * A precompiled contract succeeded, but was later reverted.
     */
    REVERTED_SUCCESS = 280;

    /**
     * All contract storage allocated to the current price regime has been consumed.
     */
    MAX_STORAGE_IN_PRICE_REGIME_HAS_BEEN_USED = 281;

    /**
     * An alias used in a CryptoTransfer transaction is not the serialization of a primitive Key
     * message--that is, a Key with a single Ed25519 or ECDSA(secp256k1) public key and no
     * unknown protobuf fields.
     */
    INVALID_ALIAS_KEY = 282;

    /**
     * A fungible token transfer expected a different number of decimals than the involved
     * type actually has.
     */
    UNEXPECTED_TOKEN_DECIMALS = 283;

    /**
     * [Deprecated] The proxy account id is invalid or does not exist.
     */
    INVALID_PROXY_ACCOUNT_ID = 284 [deprecated = true];

    /**
     * The transfer account id in CryptoDelete transaction is invalid or does not exist.
     */
    INVALID_TRANSFER_ACCOUNT_ID = 285;

    /**
     * The fee collector account id in TokenFeeScheduleUpdate is invalid or does not exist.
     */
    INVALID_FEE_COLLECTOR_ACCOUNT_ID = 286;

    /**
     * The alias already set on an account cannot be updated using CryptoUpdate transaction.
     */
    ALIAS_IS_IMMUTABLE = 287;

    /**
     * An approved allowance specifies a spender account that is the same as the hbar/token
     * owner account.
     */
    SPENDER_ACCOUNT_SAME_AS_OWNER = 288;

    /**
     * The establishment or adjustment of an approved allowance cause the token allowance
     * to exceed the token maximum supply.
     */
    AMOUNT_EXCEEDS_TOKEN_MAX_SUPPLY = 289;

    /**
     * The specified amount for an approved allowance cannot be negative.
     */
    NEGATIVE_ALLOWANCE_AMOUNT = 290;

    /**
     * [Deprecated] The approveForAll flag cannot be set for a fungible token.
     */
    CANNOT_APPROVE_FOR_ALL_FUNGIBLE_COMMON = 291 [deprecated = true];

    /**
     * The spender does not have an existing approved allowance with the hbar/token owner.
     */
    SPENDER_DOES_NOT_HAVE_ALLOWANCE = 292;

    /**
     * The transfer amount exceeds the current approved allowance for the spender account.
     */
    AMOUNT_EXCEEDS_ALLOWANCE = 293;

    /**
     * The payer account of an approveAllowances or adjustAllowance transaction is attempting
     * to go beyond the maximum allowed number of allowances.
     */
    MAX_ALLOWANCES_EXCEEDED = 294;

    /**
     * No allowances have been specified in the approval transaction.
     */
    EMPTY_ALLOWANCES = 295;

    /**
     * [Deprecated] Spender is repeated more than once in Crypto or Token or NFT allowance lists in a single
     * CryptoApproveAllowance transaction.
     */
    SPENDER_ACCOUNT_REPEATED_IN_ALLOWANCES = 296 [deprecated = true];

    /**
     * [Deprecated] Serial numbers are repeated in nft allowance for a single spender account
     */
    REPEATED_SERIAL_NUMS_IN_NFT_ALLOWANCES = 297 [deprecated = true];

    /**
     * Fungible common token used in NFT allowances
     */
    FUNGIBLE_TOKEN_IN_NFT_ALLOWANCES = 298;

    /**
     * Non fungible token used in fungible token allowances
     */
    NFT_IN_FUNGIBLE_TOKEN_ALLOWANCES = 299;

    /**
     * The account id specified as the owner is invalid or does not exist.
     */
    INVALID_ALLOWANCE_OWNER_ID = 300;

    /**
     * The account id specified as the spender is invalid or does not exist.
     */
    INVALID_ALLOWANCE_SPENDER_ID = 301;

    /**
     * [Deprecated] If the CryptoDeleteAllowance transaction has repeated crypto or token or Nft allowances to delete.
     */
    REPEATED_ALLOWANCES_TO_DELETE = 302 [deprecated = true];

    /**
     * If the account Id specified as the delegating spender is invalid or does not exist.
     */
    INVALID_DELEGATING_SPENDER = 303;

    /**
     * The delegating Spender cannot grant approveForAll allowance on a NFT token type for another spender.
     */
    DELEGATING_SPENDER_CANNOT_GRANT_APPROVE_FOR_ALL = 304;

    /**
     * The delegating Spender cannot grant allowance on a NFT serial for another spender as it doesnt not have approveForAll
     * granted on token-owner.
     */
    DELEGATING_SPENDER_DOES_NOT_HAVE_APPROVE_FOR_ALL = 305;

    /**
     * The scheduled transaction could not be created because it's expiration_time was too far in the future.
     */
    SCHEDULE_EXPIRATION_TIME_TOO_FAR_IN_FUTURE = 306;

    /**
     * The scheduled transaction could not be created because it's expiration_time was less than or equal to the consensus time.
     */
    SCHEDULE_EXPIRATION_TIME_MUST_BE_HIGHER_THAN_CONSENSUS_TIME = 307;

    /**
     * The scheduled transaction could not be created because it would cause throttles to be violated on the specified expiration_time.
     */
    SCHEDULE_FUTURE_THROTTLE_EXCEEDED = 308;

    /**
     * The scheduled transaction could not be created because it would cause the gas limit to be violated on the specified expiration_time.
     */
    SCHEDULE_FUTURE_GAS_LIMIT_EXCEEDED = 309;

    /**
     * The ethereum transaction either failed parsing or failed signature validation, or some other EthereumTransaction error not covered by another response code.
     */
    INVALID_ETHEREUM_TRANSACTION = 310;

    /**
     * EthereumTransaction was signed against a chainId that this network does not support.
     */
    WRONG_CHAIN_ID = 311;

    /**
     * This transaction specified an ethereumNonce that is not the current ethereumNonce of the account.
     */
    WRONG_NONCE = 312;

    /**
     * The ethereum transaction specified an access list, which the network does not support.
     */
    ACCESS_LIST_UNSUPPORTED = 313;

    /**
     * A schedule being signed or deleted has passed it's expiration date and is pending execution if needed and then expiration.
     */
    SCHEDULE_PENDING_EXPIRATION = 314;

    /**
     * A selfdestruct or ContractDelete targeted a contract that is a token treasury.
     */
    CONTRACT_IS_TOKEN_TREASURY = 315;

    /**
     * A selfdestruct or ContractDelete targeted a contract with non-zero token balances.
     */
    CONTRACT_HAS_NON_ZERO_TOKEN_BALANCES = 316;

    /**
     * A contract referenced by a transaction is "detached"; that is, expired and lacking any
     * hbar funds for auto-renewal payment---but still within its post-expiry grace period.
     */
    CONTRACT_EXPIRED_AND_PENDING_REMOVAL = 317;

    /**
     * A ContractUpdate requested removal of a contract's auto-renew account, but that contract has
     * no auto-renew account.
     */
    CONTRACT_HAS_NO_AUTO_RENEW_ACCOUNT = 318;

    /**
     * A delete transaction submitted via HAPI set permanent_removal=true
     */
    PERMANENT_REMOVAL_REQUIRES_SYSTEM_INITIATION = 319;

    /*
     * A CryptoCreate or ContractCreate used the deprecated proxyAccountID field.
     */
    PROXY_ACCOUNT_ID_FIELD_IS_DEPRECATED = 320;

    /**
     * An account set the staked_account_id to itself in CryptoUpdate or ContractUpdate transactions.
     */
    SELF_STAKING_IS_NOT_ALLOWED = 321;

    /**
     * The staking account id or staking node id given is invalid or does not exist.
     */
    INVALID_STAKING_ID = 322;

    /**
     * Native staking, while implemented, has not yet enabled by the council.
     */
    STAKING_NOT_ENABLED = 323;

    /**
     * The range provided in UtilPrng transaction is negative.
     */
    INVALID_PRNG_RANGE = 324;

    /**
     * The maximum number of entities allowed in the current price regime have been created.
     */
    MAX_ENTITIES_IN_PRICE_REGIME_HAVE_BEEN_CREATED = 325;

    /**
    * The full prefix signature for precompile is not valid
    */
    INVALID_FULL_PREFIX_SIGNATURE_FOR_PRECOMPILE = 326;

    /**
    * The combined balances of a contract and its auto-renew account (if any) did not cover
    * the rent charged for net new storage used in a transaction.
    */
    INSUFFICIENT_BALANCES_FOR_STORAGE_RENT = 327;

    /**
    * A contract transaction tried to use more than the allowed number of child records, via
    * either system contract records or internal contract creations.
    */
    MAX_CHILD_RECORDS_EXCEEDED = 328;

    /**
    * The combined balances of a contract and its auto-renew account (if any) or balance of an account did not cover
    * the auto-renewal fees in a transaction.
    */
    INSUFFICIENT_BALANCES_FOR_RENEWAL_FEES = 329;

    /**
    * A transaction's protobuf message includes unknown fields; could mean that a client
    * expects not-yet-released functionality to be available.
    */
    TRANSACTION_HAS_UNKNOWN_FIELDS = 330;

    /**
     * The account cannot be modified. Account's key is not set
     */
    ACCOUNT_IS_IMMUTABLE = 331;

    /**
     * An alias that is assigned to an account or contract cannot be assigned to another account or contract.
     */
    ALIAS_ALREADY_ASSIGNED = 332;

    /**
     * A provided metadata key was invalid. Verification includes, for example, checking the size of Ed25519 and ECDSA(secp256k1) public keys.
     */
    INVALID_METADATA_KEY = 333;

    /**
     * Metadata key is not set on token
     */
    TOKEN_HAS_NO_METADATA_KEY = 334;

    /**
     * Token Metadata is not provided
     */
    MISSING_TOKEN_METADATA = 335;
    /**
     * NFT serial numbers are missing in the TokenUpdateNftsTransactionBody
     */
    MISSING_SERIAL_NUMBERS = 336;

    /**
     * Admin key is not set on token
     */
    TOKEN_HAS_NO_ADMIN_KEY = 337;

    /**
     * A transaction failed because the consensus node identified is
     * deleted from the address book.
     */
    NODE_DELETED = 338;

    /**
     * A transaction failed because the consensus node identified is not valid or
     * does not exist in state.
     */
    INVALID_NODE_ID = 339;

    /**
     * A transaction failed because one or more entries in the list of
     * service endpoints for the `gossip_endpoint` field is invalid.<br/>
     * The most common cause for this response is a service endpoint that has
     * the domain name (DNS) set rather than address and port.
     */
    INVALID_GOSSIP_ENDPOINT = 340;

    /**
     * A transaction failed because the node account identifier provided
     * does not exist or is not valid.<br/>
     * One common source of this error is providing a node account identifier
     * using the "alias" form rather than "numeric" form.
     */
    INVALID_NODE_ACCOUNT_ID = 341;

    /**
     * A transaction failed because the description field cannot be encoded
     * as UTF-8 or is more than 100 bytes when encoded.
     */
    INVALID_NODE_DESCRIPTION = 342;

    /**
     * A transaction failed because one or more entries in the list of
     * service endpoints for the `service_endpoint` field is invalid.<br/>
     * The most common cause for this response is a service endpoint that has
     * the domain name (DNS) set rather than address and port.
     */
    INVALID_SERVICE_ENDPOINT = 343;

    /**
     * A transaction failed because the TLS certificate provided for the
     * node is missing or invalid.<br/>
     * The certificate MUST be a TLS certificate of a type permitted for gossip
     * signatures.<br/>
     * The value presented MUST be a UTF-8 NFKD encoding of the TLS
     * certificate.<br/>
     * The certificate encoded MUST be in PEM format.<br/>
     * The `gossip_ca_certificate` field is REQUIRED and MUST NOT be empty.
     */
    INVALID_GOSSIP_CA_CERTIFICATE = 344;

    /**
     * A transaction failed because the hash provided for the gRPC certificate
     * is present but invalid.<br/>
     * The `grpc_certificate_hash` MUST be a SHA-384 hash.<br/>
     * The input hashed MUST be a UTF-8 NFKD encoding of the actual TLS
     * certificate.<br/>
     * The certificate to be encoded MUST be in PEM format.
     */
    INVALID_GRPC_CERTIFICATE = 345;

    /**
     * The maximum automatic associations value is not valid.<br/>
     * The most common cause for this error is a value less than `-1`.
     */
    INVALID_MAX_AUTO_ASSOCIATIONS = 346;

    /**
     * The maximum number of nodes allowed in the address book have been created.
     */
    MAX_NODES_CREATED = 347;

    /**
     * In ServiceEndpoint, domain_name and ipAddressV4 are mutually exclusive
     */
    IP_FQDN_CANNOT_BE_SET_FOR_SAME_ENDPOINT = 348;

    /**
     *  Fully qualified domain name is not allowed in gossip_endpoint
     */
    GOSSIP_ENDPOINT_CANNOT_HAVE_FQDN = 349;

    /**
     * In ServiceEndpoint, domain_name size too large
     */
    FQDN_SIZE_TOO_LARGE = 350;

    /**
     * ServiceEndpoint is invalid
     */
    INVALID_ENDPOINT = 351;

    /**
     * The number of gossip endpoints exceeds the limit
     */
    GOSSIP_ENDPOINTS_EXCEEDED_LIMIT = 352;

    /**
     * The transaction attempted to use duplicate `TokenReference`.<br/>
     * This affects `TokenReject` attempting to reject same token reference more than once.
     */
    TOKEN_REFERENCE_REPEATED = 353;

    /**
     * The account id specified as the owner in `TokenReject` is invalid or does not exist.
     */
    INVALID_OWNER_ID = 354;

    /**
     * The transaction attempted to use more than the allowed number of `TokenReference`.
     */
    TOKEN_REFERENCE_LIST_SIZE_LIMIT_EXCEEDED = 355;

    /**
     * The number of service endpoints exceeds the limit
     */
    SERVICE_ENDPOINTS_EXCEEDED_LIMIT = 356;

    /*
     * The IPv4 address is invalid
     */
    INVALID_IPV4_ADDRESS = 357;

    /**
     * The transaction attempted to use empty `TokenReference` list.
     */
    EMPTY_TOKEN_REFERENCE_LIST = 358;

    /*
     * The node account is not allowed to be updated
     */
    UPDATE_NODE_ACCOUNT_NOT_ALLOWED = 359;

    /*
     * The token has no metadata or supply key
     */
    TOKEN_HAS_NO_METADATA_OR_SUPPLY_KEY = 360;

    /**
    * The transaction attempted to the use an empty List of `PendingAirdropId`.
    */
    EMPTY_PENDING_AIRDROP_ID_LIST = 361;

    /**
    * The transaction attempted to the same `PendingAirdropId` twice.
    */
    PENDING_AIRDROP_ID_REPEATED = 362;

    /**
    * The transaction attempted to use more than the allowed number of `PendingAirdropId`.
    */
    PENDING_AIRDROP_ID_LIST_TOO_LONG = 363;

    /*
    * A pending airdrop already exists for the specified NFT.
    */
    PENDING_NFT_AIRDROP_ALREADY_EXISTS = 364;

    /*
     * The identified account is sender for one or more pending airdrop(s)
     * and cannot be deleted.<br/>
     * Requester should cancel all pending airdrops before resending
     * this transaction.
     */
    ACCOUNT_HAS_PENDING_AIRDROPS = 365;

    /**
     * Consensus throttle did not allow execution of this transaction.<br/>
     * The transaction should be retried after a modest delay.
     */
    THROTTLED_AT_CONSENSUS = 366;

    /**
     * The provided pending airdrop id is invalid.<br/>
     * This pending airdrop MAY already be claimed or cancelled.
     * <p>
     * The client SHOULD query a mirror node to determine the current status of
     * the pending airdrop.
     */
    INVALID_PENDING_AIRDROP_ID = 367;

    /**
     * The token to be airdropped has a fallback royalty fee and cannot be
     * sent or claimed via an airdrop transaction.
     */
    TOKEN_AIRDROP_WITH_FALLBACK_ROYALTY = 368;

    /**
     * This airdrop claim is for a pending airdrop with an invalid token.<br/>
     * The token might be deleted, or the sender may not have enough tokens
     * to fulfill the offer.
     * <p>
     * The client SHOULD query mirror node to determine the status of the pending
     * airdrop and whether the sender can fulfill the offer.
     */
    INVALID_TOKEN_IN_PENDING_AIRDROP = 369;

    /**
    * The provided fee exempt key list size exceeded the limit.
    */
    MAX_ENTRIES_FOR_FEE_EXEMPT_KEY_LIST_EXCEEDED = 370;

    /**
    * The provided fee exempt key list contains duplicated keys.
    */
    FEE_EXEMPT_KEY_LIST_CONTAINS_DUPLICATED_KEYS = 371;

    /**
    * The provided fee exempt key list contains an invalid key.
    */
    INVALID_KEY_IN_FEE_EXEMPT_KEY_LIST = 372;
    
    /**
    * The provided fee schedule key contains an invalid key.
    */
    INVALID_FEE_SCHEDULE_KEY = 374;

    /**
    * If a fee schedule key is not set when we create a topic
    * we cannot add it on update.
    */
    FEE_SCHEDULE_KEY_CANNOT_BE_UPDATED = 375;
<<<<<<< HEAD

    /**
    * If the topic's custom fees are updated the topic SHOULD have a
    * fee schedule key
     */
    FEE_SCHEDULE_KEY_NOT_SET = 376;

=======
    
>>>>>>> 349471dc
}<|MERGE_RESOLUTION|>--- conflicted
+++ resolved
@@ -1619,7 +1619,6 @@
     * we cannot add it on update.
     */
     FEE_SCHEDULE_KEY_CANNOT_BE_UPDATED = 375;
-<<<<<<< HEAD
 
     /**
     * If the topic's custom fees are updated the topic SHOULD have a
@@ -1627,7 +1626,4 @@
      */
     FEE_SCHEDULE_KEY_NOT_SET = 376;
 
-=======
-    
->>>>>>> 349471dc
 }