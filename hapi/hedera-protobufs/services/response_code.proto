--- conflicted
+++ resolved
@@ -1642,68 +1642,67 @@
     RECURSIVE_SCHEDULING_LIMIT_REACHED = 374;
 
     /**
-<<<<<<< HEAD
+     * The target network is waiting for the ledger ID to be set, which is a
+     * side effect of finishing the network's TSS construction.
+     */
+    WAITING_FOR_LEDGER_ID = 375;
+
+    /**
      * The provided fee exempt key list size exceeded the limit.
      */
-    MAX_ENTRIES_FOR_FEE_EXEMPT_KEY_LIST_EXCEEDED = 375;
+    MAX_ENTRIES_FOR_FEE_EXEMPT_KEY_LIST_EXCEEDED = 376;
 
     /**
      * The provided fee exempt key list contains duplicated keys.
      */
-    FEE_EXEMPT_KEY_LIST_CONTAINS_DUPLICATED_KEYS = 376;
+    FEE_EXEMPT_KEY_LIST_CONTAINS_DUPLICATED_KEYS = 377;
 
     /**
      * The provided fee exempt key list contains an invalid key.
      */
-    INVALID_KEY_IN_FEE_EXEMPT_KEY_LIST = 377;
+    INVALID_KEY_IN_FEE_EXEMPT_KEY_LIST = 378;
 
     /**
      * The provided fee schedule key contains an invalid key.
      */
-    INVALID_FEE_SCHEDULE_KEY = 378;
+    INVALID_FEE_SCHEDULE_KEY = 379;
 
     /**
      * If a fee schedule key is not set when we create a topic
      * we cannot add it on update.
      */
-    FEE_SCHEDULE_KEY_CANNOT_BE_UPDATED = 379;
+    FEE_SCHEDULE_KEY_CANNOT_BE_UPDATED = 380;
 
     /**
      * If the topic's custom fees are updated the topic SHOULD have a
      * fee schedule key
      */
-    FEE_SCHEDULE_KEY_NOT_SET = 380;
+    FEE_SCHEDULE_KEY_NOT_SET = 381;
 
     /**
      * The fee amount is exceeding the amount that the payer
      * is willing to pay.
      */
-    MAX_CUSTOM_FEE_LIMIT_EXCEEDED = 381;
+    MAX_CUSTOM_FEE_LIMIT_EXCEEDED = 382;
 
     /**
      * There are no corresponding custom fees.
      */
-    NO_VALID_MAX_CUSTOM_FEE = 382;
+    NO_VALID_MAX_CUSTOM_FEE = 383;
 
     /**
      * The provided list contains invalid max custom fee.
      */
-    INVALID_MAX_CUSTOM_FEES = 383;
+    INVALID_MAX_CUSTOM_FEES = 384;
 
     /**
      * The provided max custom fee list contains fees with
      * duplicate denominations.
      */
-    DUPLICATE_DENOMINATION_IN_MAX_CUSTOM_FEE_LIST = 384;
+    DUPLICATE_DENOMINATION_IN_MAX_CUSTOM_FEE_LIST = 385;
 
     /**
      * Max custom fees list is not supported for this operation.
      */
-    MAX_CUSTOM_FEES_IS_NOT_SUPPORTED = 385;
-=======
-     * The target network is waiting for the ledger ID to be set, which is a
-     * side effect of finishing the network's TSS construction.
-     */
-    WAITING_FOR_LEDGER_ID = 375;
->>>>>>> 1a2f907b
+    MAX_CUSTOM_FEES_IS_NOT_SUPPORTED = 386;
 }