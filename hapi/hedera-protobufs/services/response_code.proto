syntax = "proto3";

package proto;

/*
 * Copyright (C) 2018-2024 Hedera Hashgraph, LLC
 *
 * Licensed under the Apache License, Version 2.0 (the "License");
 * you may not use this file except in compliance with the License.
 * You may obtain a copy of the License at
 *
 *      http://www.apache.org/licenses/LICENSE-2.0
 *
 * Unless required by applicable law or agreed to in writing, software
 * distributed under the License is distributed on an "AS IS" BASIS,
 * WITHOUT WARRANTIES OR CONDITIONS OF ANY KIND, either express or implied.
 * See the License for the specific language governing permissions and
 * limitations under the License.
 */

option java_package = "com.hederahashgraph.api.proto.java";
// <<<pbj.java_package = "com.hedera.hapi.node.base">>> This comment is special code for setting PBJ Compiler java package
option java_multiple_files = true;

/**
 * UNDOCUMENTED
 */
enum ResponseCodeEnum {
    /**
     * The transaction passed the precheck validations.
     */
    OK = 0;

    /**
     * For any error not handled by specific error codes listed below.
     */
    INVALID_TRANSACTION = 1;

    /**
     * Payer account does not exist.
     */
    PAYER_ACCOUNT_NOT_FOUND = 2;

    /**
     * Node Account provided does not match the node account of the node the transaction was submitted
     * to.
     */
    INVALID_NODE_ACCOUNT = 3;

    /**
     * Pre-Check error when TransactionValidStart + transactionValidDuration is less than current
     * consensus time.
     */
    TRANSACTION_EXPIRED = 4;

    /**
     * Transaction start time is greater than current consensus time
     */
    INVALID_TRANSACTION_START = 5;

    /**
     * The given transactionValidDuration was either non-positive, or greater than the maximum
     * valid duration of 180 secs.
     *
     */
    INVALID_TRANSACTION_DURATION = 6;

    /**
     * The transaction signature is not valid
     */
    INVALID_SIGNATURE = 7;

    /**
     * Transaction memo size exceeded 100 bytes
     */
    MEMO_TOO_LONG = 8;

    /**
     * The fee provided in the transaction is insufficient for this type of transaction
     */
    INSUFFICIENT_TX_FEE = 9;

    /**
     * The payer account has insufficient cryptocurrency to pay the transaction fee
     */
    INSUFFICIENT_PAYER_BALANCE = 10;

    /**
     * This transaction ID is a duplicate of one that was submitted to this node or reached consensus
     * in the last 180 seconds (receipt period)
     */
    DUPLICATE_TRANSACTION = 11;

    /**
     * If API is throttled out
     */
    BUSY = 12;

    /**
     * The API is not currently supported
     */
    NOT_SUPPORTED = 13;

    /**
     * The file id is invalid or does not exist
     */
    INVALID_FILE_ID = 14;

    /**
     * The account id is invalid or does not exist
     */
    INVALID_ACCOUNT_ID = 15;

    /**
     * The contract id is invalid or does not exist
     */
    INVALID_CONTRACT_ID = 16;

    /**
     * Transaction id is not valid
     */
    INVALID_TRANSACTION_ID = 17;

    /**
     * Receipt for given transaction id does not exist
     */
    RECEIPT_NOT_FOUND = 18;

    /**
     * Record for given transaction id does not exist
     */
    RECORD_NOT_FOUND = 19;

    /**
     * The solidity id is invalid or entity with this solidity id does not exist
     */
    INVALID_SOLIDITY_ID = 20;

    /**
     * The responding node has submitted the transaction to the network. Its final status is still
     * unknown.
     */
    UNKNOWN = 21;

    /**
     * The transaction succeeded
     */
    SUCCESS = 22;

    /**
     * There was a system error and the transaction failed because of invalid request parameters.
     */
    FAIL_INVALID = 23;

    /**
     * There was a system error while performing fee calculation, reserved for future.
     */
    FAIL_FEE = 24;

    /**
     * There was a system error while performing balance checks, reserved for future.
     */
    FAIL_BALANCE = 25;

    /**
     * Key not provided in the transaction body
     */
    KEY_REQUIRED = 26;

    /**
     * Unsupported algorithm/encoding used for keys in the transaction
     */
    BAD_ENCODING = 27;

    /**
     * When the account balance is not sufficient for the transfer
     */
    INSUFFICIENT_ACCOUNT_BALANCE = 28;

    /**
     * During an update transaction when the system is not able to find the Users Solidity address
     */
    INVALID_SOLIDITY_ADDRESS = 29;

    /**
     * Not enough gas was supplied to execute transaction
     */
    INSUFFICIENT_GAS = 30;

    /**
     * contract byte code size is over the limit
     */
    CONTRACT_SIZE_LIMIT_EXCEEDED = 31;

    /**
     * local execution (query) is requested for a function which changes state
     */
    LOCAL_CALL_MODIFICATION_EXCEPTION = 32;

    /**
     * Contract REVERT OPCODE executed
     */
    CONTRACT_REVERT_EXECUTED = 33;

    /**
     * For any contract execution related error not handled by specific error codes listed above.
     */
    CONTRACT_EXECUTION_EXCEPTION = 34;

    /**
     * In Query validation, account with +ve(amount) value should be Receiving node account, the
     * receiver account should be only one account in the list
     */
    INVALID_RECEIVING_NODE_ACCOUNT = 35;

    /**
     * Header is missing in Query request
     */
    MISSING_QUERY_HEADER = 36;

    /**
     * The update of the account failed
     */
    ACCOUNT_UPDATE_FAILED = 37;

    /**
     * Provided key encoding was not supported by the system
     */
    INVALID_KEY_ENCODING = 38;

    /**
     * null solidity address
     */
    NULL_SOLIDITY_ADDRESS = 39;

    /**
     * update of the contract failed
     */
    CONTRACT_UPDATE_FAILED = 40;

    /**
     * the query header is invalid
     */
    INVALID_QUERY_HEADER = 41;

    /**
     * Invalid fee submitted
     */
    INVALID_FEE_SUBMITTED = 42;

    /**
     * Payer signature is invalid
     */
    INVALID_PAYER_SIGNATURE = 43;

    /**
     * The keys were not provided in the request.
     */
    KEY_NOT_PROVIDED = 44;

    /**
     * Expiration time provided in the transaction was invalid.
     */
    INVALID_EXPIRATION_TIME = 45;

    /**
     * WriteAccess Control Keys are not provided for the file
     */
    NO_WACL_KEY = 46;

    /**
     * The contents of file are provided as empty.
     */
    FILE_CONTENT_EMPTY = 47;

    /**
     * The crypto transfer credit and debit do not sum equal to 0
     */
    INVALID_ACCOUNT_AMOUNTS = 48;

    /**
     * Transaction body provided is empty
     */
    EMPTY_TRANSACTION_BODY = 49;

    /**
     * Invalid transaction body provided
     */
    INVALID_TRANSACTION_BODY = 50;

    /**
     * the type of key (base ed25519 key, KeyList, or ThresholdKey) does not match the type of
     * signature (base ed25519 signature, SignatureList, or ThresholdKeySignature)
     */
    INVALID_SIGNATURE_TYPE_MISMATCHING_KEY = 51;

    /**
     * the number of key (KeyList, or ThresholdKey) does not match that of signature (SignatureList,
     * or ThresholdKeySignature). e.g. if a keyList has 3 base keys, then the corresponding
     * signatureList should also have 3 base signatures.
     */
    INVALID_SIGNATURE_COUNT_MISMATCHING_KEY = 52;

    /**
     * the livehash body is empty
     */
    EMPTY_LIVE_HASH_BODY = 53;

    /**
     * the livehash data is missing
     */
    EMPTY_LIVE_HASH = 54;

    /**
     * the keys for a livehash are missing
     */
    EMPTY_LIVE_HASH_KEYS = 55;

    /**
     * the livehash data is not the output of a SHA-384 digest
     */
    INVALID_LIVE_HASH_SIZE = 56;

    /**
     * the query body is empty
     */
    EMPTY_QUERY_BODY = 57;

    /**
     * the crypto livehash query is empty
     */
    EMPTY_LIVE_HASH_QUERY = 58;

    /**
     * the livehash is not present
     */
    LIVE_HASH_NOT_FOUND = 59;

    /**
     * the account id passed has not yet been created.
     */
    ACCOUNT_ID_DOES_NOT_EXIST = 60;

    /**
     * the livehash already exists for a given account
     */
    LIVE_HASH_ALREADY_EXISTS = 61;

    /**
     * File WACL keys are invalid
     */
    INVALID_FILE_WACL = 62;

    /**
     * Serialization failure
     */
    SERIALIZATION_FAILED = 63;

    /**
     * The size of the Transaction is greater than transactionMaxBytes
     */
    TRANSACTION_OVERSIZE = 64;

    /**
     * The Transaction has more than 50 levels
     */
    TRANSACTION_TOO_MANY_LAYERS = 65;

    /**
     * Contract is marked as deleted
     */
    CONTRACT_DELETED = 66;

    /**
     * the platform node is either disconnected or lagging behind.
     */
    PLATFORM_NOT_ACTIVE = 67;

    /**
     * one public key matches more than one prefixes on the signature map
     */
    KEY_PREFIX_MISMATCH = 68;

    /**
     * transaction not created by platform due to large backlog
     */
    PLATFORM_TRANSACTION_NOT_CREATED = 69;

    /**
     * auto renewal period is not a positive number of seconds
     */
    INVALID_RENEWAL_PERIOD = 70;

    /**
     * the response code when a smart contract id is passed for a crypto API request
     */
    INVALID_PAYER_ACCOUNT_ID = 71;

    /**
     * the account has been marked as deleted
     */
    ACCOUNT_DELETED = 72;

    /**
     * the file has been marked as deleted
     */
    FILE_DELETED = 73;

    /**
     * same accounts repeated in the transfer account list
     */
    ACCOUNT_REPEATED_IN_ACCOUNT_AMOUNTS = 74;

    /**
     * attempting to set negative balance value for crypto account
     */
    SETTING_NEGATIVE_ACCOUNT_BALANCE = 75;

    /**
     * when deleting smart contract that has crypto balance either transfer account or transfer smart
     * contract is required
     */
    OBTAINER_REQUIRED = 76;

    /**
     * when deleting smart contract that has crypto balance you can not use the same contract id as
     * transferContractId as the one being deleted
     */
    OBTAINER_SAME_CONTRACT_ID = 77;

    /**
     * transferAccountId or transferContractId specified for contract delete does not exist
     */
    OBTAINER_DOES_NOT_EXIST = 78;

    /**
     * attempting to modify (update or delete a immutable smart contract, i.e. one created without a
     * admin key)
     */
    MODIFYING_IMMUTABLE_CONTRACT = 79;

    /**
     * Unexpected exception thrown by file system functions
     */
    FILE_SYSTEM_EXCEPTION = 80;

    /**
     * the duration is not a subset of [MINIMUM_AUTORENEW_DURATION,MAXIMUM_AUTORENEW_DURATION]
     */
    AUTORENEW_DURATION_NOT_IN_RANGE = 81;

    /**
     * Decoding the smart contract binary to a byte array failed. Check that the input is a valid hex
     * string.
     */
    ERROR_DECODING_BYTESTRING = 82;

    /**
     * File to create a smart contract was of length zero
     */
    CONTRACT_FILE_EMPTY = 83;

    /**
     * Bytecode for smart contract is of length zero
     */
    CONTRACT_BYTECODE_EMPTY = 84;

    /**
     * Attempt to set negative initial balance
     */
    INVALID_INITIAL_BALANCE = 85;

    /**
     * [Deprecated]. attempt to set negative receive record threshold
     */
    INVALID_RECEIVE_RECORD_THRESHOLD = 86 [deprecated = true];

    /**
     * [Deprecated]. attempt to set negative send record threshold
     */
    INVALID_SEND_RECORD_THRESHOLD = 87 [deprecated = true];

    /**
     * Special Account Operations should be performed by only Genesis account, return this code if it
     * is not Genesis Account
     */
    ACCOUNT_IS_NOT_GENESIS_ACCOUNT = 88;

    /**
     * The fee payer account doesn't have permission to submit such Transaction
     */
    PAYER_ACCOUNT_UNAUTHORIZED = 89;

    /**
     * FreezeTransactionBody is invalid
     */
    INVALID_FREEZE_TRANSACTION_BODY = 90;

    /**
     * FreezeTransactionBody does not exist
     */
    FREEZE_TRANSACTION_BODY_NOT_FOUND = 91;

    /**
     * Exceeded the number of accounts (both from and to) allowed for crypto transfer list
     */
    TRANSFER_LIST_SIZE_LIMIT_EXCEEDED = 92;

    /**
     * Smart contract result size greater than specified maxResultSize
     */
    RESULT_SIZE_LIMIT_EXCEEDED = 93;

    /**
     * The payer account is not a special account(account 0.0.55)
     */
    NOT_SPECIAL_ACCOUNT = 94;

    /**
     * Negative gas was offered in smart contract call
     */
    CONTRACT_NEGATIVE_GAS = 95;

    /**
     * Negative value / initial balance was specified in a smart contract call / create
     */
    CONTRACT_NEGATIVE_VALUE = 96;

    /**
     * Failed to update fee file
     */
    INVALID_FEE_FILE = 97;

    /**
     * Failed to update exchange rate file
     */
    INVALID_EXCHANGE_RATE_FILE = 98;

    /**
     * Payment tendered for contract local call cannot cover both the fee and the gas
     */
    INSUFFICIENT_LOCAL_CALL_GAS = 99;

    /**
     * Entities with Entity ID below 1000 are not allowed to be deleted
     */
    ENTITY_NOT_ALLOWED_TO_DELETE = 100;

    /**
     * Violating one of these rules: 1) treasury account can update all entities below 0.0.1000, 2)
     * account 0.0.50 can update all entities from 0.0.51 - 0.0.80, 3) Network Function Master Account
     * A/c 0.0.50 - Update all Network Function accounts & perform all the Network Functions listed
     * below, 4) Network Function Accounts: i) A/c 0.0.55 - Update Address Book files (0.0.101/102),
     * ii) A/c 0.0.56 - Update Fee schedule (0.0.111), iii) A/c 0.0.57 - Update Exchange Rate
     * (0.0.112).
     */
    AUTHORIZATION_FAILED = 101;

    /**
     * Fee Schedule Proto uploaded but not valid (append or update is required)
     */
    FILE_UPLOADED_PROTO_INVALID = 102;

    /**
     * Fee Schedule Proto uploaded but not valid (append or update is required)
     */
    FILE_UPLOADED_PROTO_NOT_SAVED_TO_DISK = 103;

    /**
     * Fee Schedule Proto File Part uploaded
     */
    FEE_SCHEDULE_FILE_PART_UPLOADED = 104;

    /**
     * The change on Exchange Rate exceeds Exchange_Rate_Allowed_Percentage
     */
    EXCHANGE_RATE_CHANGE_LIMIT_EXCEEDED = 105;

    /**
     * Contract permanent storage exceeded the currently allowable limit
     */
    MAX_CONTRACT_STORAGE_EXCEEDED = 106;

    /**
     * Transfer Account should not be same as Account to be deleted
     */
    TRANSFER_ACCOUNT_SAME_AS_DELETE_ACCOUNT = 107;

    TOTAL_LEDGER_BALANCE_INVALID = 108;
    /**
     * The expiration date/time on a smart contract may not be reduced
     */
    EXPIRATION_REDUCTION_NOT_ALLOWED = 110;

    /**
     * Gas exceeded currently allowable gas limit per transaction
     */
    MAX_GAS_LIMIT_EXCEEDED = 111;

    /**
     * File size exceeded the currently allowable limit
     */
    MAX_FILE_SIZE_EXCEEDED = 112;

    /**
     * When a valid signature is not provided for operations on account with receiverSigRequired=true
     */
    RECEIVER_SIG_REQUIRED = 113;

    /**
     * The Topic ID specified is not in the system.
     */
    INVALID_TOPIC_ID = 150;

    /**
     * A provided admin key was invalid. Verify the bytes for an Ed25519 public key are exactly 32 bytes; and the bytes for a compressed ECDSA(secp256k1) key are exactly 33 bytes, with the first byte either 0x02 or 0x03..
     */
    INVALID_ADMIN_KEY = 155;

    /**
     * A provided submit key was invalid.
     */
    INVALID_SUBMIT_KEY = 156;

    /**
     * An attempted operation was not authorized (ie - a deleteTopic for a topic with no adminKey).
     */
    UNAUTHORIZED = 157;

    /**
     * A ConsensusService message is empty.
     */
    INVALID_TOPIC_MESSAGE = 158;

    /**
     * The autoRenewAccount specified is not a valid, active account.
     */
    INVALID_AUTORENEW_ACCOUNT = 159;

    /**
     * An adminKey was not specified on the topic, so there must not be an autoRenewAccount.
     */
    AUTORENEW_ACCOUNT_NOT_ALLOWED = 160;

    /**
     * The topic has expired, was not automatically renewed, and is in a 7 day grace period before the
     * topic will be deleted unrecoverably. This error response code will not be returned until
     * autoRenew functionality is supported by HAPI.
     */
    TOPIC_EXPIRED = 162;

    INVALID_CHUNK_NUMBER = 163; // chunk number must be from 1 to total (chunks) inclusive.
    INVALID_CHUNK_TRANSACTION_ID = 164; // For every chunk, the payer account that is part of initialTransactionID must match the Payer Account of this transaction. The entire initialTransactionID should match the transactionID of the first chunk, but this is not checked or enforced by Hedera except when the chunk number is 1.
    ACCOUNT_FROZEN_FOR_TOKEN = 165; // Account is frozen and cannot transact with the token
    TOKENS_PER_ACCOUNT_LIMIT_EXCEEDED = 166; // An involved account already has more than <tt>tokens.maxPerAccount</tt> associations with non-deleted tokens.
    INVALID_TOKEN_ID = 167; // The token is invalid or does not exist
    INVALID_TOKEN_DECIMALS = 168; // Invalid token decimals
    INVALID_TOKEN_INITIAL_SUPPLY = 169; // Invalid token initial supply
    INVALID_TREASURY_ACCOUNT_FOR_TOKEN = 170; // Treasury Account does not exist or is deleted
    INVALID_TOKEN_SYMBOL = 171; // Token Symbol is not UTF-8 capitalized alphabetical string
    TOKEN_HAS_NO_FREEZE_KEY = 172; // Freeze key is not set on token
    TRANSFERS_NOT_ZERO_SUM_FOR_TOKEN = 173; // Amounts in transfer list are not net zero
    MISSING_TOKEN_SYMBOL = 174; // A token symbol was not provided
    TOKEN_SYMBOL_TOO_LONG = 175; // The provided token symbol was too long
    ACCOUNT_KYC_NOT_GRANTED_FOR_TOKEN = 176; // KYC must be granted and account does not have KYC granted
    TOKEN_HAS_NO_KYC_KEY = 177; // KYC key is not set on token
    INSUFFICIENT_TOKEN_BALANCE = 178; // Token balance is not sufficient for the transaction
    TOKEN_WAS_DELETED = 179; // Token transactions cannot be executed on deleted token
    TOKEN_HAS_NO_SUPPLY_KEY = 180; // Supply key is not set on token
    TOKEN_HAS_NO_WIPE_KEY = 181; // Wipe key is not set on token
    INVALID_TOKEN_MINT_AMOUNT = 182; // The requested token mint amount would cause an invalid total supply
    INVALID_TOKEN_BURN_AMOUNT = 183; // The requested token burn amount would cause an invalid total supply
    TOKEN_NOT_ASSOCIATED_TO_ACCOUNT = 184; // A required token-account relationship is missing
    CANNOT_WIPE_TOKEN_TREASURY_ACCOUNT = 185; // The target of a wipe operation was the token treasury account
    INVALID_KYC_KEY = 186; // The provided KYC key was invalid.
    INVALID_WIPE_KEY = 187; // The provided wipe key was invalid.
    INVALID_FREEZE_KEY = 188; // The provided freeze key was invalid.
    INVALID_SUPPLY_KEY = 189; // The provided supply key was invalid.
    MISSING_TOKEN_NAME = 190; // Token Name is not provided
    TOKEN_NAME_TOO_LONG = 191; // Token Name is too long
    INVALID_WIPING_AMOUNT = 192; // The provided wipe amount must not be negative, zero or bigger than the token holder balance
    TOKEN_IS_IMMUTABLE = 193; // Token does not have Admin key set, thus update/delete transactions cannot be performed
    TOKEN_ALREADY_ASSOCIATED_TO_ACCOUNT = 194; // An <tt>associateToken</tt> operation specified a token already associated to the account
    TRANSACTION_REQUIRES_ZERO_TOKEN_BALANCES = 195; // An attempted operation is invalid until all token balances for the target account are zero
    ACCOUNT_IS_TREASURY = 196; // An attempted operation is invalid because the account is a treasury
    TOKEN_ID_REPEATED_IN_TOKEN_LIST = 197; // Same TokenIDs present in the token list
    TOKEN_TRANSFER_LIST_SIZE_LIMIT_EXCEEDED = 198; // Exceeded the number of token transfers (both from and to) allowed for token transfer list
    EMPTY_TOKEN_TRANSFER_BODY = 199; // TokenTransfersTransactionBody has no TokenTransferList
    EMPTY_TOKEN_TRANSFER_ACCOUNT_AMOUNTS = 200; // TokenTransfersTransactionBody has a TokenTransferList with no AccountAmounts

    /**
     * The Scheduled entity does not exist; or has now expired, been deleted, or been executed
     */
    INVALID_SCHEDULE_ID = 201;

    /**
     * The Scheduled entity cannot be modified. Admin key not set
     */
    SCHEDULE_IS_IMMUTABLE = 202;

    /**
     * The provided Scheduled Payer does not exist
     */
    INVALID_SCHEDULE_PAYER_ID = 203;

    /**
     * The Schedule Create Transaction TransactionID account does not exist
     */
    INVALID_SCHEDULE_ACCOUNT_ID = 204;

    /**
     * The provided sig map did not contain any new valid signatures from required signers of the scheduled transaction
     */
    NO_NEW_VALID_SIGNATURES = 205;

    /**
     * The required signers for a scheduled transaction cannot be resolved, for example because they do not exist or have been deleted
     */
    UNRESOLVABLE_REQUIRED_SIGNERS = 206;

    /**
     * Only whitelisted transaction types may be scheduled
     */
    SCHEDULED_TRANSACTION_NOT_IN_WHITELIST = 207;

    /**
     * At least one of the signatures in the provided sig map did not represent a valid signature for any required signer
     */
    SOME_SIGNATURES_WERE_INVALID = 208;

    /**
     * The scheduled field in the TransactionID may not be set to true
     */
    TRANSACTION_ID_FIELD_NOT_ALLOWED = 209;

    /**
     * A schedule already exists with the same identifying fields of an attempted ScheduleCreate (that is, all fields other than scheduledPayerAccountID)
     */
    IDENTICAL_SCHEDULE_ALREADY_CREATED = 210;

    /**
     * A string field in the transaction has a UTF-8 encoding with the prohibited zero byte
     */
    INVALID_ZERO_BYTE_IN_STRING = 211;

    /**
     * A schedule being signed or deleted has already been deleted
     */
    SCHEDULE_ALREADY_DELETED = 212;

    /**
     * A schedule being signed or deleted has already been executed
     */
    SCHEDULE_ALREADY_EXECUTED = 213;

    /**
     * ConsensusSubmitMessage request's message size is larger than allowed.
     */
    MESSAGE_SIZE_TOO_LARGE = 214;

    /**
     * An operation was assigned to more than one throttle group in a given bucket
     */
    OPERATION_REPEATED_IN_BUCKET_GROUPS = 215;

    /**
     * The capacity needed to satisfy all opsPerSec groups in a bucket overflowed a signed 8-byte integral type
     */
    BUCKET_CAPACITY_OVERFLOW = 216;

    /**
     * Given the network size in the address book, the node-level capacity for an operation would never be enough to accept a single request; usually means a bucket burstPeriod should be increased
     */
    NODE_CAPACITY_NOT_SUFFICIENT_FOR_OPERATION = 217;

    /**
     * A bucket was defined without any throttle groups
     */
    BUCKET_HAS_NO_THROTTLE_GROUPS = 218;

    /**
     * A throttle group was granted zero opsPerSec
     */
    THROTTLE_GROUP_HAS_ZERO_OPS_PER_SEC = 219;

    /**
     * The throttle definitions file was updated, but some supported operations were not assigned a bucket
     */
    SUCCESS_BUT_MISSING_EXPECTED_OPERATION = 220;

    /**
     * The new contents for the throttle definitions system file were not valid protobuf
     */
    UNPARSEABLE_THROTTLE_DEFINITIONS = 221;

    /**
     * The new throttle definitions system file were invalid, and no more specific error could be divined
     */
    INVALID_THROTTLE_DEFINITIONS = 222;

    /**
     * The transaction references an account which has passed its expiration without renewal funds available, and currently remains in the ledger only because of the grace period given to expired entities
     */
    ACCOUNT_EXPIRED_AND_PENDING_REMOVAL = 223;

    /**
     * Invalid token max supply
     */
    INVALID_TOKEN_MAX_SUPPLY = 224;

    /**
     * Invalid token nft serial number
     */
    INVALID_TOKEN_NFT_SERIAL_NUMBER = 225;

    /**
     * Invalid nft id
     */
    INVALID_NFT_ID = 226;

    /**
     * Nft metadata is too long
     */
    METADATA_TOO_LONG = 227;

    /**
     * Repeated operations count exceeds the limit
     */
    BATCH_SIZE_LIMIT_EXCEEDED = 228;

    /**
     * The range of data to be gathered is out of the set boundaries
     */
    INVALID_QUERY_RANGE = 229;

    /**
     * A custom fractional fee set a denominator of zero
     */
    FRACTION_DIVIDES_BY_ZERO = 230;

    /**
     * The transaction payer could not afford a custom fee
     */
    INSUFFICIENT_PAYER_BALANCE_FOR_CUSTOM_FEE = 231 [deprecated = true];

    /**
     * More than 10 custom fees were specified
     */
    CUSTOM_FEES_LIST_TOO_LONG = 232;

    /**
     * Any of the feeCollector accounts for customFees is invalid
     */
    INVALID_CUSTOM_FEE_COLLECTOR = 233;

    /**
     * Any of the token Ids in customFees is invalid
     */
    INVALID_TOKEN_ID_IN_CUSTOM_FEES = 234;

    /**
     * Any of the token Ids in customFees are not associated to feeCollector
     */
    TOKEN_NOT_ASSOCIATED_TO_FEE_COLLECTOR = 235;

    /**
     * A token cannot have more units minted due to its configured supply ceiling
     */
    TOKEN_MAX_SUPPLY_REACHED = 236;

    /**
     * The transaction attempted to move an NFT serial number from an account other than its owner
     */
    SENDER_DOES_NOT_OWN_NFT_SERIAL_NO = 237;

    /**
     * A custom fee schedule entry did not specify either a fixed or fractional fee
     */
    CUSTOM_FEE_NOT_FULLY_SPECIFIED = 238;

    /**
     * Only positive fees may be assessed at this time
     */
    CUSTOM_FEE_MUST_BE_POSITIVE = 239;

    /**
     * Fee schedule key is not set on token
     */
    TOKEN_HAS_NO_FEE_SCHEDULE_KEY = 240;

    /**
     * A fractional custom fee exceeded the range of a 64-bit signed integer
     */
    CUSTOM_FEE_OUTSIDE_NUMERIC_RANGE = 241;

    /**
     * A royalty cannot exceed the total fungible value exchanged for an NFT
     */
    ROYALTY_FRACTION_CANNOT_EXCEED_ONE = 242;

    /**
     * Each fractional custom fee must have its maximum_amount, if specified, at least its minimum_amount
     */
    FRACTIONAL_FEE_MAX_AMOUNT_LESS_THAN_MIN_AMOUNT = 243;

    /**
     * A fee schedule update tried to clear the custom fees from a token whose fee schedule was already empty
     */
    CUSTOM_SCHEDULE_ALREADY_HAS_NO_FEES = 244;

    /**
     * Only tokens of type FUNGIBLE_COMMON can be used to as fee schedule denominations
     */
    CUSTOM_FEE_DENOMINATION_MUST_BE_FUNGIBLE_COMMON = 245;

    /**
     * Only tokens of type FUNGIBLE_COMMON can have fractional fees
     */
    CUSTOM_FRACTIONAL_FEE_ONLY_ALLOWED_FOR_FUNGIBLE_COMMON = 246;

    /**
     * The provided custom fee schedule key was invalid
     */
    INVALID_CUSTOM_FEE_SCHEDULE_KEY = 247;

    /**
     * The requested token mint metadata was invalid
     */
    INVALID_TOKEN_MINT_METADATA = 248;

    /**
     * The requested token burn metadata was invalid
     */
    INVALID_TOKEN_BURN_METADATA = 249;

    /**
     * The treasury for a unique token cannot be changed until it owns no NFTs
     */
    CURRENT_TREASURY_STILL_OWNS_NFTS = 250;

    /**
     * An account cannot be dissociated from a unique token if it owns NFTs for the token
     */
    ACCOUNT_STILL_OWNS_NFTS = 251;

    /**
     * A NFT can only be burned when owned by the unique token's treasury
     */
    TREASURY_MUST_OWN_BURNED_NFT = 252;

    /**
     * An account did not own the NFT to be wiped
     */
    ACCOUNT_DOES_NOT_OWN_WIPED_NFT = 253;

    /**
     * An AccountAmount token transfers list referenced a token type other than FUNGIBLE_COMMON
     */
    ACCOUNT_AMOUNT_TRANSFERS_ONLY_ALLOWED_FOR_FUNGIBLE_COMMON = 254;

    /**
     * All the NFTs allowed in the current price regime have already been minted
     */
    MAX_NFTS_IN_PRICE_REGIME_HAVE_BEEN_MINTED = 255;

    /**
     * The payer account has been marked as deleted
     */
    PAYER_ACCOUNT_DELETED = 256;

    /**
     * The reference chain of custom fees for a transferred token exceeded the maximum length of 2
     */
    CUSTOM_FEE_CHARGING_EXCEEDED_MAX_RECURSION_DEPTH = 257;

    /**
     * More than 20 balance adjustments were to satisfy a CryptoTransfer and its implied custom fee payments
     */
    CUSTOM_FEE_CHARGING_EXCEEDED_MAX_ACCOUNT_AMOUNTS = 258;

    /**
     * The sender account in the token transfer transaction could not afford a custom fee
     */
    INSUFFICIENT_SENDER_ACCOUNT_BALANCE_FOR_CUSTOM_FEE = 259;

    /**
     * Currently no more than 4,294,967,295 NFTs may be minted for a given unique token type
     */
    SERIAL_NUMBER_LIMIT_REACHED = 260;

    /**
     * Only tokens of type NON_FUNGIBLE_UNIQUE can have royalty fees
     */
    CUSTOM_ROYALTY_FEE_ONLY_ALLOWED_FOR_NON_FUNGIBLE_UNIQUE = 261;

    /**
     * The account has reached the limit on the automatic associations count.
     */
    NO_REMAINING_AUTOMATIC_ASSOCIATIONS = 262;

    /**
     * Already existing automatic associations are more than the new maximum automatic associations.
     */
    EXISTING_AUTOMATIC_ASSOCIATIONS_EXCEED_GIVEN_LIMIT = 263;

    /**
     * Cannot set the number of automatic associations for an account more than the maximum allowed
     * token associations <tt>tokens.maxPerAccount</tt>.
     */
    REQUESTED_NUM_AUTOMATIC_ASSOCIATIONS_EXCEEDS_ASSOCIATION_LIMIT = 264;

    /**
     * Token is paused. This Token cannot be a part of any kind of Transaction until unpaused.
     */
    TOKEN_IS_PAUSED = 265;

    /**
     * Pause key is not set on token
     */
    TOKEN_HAS_NO_PAUSE_KEY = 266;

    /**
     * The provided pause key was invalid
     */
    INVALID_PAUSE_KEY = 267;

    /**
     * The update file in a freeze transaction body must exist.
     */
    FREEZE_UPDATE_FILE_DOES_NOT_EXIST = 268;

    /**
     * The hash of the update file in a freeze transaction body must match the in-memory hash.
     */
    FREEZE_UPDATE_FILE_HASH_DOES_NOT_MATCH = 269;

    /**
     * A FREEZE_UPGRADE transaction was handled with no previous update prepared.
     */
    NO_UPGRADE_HAS_BEEN_PREPARED = 270;

    /**
     * A FREEZE_ABORT transaction was handled with no scheduled freeze.
     */
    NO_FREEZE_IS_SCHEDULED = 271;

    /**
     * The update file hash when handling a FREEZE_UPGRADE transaction differs from the file
     * hash at the time of handling the PREPARE_UPGRADE transaction.
     */
    UPDATE_FILE_HASH_CHANGED_SINCE_PREPARE_UPGRADE = 272;

    /**
     * The given freeze start time was in the (consensus) past.
     */
    FREEZE_START_TIME_MUST_BE_FUTURE = 273;

    /**
     * The prepared update file cannot be updated or appended until either the upgrade has
     * been completed, or a FREEZE_ABORT has been handled.
     */
    PREPARED_UPDATE_FILE_IS_IMMUTABLE = 274;

    /**
     * Once a freeze is scheduled, it must be aborted before any other type of freeze can
     * can be performed.
     */
    FREEZE_ALREADY_SCHEDULED = 275;

    /**
     * If an NMT upgrade has been prepared, the following operation must be a FREEZE_UPGRADE.
     * (To issue a FREEZE_ONLY, submit a FREEZE_ABORT first.)
     */
    FREEZE_UPGRADE_IN_PROGRESS = 276;

    /**
     * If an NMT upgrade has been prepared, the subsequent FREEZE_UPGRADE transaction must
     * confirm the id of the file to be used in the upgrade.
     */
    UPDATE_FILE_ID_DOES_NOT_MATCH_PREPARED = 277;

    /**
     * If an NMT upgrade has been prepared, the subsequent FREEZE_UPGRADE transaction must
     * confirm the hash of the file to be used in the upgrade.
     */
    UPDATE_FILE_HASH_DOES_NOT_MATCH_PREPARED = 278;

    /**
     * Consensus throttle did not allow execution of this transaction. System is throttled at
     * consensus level.
     */
    CONSENSUS_GAS_EXHAUSTED = 279;

    /**
     * A precompiled contract succeeded, but was later reverted.
     */
    REVERTED_SUCCESS = 280;

    /**
     * All contract storage allocated to the current price regime has been consumed.
     */
    MAX_STORAGE_IN_PRICE_REGIME_HAS_BEEN_USED = 281;

    /**
     * An alias used in a CryptoTransfer transaction is not the serialization of a primitive Key
     * message--that is, a Key with a single Ed25519 or ECDSA(secp256k1) public key and no
     * unknown protobuf fields.
     */
    INVALID_ALIAS_KEY = 282;

    /**
     * A fungible token transfer expected a different number of decimals than the involved
     * type actually has.
     */
    UNEXPECTED_TOKEN_DECIMALS = 283;

    /**
     * [Deprecated] The proxy account id is invalid or does not exist.
     */
    INVALID_PROXY_ACCOUNT_ID = 284 [deprecated = true];

    /**
     * The transfer account id in CryptoDelete transaction is invalid or does not exist.
     */
    INVALID_TRANSFER_ACCOUNT_ID = 285;

    /**
     * The fee collector account id in TokenFeeScheduleUpdate is invalid or does not exist.
     */
    INVALID_FEE_COLLECTOR_ACCOUNT_ID = 286;

    /**
     * The alias already set on an account cannot be updated using CryptoUpdate transaction.
     */
    ALIAS_IS_IMMUTABLE = 287;

    /**
     * An approved allowance specifies a spender account that is the same as the hbar/token
     * owner account.
     */
    SPENDER_ACCOUNT_SAME_AS_OWNER = 288;

    /**
     * The establishment or adjustment of an approved allowance cause the token allowance
     * to exceed the token maximum supply.
     */
    AMOUNT_EXCEEDS_TOKEN_MAX_SUPPLY = 289;

    /**
     * The specified amount for an approved allowance cannot be negative.
     */
    NEGATIVE_ALLOWANCE_AMOUNT = 290;

    /**
     * [Deprecated] The approveForAll flag cannot be set for a fungible token.
     */
    CANNOT_APPROVE_FOR_ALL_FUNGIBLE_COMMON = 291 [deprecated = true];

    /**
     * The spender does not have an existing approved allowance with the hbar/token owner.
     */
    SPENDER_DOES_NOT_HAVE_ALLOWANCE = 292;

    /**
     * The transfer amount exceeds the current approved allowance for the spender account.
     */
    AMOUNT_EXCEEDS_ALLOWANCE = 293;

    /**
     * The payer account of an approveAllowances or adjustAllowance transaction is attempting
     * to go beyond the maximum allowed number of allowances.
     */
    MAX_ALLOWANCES_EXCEEDED = 294;

    /**
     * No allowances have been specified in the approval transaction.
     */
    EMPTY_ALLOWANCES = 295;

    /**
     * [Deprecated] Spender is repeated more than once in Crypto or Token or NFT allowance lists in a single
     * CryptoApproveAllowance transaction.
     */
    SPENDER_ACCOUNT_REPEATED_IN_ALLOWANCES = 296 [deprecated = true];

    /**
     * [Deprecated] Serial numbers are repeated in nft allowance for a single spender account
     */
    REPEATED_SERIAL_NUMS_IN_NFT_ALLOWANCES = 297 [deprecated = true];

    /**
     * Fungible common token used in NFT allowances
     */
    FUNGIBLE_TOKEN_IN_NFT_ALLOWANCES = 298;

    /**
     * Non fungible token used in fungible token allowances
     */
    NFT_IN_FUNGIBLE_TOKEN_ALLOWANCES = 299;

    /**
     * The account id specified as the owner is invalid or does not exist.
     */
    INVALID_ALLOWANCE_OWNER_ID = 300;

    /**
     * The account id specified as the spender is invalid or does not exist.
     */
    INVALID_ALLOWANCE_SPENDER_ID = 301;

    /**
     * [Deprecated] If the CryptoDeleteAllowance transaction has repeated crypto or token or Nft allowances to delete.
     */
    REPEATED_ALLOWANCES_TO_DELETE = 302 [deprecated = true];

    /**
     * If the account Id specified as the delegating spender is invalid or does not exist.
     */
    INVALID_DELEGATING_SPENDER = 303;

    /**
     * The delegating Spender cannot grant approveForAll allowance on a NFT token type for another spender.
     */
    DELEGATING_SPENDER_CANNOT_GRANT_APPROVE_FOR_ALL = 304;

    /**
     * The delegating Spender cannot grant allowance on a NFT serial for another spender as it doesnt not have approveForAll
     * granted on token-owner.
     */
    DELEGATING_SPENDER_DOES_NOT_HAVE_APPROVE_FOR_ALL = 305;

    /**
     * The scheduled transaction could not be created because it's expiration_time was too far in the future.
     */
    SCHEDULE_EXPIRATION_TIME_TOO_FAR_IN_FUTURE = 306;

    /**
     * The scheduled transaction could not be created because it's expiration_time was less than or equal to the consensus time.
     */
    SCHEDULE_EXPIRATION_TIME_MUST_BE_HIGHER_THAN_CONSENSUS_TIME = 307;

    /**
     * The scheduled transaction could not be created because it would cause throttles to be violated on the specified expiration_time.
     */
    SCHEDULE_FUTURE_THROTTLE_EXCEEDED = 308;

    /**
     * The scheduled transaction could not be created because it would cause the gas limit to be violated on the specified expiration_time.
     */
    SCHEDULE_FUTURE_GAS_LIMIT_EXCEEDED = 309;

    /**
     * The ethereum transaction either failed parsing or failed signature validation, or some other EthereumTransaction error not covered by another response code.
     */
    INVALID_ETHEREUM_TRANSACTION = 310;

    /**
     * EthereumTransaction was signed against a chainId that this network does not support.
     */
    WRONG_CHAIN_ID = 311;

    /**
     * This transaction specified an ethereumNonce that is not the current ethereumNonce of the account.
     */
    WRONG_NONCE = 312;

    /**
     * The ethereum transaction specified an access list, which the network does not support.
     */
    ACCESS_LIST_UNSUPPORTED = 313;

    /**
     * A schedule being signed or deleted has passed it's expiration date and is pending execution if needed and then expiration.
     */
    SCHEDULE_PENDING_EXPIRATION = 314;

    /**
     * A selfdestruct or ContractDelete targeted a contract that is a token treasury.
     */
    CONTRACT_IS_TOKEN_TREASURY = 315;

    /**
     * A selfdestruct or ContractDelete targeted a contract with non-zero token balances.
     */
    CONTRACT_HAS_NON_ZERO_TOKEN_BALANCES = 316;

    /**
     * A contract referenced by a transaction is "detached"; that is, expired and lacking any
     * hbar funds for auto-renewal payment---but still within its post-expiry grace period.
     */
    CONTRACT_EXPIRED_AND_PENDING_REMOVAL = 317;

    /**
     * A ContractUpdate requested removal of a contract's auto-renew account, but that contract has
     * no auto-renew account.
     */
    CONTRACT_HAS_NO_AUTO_RENEW_ACCOUNT = 318;

    /**
     * A delete transaction submitted via HAPI set permanent_removal=true
     */
    PERMANENT_REMOVAL_REQUIRES_SYSTEM_INITIATION = 319;

    /*
     * A CryptoCreate or ContractCreate used the deprecated proxyAccountID field.
     */
    PROXY_ACCOUNT_ID_FIELD_IS_DEPRECATED = 320;

    /**
     * An account set the staked_account_id to itself in CryptoUpdate or ContractUpdate transactions.
     */
    SELF_STAKING_IS_NOT_ALLOWED = 321;

    /**
     * The staking account id or staking node id given is invalid or does not exist.
     */
    INVALID_STAKING_ID = 322;

    /**
     * Native staking, while implemented, has not yet enabled by the council.
     */
    STAKING_NOT_ENABLED = 323;

    /**
     * The range provided in UtilPrng transaction is negative.
     */
    INVALID_PRNG_RANGE = 324;

    /**
     * The maximum number of entities allowed in the current price regime have been created.
     */
    MAX_ENTITIES_IN_PRICE_REGIME_HAVE_BEEN_CREATED = 325;

    /**
    * The full prefix signature for precompile is not valid
    */
    INVALID_FULL_PREFIX_SIGNATURE_FOR_PRECOMPILE = 326;

    /**
    * The combined balances of a contract and its auto-renew account (if any) did not cover
    * the rent charged for net new storage used in a transaction.
    */
    INSUFFICIENT_BALANCES_FOR_STORAGE_RENT = 327;

    /**
    * A contract transaction tried to use more than the allowed number of child records, via
    * either system contract records or internal contract creations.
    */
    MAX_CHILD_RECORDS_EXCEEDED = 328;

    /**
    * The combined balances of a contract and its auto-renew account (if any) or balance of an account did not cover
    * the auto-renewal fees in a transaction.
    */
    INSUFFICIENT_BALANCES_FOR_RENEWAL_FEES = 329;

    /**
    * A transaction's protobuf message includes unknown fields; could mean that a client
    * expects not-yet-released functionality to be available.
    */
    TRANSACTION_HAS_UNKNOWN_FIELDS = 330;

    /**
     * The account cannot be modified. Account's key is not set
     */
    ACCOUNT_IS_IMMUTABLE = 331;

    /**
     * An alias that is assigned to an account or contract cannot be assigned to another account or contract.
     */
    ALIAS_ALREADY_ASSIGNED = 332;

    /**
     * A provided metadata key was invalid. Verification includes, for example, checking the size of Ed25519 and ECDSA(secp256k1) public keys.
     */
    INVALID_METADATA_KEY = 333;

    /**
     * Metadata key is not set on token
     */
    TOKEN_HAS_NO_METADATA_KEY = 334;

    /**
     * Token Metadata is not provided
     */
    MISSING_TOKEN_METADATA = 335;
    /**
     * NFT serial numbers are missing in the TokenUpdateNftsTransactionBody
     */
    MISSING_SERIAL_NUMBERS = 336;

    /**
     * Admin key is not set on token
     */
    TOKEN_HAS_NO_ADMIN_KEY = 337;

    /**
     * A transaction failed because the consensus node identified is
     * deleted from the address book.
     */
    NODE_DELETED = 338;

    /**
     * A transaction failed because the consensus node identified is not valid or
     * does not exist in state.
     */
    INVALID_NODE_ID = 339;

    /**
     * A transaction failed because one or more entries in the list of
     * service endpoints for the `gossip_endpoint` field is invalid.<br/>
     * The most common cause for this response is a service endpoint that has
     * the domain name (DNS) set rather than address and port.
     */
    INVALID_GOSSIP_ENDPOINT = 340;

    /**
     * A transaction failed because the node account identifier provided
     * does not exist or is not valid.<br/>
     * One common source of this error is providing a node account identifier
     * using the "alias" form rather than "numeric" form.
     */
    INVALID_NODE_ACCOUNT_ID = 341;

    /**
     * A transaction failed because the description field cannot be encoded
     * as UTF-8 or is more than 100 bytes when encoded.
     */
    INVALID_NODE_DESCRIPTION = 342;

    /**
     * A transaction failed because one or more entries in the list of
     * service endpoints for the `service_endpoint` field is invalid.<br/>
     * The most common cause for this response is a service endpoint that has
     * the domain name (DNS) set rather than address and port.
     */
    INVALID_SERVICE_ENDPOINT = 343;

    /**
     * A transaction failed because the TLS certificate provided for the
     * node is missing or invalid.<br/>
     * The certificate MUST be a TLS certificate of a type permitted for gossip
     * signatures.<br/>
     * The value presented MUST be a UTF-8 NFKD encoding of the TLS
     * certificate.<br/>
     * The certificate encoded MUST be in PEM format.<br/>
     * The `gossip_ca_certificate` field is REQUIRED and MUST NOT be empty.
     */
    INVALID_GOSSIP_CA_CERTIFICATE = 344;

    /**
     * A transaction failed because the hash provided for the gRPC certificate
     * is present but invalid.<br/>
     * The `grpc_certificate_hash` MUST be a SHA-384 hash.<br/>
     * The input hashed MUST be a UTF-8 NFKD encoding of the actual TLS
     * certificate.<br/>
     * The certificate to be encoded MUST be in PEM format.
     */
    INVALID_GRPC_CERTIFICATE = 345;

    /**
     * The maximum automatic associations value is not valid.<br/>
     * The most common cause for this error is a value less than `-1`.
     */
    INVALID_MAX_AUTO_ASSOCIATIONS = 346;

    /**
     * The maximum number of nodes allowed in the address book have been created.
     */
    MAX_NODES_CREATED = 347;

    /**
     * In ServiceEndpoint, domain_name and ipAddressV4 are mutually exclusive
     */
    IP_FQDN_CANNOT_BE_SET_FOR_SAME_ENDPOINT = 348;

    /**
     *  Fully qualified domain name is not allowed in gossip_endpoint
     */
    GOSSIP_ENDPOINT_CANNOT_HAVE_FQDN = 349;

    /**
     * In ServiceEndpoint, domain_name size too large
     */
    FQDN_SIZE_TOO_LARGE = 350;

    /**
     * ServiceEndpoint is invalid
     */
    INVALID_ENDPOINT = 351;

    /**
     * The number of gossip endpoints exceeds the limit
     */
    GOSSIP_ENDPOINTS_EXCEEDED_LIMIT = 352;

    /**
     * The transaction attempted to use duplicate `TokenReference`.<br/>
     * This affects `TokenReject` attempting to reject same token reference more than once.
     */
    TOKEN_REFERENCE_REPEATED = 353;

    /**
     * The account id specified as the owner in `TokenReject` is invalid or does not exist.
     */
    INVALID_OWNER_ID = 354;

    /**
     * The transaction attempted to use more than the allowed number of `TokenReference`.
     */
    TOKEN_REFERENCE_LIST_SIZE_LIMIT_EXCEEDED = 355;

    /**
     * The number of service endpoints exceeds the limit
     */
    SERVICE_ENDPOINTS_EXCEEDED_LIMIT = 356;

    /*
     * The IPv4 address is invalid
     */
    INVALID_IPV4_ADDRESS = 357;

    /**
     * The transaction attempted to use empty `TokenReference` list.
     */
    EMPTY_TOKEN_REFERENCE_LIST = 358;

    /*
     * The node account is not allowed to be updated
     */
    UPDATE_NODE_ACCOUNT_NOT_ALLOWED = 359;

    /*
     * The token has no metadata or supply key
     */
    TOKEN_HAS_NO_METADATA_OR_SUPPLY_KEY = 360;

    /**
    * The transaction attempted to the use an empty List of `PendingAirdropId`.
    */
    EMPTY_PENDING_AIRDROP_ID_LIST = 361;

    /**
    * The transaction attempted to the same `PendingAirdropId` twice.
    */
    PENDING_AIRDROP_ID_REPEATED = 362;

    /**
    * The transaction attempted to use more than the allowed number of `PendingAirdropId`.
    */
    PENDING_AIRDROP_ID_LIST_TOO_LONG = 363;

    /*
    * A pending airdrop already exists for the specified NFT.
    */
    PENDING_NFT_AIRDROP_ALREADY_EXISTS = 364;

    /*
     * The identified account is sender for one or more pending airdrop(s)
     * and cannot be deleted.<br/>
     * Requester should cancel all pending airdrops before resending
     * this transaction.
     */
    ACCOUNT_HAS_PENDING_AIRDROPS = 365;

    /**
     * Consensus throttle did not allow execution of this transaction.<br/>
     * The transaction should be retried after a modest delay.
     */
    THROTTLED_AT_CONSENSUS = 366;

    /**
     * The provided pending airdrop id is invalid.<br/>
     * This pending airdrop MAY already be claimed or cancelled.
     * <p>
     * The client SHOULD query a mirror node to determine the current status of
     * the pending airdrop.
     */
    INVALID_PENDING_AIRDROP_ID = 367;

    /**
     * The token to be airdropped has a fallback royalty fee and cannot be
     * sent or claimed via an airdrop transaction.
     */
    TOKEN_AIRDROP_WITH_FALLBACK_ROYALTY = 368;

    /**
     * This airdrop claim is for a pending airdrop with an invalid token.<br/>
     * The token might be deleted, or the sender may not have enough tokens
     * to fulfill the offer.
     * <p>
     * The client SHOULD query mirror node to determine the status of the pending
     * airdrop and whether the sender can fulfill the offer.
     */
    INVALID_TOKEN_IN_PENDING_AIRDROP = 369;

    /**
     * A scheduled transaction configured to wait for expiry to execute was given
     * an expiry time not strictly after the time at which its creation reached
     * consensus.
     */
    SCHEDULE_EXPIRY_MUST_BE_FUTURE = 370;

    /**
     * A scheduled transaction configured to wait for expiry to execute was given
     * an expiry time too far in the future after the time at which its creation
     * reached consensus.
     */
    SCHEDULE_EXPIRY_TOO_LONG = 371;

    /**
     * A scheduled transaction configured to wait for expiry to execute was given
     * an expiry time at which there is already too many transactions scheduled to
     * expire; its creation must be retried with a different expiry.
     */
    SCHEDULE_EXPIRY_IS_BUSY = 372;
<<<<<<< HEAD
=======

    /**
     * The provided gRPC certificate hash is invalid.
     */
    INVALID_GRPC_CERTIFICATE_HASH = 373;
>>>>>>> df149d74
}<|MERGE_RESOLUTION|>--- conflicted
+++ resolved
@@ -1614,12 +1614,9 @@
      * expire; its creation must be retried with a different expiry.
      */
     SCHEDULE_EXPIRY_IS_BUSY = 372;
-<<<<<<< HEAD
-=======
 
     /**
      * The provided gRPC certificate hash is invalid.
      */
     INVALID_GRPC_CERTIFICATE_HASH = 373;
->>>>>>> df149d74
 }