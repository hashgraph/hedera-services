--- conflicted
+++ resolved
@@ -31,13 +31,13 @@
  */
 message Roster {
 
-    /**
-     * List of roster entries, one per consensus node.
-     * <p>
-     * This list SHALL contain roster entries in natural order of ascending node ids.
-     * This list SHALL NOT be empty.<br/>
-     */
-    repeated RosterEntry roster_entries = 1;
+  /**
+   * List of roster entries, one per consensus node.
+   * <p>
+   * This list SHALL contain roster entries in natural order of ascending node ids.
+   * This list SHALL NOT be empty.<br/>
+   */
+  repeated RosterEntry roster_entries = 1;
 }
 
 /**
@@ -49,7 +49,6 @@
  */
 message RosterEntry {
 
-<<<<<<< HEAD
   // The tssEncryptionKey field has been reserved because it is no longer
   // required to be stored in the Roster. The public portion of this key will
   // continue to be stored in the Roster state, but will, however, be stored
@@ -67,43 +66,22 @@
   /**
    * A consensus weight.
    * <p>
-   * Each node SHALL have a weight of zero or more in consensus
-   * calculations.<br/>
-   * The sum of the weights of all nodes in the roster SHALL form the total
-   * weight of the system, and each node's individual weight SHALL be
-   * proportional to that sum.<br/>
+   * Each node SHALL have a weight of zero or more in consensus calculations.<br/>
+   * The sum of the weights of all nodes in the roster SHALL form the total weight of the system,
+   * and each node's individual weight SHALL be proportional to that sum.<br/>
    */
   uint64 weight = 2;
-=======
-    /**
-     * A consensus node identifier.
-     * <p>
-     * Node identifiers SHALL be unique _within_ a ledger,
-     * and MUST NOT be repeated _between_ shards and realms.
-     */
-    uint64 node_id = 1;
 
-    /**
-     * A consensus weight.
-     * <p>
-     * Each node SHALL have a weight of zero or more in consensus calculations.<br/>
-     * The sum of the weights of all nodes in the roster SHALL form the total weight of the system,
-     * and each node's individual weight SHALL be proportional to that sum.<br/>
-     */
-    uint64 weight = 2;
->>>>>>> ebd085de
+  /**
+   * An RSA public certificate used for signing gossip events.
+   * <p>
+   * This value SHALL be a certificate of a type permitted for gossip
+   * signatures.<br/>
+   * This value SHALL be the DER encoding of the certificate presented.<br/>
+   * This field is REQUIRED and MUST NOT be empty.
+   */
+  bytes gossip_ca_certificate = 3;
 
-    /**
-     * An RSA public certificate used for signing gossip events.
-     * <p>
-     * This value SHALL be a certificate of a type permitted for gossip
-     * signatures.<br/>
-     * This value SHALL be the DER encoding of the certificate presented.<br/>
-     * This field is REQUIRED and MUST NOT be empty.
-     */
-    bytes gossip_ca_certificate = 3;
-
-<<<<<<< HEAD
   /**
    * A list of service endpoints for gossip.
    * <p>
@@ -117,34 +95,4 @@
    * This list SHALL NOT be empty.<br/>
    */
   repeated proto.ServiceEndpoint gossip_endpoint = 5;
-=======
-    /**
-     * An elliptic curve public encryption key.<br/>
-     * This is currently an ALT_BN128 curve, but the elliptic curve
-     * type may change in the future. For example,
-     * if the Ethereum ecosystem creates precompiles for BLS12_381,
-     * we may switch to that curve.
-     * <p>
-     * This value SHALL be specified according to EIP-196 and EIP-197 standards,
-     * See <a href='https://eips.ethereum.org/EIPS/eip-196#encoding'>EIP-196</a> and
-     * <a href='https://eips.ethereum.org/EIPS/eip-197#encoding'>EIP-197</a><br/>
-     * This field is _initially_ OPTIONAL (i.e. it can be unset _when created_)
-     * but once set, it is REQUIRED thereafter.
-     */
-    bytes tss_encryption_key = 4;
-
-    /**
-     * A list of service endpoints for gossip.
-     * <p>
-     * These endpoints SHALL represent the published endpoints to which other
-     * consensus nodes may _gossip_ transactions.<br/>
-     * If the network configuration value `gossipFqdnRestricted` is set, then
-     * all endpoints in this list SHALL supply only IP address.<br/>
-     * If the network configuration value `gossipFqdnRestricted` is _not_ set,
-     * then endpoints in this list MAY supply either IP address or FQDN, but
-     * SHALL NOT supply both values for the same endpoint.<br/>
-     * This list SHALL NOT be empty.<br/>
-     */
-    repeated proto.ServiceEndpoint gossip_endpoint = 5;
->>>>>>> ebd085de
 }