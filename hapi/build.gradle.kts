--- conflicted
+++ resolved
@@ -30,14 +30,11 @@
 // Add downloaded HAPI repo protobuf files into build directory and add to sources to build them
 tasks.cloneHederaProtobufs {
     // uncomment below to use a specific tag
-    tag = "v0.51.0"
+    // tag = "v0.51.0"
 
     // uncomment below to use a specific branch
-<<<<<<< HEAD
+    //    branch = "main"
     branch = "hip-904-proto-updates"
-=======
-    //    branch = "main"
->>>>>>> c5088cea
 }
 
 sourceSets {
