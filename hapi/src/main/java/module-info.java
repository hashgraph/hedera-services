/*
 * Copyright (C) 2025 Hedera Hashgraph, LLC
 *
 * Licensed under the Apache License, Version 2.0 (the "License");
 * you may not use this file except in compliance with the License.
 * You may obtain a copy of the License at
 *
 *      http://www.apache.org/licenses/LICENSE-2.0
 *
 * Unless required by applicable law or agreed to in writing, software
 * distributed under the License is distributed on an "AS IS" BASIS,
 * WITHOUT WARRANTIES OR CONDITIONS OF ANY KIND, either express or implied.
 * See the License for the specific language governing permissions and
 * limitations under the License.
 */

module com.hedera.node.hapi {
    exports com.hedera.hapi.node.base;
    exports com.hedera.hapi.node.base.codec;
    exports com.hedera.hapi.node.base.schema;
    exports com.hedera.hapi.node.consensus;
    exports com.hedera.hapi.node.consensus.codec;
    exports com.hedera.hapi.node.consensus.schema;
    exports com.hedera.hapi.node.contract;
    exports com.hedera.hapi.node.contract.codec;
    exports com.hedera.hapi.node.contract.schema;
    exports com.hedera.hapi.node.file;
    exports com.hedera.hapi.node.file.codec;
    exports com.hedera.hapi.node.file.schema;
    exports com.hedera.hapi.node.freeze;
    exports com.hedera.hapi.node.freeze.codec;
    exports com.hedera.hapi.node.freeze.schema;
    exports com.hedera.hapi.node.network;
    exports com.hedera.node.internal.network;
    exports com.hedera.hapi.node.network.codec;
    exports com.hedera.hapi.node.network.schema;
    exports com.hedera.hapi.node.scheduled;
    exports com.hedera.hapi.node.scheduled.codec;
    exports com.hedera.hapi.node.scheduled.schema;
    exports com.hedera.hapi.node.token;
    exports com.hedera.hapi.node.token.codec;
    exports com.hedera.hapi.node.token.schema;
    exports com.hedera.hapi.node.transaction;
    exports com.hedera.hapi.node.transaction.codec;
    exports com.hedera.hapi.node.transaction.schema;
    exports com.hedera.hapi.node.util;
    exports com.hedera.hapi.node.util.codec;
    exports com.hedera.hapi.node.util.schema;
    exports com.hedera.hapi.streams;
    exports com.hedera.hapi.streams.codec;
    exports com.hedera.hapi.streams.schema;
    exports com.hedera.hapi.node.addressbook;
    exports com.hedera.hapi.node.state.addressbook.codec;
    exports com.hedera.hapi.node.state.addressbook;
    exports com.hedera.hapi.node.state.consensus.codec;
    exports com.hedera.hapi.node.state.consensus;
    exports com.hedera.hapi.node.state.token;
    exports com.hedera.hapi.node.state.common;
    exports com.hedera.hapi.node.state.contract;
    exports com.hedera.hapi.node.state.file;
    exports com.hedera.hapi.node.state.hints;
    exports com.hedera.hapi.node.state.history;
    exports com.hedera.hapi.node.state.recordcache;
    exports com.hedera.hapi.node.state.recordcache.codec;
    exports com.hedera.hapi.node.state.blockrecords;
    exports com.hedera.hapi.node.state.blockrecords.codec;
    exports com.hedera.hapi.node.state.blockrecords.schema;
    exports com.hedera.hapi.node.state.blockstream;
    exports com.hedera.hapi.node.state.schedule;
    exports com.hedera.hapi.node.state.primitives;
    exports com.hedera.hapi.node.state.throttles;
    exports com.hedera.hapi.node.state.congestion;
    exports com.hedera.hapi.platform.event;
    exports com.hedera.services.stream.proto;
    exports com.hederahashgraph.api.proto.java;
    exports com.hederahashgraph.service.proto.java;
    exports com.hedera.hapi.util;
    exports com.hedera.hapi.block.stream;
    exports com.hedera.hapi.block.stream.input;
    exports com.hedera.hapi.block.stream.output;
    exports com.hedera.hapi.platform.state;
    exports com.hedera.hapi.node.state.roster;
    exports com.hedera.hapi.block.stream.schema;
    exports com.hedera.hapi.node.state.tss;
    exports com.hedera.hapi.services.auxiliary.tss;
    exports com.hedera.hapi.block.protoc;
    exports com.hedera.hapi.block.stream.protoc;
    exports com.hedera.hapi.block;
    exports com.hedera.hapi.services.auxiliary.tss.legacy;
    exports com.hedera.hapi.services.auxiliary.hints;
    exports com.hedera.hapi.services.auxiliary.history;
    exports com.hedera.hapi.platform.event.legacy;
<<<<<<< HEAD
=======
    exports com.hedera.hapi.node.state.hints;
    exports com.hedera.hapi.node.state.entity;
>>>>>>> fea6a661

    requires transitive com.hedera.pbj.runtime;
    requires transitive com.google.common;
    requires transitive com.google.protobuf;
    requires transitive io.grpc.stub;
    requires transitive io.grpc;
    requires io.grpc.protobuf;
    requires org.antlr.antlr4.runtime;
    requires static com.github.spotbugs.annotations;
}<|MERGE_RESOLUTION|>--- conflicted
+++ resolved
@@ -90,11 +90,7 @@
     exports com.hedera.hapi.services.auxiliary.hints;
     exports com.hedera.hapi.services.auxiliary.history;
     exports com.hedera.hapi.platform.event.legacy;
-<<<<<<< HEAD
-=======
-    exports com.hedera.hapi.node.state.hints;
     exports com.hedera.hapi.node.state.entity;
->>>>>>> fea6a661
 
     requires transitive com.hedera.pbj.runtime;
     requires transitive com.google.common;
