--- conflicted
+++ resolved
@@ -89,10 +89,7 @@
     exports com.hedera.hapi.block.stream.protoc;
     exports com.hedera.hapi.block;
     exports com.hedera.hapi.services.auxiliary.tss.legacy;
-<<<<<<< HEAD
-=======
     exports com.hedera.hapi.services.auxiliary.hints;
->>>>>>> 5377ab4c
     exports com.hedera.hapi.services.auxiliary.history;
     exports com.hedera.hapi.platform.event.legacy;
     exports com.hedera.hapi.node.state.entity;
