--- conflicted
+++ resolved
@@ -238,10 +238,7 @@
             case TSS_VOTE -> HederaFunctionality.TSS_VOTE;
             case TSS_SHARE_SIGNATURE -> HederaFunctionality.TSS_SHARE_SIGNATURE;
             case TSS_ENCRYPTION_KEY -> HederaFunctionality.TSS_ENCRYPTION_KEY;
-<<<<<<< HEAD
-=======
             case STATE_SIGNATURE_TRANSACTION -> HederaFunctionality.STATE_SIGNATURE_TRANSACTION;
->>>>>>> c780fb60
             case UNSET -> throw new UnknownHederaFunctionality();
         };
     }
